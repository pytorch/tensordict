--- conflicted
+++ resolved
@@ -1,15 +1,3 @@
 #!/bin/bash
 
-<<<<<<< HEAD
-export TENSORDICT_BUILD_VERSION=0.8.0
-
-if [ "$(uname)" == "Darwin" ]; then
-  # For OSX
-  export CXXFLAGS="-march=armv8-a+fp16+sha3"
-  export CMAKE_OSX_ARCHITECTURES=arm64
-fi
-
-${CONDA_RUN} conda install -c conda-forge pybind11 -y
-=======
-export TENSORDICT_BUILD_VERSION=0.7.0
->>>>>>> 8113cfce
+export TENSORDICT_BUILD_VERSION=0.8.0