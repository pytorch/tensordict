name: Unit-tests on Linux

on:
  pull_request:
  push:
    branches:
      - nightly
      - main
      - release/*
  workflow_dispatch:

env:
  CHANNEL: "nightly"

concurrency:
  # Documentation suggests ${{ github.head_ref }}, but that's only available on pull_request/pull_request_target triggers, so using ${{ github.ref }}.
  # On master, we want all builds to complete even if merging happens faster to make it easier to discover at which point something broke.
  group: ${{ github.workflow }}-${{ github.ref == 'refs/heads/main' && format('ci-master-{0}', github.sha) || format('ci-{0}', github.ref) }}
  cancel-in-progress: true

jobs:
  test-gpu:
    strategy:
      matrix:
        python_version: ["3.10"]
        cuda_arch_version: ["12.8"]
      fail-fast: false
    uses: pytorch/test-infra/.github/workflows/linux_job_v2.yml@main
    permissions:
      id-token: write
      contents: read
    with:
      runner: linux.g5.4xlarge.nvidia.gpu
      docker-image: "nvidia/cuda:12.8.0-devel-ubuntu22.04"
      repository: pytorch/tensordict
      gpu-arch-type: cuda
      gpu-arch-version: ${{ matrix.cuda_arch_version }}
      script: |
        # Set env vars from matrix
        export PYTHON_VERSION=${{ matrix.python_version }}
        # Commenting these out for now because the GPU test are not working inside docker
        export CUDA_ARCH_VERSION=${{ matrix.cuda_arch_version }}
        export CU_VERSION="cu${CUDA_ARCH_VERSION:0:2}${CUDA_ARCH_VERSION:3:1}"
        export TORCH_VERSION=nightly
        # Remove the following line when the GPU tests are working inside docker, and uncomment the above lines
        #export CU_VERSION="cpu"
        export ARCH=x86_64

        echo "PYTHON_VERSION: $PYTHON_VERSION"
        echo "CU_VERSION: $CU_VERSION"

        ## setup_env.sh
        bash .github/unittest/linux/scripts/setup_env.sh
        bash .github/unittest/linux/scripts/install.sh
        bash .github/unittest/linux/scripts/run_test.sh
        bash .github/unittest/linux/scripts/post_process.sh

  test-cpu:
    strategy:
      matrix:
<<<<<<< HEAD
        python_version: ["3.9", "3.10", "3.11", "3.12", "3.13", "3.14", "3.14t"]
=======
        python_version: ["3.10", "3.11", "3.12", "3.13", "3.14"]
>>>>>>> 861bca00
      fail-fast: false
    uses: pytorch/test-infra/.github/workflows/linux_job_v2.yml@main
    permissions:
      id-token: write
      contents: read
    with:
      runner: linux.12xlarge
      docker-image: "nvidia/cuda:12.8.0-devel-ubuntu22.04"
      repository: pytorch/tensordict
      timeout: 90
      script: |
        # Set env vars from matrix
        export PYTHON_VERSION=${{ matrix.python_version }}
        export CU_VERSION="cpu"
        export TORCH_VERSION=nightly
        export ARCH=x86_64

        echo "PYTHON_VERSION: $PYTHON_VERSION"
        echo "CU_VERSION: $CU_VERSION"

        ## setup_env.sh
        bash .github/unittest/linux/scripts/setup_env.sh
        bash .github/unittest/linux/scripts/install.sh
        bash .github/unittest/linux/scripts/run_test.sh
        bash .github/unittest/linux/scripts/post_process.sh

  test-stable-gpu:
    strategy:
      matrix:
        python_version: ["3.10"]
        cuda_arch_version: ["12.6"]
      fail-fast: false
    uses: pytorch/test-infra/.github/workflows/linux_job_v2.yml@main
    permissions:
      id-token: write
      contents: read
    with:
      runner: linux.g5.4xlarge.nvidia.gpu
      docker-image: "nvidia/cuda:12.6.0-devel-ubuntu22.04"
      repository: pytorch/tensordict
      gpu-arch-type: cuda
      gpu-arch-version: ${{ matrix.cuda_arch_version }}
      timeout: 90
      script: |
        # Set env vars from matrix
        export PYTHON_VERSION=${{ matrix.python_version }}
        # Commenting these out for now because the GPU test are not working inside docker
        export CUDA_ARCH_VERSION=${{ matrix.cuda_arch_version }}
        export CU_VERSION="cu${CUDA_ARCH_VERSION:0:2}${CUDA_ARCH_VERSION:3:1}"
        export TORCH_VERSION=stable
        # Remove the following line when the GPU tests are working inside docker, and uncomment the above lines
        #export CU_VERSION="cpu"
        export ARCH=x86_64

        echo "PYTHON_VERSION: $PYTHON_VERSION"
        echo "CU_VERSION: $CU_VERSION"

        ## setup_env.sh
        bash .github/unittest/linux/scripts/setup_env.sh
        bash .github/unittest/linux/scripts/install.sh
        bash .github/unittest/linux/scripts/run_test.sh
        bash .github/unittest/linux/scripts/post_process.sh

  test-stable-cpu:
    strategy:
      matrix:
        python_version: ["3.10", "3.14"]
      fail-fast: false
    uses: pytorch/test-infra/.github/workflows/linux_job_v2.yml@main
    permissions:
      id-token: write
      contents: read
    with:
      runner: linux.12xlarge
      docker-image: "nvidia/cuda:12.8.0-devel-ubuntu22.04"
      repository: pytorch/tensordict
      timeout: 90
      script: |
        # Set env vars from matrix
        export PYTHON_VERSION=${{ matrix.python_version }}
        export CU_VERSION="cpu"
        export TORCH_VERSION=stable
        export ARCH=x86_64

        echo "PYTHON_VERSION: $PYTHON_VERSION"
        echo "CU_VERSION: $CU_VERSION"

        ## setup_env.sh
        bash .github/unittest/linux/scripts/setup_env.sh
        bash .github/unittest/linux/scripts/install.sh
        bash .github/unittest/linux/scripts/run_test.sh
        bash .github/unittest/linux/scripts/post_process.sh<|MERGE_RESOLUTION|>--- conflicted
+++ resolved
@@ -58,11 +58,7 @@
   test-cpu:
     strategy:
       matrix:
-<<<<<<< HEAD
-        python_version: ["3.9", "3.10", "3.11", "3.12", "3.13", "3.14", "3.14t"]
-=======
-        python_version: ["3.10", "3.11", "3.12", "3.13", "3.14"]
->>>>>>> 861bca00
+        python_version: ["3.10", "3.11", "3.12", "3.13", "3.14", "3.14t"]
       fail-fast: false
     uses: pytorch/test-infra/.github/workflows/linux_job_v2.yml@main
     permissions:
