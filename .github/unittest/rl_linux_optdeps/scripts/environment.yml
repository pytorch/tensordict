channels:
  - pytorch
  - defaults
dependencies:
  - pip
  - pip:
    - hypothesis
    - future
    - cloudpickle
    - pytest
    - pytest-cov
    - pytest-mock
    - pytest-instafail
    - pytest-rerunfailures
    - expecttest
    - pyyaml
    - scipy
    - orjson
<<<<<<< HEAD
    - ninja
=======
    - numpy<2.0.0
>>>>>>> 944ad04c
<|MERGE_RESOLUTION|>--- conflicted
+++ resolved
@@ -16,8 +16,5 @@
     - pyyaml
     - scipy
     - orjson
-<<<<<<< HEAD
     - ninja
-=======
-    - numpy<2.0.0
->>>>>>> 944ad04c
+    - numpy<2.0.0