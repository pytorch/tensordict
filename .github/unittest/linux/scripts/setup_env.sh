#!/usr/bin/env bash

# This script is for setting up environment in which unit test is ran.
# To speed up the CI time, the resulting environment is cached.
#
# Do not install PyTorch and torchvision here, otherwise they also get cached.

set -e
set -v


this_dir="$( cd "$( dirname "${BASH_SOURCE[0]}" )" >/dev/null 2>&1 && pwd )"
# Avoid error: "fatal: unsafe repository"
git config --global --add safe.directory '*'
root_dir="$(git rev-parse --show-toplevel)"
conda_dir="${root_dir}/conda"
env_dir="${root_dir}/env"

cd "${root_dir}"

case "$(uname -s)" in
    Darwin*) os=MacOSX;;
    *) os=Linux
esac

# 1. Install conda at ./conda
if [ ! -d "${conda_dir}" ]; then
    printf "* Installing conda\n"
<<<<<<< HEAD
    if [ "${os}" == "MaxOSX" ] then
      curl -o miniconda.sh "http://repo.continuum.io/miniconda/Miniconda3-latest-${os}-${ARCH}.sh"
=======
    if [ "${os}" == "MacOSX" ]; then
      curl -L -o miniconda.sh "http://repo.continuum.io/miniconda/Miniconda3-latest-${os}-${ARCH}.sh"
>>>>>>> 43322107
    else
      wget -O miniconda.sh "http://repo.continuum.io/miniconda/Miniconda3-latest-${os}-${ARCH}.sh"
    fi
    bash ./miniconda.sh -b -f -p "${conda_dir}"
fi
eval "$(${conda_dir}/bin/conda shell.bash hook)"

# 2. Create test environment at ./env
printf "python: ${PYTHON_VERSION}\n"
if [ ! -d "${env_dir}" ]; then
    printf "* Creating a test environment\n"
    conda create --prefix "${env_dir}" -y python="$PYTHON_VERSION"
fi
conda activate "${env_dir}"

# 3. Install Conda dependencies
printf "* Installing dependencies (except PyTorch)\n"
echo "  - python=${PYTHON_VERSION}" >> "${this_dir}/environment.yml"
cat "${this_dir}/environment.yml"

pip install pip --upgrade

conda env update --file "${this_dir}/environment.yml" --prune

#if [[ $OSTYPE == 'darwin'* ]]; then
#  printf "* Installing C++ for OSX\n"
#  conda install -c conda-forge cxx-compiler -y
#fi<|MERGE_RESOLUTION|>--- conflicted
+++ resolved
@@ -26,13 +26,8 @@
 # 1. Install conda at ./conda
 if [ ! -d "${conda_dir}" ]; then
     printf "* Installing conda\n"
-<<<<<<< HEAD
-    if [ "${os}" == "MaxOSX" ] then
-      curl -o miniconda.sh "http://repo.continuum.io/miniconda/Miniconda3-latest-${os}-${ARCH}.sh"
-=======
     if [ "${os}" == "MacOSX" ]; then
       curl -L -o miniconda.sh "http://repo.continuum.io/miniconda/Miniconda3-latest-${os}-${ARCH}.sh"
->>>>>>> 43322107
     else
       wget -O miniconda.sh "http://repo.continuum.io/miniconda/Miniconda3-latest-${os}-${ARCH}.sh"
     fi
