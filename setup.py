--- conflicted
+++ resolved
@@ -77,7 +77,6 @@
     ]
     return find_packages(exclude=exclude)
 
-
 def get_extensions():
     extension = CppExtension
 
@@ -114,11 +113,7 @@
 
     ext_modules = [
         extension(
-<<<<<<< HEAD
-            "tensordict._tensor_map_cpp",
-=======
             "tensordict._tensormap",
->>>>>>> d6a55bad
             sources,
             include_dirs=[this_dir],
             extra_compile_args=extra_compile_args,
