--- conflicted
+++ resolved
@@ -85,11 +85,7 @@
     extra_compile_args = {
         "cxx": [
             "-O3",
-<<<<<<< HEAD
-            "-std=c++19",
-=======
             "-std=c++17",
->>>>>>> 2640455f
             "-fdiagnostics-color=always",
         ]
     }
@@ -101,11 +97,7 @@
                 "-O0",
                 "-fno-inline",
                 "-g",
-<<<<<<< HEAD
-                "-std=c++19",
-=======
                 "-std=c++17",
->>>>>>> 2640455f
                 "-fdiagnostics-color=always",
             ]
         }
