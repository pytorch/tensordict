# Copyright (c) Meta Platforms, Inc. and affiliates.
#
# This source code is licensed under the MIT license found in the
# LICENSE file in the root directory of this source tree.

import argparse

import contextlib

import functools
import gc
import json
import os
import pathlib
import platform
import re
import uuid
from dataclasses import dataclass
from pathlib import Path

import numpy as np
import pytest

import torch
from _utils_internal import (
    decompose,
    DummyPicklableClass,
    get_available_devices,
    prod,
    TestTensorDictsBase,
)

from tensordict import (
    LazyStackedTensorDict,
    make_tensordict,
    PersistentTensorDict,
    TensorDict,
)
from tensordict._lazy import _CustomOpTensorDict
from tensordict._td import _SubTensorDict, is_tensor_collection
from tensordict._torch_func import _stack as stack_td
from tensordict.base import _is_leaf_nontensor, TensorDictBase
from tensordict.functional import dense_stack_tds, pad, pad_sequence
from tensordict.memmap import MemoryMappedTensor

from tensordict.nn import TensorDictParams
from tensordict.tensorclass import NonTensorData, NonTensorStack, tensorclass
from tensordict.utils import (
    _getitem_batch_size,
    _LOCK_ERROR,
    assert_allclose_td,
    convert_ellipsis_to_idx,
    is_non_tensor,
    is_tensorclass,
    lazy_legacy,
    logger as tdlogger,
    set_lazy_legacy,
)
from torch import multiprocessing as mp, nn
from torch._subclasses import FakeTensor, FakeTensorMode
from torch.nn.parameter import UninitializedTensorMixin

try:
    from functorch import dim as ftdim

    _has_funcdim = True
except ImportError:
    from tensordict.utils import _ftdim_mock as ftdim

    _has_funcdim = False

try:
    import torchsnapshot

    _has_torchsnapshot = True
    TORCHSNAPSHOT_ERR = ""
except ImportError as err:
    _has_torchsnapshot = False
    TORCHSNAPSHOT_ERR = str(err)

try:
    import h5py  # noqa

    _has_h5py = True
except ImportError:
    _has_h5py = False

_IS_OSX = platform.system() == "Darwin"

TD_BATCH_SIZE = 4
HAS_NESTED_TENSOR = (
    getattr(torch, "_nested_compute_contiguous_strides_offsets", None) is not None
)


def _compare_tensors_identity(td0, td1):
    if isinstance(td0, LazyStackedTensorDict):
        if not isinstance(td1, LazyStackedTensorDict):
            return False
        for _td0, _td1 in zip(td0.tensordicts, td1.tensordicts):
            if not _compare_tensors_identity(_td0, _td1):
                return False
        return True
    if td0 is td1:
        return True
    for key, val in td0.items():
        if is_tensor_collection(val):
            if not _compare_tensors_identity(val, td1.get(key)):
                return False
        else:
            if val is not td1.get(key):
                return False
    else:
        return True


class TestGeneric:
    # Generic, type-insensitive teests

    def test_batchsize_reset(self):
        td = TensorDict(
            {"a": torch.randn(3, 4, 5, 6), "b": torch.randn(3, 4, 5)}, batch_size=[3, 4]
        )
        # smoke-test
        td.batch_size = torch.Size([3])

        # test with list
        td.batch_size = [3]

        # test with tuple
        td.batch_size = (3,)

        # incompatible size
        with pytest.raises(
            RuntimeError,
            match=re.escape(
                "the tensor a has shape torch.Size([3, 4, 5, 6]) which is incompatible with the batch-size torch.Size([3, 5])."
            ),
        ):
            td.batch_size = [3, 5]

        # test set
        td.set("c", torch.randn(3))

        # test index
        td[torch.tensor([1, 2])]
        td[:]
        td[[1, 2]]
        with pytest.raises(
            IndexError,
            match=re.escape("too many indices for tensor of dimension 1"),
        ):
            td[:, 0]

        # test a greater batch_size
        td = TensorDict(
            {"a": torch.randn(3, 4, 5, 6), "b": torch.randn(3, 4, 5)}, batch_size=[3, 4]
        )
        td.batch_size = torch.Size([3, 4, 5])

        td.set("c", torch.randn(3, 4, 5, 6))
        with pytest.raises(
            RuntimeError,
            match=re.escape(
                "batch dimension mismatch, got self.batch_size=torch.Size([3, 4, 5]) and value.shape=torch.Size([3, 4, 2])"
            ),
        ):
            td.set("d", torch.randn(3, 4, 2))

        # test that lazy tds return an exception
        td_stack = LazyStackedTensorDict.lazy_stack(
            [TensorDict({"a": torch.randn(3)}, [3]) for _ in range(2)]
        )
        with pytest.raises(
            RuntimeError,
            match=re.escape(
                "modifying the batch size of a lazy representation of a tensordict is not permitted. Consider instantiating the tensordict first by calling `td = td.to_tensordict()` before resetting the batch size."
            ),
        ):
            td_stack.batch_size = [2]
        td_stack.to_tensordict().batch_size = [2]

        td = TensorDict({"a": torch.randn(3, 4)}, [3, 4])
        subtd = td._get_sub_tensordict((slice(None), torch.tensor([1, 2])))
        with pytest.raises(
            RuntimeError,
            match=re.escape(
                "modifying the batch size of a lazy representation of a tensordict is not permitted. Consider instantiating the tensordict first by calling `td = td.to_tensordict()` before resetting the batch size."
            ),
        ):
            subtd.batch_size = [3, 2]
        subtd.to_tensordict().batch_size = [3, 2]

        td = TensorDict({"a": torch.randn(3, 4)}, [3, 4])
        with set_lazy_legacy(True):
            td_u = td.unsqueeze(0)
            with pytest.raises(
                RuntimeError,
                match=re.escape(
                    "modifying the batch size of a lazy representation of a tensordict is not permitted. Consider instantiating the tensordict first by calling `td = td.to_tensordict()` before resetting the batch size."
                ),
            ):
                td_u.batch_size = [1]
            td_u.to_tensordict().batch_size = [1]

    def test_depth(ggself):
        td = TensorDict({"a": {"b": {"c": {"d": 0}, "e": 0}, "f": 0}, "g": 0}).lock_()
        assert td.depth == 3
        with td.unlock_():
            del td["a", "b", "c", "d"]
        assert td.depth == 2
        with td.unlock_():
            del td["a", "b", "c"]
            del td["a", "b", "e"]
        assert td.depth == 1
        with td.unlock_():
            del td["a", "b"]
            del td["a", "f"]
        assert td.depth == 0

    @pytest.mark.parametrize("device", get_available_devices())
    def test_cat_td(self, device):
        torch.manual_seed(1)
        d = {
            "key1": torch.randn(4, 5, 6, device=device),
            "key2": torch.randn(4, 5, 10, device=device),
            "key3": {"key4": torch.randn(4, 5, 10, device=device)},
        }
        td1 = TensorDict(batch_size=(4, 5), source=d, device=device)
        d = {
            "key1": torch.randn(4, 10, 6, device=device),
            "key2": torch.randn(4, 10, 10, device=device),
            "key3": {"key4": torch.randn(4, 10, 10, device=device)},
        }
        td2 = TensorDict(batch_size=(4, 10), source=d, device=device)

        td_cat = torch.cat([td1, td2], 1)
        assert td_cat.batch_size == torch.Size([4, 15])
        d = {
            "key1": torch.zeros(4, 15, 6, device=device),
            "key2": torch.zeros(4, 15, 10, device=device),
            "key3": {"key4": torch.zeros(4, 15, 10, device=device)},
        }
        td_out = TensorDict(batch_size=(4, 15), source=d, device=device)
        data_ptr_set_before = {val.data_ptr() for val in decompose(td_out)}
        torch.cat([td1, td2], 1, out=td_out)
        data_ptr_set_after = {val.data_ptr() for val in decompose(td_out)}
        assert data_ptr_set_before == data_ptr_set_after
        assert td_out.batch_size == torch.Size([4, 15])
        assert (td_out["key1"] != 0).all()
        assert (td_out["key2"] != 0).all()
        assert (td_out["key3", "key4"] != 0).all()

    @pytest.mark.filterwarnings("error")
    @pytest.mark.parametrize("device", [None, *get_available_devices()])
    @pytest.mark.parametrize("num_threads", [0, 1, 2])
    @pytest.mark.parametrize("use_file", [False, True])
    @pytest.mark.parametrize(
        "nested,hetdtype",
        [[False, False], [False, True]]
        if torch.__version__ < "2.4"
        else [[False, False], [False, True], ["NJT", True]],
    )
    def test_consolidate(self, device, use_file, tmpdir, num_threads, nested, hetdtype):
        if not nested:
            a = torch.zeros((2,))
            c = torch.ones((2,), dtype=torch.float16 if hetdtype else torch.float32)
            g = torch.full(
                (2, 3), 2, dtype=torch.float64 if hetdtype else torch.float32
            )
        else:
            layout = torch.jagged
            a = torch.nested.nested_tensor(
                [torch.zeros((1,), device=device), torch.zeros((2,), device=device)],
                layout=layout,
            )
            c = torch.nested.nested_tensor(
                [
                    torch.ones(
                        (1,),
                        device=device,
                        dtype=torch.float16 if hetdtype else torch.float32,
                    ),
                    torch.ones(
                        (2,),
                        device=device,
                        dtype=torch.float16 if hetdtype else torch.float32,
                    ),
                ],
                layout=layout,
            )
            g0 = torch.full(
                (1, 3), 2, dtype=torch.float64 if hetdtype else torch.float32
            )
            g1 = torch.full(
                (2, 3), 2, dtype=torch.float64 if hetdtype else torch.float32
            )
            g = torch.nested.nested_tensor([g0, g1], layout=layout)

        td = TensorDict(
            {
                "a": a,
                "b": {"c": c},
                "d": "a string!",
                ("e", "f", "g"): g,
            },
            device=device,
            batch_size=[2],
        )
        if not use_file:
            td_c = td.consolidate(num_threads=num_threads, metadata=bool(nested))
            assert td_c.device == device
        else:
            filename = Path(tmpdir) / "file.mmap"
            td_c = td.consolidate(filename=filename, num_threads=num_threads)
            assert td_c.device == torch.device("cpu")
            if not nested:
                assert (TensorDict.from_consolidated(filename) == td_c).all()
            else:
                assert all(
                    (_td0 == _td1).all()
                    for (_td0, _td1) in zip(
                        TensorDict.from_consolidated(filename).unbind(0), td_c.unbind(0)
                    )
                )

        # TODO: This does NOT work because of the float16 which screws up the offsets.
        #  to replicate this issue, comment out the try/except within consolidate
        # values = td_c.values(True, True, is_leaf=_NESTED_TENSORS_AS_LISTS)
        # data_ptr = torch.tensor([t.untyped_storage().data_ptr() for t in values])
        # assert data_ptr.unique().numel() == 1
        assert hasattr(td_c, "_consolidated")
        if not nested:
            assert (td.to(td_c.device) == td_c).all(), td_c.to_dict()
        else:
            assert all(
                (_td == _td_c).all()
                for (_td, _td_c) in zip(td.to(td_c.device).unbind(0), td_c.unbind(0))
            ), td_c.to_dict()

        assert td_c["d"] == "a string!"
        storage = td_c._consolidated["storage"]
        storage *= 0
        if not nested:
            assert (td.to(td_c.device) != td_c).any(), td_c.to_dict()
        elif nested == "NJT":
            assert (td_c["e", "f", "g"].offsets() == 0).all()
            assert (td_c["e", "f", "g"].values() == 0).all()
        else:
            assert (td_c["a"].values() == 0).all()
            assert (td_c["e", "f", "g"].values() == 0).all()

        filename = Path(tmpdir) / "file.pkl"
        if not nested:
            torch.save(td, filename)
            assert (
                td == torch.load(filename, weights_only=False)
            ).all(), td_c.to_dict()
        else:
            pass
            # wait for https://github.com/pytorch/pytorch/issues/129366 to be resolved
            # assert all(
            #     (_td == _td_c).all()
            #     for (_td, _td_c) in zip(td.unbind(0), torch.load(filename).unbind(0))
            # ), td_c.to_dict()

        td_c = td.consolidate()
        torch.save(td_c, filename)
        if not nested:
            assert (
                td == torch.load(filename, weights_only=False)
            ).all(), td_c.to_dict()
        else:
            assert all(
                (_td == _td_c).all()
                for (_td, _td_c) in zip(
                    td.unbind(0), torch.load(filename, weights_only=False).unbind(0)
                )
            ), td_c.to_dict()

    @pytest.mark.parametrize(
        "ellipsis_index, expectation",
        [
            ((..., 0, ...), pytest.raises(RuntimeError)),
            ((0, ..., 0, ...), pytest.raises(RuntimeError)),
        ],
    )
    def test_convert_ellipsis_to_idx_invalid(self, ellipsis_index, expectation):
        torch.manual_seed(1)
        batch_size = [3, 4, 5, 6, 7]

        with expectation:
            _ = convert_ellipsis_to_idx(ellipsis_index, batch_size)

    @pytest.mark.parametrize(
        "ellipsis_index, expected_index",
        [
            (..., (slice(None), slice(None), slice(None), slice(None), slice(None))),
            ((0, ..., 0), (0, slice(None), slice(None), slice(None), 0)),
            ((..., 0), (slice(None), slice(None), slice(None), slice(None), 0)),
            ((0, ...), (0, slice(None), slice(None), slice(None), slice(None))),
            (
                (slice(1, 2), ...),
                (slice(1, 2), slice(None), slice(None), slice(None), slice(None)),
            ),
        ],
    )
    def test_convert_ellipsis_to_idx_valid(self, ellipsis_index, expected_index):
        torch.manual_seed(1)
        batch_size = [3, 4, 5, 6, 7]

        assert convert_ellipsis_to_idx(ellipsis_index, batch_size) == expected_index

    @pytest.mark.skipif(not torch.cuda.device_count(), reason="no cuda")
    def test_create_on_device(self):
        device = torch.device(0)

        # TensorDict
        td = TensorDict({}, [5])
        assert td.device is None

        td.set("a", torch.randn(5, device=device))
        assert td.device is None

        td = TensorDict({}, [5], device="cuda:0")
        td.set("a", torch.randn(5, 1))
        assert td.get("a").device == device

        # stacked TensorDict
        td1 = TensorDict({}, [5])
        td2 = TensorDict({}, [5])
        stackedtd = stack_td([td1, td2], 0)
        assert stackedtd.device is None

        stackedtd.set("a", torch.randn(2, 5, device=device))
        assert stackedtd.device is None

        stackedtd = stackedtd.to(device)
        assert stackedtd.device == device

        td1 = TensorDict({}, [5], device="cuda:0")
        td2 = TensorDict({}, [5], device="cuda:0")
        stackedtd = LazyStackedTensorDict.lazy_stack([td1, td2], 0)
        stackedtd.set("a", torch.randn(2, 5, 1))
        assert stackedtd.get("a").device == device
        assert td1.get("a").device == device
        assert td2.get("a").device == device

        # TensorDict, indexed
        td = TensorDict({}, [5])
        subtd = td[1]
        assert subtd.device is None

        subtd.set("a", torch.randn(1, device=device))
        # setting element of subtensordict doesn't set top-level device
        assert subtd.device is None

        subtd = subtd.to(device)
        assert subtd.device == device
        assert subtd["a"].device == device

        td = TensorDict({}, [5], device="cuda:0")
        subtd = td[1]
        subtd.set("a", torch.randn(1))
        assert subtd.get("a").device == device

        td = TensorDict({}, [5], device="cuda:0")
        subtd = td[1:3]
        subtd.set("a", torch.randn(2))
        assert subtd.get("a").device == device

        # ViewedTensorDict
        td = TensorDict({}, [6])
        viewedtd = td.view(2, 3)
        assert viewedtd.device is None

        viewedtd = viewedtd.to(device)
        assert viewedtd.device == device

        td = TensorDict({}, [6], device="cuda:0")
        viewedtd = td.view(2, 3)
        a = torch.randn(2, 3)
        viewedtd.set("a", a)
        assert viewedtd.get("a").device == device
        assert (a.to(device) == viewedtd.get("a")).all()

    def test_data_grad(self):
        td = TensorDict(
            {
                "a": torch.randn(3, 4, requires_grad=True),
                "b": {"c": torch.randn(3, 4, 5, requires_grad=True)},
            },
            [3, 4],
        )
        td1 = td + 1
        td1.apply(lambda x: x.sum().backward(retain_graph=True))
        assert not td.grad.is_locked
        assert td.grad is not td.grad
        assert not td.data.is_locked
        assert td.data is not td.grad
        td.lock_()
        assert td.grad.is_locked
        assert td.grad is td.grad
        assert td.data.is_locked
        assert td.data is td.data

    @pytest.mark.parametrize(
        "stack_dim",
        [0, 1, 2, 3],
    )
    @pytest.mark.parametrize(
        "nested_stack_dim",
        [0, 1, 2],
    )
    def test_dense_stack_tds(self, stack_dim, nested_stack_dim):
        batch_size = (5, 6)
        td0 = TensorDict(
            {"a": torch.zeros(*batch_size, 3)},
            batch_size,
        )
        td1 = TensorDict(
            {"a": torch.zeros(*batch_size, 4), "b": torch.zeros(*batch_size, 2)},
            batch_size,
        )
        td_lazy = LazyStackedTensorDict.lazy_stack([td0, td1], dim=nested_stack_dim)
        td_container = TensorDict({"lazy": td_lazy}, td_lazy.batch_size)
        td_container_clone = td_container.clone()
        td_container_clone.apply_(lambda x: x + 1)

        assert td_lazy.stack_dim == nested_stack_dim
        td_stack = LazyStackedTensorDict.lazy_stack(
            [td_container, td_container_clone], dim=stack_dim
        )
        assert td_stack.stack_dim == stack_dim

        assert isinstance(td_stack, LazyStackedTensorDict)
        dense_td_stack = dense_stack_tds(td_stack)
        assert isinstance(dense_td_stack, TensorDict)  # check outer layer is non-lazy
        assert isinstance(
            dense_td_stack["lazy"], LazyStackedTensorDict
        )  # while inner layer is still lazy
        assert "b" not in dense_td_stack["lazy"].tensordicts[0].keys()
        assert "b" in dense_td_stack["lazy"].tensordicts[1].keys()

        assert assert_allclose_td(
            dense_td_stack,
            dense_stack_tds([td_container, td_container_clone], dim=stack_dim),
        )  # This shows it is the same to pass a list or a LazyStackedTensorDict

        for i in range(2):
            index = (slice(None),) * stack_dim + (i,)
            assert (dense_td_stack[index] == i).all()

        if stack_dim > nested_stack_dim:
            assert dense_td_stack["lazy"].stack_dim == nested_stack_dim
        else:
            assert dense_td_stack["lazy"].stack_dim == nested_stack_dim + 1

    def test_dtype(self):
        td = TensorDict(
            {("an", "integer"): 1, ("a", "string"): "a", ("the", "float"): 1.0}
        )
        assert td.dtype is None
        td = td.float()
        assert td.dtype == torch.float
        td = td.int()
        assert td.dtype == torch.int

    def test_empty(self):
        td = TensorDict(
            {
                "a": torch.zeros(()),
                ("b", "c"): torch.zeros(()),
                ("b", "d", "e"): torch.zeros(()),
            },
            [],
        )
        td_empty = td.empty(recurse=False)
        assert len(list(td_empty.keys())) == 0
        td_empty = td.empty(recurse=True)
        assert len(list(td_empty.keys())) == 1
        assert len(list(td_empty.get("b").keys())) == 1

    @pytest.mark.parametrize("inplace", [True, False])
    def test_exclude_nested(self, inplace):
        tensor_1 = torch.rand(4, 5, 6, 7)
        tensor_2 = torch.rand(4, 5, 6, 7)
        sub_sub_tensordict = TensorDict(
            {"t1": tensor_1, "t2": tensor_2}, batch_size=[4, 5, 6]
        )
        sub_tensordict = TensorDict(
            {"double_nested": sub_sub_tensordict}, batch_size=[4, 5]
        )
        tensordict = TensorDict(
            {
                "a": torch.rand(4, 3),
                "b": torch.rand(4, 2),
                "c": torch.rand(4, 1),
                "nested": sub_tensordict,
            },
            batch_size=[4],
        )
        # making a copy for inplace tests
        tensordict2 = tensordict.clone()

        excluded = tensordict.exclude(
            "b", ("nested", "double_nested", "t2"), inplace=inplace
        )

        assert set(excluded.keys(include_nested=True)) == {
            "a",
            "c",
            "nested",
            ("nested", "double_nested"),
            ("nested", "double_nested", "t1"),
        }

        if inplace:
            assert excluded is tensordict
            assert set(tensordict.keys(include_nested=True)) == {
                "a",
                "c",
                "nested",
                ("nested", "double_nested"),
                ("nested", "double_nested", "t1"),
            }
        else:
            assert excluded is not tensordict
            assert set(tensordict.keys(include_nested=True)) == {
                "a",
                "b",
                "c",
                "nested",
                ("nested", "double_nested"),
                ("nested", "double_nested", "t1"),
                ("nested", "double_nested", "t2"),
            }

        # excluding "nested" should exclude all subkeys also
        excluded2 = tensordict2.exclude("nested", inplace=inplace)
        assert set(excluded2.keys(include_nested=True)) == {"a", "b", "c"}

    @pytest.mark.parametrize("device", get_available_devices())
    def test_expand(self, device):
        torch.manual_seed(1)
        d = {
            "key1": torch.randn(4, 5, 6, device=device),
            "key2": torch.randn(4, 5, 10, device=device),
        }
        td1 = TensorDict(batch_size=(4, 5), source=d)
        td2 = td1.expand(3, 7, 4, 5)
        assert td2.batch_size == torch.Size([3, 7, 4, 5])
        assert td2.get("key1").shape == torch.Size([3, 7, 4, 5, 6])
        assert td2.get("key2").shape == torch.Size([3, 7, 4, 5, 10])

    def test_expand_as(self):
        td0 = TensorDict(
            {"a": torch.ones(3, 1, 4), "b": {"c": torch.ones(3, 2, 1, 4)}},
            batch_size=[3],
        )
        td1 = TensorDict(
            {"a": torch.zeros(2, 3, 5, 4), "b": {"c": torch.zeros(2, 3, 2, 6, 4)}},
            batch_size=[2, 3],
        )
        expanded = td0.expand_as(td1)
        assert (expanded == 1).all()
        assert expanded["b", "c"].shape == torch.Size([2, 3, 2, 6, 4])

    @pytest.mark.parametrize("device", get_available_devices())
    def test_expand_with_singleton(self, device):
        torch.manual_seed(1)
        d = {
            "key1": torch.randn(1, 5, 6, device=device),
            "key2": torch.randn(1, 5, 10, device=device),
        }
        td1 = TensorDict(batch_size=(1, 5), source=d)
        td2 = td1.expand(3, 7, 4, 5)
        assert td2.batch_size == torch.Size([3, 7, 4, 5])
        assert td2.get("key1").shape == torch.Size([3, 7, 4, 5, 6])
        assert td2.get("key2").shape == torch.Size([3, 7, 4, 5, 10])

    @pytest.mark.parametrize("device", get_available_devices())
    @pytest.mark.parametrize(
        "td_type", ["tensordict", "view", "unsqueeze", "squeeze", "stack"]
    )
    @pytest.mark.parametrize("update", [True, False])
    # getting values from lazy tensordicts in non-lazy contexts messes things up
    # so we set it to True. When we'll deprecate lazy tensordicts, we will just
    # remove this decorator
    @set_lazy_legacy(True)
    def test_filling_empty_tensordict(self, device, td_type, update):
        if td_type == "tensordict":
            td = TensorDict({}, batch_size=[16], device=device)
        elif td_type == "view":
            td = TensorDict({}, batch_size=[4, 4], device=device).view(-1)
        elif td_type == "unsqueeze":
            td = TensorDict({}, batch_size=[16], device=device).unsqueeze(-1)
        elif td_type == "squeeze":
            td = TensorDict({}, batch_size=[16, 1], device=device).squeeze(-1)
        elif td_type == "stack":
            td = LazyStackedTensorDict.lazy_stack(
                [TensorDict({}, [], device=device) for _ in range(16)], 0
            )
        else:
            raise NotImplementedError

        for i in range(16):
            other_td = TensorDict({"a": torch.randn(10), "b": torch.ones(1)}, [])
            if td_type == "unsqueeze":
                other_td = other_td.unsqueeze(-1).to_tensordict()
            if update:
                subtd = td._get_sub_tensordict(i)
                subtd.update(other_td, inplace=True, non_blocking=False)
            else:
                td[i] = other_td

        assert td.device == device
        assert td.get("a").device == device
        assert (td.get("b") == 1).all()
        if td_type == "view":
            assert td._source["a"].shape == torch.Size([4, 4, 10])
        elif td_type == "unsqueeze":
            assert td._source["a"].shape == torch.Size([16, 10])
        elif td_type == "squeeze":
            assert td._source["a"].shape == torch.Size([16, 1, 10])
        elif td_type == "stack":
            assert (td[-1] == other_td.to(device)).all()

    @pytest.mark.parametrize("inplace", [True, False])
    @pytest.mark.parametrize("separator", [",", "-"])
    def test_flatten_unflatten_key_collision(self, inplace, separator):
        td1 = TensorDict(
            {
                f"a{separator}b{separator}c": torch.zeros(3),
                "a": {"b": {"c": torch.zeros(3)}},
            },
            [],
        )
        td2 = TensorDict(
            {
                f"a{separator}b": torch.zeros(3),
                "a": {"b": torch.zeros(3)},
                "g": {"d": torch.zeros(3)},
            },
            [],
        )
        td3 = TensorDict(
            {
                f"a{separator}b{separator}c": torch.zeros(3),
                "a": {"b": {"c": torch.zeros(3), "d": torch.zeros(3)}},
            },
            [],
        )

        td4 = TensorDict(
            {
                f"a{separator}b{separator}c{separator}d": torch.zeros(3),
                "a": {"b": {"c": torch.zeros(3)}},
            },
            [],
        )

        td5 = TensorDict(
            {f"a{separator}b": torch.zeros(3), "a": {"b": {"c": torch.zeros(3)}}}, []
        )

        with pytest.raises(KeyError, match="Flattening keys in tensordict causes keys"):
            _ = td1.flatten_keys(separator)

        with pytest.raises(KeyError, match="Flattening keys in tensordict causes keys"):
            _ = td2.flatten_keys(separator)

        with pytest.raises(KeyError, match="Flattening keys in tensordict causes keys"):
            _ = td3.flatten_keys(separator)

        with pytest.raises(
            KeyError,
            match=re.escape(
                "Unflattening key(s) in tensordict will override an existing for unflattened key"
            ),
        ):
            _ = td1.unflatten_keys(separator)

        with pytest.raises(
            KeyError,
            match=re.escape(
                "Unflattening key(s) in tensordict will override an existing for unflattened key"
            ),
        ):
            _ = td2.unflatten_keys(separator)

        with pytest.raises(
            KeyError,
            match=re.escape(
                "Unflattening key(s) in tensordict will override an existing for unflattened key"
            ),
        ):
            _ = td3.unflatten_keys(separator)

        with pytest.raises(
            KeyError,
            match=re.escape(
                "Unflattening key(s) in tensordict will override an existing for unflattened key"
            ),
        ):
            _ = td4.unflatten_keys(separator)

        with pytest.raises(
            KeyError,
            match=re.escape(
                "Unflattening key(s) in tensordict will override an existing for unflattened key"
            ),
        ):
            _ = td5.unflatten_keys(separator)

        td4_flat = td4.flatten_keys(separator)
        assert (f"a{separator}b{separator}c{separator}d") in td4_flat.keys()
        assert (f"a{separator}b{separator}c") in td4_flat.keys()

        td5_flat = td5.flatten_keys(separator)
        assert (f"a{separator}b") in td5_flat.keys()
        assert (f"a{separator}b{separator}c") in td5_flat.keys()

    def test_fromkeys(self):
        td = TensorDict.fromkeys({"a", "b", "c"})
        assert td["a"] == 0
        td = TensorDict.fromkeys({"a", "b", "c"}, 1)
        assert td["a"] == 1

    @pytest.mark.parametrize("batch_size", [None, [3, 4]])
    @pytest.mark.parametrize("batch_dims", [None, 1, 2])
    @pytest.mark.parametrize("device", get_available_devices())
    def test_from_dict(self, batch_size, batch_dims, device):
        data = {
            "a": torch.zeros(3, 4, 5),
            "b": {"c": torch.zeros(3, 4, 5, 6)},
            ("d", "e"): torch.ones(3, 4, 5),
            ("b", "f"): torch.zeros(3, 4, 5, 5),
            ("d", "g", "h"): torch.ones(3, 4, 5),
        }
        if batch_dims and batch_size:
            with pytest.raises(ValueError, match="both"):
                TensorDict.from_dict(
                    data, batch_size=batch_size, batch_dims=batch_dims, device=device
                )
            return
        data = TensorDict.from_dict(
            data, batch_size=batch_size, batch_dims=batch_dims, device=device
        )
        assert data.device == device
        assert "a" in data.keys()
        assert ("b", "c") in data.keys(True)
        assert ("b", "f") in data.keys(True)
        assert ("d", "e") in data.keys(True)
        assert data.device == device
        if batch_dims:
            assert data.ndim == batch_dims
            assert data["b"].ndim == batch_dims
            assert data["d"].ndim == batch_dims
            assert data["d", "g"].ndim == batch_dims
        elif batch_size:
            assert data.batch_size == torch.Size(batch_size)
            assert data["b"].batch_size == torch.Size(batch_size)
            assert data["d"].batch_size == torch.Size(batch_size)
            assert data["d", "g"].batch_size == torch.Size(batch_size)

    def test_from_dict_instance(self):
        @tensorclass
        class MyClass:
            x: torch.Tensor = None
            y: int = None
            z: "MyClass" = None

        td = TensorDict(
            {"a": torch.randn(()), "b": MyClass(x=torch.zeros(()), y=1, z=MyClass(y=2))}
        )
        td_dict = td.to_dict()
        assert isinstance(td_dict["b"], dict)
        assert isinstance(td_dict["b"]["y"], int)
        assert isinstance(td_dict["b"]["z"], dict)
        assert isinstance(td_dict["b"]["z"]["y"], int)
        td_recon = td.from_dict_instance(td_dict)
        assert isinstance(td_recon["a"], torch.Tensor)
        assert isinstance(td_recon["b"], MyClass)
        assert isinstance(td_recon["b"].x, torch.Tensor)
        assert isinstance(td_recon["b"].y, int)
        assert isinstance(td_recon["b"].z, MyClass)
        assert isinstance(td_recon["b"].z.y, int)

    @pytest.mark.parametrize("memmap", [True, False])
    @pytest.mark.parametrize("params", [False, True])
    def test_from_module(self, memmap, params):
        net = nn.Transformer(
            d_model=16,
            nhead=2,
            num_encoder_layers=3,
            dim_feedforward=12,
        )
        td = TensorDict.from_module(net, as_module=params)
        # check that we have empty tensordicts, reflecting modules wihout params
        for subtd in td.values(True):
            if isinstance(subtd, TensorDictBase) and subtd.is_empty():
                break
        else:
            raise RuntimeError
        if memmap:
            td = td.detach().memmap_()
        net.load_state_dict(td.flatten_keys("."))

        if not memmap and params:
            assert set(td.parameters()) == set(net.parameters())

    def test_from_module_state_dict(self):
        net = nn.Transformer(
            d_model=16,
            nhead=2,
            num_encoder_layers=3,
            dim_feedforward=12,
        )

        def adder(module, *args, **kwargs):
            for p in module.parameters(recurse=False):
                p.data += 1

        def remover(module, *args, **kwargs):
            for p in module.parameters(recurse=False):
                p.data = p.data - 1

        for module in net.modules():
            module.register_state_dict_pre_hook(adder)
            module._register_state_dict_hook(remover)
        params_reg = TensorDict.from_module(net)
        params_reg = params_reg.select(*params_reg.keys(True, True))

        params_sd = TensorDict.from_module(net, use_state_dict=True)
        params_sd = params_sd.select(*params_sd.keys(True, True))
        assert_allclose_td(params_sd, params_reg.apply(lambda x: x + 1))

        sd = net.state_dict()
        assert_allclose_td(params_sd.flatten_keys("."), TensorDict(sd, []))

    @pytest.mark.parametrize("as_module", [False, True])
    @pytest.mark.parametrize("lazy_stack", [False, True])
    def test_from_modules(self, as_module, lazy_stack):
        empty_module = nn.Linear(3, 4, device="meta")
        modules = [nn.Linear(3, 4) for _ in range(3)]
        if as_module and lazy_stack:
            with pytest.raises(RuntimeError, match="within a TensorDictParams"):
                params = TensorDict.from_modules(
                    *modules, as_module=as_module, lazy_stack=lazy_stack
                )
            return

        params = TensorDict.from_modules(
            *modules, as_module=as_module, lazy_stack=lazy_stack
        )

        def exec_module(params, x):
            with params.to_module(empty_module):
                return empty_module(x)

        x = torch.zeros(3)
        y = torch.vmap(exec_module, (0, None))(params, x)
        y.sum().backward()
        if lazy_stack:
            leaves = []

            def get_leaf(leaf):
                leaves.append(leaf)

            params.apply(get_leaf)
            assert all(param.grad is not None for param in leaves)
            assert all(param.grad is None for param in params.values(True, True))
        else:
            for p in modules[0].parameters():
                assert p.grad is None
            assert all(param.grad is not None for param in params.values(True, True))

    @pytest.mark.parametrize("as_module", [False, True])
    @pytest.mark.parametrize("lazy_stack", [False, True])
    @pytest.mark.parametrize("device", get_available_devices())
    def test_from_modules_lazy(self, as_module, lazy_stack, device):
        empty_module = nn.LazyLinear(4, device="meta")
        modules = [nn.LazyLinear(4, device=device) for _ in range(3)]
        if lazy_stack:
            with pytest.raises(
                RuntimeError,
                match="lasy_stack=True is not compatible with lazy modules.",
            ):
                params = TensorDict.from_modules(
                    *modules, as_module=as_module, lazy_stack=lazy_stack
                )
            return

        params = TensorDict.from_modules(
            *modules, as_module=as_module, lazy_stack=lazy_stack
        )
        optim = torch.optim.Adam(list(params.values(True, True)))

        def exec_module(params, x):
            with params.to_module(empty_module):
                return empty_module(x)

        x = torch.zeros(3, device=device)
        assert isinstance(params["weight"], UninitializedTensorMixin)
        y = torch.vmap(exec_module, (0, None), randomness="same")(params, x)
        assert params["weight"].shape == torch.Size((3, 4, 3))

        y.sum().backward()
        optim.step()

        if lazy_stack:
            leaves = []

            def get_leaf(leaf):
                leaves.append(leaf)

            params.apply(get_leaf)
            assert all(param.grad is not None for param in leaves)
            assert all(param.grad is None for param in params.values(True, True))
        else:
            for p in modules[0].parameters():
                assert p.grad is None
            assert all(param.grad is not None for param in params.values(True, True))

    def test_from_pytree(self):
        class WeirdLookingClass:
            pass

        weird_key = WeirdLookingClass()

        pytree = (
            [torch.randint(10, (3,)), torch.zeros(2)],
            {
                "tensor": torch.randn(
                    2,
                ),
                "td": TensorDict({"one": 1}),
                weird_key: torch.randint(10, (2,)),
                "list": [1, 2, 3],
            },
            {"named_tuple": TensorDict({"two": torch.ones(1) * 2}).to_namedtuple()},
        )
        td = TensorDict.from_pytree(pytree)
        pytree_recon = td.to_pytree()

        def check(v1, v2):
            assert (v1 == v2).all()

        torch.utils._pytree.tree_map(check, pytree, pytree_recon)
        assert weird_key in pytree_recon[1]

    @pytest.mark.parametrize(
        "idx",
        [
            (slice(None),),
            slice(None),
            (3, 4),
            (3, slice(None), slice(2, 2, 2)),
            (torch.tensor([1, 2, 3]),),
            ([1, 2, 3]),
            (
                torch.tensor([1, 2, 3]),
                torch.tensor([2, 3, 4]),
                torch.tensor([0, 10, 2]),
                torch.tensor([2, 4, 1]),
            ),
            torch.zeros(10, 7, 11, 5, dtype=torch.bool).bernoulli_(),
            torch.zeros(10, 7, 11, dtype=torch.bool).bernoulli_(),
            (0, torch.zeros(7, dtype=torch.bool).bernoulli_()),
        ],
    )
    def test_getitem_batch_size(self, idx):
        shape = [10, 7, 11, 5]
        shape = torch.Size(shape)
        mocking_tensor = torch.zeros(*shape)
        expected_shape = mocking_tensor[idx].shape
        resulting_shape = _getitem_batch_size(shape, idx)
        assert expected_shape == resulting_shape, (idx, expected_shape, resulting_shape)

    def test_getitem_nested(self):
        tensor = torch.randn(4, 5, 6, 7)
        sub_sub_tensordict = TensorDict({"c": tensor}, [4, 5, 6])
        sub_tensordict = TensorDict({}, [4, 5])
        tensordict = TensorDict({}, [4])

        sub_tensordict["b"] = sub_sub_tensordict
        tensordict["a"] = sub_tensordict

        # check that content match
        assert (tensordict["a"] == sub_tensordict).all()
        assert (tensordict["a", "b"] == sub_sub_tensordict).all()
        assert (tensordict["a", "b", "c"] == tensor).all()

        # check that get method returns same contents
        assert (tensordict.get("a") == sub_tensordict).all()
        assert (tensordict.get(("a", "b")) == sub_sub_tensordict).all()
        assert (tensordict.get(("a", "b", "c")) == tensor).all()

        # check that shapes are kept
        assert tensordict.shape == torch.Size([4])
        assert sub_tensordict.shape == torch.Size([4, 5])
        assert sub_sub_tensordict.shape == torch.Size([4, 5, 6])

    @set_lazy_legacy(True)
    def test_inferred_view_size(self):
        td = TensorDict({"a": torch.randn(3, 4)}, [3, 4])
        assert td.view(-1).view(-1, 4) is td

        assert td.view(-1, 4) is td
        assert td.view(3, -1) is td
        assert td.view(3, 4) is td
        assert td.view(-1, 12).shape == torch.Size([1, 12])

    def test_is_empty(self):
        assert TensorDict({"a": {"b": {}}}, []).is_empty()
        assert not TensorDict(
            {"a": {"b": {}, "c": NonTensorData("a string!", batch_size=[])}}, []
        ).is_empty()
        assert not TensorDict({"a": {"b": {}, "c": 1}}, []).is_empty()

    def test_is_in(self):
        td = TensorDict.fromkeys({"a", "b", "c", ("d", "e")}, 0)
        assert "a" in td
        assert "d" in td
        assert ("d", "e") in td
        assert "f" not in td
        with pytest.raises(RuntimeError, match="NestedKey"):
            0 in td  # noqa: B015

    def test_keys_view(self):
        tensor = torch.randn(4, 5, 6, 7)
        sub_sub_tensordict = TensorDict({"c": tensor}, [4, 5, 6])
        sub_tensordict = TensorDict({}, [4, 5])
        tensordict = TensorDict({}, [4])

        sub_tensordict["b"] = sub_sub_tensordict
        tensordict["a"] = sub_tensordict

        assert "a" in tensordict.keys()
        assert "random_string" not in tensordict.keys()

        assert ("a",) in tensordict.keys(include_nested=True)
        assert ("a", "b", "c") in tensordict.keys(include_nested=True)
        assert ("a", "c", "b") not in tensordict.keys(include_nested=True)

        with pytest.raises(
            TypeError, match="checks with tuples of strings is only supported"
        ):
            ("a", "b", "c") in tensordict.keys()  # noqa: B015

        with pytest.raises(TypeError, match="TensorDict keys are always strings."):
            42 in tensordict.keys()  # noqa: B015

        with pytest.raises(TypeError, match="TensorDict keys are always strings."):
            ("a", 42) in tensordict.keys()  # noqa: B015

        keys = set(tensordict.keys())
        keys_nested = set(tensordict.keys(include_nested=True))

        assert keys == {"a"}
        assert keys_nested == {"a", ("a", "b"), ("a", "b", "c")}

        leaves = set(tensordict.keys(leaves_only=True))
        leaves_nested = set(tensordict.keys(include_nested=True, leaves_only=True))

        assert leaves == set()
        assert leaves_nested == {("a", "b", "c")}

    def test_load_device(self, tmpdir):
        t = nn.Transformer(
            d_model=64, nhead=4, num_encoder_layers=3, dim_feedforward=128
        )

        state_dict = TensorDict.from_module(t)
        state_dict.data.zero_()

        state_dict.save(tmpdir)
        meta_state_dict = TensorDict.load(tmpdir, device="meta")

        def check_meta(tensor):
            assert tensor.device == torch.device("meta")

        meta_state_dict.apply(check_meta, filter_empty=True)

        if torch.cuda.is_available():
            device = "cuda:0"
        elif torch.backends.mps.is_available():
            device = "mps:0"
        else:
            pytest.skip("no device to test")
        device_state_dict = TensorDict.load(tmpdir, device=device)
        assert (device_state_dict == 0).all()

        def assert_device(item):
            assert item.device == torch.device(device)
            if is_tensor_collection(item):
                item.apply(assert_device, filter_empty=True, call_on_nested=True)

        device_state_dict.apply(assert_device, filter_empty=True, call_on_nested=True)

        with FakeTensorMode():
            fake_state_dict = TensorDict.load(tmpdir)

            def assert_fake(tensor):
                assert isinstance(tensor, FakeTensor)

            fake_state_dict.apply(assert_fake)

    def test_load_state_dict_incomplete(self):
        data = TensorDict({"a": {"b": {"c": {}}}, "d": 1}, [])
        sd = TensorDict({"d": 0}, []).state_dict()
        data.load_state_dict(sd, strict=True)
        assert data["d"] == 0
        sd = TensorDict({"a": {"b": {"c": {}}}, "d": 1}, []).state_dict()
        data = TensorDict({"d": 0}, [])
        data.load_state_dict(sd, strict=True)
        assert data["d"] == 1

    def test_make_memmap(self, tmpdir):
        td = TensorDict()
        td.memmap_(tmpdir)
        mmap = td.make_memmap("a", shape=[3, 4], dtype=torch.float32)
        mmap.fill_(1)
        assert td.is_memmap()
        mmap = td.make_memmap(("b", "c"), shape=[5, 6], dtype=torch.float32)
        mmap.fill_(1)
        assert td.is_memmap()

        assert td.is_locked
        assert td["b"].is_locked

        td_load = TensorDict.load_memmap(tmpdir).memmap_()
        assert td_load.saved_path is not None
        assert (td == td_load).all()
        assert (td_load == 1).all()

        with pytest.raises(
            RuntimeError, match="already exists within the target tensordict"
        ):
            td.make_memmap(("b", "c"), shape=[5, 6], dtype=torch.float32)

        if HAS_NESTED_TENSOR:
            # test update
            mmap = td.make_memmap(("e", "f"), shape=torch.tensor([[1, 2], [1, 3]]))
            td_load.memmap_refresh_()
            assert td_load["e", "f"].is_nested

    def test_make_memmap_from_storage(self, tmpdir):
        td_base = TensorDict(
            {"a": torch.zeros((3, 4)), ("b", "c"): torch.zeros((5, 6))}
        ).memmap_(tmpdir)

        td = TensorDict()
        td.memmap_(tmpdir)
        td.make_memmap_from_storage(
            "a", td_base["a"].untyped_storage(), shape=[3, 4], dtype=torch.float32
        )
        assert td.is_memmap()
        td.make_memmap_from_storage(
            ("b", "c"),
            td_base["b", "c"].untyped_storage(),
            shape=[5, 6],
            dtype=torch.float32,
        )
        assert td.is_memmap()
        assert (td == 0).all()

        assert td.is_locked
        assert td["b"].is_locked

        td_load = TensorDict.load_memmap(tmpdir).memmap_()
        assert td_load.saved_path is not None
        assert (td == td_load).all()
        assert (td_load == 0).all()

        with pytest.raises(
            RuntimeError, match="Providing a storage with an associated filename"
        ):
            another_d = MemoryMappedTensor.ones(
                [5, 6], filename=Path(tmpdir) / "another_d.memmap"
            )
            td.make_memmap_from_storage(
                ("b", "d"),
                another_d.untyped_storage(),
                shape=[5, 6],
                dtype=torch.float32,
            )

    def test_make_memmap_from_tensor(self, tmpdir):
        td = TensorDict()
        td.memmap_(tmpdir)
        a = torch.ones((3, 4))
        td.make_memmap_from_tensor("a", a)
        assert td.is_memmap()
        c = torch.ones((5, 6))
        td.make_memmap_from_tensor(("b", "c"), c)
        assert td.is_memmap()
        assert (td == 1).all()

        assert td.is_locked
        assert td["b"].is_locked

        td_load = TensorDict.load_memmap(tmpdir).memmap_()
        assert td_load.saved_path is not None
        assert (td == td_load).all()
        assert (td_load == 1).all()

        # Should work too if the tensor is memmap
        d = MemoryMappedTensor.ones(
            1, 2, filename=tmpdir + "/some_random_tensor.memmap"
        )
        d_copy = td.make_memmap_from_tensor("d", d)
        assert d_copy.untyped_storage().data_ptr() != d.untyped_storage().data_ptr()
        assert (d_copy == 1).all()

        if HAS_NESTED_TENSOR:
            # test update
            td.make_memmap_from_tensor(
                ("e", "f"),
                torch.nested.nested_tensor([torch.zeros((1, 2)), torch.zeros((1, 3))]),
            )
            td_load.memmap_refresh_()
            assert td_load["e", "f"].is_nested

    @pytest.mark.parametrize("device", get_available_devices())
    def test_mask_td(self, device):
        torch.manual_seed(1)
        d = {
            "key1": torch.randn(4, 5, 6, device=device),
            "key2": torch.randn(4, 5, 10, device=device),
        }
        mask = torch.zeros(4, 5, dtype=torch.bool, device=device).bernoulli_()
        td = TensorDict(batch_size=(4, 5), source=d)

        td_masked = torch.masked_select(td, mask)
        assert len(td_masked.get("key1")) == td_masked.shape[0]

    @pytest.mark.parametrize("device", get_available_devices())
    def test_memmap_as_tensor(self, device):
        td = TensorDict(
            {"a": torch.randn(3, 4), "b": {"c": torch.randn(3, 4)}},
            [3, 4],
            device="cpu",
        )
        td_memmap = td.clone().memmap_()
        assert (td == td_memmap).all()

        assert (td == td_memmap.apply(lambda x: x.clone())).all()
        if device.type == "cuda":
            td = td.pin_memory()
            td_memmap = td.clone().memmap_()
            td_memmap_pm = td_memmap.apply(lambda x: x.clone()).pin_memory()
            assert (td.pin_memory().to(device) == td_memmap_pm.to(device)).all()

    def test_load_custom_artifact(self):
        # Build the TD using this
        # td = TensorDict(
        #     {
        #         "nested": {
        #             "int64": [[1], [2]],
        #             "string": ["a string!"],
        #             "bfloat16": torch.ones(2, 1, dtype=torch.bfloat16),
        #         }
        #     },
        #     batch_size=[2, 1],
        #     names=["batch", "time"],
        # ).memmap(f"{Path(__file__).parent}/artifacts/mmap_example/")

        td = TensorDict.load(f"{Path(__file__).parent}/artifacts/mmap_example/")
        assert td.shape == (2, 1)
        # assert td.names == ("batch", "time")
        assert (td["nested", "int64"] == torch.tensor([[1], [2]])).all()
        assert td["nested", "int64"].dtype == torch.int64
        assert td["nested", "string"] == ["a string!"]
        assert (
            td["nested", "bfloat16"] == torch.ones(2, 1, dtype=torch.bfloat16)
        ).all()
        assert td["nested", "bfloat16"].dtype == torch.bfloat16
        td_nested = TensorDict.load(
            f"{Path(__file__).parent}/artifacts/mmap_example/nested"
        )
        assert (td_nested == td["nested"]).all()

    @pytest.mark.parametrize("method", ["share_memory", "memmap"])
    def test_memory_lock(self, method):
        torch.manual_seed(1)
        td = TensorDict({"a": torch.randn(4, 5)}, batch_size=(4, 5))

        # lock=True
        if method == "share_memory":
            td.share_memory_()
        elif method == "memmap":
            td.memmap_()
        else:
            raise NotImplementedError

        td.set("a", torch.randn(4, 5), inplace=True, non_blocking=False)
        td.set_("a", torch.randn(4, 5))  # No exception because set_ ignores the lock

        with pytest.raises(RuntimeError, match="Cannot modify locked TensorDict"):
            td.set("a", torch.randn(4, 5))

        with pytest.raises(RuntimeError, match="Cannot modify locked TensorDict"):
            td.set("b", torch.randn(4, 5))

        with pytest.raises(RuntimeError, match="Cannot modify locked TensorDict"):
            td.set("b", torch.randn(4, 5), inplace=True, non_blocking=False)

    def test_no_batch_size(self):
        td = TensorDict({"a": torch.zeros(3, 4)})
        assert td.batch_size == torch.Size([])

    def test_non_blocking(self):
        if torch.cuda.is_available():
            device = "cuda"
        elif torch.backends.mps.is_available():
            device = "mps"
        else:
            pytest.skip("No device found")
        for _ in range(10):
            td = TensorDict(
                {str(i): torch.ones((10,), device=device) for i in range(5)},
                [10],
                non_blocking=False,
                device="cpu",
            )
            assert (td == 1).all()
        for _ in range(10):
            td = TensorDict(
                {str(i): torch.ones((10,), device=device) for i in range(5)},
                [10],
                device="cpu",
            )
            assert (td == 1).all()
        # This is too flaky
        # with pytest.raises(AssertionError):
        #     for _ in range(10):
        #         td = TensorDict(
        #             {str(i): torch.ones((10,), device=device) for i in range(5)},
        #             [10],
        #             non_blocking=True,
        #             device="cpu",
        #         )
        #         assert (td == 1).all()
        for _ in range(10):
            td = TensorDict(
                {str(i): torch.ones((10,), device="cpu") for i in range(5)},
                [10],
                non_blocking=False,
                device="cpu",
            )
            assert (td.to(device, non_blocking=False) == 1).all()
        for _ in range(10):
            td = TensorDict(
                {str(i): torch.ones((10,), device=device) for i in range(5)},
                [10],
                non_blocking=False,
                device=device,
            )
            assert (td.to("cpu", non_blocking=False) == 1).all()
        for _ in range(10):
            td = TensorDict(
                {str(i): torch.ones((10,), device="cpu") for i in range(5)},
                [10],
                device="cpu",
            )
            assert (td.to(device, non_blocking=False) == 1).all()
        for _ in range(10):
            td = TensorDict(
                {str(i): torch.ones((10,), device=device) for i in range(5)},
                [10],
                device=device,
            )
            assert (td.to("cpu", non_blocking=False) == 1).all()

    def test_pad(self):
        dim0_left, dim0_right, dim1_left, dim1_right = [0, 1, 0, 2]
        td = TensorDict(
            {
                "a": torch.ones(3, 4, 1),
                "b": torch.zeros(3, 4, 1, 1),
            },
            batch_size=[3, 4],
        )

        padded_td = pad(td, [dim0_left, dim0_right, dim1_left, dim1_right], value=0.0)

        expected_a = torch.cat([torch.ones(3, 4, 1), torch.zeros(1, 4, 1)], dim=0)
        expected_a = torch.cat([expected_a, torch.zeros(4, 2, 1)], dim=1)

        assert padded_td["a"].shape == (4, 6, 1)
        assert padded_td["b"].shape == (4, 6, 1, 1)
        assert torch.equal(padded_td["a"], expected_a)
        padded_td._check_batch_size()

    def test_pad_sequence_nontensor(self):
        d1 = TensorDict({"a": torch.tensor([1, 1]), "b": "asd"})
        d2 = TensorDict({"a": torch.tensor([2]), "b": "efg"})
        d = pad_sequence([d1, d2])
        assert (d["a"] == torch.tensor([[1, 1], [2, 0]])).all()
        assert d["b"] == ["asd", "efg"]

    def test_pad_sequence_tensorclass_nontensor(self):
        @tensorclass
        class Sample:
            a: torch.Tensor
            b: str

        d1 = Sample(**{"a": torch.tensor([1, 1]), "b": "asd"}, batch_size=[])
        d2 = Sample(**{"a": torch.tensor([2]), "b": "efg"}, batch_size=[])
        d = pad_sequence([d1, d2])
        assert (d.a == torch.tensor([[1, 1], [2, 0]])).all()
        assert d.b == ["asd", "efg"]

    @pytest.mark.parametrize("make_mask", [True, ("bibbidi", "bobbidi", "boo"), False])
    def test_pad_sequence_pad_dim0(self, make_mask):
        pad_dim = 0
        list_td = [
            TensorDict(
                {"a": torch.ones((2, 8, 8)), ("b", "c"): torch.ones((2, 3))}, [2]
            ),
            TensorDict(
                {"a": torch.full((4, 8, 8), 2), ("b", "c"): torch.full((4, 3), 2)},
                [4],
            ),
        ]
        padded_td = pad_sequence(list_td, pad_dim=pad_dim, return_mask=make_mask)
        assert padded_td.shape == torch.Size(
            [2, 4]
        )  # check the shape of the padded tensordict
        assert torch.all(
            padded_td["a"][0, :2, :, :] == 1
        )  # check the values of the first tensor
        assert torch.all(
            padded_td["a"][1, :, :, :] == 2
        )  # check the values of the second tensor
        assert padded_td["a"].shape == torch.Size(
            [2, 4, 8, 8]
        )  # check the shape of the padded tensor
        assert torch.all(padded_td["a"][0, 2:, :, :] == 0)  # check the padding
        assert padded_td["b", "c"].shape == torch.Size(
            [2, 4, 3]
        )  # check the shape of the padded tensor
        assert torch.all(padded_td["b", "c"][0, 2:, :] == 0)  # check the padding
        if make_mask:
            masks_key = "masks"
            if not isinstance(make_mask, bool):
                masks_key = make_mask
            padded_td_without_masks = pad_sequence(
                list_td, pad_dim=pad_dim, return_mask=False
            )
            assert masks_key in padded_td.keys(True)
            assert set(
                padded_td_without_masks.keys(include_nested=True, leaves_only=True)
            ) == set(padded_td[masks_key].keys(include_nested=True, leaves_only=True))
            assert not padded_td[masks_key, "a"].all()
            assert padded_td[masks_key, "a"].ndim == pad_dim + 2
            assert (padded_td["a"][padded_td[masks_key, "a"]] != 0).all()
            assert (padded_td["a"][~padded_td[masks_key, "a"]] == 0).all()
            assert not padded_td[masks_key, "b", "c"].all()
            assert padded_td[masks_key, "b", "c"].ndim == pad_dim + 2
            assert (padded_td["b", "c"][padded_td[masks_key, "b", "c"]] != 0).all()
            assert (padded_td["b", "c"][~padded_td[masks_key, "b", "c"]] == 0).all()
        else:
            assert "masks" not in padded_td.keys()

    @pytest.mark.parametrize("make_mask", [True, False])
    def test_pad_sequence_pad_dim1(self, make_mask):
        pad_dim = 1
        list_td = [
            TensorDict(
                {"a": torch.ones((6, 3, 8)), ("b", "c"): torch.ones((6, 3))}, [6]
            ),
            TensorDict(
                {"a": torch.full((6, 5, 8), 2), ("b", "c"): torch.full((6, 7), 2)},
                [6],
            ),
        ]
        padded_td = pad_sequence(list_td, pad_dim=pad_dim, return_mask=make_mask)
        assert padded_td.shape == torch.Size(
            [2, 6]
        )  # check the shape of the padded tensordict
        assert padded_td["a"].shape == torch.Size(
            [2, 6, 5, 8]
        )  # check the shape of the padded tensor
        assert torch.all(
            padded_td["a"][0, :, :3, :] == 1
        )  # check the values of the first tensor
        assert torch.all(padded_td["a"][0, :, 3:, :] == 0)  # check the padding
        assert torch.all(
            padded_td["a"][1, :, :, :] == 2
        )  # check the values of the second tensor
        assert padded_td["b", "c"].shape == torch.Size(
            [2, 6, 7]
        )  # check the shape of the padded tensor
        assert torch.all(padded_td["b", "c"][0, :, 3:] == 0)  # check the padding
        if isinstance(make_mask, str) or make_mask:
            masks_key = "masks"
            if isinstance(make_mask, str):
                masks_key = make_mask
            padded_td_without_masks = pad_sequence(
                list_td, pad_dim=pad_dim, return_mask=False
            )
            assert masks_key in padded_td.keys()
            assert set(
                padded_td_without_masks.keys(include_nested=True, leaves_only=True)
            ) == set(padded_td[masks_key].keys(include_nested=True, leaves_only=True))
            assert not padded_td[masks_key, "a"].all()
            assert padded_td[masks_key, "a"].ndim == pad_dim + 2
            assert (padded_td["a"][padded_td[masks_key, "a"]] != 0).all()
            assert (padded_td["a"][~padded_td[masks_key, "a"]] == 0).all()
            assert not padded_td[masks_key, "b", "c"].all()
            assert padded_td[masks_key, "b", "c"].ndim == pad_dim + 2
            assert (padded_td["b", "c"][padded_td[masks_key, "b", "c"]] != 0).all()
            assert (padded_td["b", "c"][~padded_td[masks_key, "b", "c"]] == 0).all()
        else:
            assert "masks" not in padded_td.keys()

    @pytest.mark.parametrize("device", get_available_devices())
    def test_permute(self, device):
        torch.manual_seed(1)
        d = {
            "a": torch.randn(4, 5, 6, 9, device=device),
            "b": torch.randn(4, 5, 6, 7, device=device),
            "c": torch.randn(4, 5, 6, device=device),
        }
        td1 = TensorDict(batch_size=(4, 5, 6), source=d)
        td2 = torch.permute(td1, dims=(2, 1, 0))
        assert td2.shape == torch.Size((6, 5, 4))
        assert td2["a"].shape == torch.Size((6, 5, 4, 9))

        td2 = torch.permute(td1, dims=(-1, -3, -2))
        assert td2.shape == torch.Size((6, 4, 5))
        assert td2["c"].shape == torch.Size((6, 4, 5))

        td2 = torch.permute(td1, dims=(0, 1, 2))
        assert td2["a"].shape == torch.Size((4, 5, 6, 9))

    @pytest.mark.parametrize("device", get_available_devices())
    @set_lazy_legacy(True)
    def test_permute_applied_twice(self, device):
        torch.manual_seed(1)
        d = {
            "a": torch.randn(4, 5, 6, 9, device=device),
            "b": torch.randn(4, 5, 6, 7, device=device),
            "c": torch.randn(4, 5, 6, device=device),
        }
        td1 = TensorDict(batch_size=(4, 5, 6), source=d)
        td2 = torch.permute(td1, dims=(2, 1, 0))
        td3 = torch.permute(td2, dims=(2, 1, 0))
        assert td3 is td1
        td1 = TensorDict(batch_size=(4, 5, 6), source=d)
        td2 = torch.permute(td1, dims=(2, 1, 0))
        td3 = torch.permute(td2, dims=(0, 1, 2))
        assert td3 is not td1

    @pytest.mark.parametrize("device", get_available_devices())
    @set_lazy_legacy(True)
    def test_permute_exceptions_legacy(self, device):
        torch.manual_seed(1)
        d = {
            "a": torch.randn(4, 5, 6, 7, device=device),
            "b": torch.randn(4, 5, 6, 8, 9, device=device),
        }
        td1 = TensorDict(batch_size=(4, 5, 6), source=d)

        with pytest.raises(RuntimeError):
            td2 = td1.permute(1, 1, 0)
            _ = td2.shape

        with pytest.raises(RuntimeError):
            td2 = td1.permute(3, 2, 1, 0)
            _ = td2.shape

        with pytest.raises(RuntimeError):
            td2 = td1.permute(2, -1, 0)
            _ = td2.shape

        with pytest.raises(IndexError):
            td2 = td1.permute(2, 3, 0)
            _ = td2.shape

        with pytest.raises(IndexError):
            td2 = td1.permute(2, -4, 0)
            _ = td2.shape

        with pytest.raises(RuntimeError):
            td2 = td1.permute(2, 1)
            _ = td2.shape

    @pytest.mark.parametrize("device", get_available_devices())
    @set_lazy_legacy(False)
    def test_permute_exceptions(self, device):
        torch.manual_seed(1)
        d = {
            "a": torch.randn(4, 5, 6, 7, device=device),
            "b": torch.randn(4, 5, 6, 8, 9, device=device),
        }
        td1 = TensorDict(batch_size=(4, 5, 6), source=d)

        with pytest.raises(ValueError):
            td1.permute(1, 1, 0)

        with pytest.raises(ValueError):
            td1.permute(3, 2, 1, 0)

        with pytest.raises(ValueError):
            td1.permute(2, -1, 0)

        with pytest.raises(ValueError):
            td1.permute(2, 3, 0)

        with pytest.raises(ValueError):
            td1.permute(2, -4, 0)

        with pytest.raises(ValueError):
            td1.permute(2, 1)

    @pytest.mark.parametrize("device", get_available_devices())
    def test_permute_with_tensordict_operations(self, device):
        torch.manual_seed(1)
        d = {
            "a": torch.randn(20, 6, 9, device=device),
            "b": torch.randn(20, 6, 7, device=device),
            "c": torch.randn(20, 6, device=device),
        }
        td1 = TensorDict(batch_size=(20, 6), source=d).view(4, 5, 6).permute(2, 1, 0)
        assert td1.shape == torch.Size((6, 5, 4))

        d = {
            "a": torch.randn(4, 5, 6, 7, 9, device=device),
            "b": torch.randn(4, 5, 6, 7, 7, device=device),
            "c": torch.randn(4, 5, 6, 7, device=device),
        }
        td1 = TensorDict(batch_size=(4, 5, 6, 7), source=d)[
            :, :, :, torch.tensor([1, 2])
        ].permute(3, 2, 1, 0)
        assert td1.shape == torch.Size((2, 6, 5, 4))

        d = {
            "a": torch.randn(4, 5, 9, device=device),
            "b": torch.randn(4, 5, 7, device=device),
            "c": torch.randn(4, 5, device=device),
        }
        td1 = stack_td(
            [TensorDict(batch_size=(4, 5), source=d).clone() for _ in range(6)],
            2,
            contiguous=False,
        ).permute(2, 1, 0)
        assert td1.shape == torch.Size((6, 5, 4))

    @pytest.mark.parametrize("device", get_available_devices())
    def test_requires_grad(self, device):
        torch.manual_seed(1)
        # Just one of the tensors have requires_grad
        tensordicts = [
            TensorDict(
                batch_size=[11, 12],
                source={
                    "key1": torch.randn(
                        11,
                        12,
                        5,
                        device=device,
                        requires_grad=True if i == 5 else False,
                    ),
                    "key2": torch.zeros(
                        11, 12, 50, device=device, dtype=torch.bool
                    ).bernoulli_(),
                },
            )
            for i in range(10)
        ]
        stacked_td = LazyStackedTensorDict(*tensordicts, stack_dim=0)
        # First stacked tensor has requires_grad == True
        assert list(stacked_td.values())[0].requires_grad is True

    @pytest.mark.parametrize("like", [True, False])
    def test_save_load_memmap_stacked_td(
        self,
        like,
        tmpdir,
    ):
        a = TensorDict({"a": [1]}, [])
        b = TensorDict({"b": [1]}, [])
        c = LazyStackedTensorDict.lazy_stack([a, b])
        c = c.expand(10, 2)
        if like:
            d = c.memmap_like(prefix=tmpdir)
        else:
            d = c.memmap_(prefix=tmpdir)

        d2 = LazyStackedTensorDict.load_memmap(tmpdir)
        assert (d2 == d).all()
        assert (d2[:, 0] == d[:, 0]).all()
        if like:
            assert (d2[:, 0] == a.zero_()).all()
        else:
            assert (d2[:, 0] == a).all()

    @pytest.mark.parametrize("inplace", [True, False])
    def test_select_nested(self, inplace):
        tensor_1 = torch.rand(4, 5, 6, 7)
        tensor_2 = torch.rand(4, 5, 6, 7)
        sub_sub_tensordict = TensorDict(
            {"t1": tensor_1, "t2": tensor_2}, batch_size=[4, 5, 6]
        )
        sub_tensordict = TensorDict(
            {"double_nested": sub_sub_tensordict}, batch_size=[4, 5]
        )
        tensordict = TensorDict(
            {
                "a": torch.rand(4, 3),
                "b": torch.rand(4, 2),
                "c": torch.rand(4, 1),
                "nested": sub_tensordict,
            },
            batch_size=[4],
        )

        selected = tensordict.select(
            "b", ("nested", "double_nested", "t2"), inplace=inplace
        )

        assert set(selected.keys(include_nested=True)) == {
            "b",
            "nested",
            ("nested", "double_nested"),
            ("nested", "double_nested", "t2"),
        }

        if inplace:
            assert selected is tensordict
            assert set(tensordict.keys(include_nested=True)) == {
                "b",
                "nested",
                ("nested", "double_nested"),
                ("nested", "double_nested", "t2"),
            }
        else:
            assert selected is not tensordict
            assert set(tensordict.keys(include_nested=True)) == {
                "a",
                "b",
                "c",
                "nested",
                ("nested", "double_nested"),
                ("nested", "double_nested", "t1"),
                ("nested", "double_nested", "t2"),
            }

    def test_select_nested_missing(self):
        # checks that we keep a nested key even if missing nested keys are present
        td = TensorDict({"a": {"b": [1], "c": [2]}}, [])

        td_select = td.select(("a", "b"), "r", ("a", "z"), strict=False)
        assert ("a", "b") in list(td_select.keys(True, True))
        assert ("a", "b") in td_select.keys(True, True)

    def test_set_nested_keys(self):
        tensor = torch.randn(4, 5, 6, 7)
        tensor2 = torch.ones(4, 5, 6, 7)
        tensordict = TensorDict({}, [4])
        sub_tensordict = TensorDict({}, [4, 5])
        sub_sub_tensordict = TensorDict({"c": tensor}, [4, 5, 6])
        sub_sub_tensordict2 = TensorDict({"c": tensor2}, [4, 5, 6])
        sub_tensordict.set("b", sub_sub_tensordict)
        tensordict.set("a", sub_tensordict)
        assert tensordict.get(("a", "b")) is sub_sub_tensordict

        tensordict.set(("a", "b"), sub_sub_tensordict2)
        assert tensordict.get(("a", "b")) is sub_sub_tensordict2
        assert (tensordict.get(("a", "b", "c")) == 1).all()

    @pytest.mark.parametrize("index0", [None, slice(None)])
    def test_set_sub_key(self, index0):
        # tests that parent tensordict is affected when subtensordict is set with a new key
        batch_size = [10, 10]
        source = {"a": torch.randn(10, 10, 10), "b": torch.ones(10, 10, 2)}
        td = TensorDict(source, batch_size=batch_size)
        idx0 = (index0, 0) if index0 is not None else 0
        td0 = td._get_sub_tensordict(idx0)
        idx = (index0, slice(2, 4)) if index0 is not None else slice(2, 4)
        sub_td = td._get_sub_tensordict(idx)
        if index0 is None:
            c = torch.randn(2, 10, 10)
        else:
            c = torch.randn(10, 2, 10)
        sub_td.set("c", c)
        assert (td.get("c")[idx] == sub_td.get("c")).all()
        assert (sub_td.get("c") == c).all()
        assert (td.get("c")[idx0] == 0).all()
        assert (td._get_sub_tensordict(idx0).get("c") == 0).all()
        assert (td0.get("c") == 0).all()

    def test_setdefault_nested(self):
        tensor = torch.randn(4, 5, 6, 7)
        tensor2 = torch.ones(4, 5, 6, 7)
        sub_sub_tensordict = TensorDict({"c": tensor}, [4, 5, 6])
        sub_tensordict = TensorDict({"b": sub_sub_tensordict}, [4, 5])
        tensordict = TensorDict({"a": sub_tensordict}, [4])

        # if key exists we return the existing value
        assert tensordict.setdefault(("a", "b", "c"), tensor2) is tensor

        assert tensordict.setdefault(("a", "b", "d"), tensor2) is tensor2
        assert (tensordict["a", "b", "d"] == 1).all()
        assert tensordict.get(("a", "b", "d")) is tensor2

    @pytest.mark.parametrize("lazy_leg", [True, False])
    @pytest.mark.parametrize("shared", [True, False])
    def test_shared_inheritance(self, shared, lazy_leg):
        with set_lazy_legacy(lazy_leg):
            if shared:

                def assert_not_shared(td0):
                    assert not td0.is_shared()
                    assert not td0.is_locked

                def assert_shared(td0):
                    assert td0.is_shared()
                    assert td0.is_locked

            else:

                def assert_not_shared(td0):
                    assert not td0.is_memmap()
                    assert not td0.is_locked

                def assert_shared(td0):
                    assert td0.is_memmap()
                    assert td0.is_locked

            td = TensorDict({"a": torch.randn(3, 4)}, [3, 4])
            if shared:
                td.share_memory_()
            else:
                td.memmap_()

            # Key-based operations propagate the shared status
            td0 = td.exclude("a")
            assert_not_shared(td0)

            td0 = td.select("a")
            assert_not_shared(td0)

            with td.unlock_():
                td0 = td.rename_key_("a", "a.a")
            if not shared:
                assert not td0.is_memmap()
            else:
                assert not td0.is_shared()
            assert td.is_locked
            if not shared:
                assert not td.is_memmap()
            else:
                assert not td.is_shared()
            if shared:
                td.share_memory_()
            else:
                td.memmap_()

            td0 = td.unflatten_keys(".")
            assert_not_shared(td0)

            td0 = td.flatten_keys(".")
            assert_not_shared(td0)

            # Shape operations propagate the shared status
            td0, *_ = td.unbind(1)
            assert_shared(td0)

            td0, *_ = td.split(1, 0)
            assert_shared(td0)

            td0 = td.view(-1)
            assert_shared(td0)

            td0 = td.permute(1, 0)
            assert_shared(td0)

            td0 = td.unsqueeze(0)
            assert_shared(td0)

            td0 = td0.squeeze(0)
            assert_shared(td0)

    def test_setitem_nested(self):
        tensor = torch.randn(4, 5, 6, 7)
        tensor2 = torch.ones(4, 5, 6, 7)
        tensordict = TensorDict({}, [4])
        sub_tensordict = TensorDict({}, [4, 5])
        sub_sub_tensordict = TensorDict({"c": tensor}, [4, 5, 6])
        sub_sub_tensordict2 = TensorDict({"c": tensor2}, [4, 5, 6])
        sub_tensordict["b"] = sub_sub_tensordict
        tensordict["a"] = sub_tensordict
        assert tensordict["a", "b"] is sub_sub_tensordict
        tensordict["a", "b"] = sub_sub_tensordict2
        assert tensordict["a", "b"] is sub_sub_tensordict2
        assert (tensordict["a", "b", "c"] == 1).all()

        # check the same with set method
        sub_tensordict.set("b", sub_sub_tensordict)
        tensordict.set("a", sub_tensordict)
        assert tensordict["a", "b"] is sub_sub_tensordict

        tensordict.set(("a", "b"), sub_sub_tensordict2)
        assert tensordict["a", "b"] is sub_sub_tensordict2
        assert (tensordict["a", "b", "c"] == 1).all()

    def test_split_with_empty_tensordict(self):
        td = TensorDict({}, [10])

        tds = td.split(4, 0)
        assert len(tds) == 3
        assert tds[0].shape == torch.Size([4])
        assert tds[1].shape == torch.Size([4])
        assert tds[2].shape == torch.Size([2])

        tds = td.split([1, 9], 0)

        assert len(tds) == 2
        assert tds[0].shape == torch.Size([1])
        assert tds[1].shape == torch.Size([9])

        td = TensorDict({}, [10, 10, 3])

        tds = td.split(4, 1)
        assert len(tds) == 3
        assert tds[0].shape == torch.Size([10, 4, 3])
        assert tds[1].shape == torch.Size([10, 4, 3])
        assert tds[2].shape == torch.Size([10, 2, 3])

        tds = td.split([1, 9], 1)
        assert len(tds) == 2
        assert tds[0].shape == torch.Size([10, 1, 3])
        assert tds[1].shape == torch.Size([10, 9, 3])

    def test_split_with_invalid_arguments(self):
        td = TensorDict({"a": torch.zeros(2, 1)}, [])
        # Test empty batch size
        with pytest.raises(IndexError, match="Dimension out of range"):
            td.split(1, 0)

        td = TensorDict({}, [3, 2])

        # Test invalid split_size input
        with pytest.raises(TypeError, match="must be int or list of ints"):
            td.split("1", 0)
        with pytest.raises(TypeError, match="must be int or list of ints"):
            td.split(["1", 2], 0)

        # Test invalid split_size sum
        with pytest.raises(
            RuntimeError, match="Insufficient number of elements in split_size"
        ):
            td.split([], 0)

        with pytest.raises(RuntimeError, match="expects split_size to sum exactly"):
            td.split([1, 1], 0)

        # Test invalid dimension input
        with pytest.raises(IndexError, match="Dimension out of range"):
            td.split(1, 2)
        with pytest.raises(IndexError, match="Dimension out of range"):
            td.split(1, -3)

    def test_split_with_negative_dim(self):
        td = TensorDict(
            {"a": torch.zeros(5, 4, 2, 1), "b": torch.zeros(5, 4, 1)}, [5, 4]
        )

        tds = td.split([1, 3], -1)
        assert len(tds) == 2
        assert tds[0].shape == torch.Size([5, 1])
        assert tds[0]["a"].shape == torch.Size([5, 1, 2, 1])
        assert tds[0]["b"].shape == torch.Size([5, 1, 1])
        assert tds[1].shape == torch.Size([5, 3])
        assert tds[1]["a"].shape == torch.Size([5, 3, 2, 1])
        assert tds[1]["b"].shape == torch.Size([5, 3, 1])

    @pytest.mark.parametrize("device", get_available_devices())
    def test_squeeze(self, device):
        torch.manual_seed(1)
        d = {
            "key1": torch.randn(4, 5, 6, device=device),
            "key2": torch.randn(4, 5, 10, device=device),
        }
        td1 = TensorDict(batch_size=(4, 5), source=d)
        td2 = torch.unsqueeze(td1, dim=1)
        assert td2.batch_size == torch.Size([4, 1, 5])

        td1b = torch.squeeze(td2, dim=1)
        assert td1b.batch_size == td1.batch_size

    @pytest.mark.parametrize("device", get_available_devices())
    def test_subtensordict_construction(self, device):
        torch.manual_seed(1)
        td = TensorDict({}, batch_size=(4, 5))
        val1 = torch.randn(4, 5, 1, device=device)
        val2 = torch.randn(4, 5, 6, dtype=torch.double, device=device)
        val1_copy = val1.clone()
        val2_copy = val2.clone()
        td.set("key1", val1)
        td.set("key2", val2)
        std1 = td._get_sub_tensordict(2)
        std2 = std1._get_sub_tensordict(2)
        idx = (2, 2)
        std_control = td._get_sub_tensordict(idx)
        assert (std_control.get("key1") == std2.get("key1")).all()
        assert (std_control.get("key2") == std2.get("key2")).all()

        # write values
        with pytest.raises(RuntimeError, match="is prohibited for existing tensors"):
            std_control.set("key1", torch.randn(1, device=device))
        with pytest.raises(RuntimeError, match="is prohibited for existing tensors"):
            std_control.set("key2", torch.randn(6, device=device, dtype=torch.double))

        subval1 = torch.randn(1, device=device)
        subval2 = torch.randn(6, device=device, dtype=torch.double)
        std_control.set_("key1", subval1)
        std_control.set_("key2", subval2)
        assert (val1_copy[idx] != subval1).all()
        assert (td.get("key1")[idx] == subval1).all()
        assert (td.get("key1")[1, 1] == val1_copy[1, 1]).all()

        assert (val2_copy[idx] != subval2).all()
        assert (td.get("key2")[idx] == subval2).all()
        assert (td.get("key2")[1, 1] == val2_copy[1, 1]).all()

        assert (std_control.get("key1") == std2.get("key1")).all()
        assert (std_control.get("key2") == std2.get("key2")).all()

        assert std_control.get_parent_tensordict() is td
        assert (
            std_control.get_parent_tensordict()
            is std2.get_parent_tensordict().get_parent_tensordict()
        )

    @pytest.mark.parametrize("device", get_available_devices())
    def test_tensordict_device(self, device):
        tensordict = TensorDict({"a": torch.randn(3, 4)}, [])
        assert tensordict.device is None

        tensordict = TensorDict({"a": torch.randn(3, 4, device=device)}, [])
        assert tensordict["a"].device == device
        assert tensordict.device is None

        tensordict = TensorDict(
            {
                "a": torch.randn(3, 4, device=device),
                "b": torch.randn(3, 4),
                "c": torch.randn(3, 4, device="cpu"),
            },
            [],
            device=device,
        )
        assert tensordict.device == device
        assert tensordict["a"].device == device
        assert tensordict["b"].device == device
        assert tensordict["c"].device == device

        tensordict = TensorDict({}, [], device=device)
        tensordict["a"] = torch.randn(3, 4)
        tensordict["b"] = torch.randn(3, 4, device="cpu")
        assert tensordict["a"].device == device
        assert tensordict["b"].device == device

        tensordict = TensorDict({"a": torch.randn(3, 4)}, [])
        tensordict = tensordict.to(device)
        assert tensordict.device == device
        assert tensordict["a"].device == device

    @pytest.mark.skipif(
        torch.cuda.device_count() == 0, reason="No cuda device detected"
    )
    @pytest.mark.parametrize("device", get_available_devices()[1:])
    def test_tensordict_error_messages(self, device):
        sub1 = TensorDict({"a": torch.randn(2, 3)}, [2])
        sub2 = TensorDict({"a": torch.randn(2, 3, device=device)}, [2])
        td1 = TensorDict({"sub": sub1}, [2])
        td2 = TensorDict({"sub": sub2}, [2])

        with pytest.raises(
            RuntimeError, match='tensors on different devices at key "sub" / "a"'
        ):
            torch.cat([td1, td2], 0)

    @pytest.mark.parametrize("device", get_available_devices())
    def test_tensordict_indexing(self, device):
        torch.manual_seed(1)
        td = TensorDict({}, batch_size=(4, 5))
        td.set("key1", torch.randn(4, 5, 1, device=device))
        td.set("key2", torch.randn(4, 5, 6, device=device, dtype=torch.double))

        td_select = td[2, 2]
        td_select._check_batch_size()

        td_select = td[2, :2]
        td_select._check_batch_size()

        td_select = td[None, :2]
        td_select._check_batch_size()

        td_reconstruct = stack_td(list(td), 0, contiguous=False)
        assert (
            td_reconstruct == td
        ).all(), f"td and td_reconstruct differ, got {td} and {td_reconstruct}"

        superlist = [stack_td(list(_td), 0, contiguous=False) for _td in td]
        td_reconstruct = stack_td(superlist, 0, contiguous=False)
        assert (
            td_reconstruct == td
        ).all(), f"td and td_reconstruct differ, got {td == td_reconstruct}"

        x = torch.randn(4, 5, device=device)
        td = TensorDict(
            source={"key1": torch.zeros(3, 4, 5, device=device)},
            batch_size=[3, 4],
        )
        td[0].set_("key1", x)
        torch.testing.assert_close(td.get("key1")[0], x)
        torch.testing.assert_close(td.get("key1")[0], td[0].get("key1"))

        y = torch.randn(3, 5, device=device)
        td[:, 0].set_("key1", y)
        torch.testing.assert_close(td.get("key1")[:, 0], y)
        torch.testing.assert_close(td.get("key1")[:, 0], td[:, 0].get("key1"))

    def test_tensordict_prealloc_nested(self):
        N = 3
        B = 5
        T = 4
        buffer = TensorDict({}, batch_size=[B, N])

        td_0 = TensorDict(
            {
                "env.time": torch.rand(N, 1),
                "agent.obs": TensorDict(
                    {  # assuming 3 agents in a multi-agent setting
                        "image": torch.rand(N, T, 64),
                        "state": torch.rand(N, T, 3, 32, 32),
                    },
                    batch_size=[N, T],
                ),
            },
            batch_size=[N],
        )

        td_1 = td_0.clone()
        buffer[0] = td_0
        buffer[1] = td_1
        assert (
            repr(buffer)
            == """TensorDict(
    fields={
        agent.obs: TensorDict(
            fields={
                image: Tensor(shape=torch.Size([5, 3, 4, 64]), device=cpu, dtype=torch.float32, is_shared=False),
                state: Tensor(shape=torch.Size([5, 3, 4, 3, 32, 32]), device=cpu, dtype=torch.float32, is_shared=False)},
            batch_size=torch.Size([5, 3, 4]),
            device=None,
            is_shared=False),
        env.time: Tensor(shape=torch.Size([5, 3, 1]), device=cpu, dtype=torch.float32, is_shared=False)},
    batch_size=torch.Size([5, 3]),
    device=None,
    is_shared=False)"""
        )
        assert buffer.batch_size == torch.Size([B, N])
        assert buffer["agent.obs"].batch_size == torch.Size([B, N, T])

    @pytest.mark.parametrize("device", get_available_devices())
    def test_tensordict_set(self, device):
        torch.manual_seed(1)
        td = TensorDict({}, batch_size=(4, 5), device=device)
        td.set("key1", torch.randn(4, 5))
        assert td.device == torch.device(device)
        # by default inplace:
        with pytest.raises(RuntimeError):
            td.set("key1", torch.randn(5, 5, device=device))

        # robust to dtype casting
        td.set_("key1", torch.ones(4, 5, device=device, dtype=torch.double))
        assert (td.get("key1") == 1).all()

        # robust to device casting
        td.set("key_device", torch.ones(4, 5, device="cpu", dtype=torch.double))
        assert td.get("key_device").device == torch.device(device)

        with pytest.raises(KeyError, match="not found in TensorDict with keys"):
            td.set_("smartypants", torch.ones(4, 5, device="cpu", dtype=torch.double))
        # test set_at_
        td.set("key2", torch.randn(4, 5, 6, device=device))
        x = torch.randn(6, device=device)
        td.set_at_("key2", x, (2, 2))
        assert (td.get("key2")[2, 2] == x).all()

        # test set_at_ with dtype casting
        x = torch.randn(6, dtype=torch.double, device=device)
        td.set_at_("key2", x, (2, 2))  # robust to dtype casting
        torch.testing.assert_close(td.get("key2")[2, 2], x.to(torch.float))

        td.set(
            "key1",
            torch.zeros(4, 5, dtype=torch.double, device=device),
            inplace=True,
            non_blocking=False,
        )
        assert (td.get("key1") == 0).all()
        td.set(
            "key1",
            torch.randn(4, 5, 1, 2, dtype=torch.double, device=device),
            inplace=False,
        )
        assert td["key1"].shape == td._tensordict["key1"].shape

    def test_to_module_state_dict(self):
        net0 = nn.Transformer(
            d_model=16,
            nhead=2,
            num_encoder_layers=3,
            dim_feedforward=12,
        )
        net1 = nn.Transformer(
            d_model=16,
            nhead=2,
            num_encoder_layers=3,
            dim_feedforward=12,
        )

        def hook(
            module,
            state_dict,
            prefix,
            local_metadata,
            strict,
            missing_keys,
            unexpected_keys,
            error_msgs,
        ):
            for key, val in list(state_dict.items()):
                state_dict[key] = val * 0

        for module in net0.modules():
            module._register_load_state_dict_pre_hook(hook, with_module=True)
        for module in net1.modules():
            module._register_load_state_dict_pre_hook(hook, with_module=True)

        params_reg = TensorDict.from_module(net0)
        params_reg.to_module(net0, use_state_dict=True)
        params_reg = TensorDict.from_module(net0)

        sd = net1.state_dict()
        net1.load_state_dict(sd)
        sd = net1.state_dict()

        assert (params_reg == 0).all()
        assert set(params_reg.flatten_keys(".").keys()) == set(sd.keys())
        assert_allclose_td(params_reg.flatten_keys("."), TensorDict(sd, []))

    @pytest.mark.parametrize("mask_key", [None, "mask"])
    def test_to_padded_tensor(self, mask_key):
        td = TensorDict(
            {
                "nested": torch.nested.nested_tensor(
                    [torch.ones(3, 4, 5), torch.ones(3, 6, 5)]
                )
            },
            batch_size=[2, 3, -1],
        )
        assert td.shape == torch.Size([2, 3, -1])
        td_padded = td.to_padded_tensor(padding=0, mask_key=mask_key)
        assert td_padded.shape == torch.Size([2, 3, 6])
        if mask_key:
            assert (td_padded[td_padded["mask"]] != 0).all()

    def test_unbind_batchsize(self):
        td = TensorDict({"a": TensorDict({"b": torch.zeros(2, 3)}, [2, 3])}, [2])
        td["a"].batch_size
        tds = td.unbind(0)
        assert tds[0].batch_size == torch.Size([])
        assert tds[0]["a"].batch_size == torch.Size([3])

    @pytest.mark.parametrize("device", get_available_devices())
    def test_unbind_td(self, device):
        torch.manual_seed(1)
        d = {
            "key1": torch.randn(4, 5, 6, device=device),
            "key2": torch.randn(4, 5, 10, device=device),
        }
        td = TensorDict(batch_size=(4, 5), source=d)
        td_unbind = torch.unbind(td, dim=1)
        assert (
            td_unbind[0].batch_size == td[:, 0].batch_size
        ), f"got {td_unbind[0].batch_size} and {td[:, 0].batch_size}"

    @pytest.mark.parametrize("stack", [True, False])
    @pytest.mark.parametrize("todict", [True, False])
    def test_update_(self, stack, todict):
        def make(val, todict=False, stack=False):
            if todict:
                return make(val, stack=stack).to_dict()
            if stack:
                return LazyStackedTensorDict.lazy_stack([make(val), make(val)])
            return TensorDict({"a": {"b": val, "c": {}}, "d": {"e": val, "f": val}}, [])

        td1 = make(1, stack=stack)
        td2 = make(2, stack=stack, todict=todict)

        # plain update_
        td1.update_(td2)
        assert (td1 == 2).all()

        td1 = make(1, stack=stack)
        for key in (("a",), "a"):
            td1.update_(td2, keys_to_update=[key])
            assert (td1.select("a") == 2).all()
            assert (td1.exclude("a") == 1).all()

        td1 = make(1, stack=stack)
        for key in (("a", "b"), (("a",), ((("b"),),))):
            td1.update_(td2, keys_to_update=[key])
            assert (td1.select(("a", "b")) == 2).all()
            assert (td1.exclude(("a", "b")) == 1).all()

    def test_update_nested_dict(self):
        t = TensorDict({"a": {"d": [[[0]] * 3] * 2}}, [2, 3])
        assert ("a", "d") in t.keys(include_nested=True)
        t.update({"a": {"b": [[[1]] * 3] * 2}})
        assert ("a", "d") in t.keys(include_nested=True)
        assert ("a", "b") in t.keys(include_nested=True)
        assert t["a", "b"].shape == torch.Size([2, 3, 1])
        t.update({"a": {"d": [[[1]] * 3] * 2}})


class TestPointwiseOps:
    @property
    def dummy_td_0(self):
        return TensorDict(
            {"a": torch.zeros(3, 4), "b": {"c": torch.zeros(3, 5, dtype=torch.int)}}
        )

    @property
    def dummy_td_1(self):
        return self.dummy_td_0.apply(lambda x: x + 1)

    @property
    def dummy_td_2(self):
        return self.dummy_td_0.apply(lambda x: x + 2)

    def test_ordering(self):

        x0 = TensorDict({"y": torch.zeros(3), "x": torch.ones(3)})

        x1 = TensorDict({"x": torch.ones(3), "y": torch.zeros(3)})
        assert ((x0 + x1)["x"] == 2).all()
        assert ((x0 * x1)["x"] == 1).all()
        assert ((x0 - x1)["x"] == 0).all()

    @pytest.mark.parametrize("locked", [True, False])
    def test_add(self, locked):
        td = self.dummy_td_0
        if locked:
            td.lock_()
        assert (td.add(1) == 1).all()
        other = self.dummy_td_1
        if locked:
            other.lock_()
        assert (td.add(other) == 1).all()

        td = self.dummy_td_0
        if locked:
            td.lock_()
        assert (td + 1 == 1).all()
        other = self.dummy_td_1
        if locked:
            other.lock_()
        r = td + other
        assert r.is_locked is locked
        assert (r == 1).all()

    @pytest.mark.parametrize("locked", [True, False])
    def test_add_(self, locked):
        td = self.dummy_td_0
        if locked:
            td.lock_()
        assert (td.add_(1) == 1).all()
        assert td.add_(1) is td
        td = self.dummy_td_0
        other = self.dummy_td_1
        if locked:
            other.lock_()
        assert (td.add_(other) == 1).all()

        td = self.dummy_td_0
        if locked:
            td.lock_()
        td += 1
        assert (td == 1).all()
        td = self.dummy_td_0
        other = self.dummy_td_1
        if locked:
            other.lock_()
        td += other
        assert (td == 1).all()

    @pytest.mark.parametrize("locked", [True, False])
    def test_mul(self, locked):
        td = self.dummy_td_1
        if locked:
            td.lock_()
        assert (td.mul(0) == 0).all()
        other = self.dummy_td_0
        if locked:
            other.lock_()
        assert (td.mul(other) == 0).all()

        td = self.dummy_td_1
        if locked:
            td.lock_()
        td = td * 0
        assert (td == 0).all()
        other = self.dummy_td_0
        if locked:
            other.lock_()
        td = td * other
        assert td.is_locked is locked
        assert (td == 0).all()

    @pytest.mark.parametrize("locked", [True, False])
    def test_mul_(self, locked):
        td = self.dummy_td_1
        if locked:
            td.lock_()
        assert (td.mul_(0) == 0).all()
        assert td.mul_(0) is td
        td = self.dummy_td_1
        other = self.dummy_td_0
        if locked:
            other.lock_()
        assert (td.mul_(other) == 0).all()

        td = self.dummy_td_1
        if locked:
            td.lock_()
        td *= 0
        assert (td == 0).all()
        td = self.dummy_td_1
        other = self.dummy_td_0
        if locked:
            other.lock_()
        td *= other
        assert (td == 0).all()

    @pytest.mark.parametrize("locked", [True, False])
    def test_div(self, locked):
        td = self.dummy_td_2
        if locked:
            td.lock_()
        assert (td.div(2) == 1).all()
        other = self.dummy_td_2
        if locked:
            other.lock_()
        assert (td.div(other) == 1).all()

        td = self.dummy_td_2
        if locked:
            td.lock_()
        assert (td / 2 == 1).all()
        other = self.dummy_td_2
        if locked:
            other.lock_()
        r = td / other
        assert r.is_locked is locked
        assert (r == 1).all()

    @pytest.mark.parametrize("locked", [True, False])
    def test_div_(self, locked):
        td = self.dummy_td_2.float()
        if locked:
            td.lock_()
        assert (td.div_(2) == 1).all()
        assert td.div_(2) is td
        td = self.dummy_td_2.float()
        other = self.dummy_td_2.float()
        if locked:
            other.lock_()
        assert (td.div_(other) == 1).all()

        td = self.dummy_td_2.float()
        if locked:
            td.lock_()
        td /= 2
        assert (td == 1).all()
        td = self.dummy_td_2.float()
        other = self.dummy_td_2.float()
        if locked:
            other.lock_()
        td /= other
        assert (td == 1).all()

    @pytest.mark.parametrize("locked", [True, False])
    def test_pow(self, locked):
        td = self.dummy_td_2
        if locked:
            td.lock_()
        assert (td.pow(2) == 4).all()
        other = self.dummy_td_2
        if locked:
            other.lock_()
        assert (td.pow(other) == 4).all()

        td = self.dummy_td_2
        if locked:
            td.lock_()
        assert (td**2 == 4).all()
        other = self.dummy_td_2
        if locked:
            other.lock_()

        r = td**other
        assert r.is_locked is locked

        assert (r == 4).all()

    @pytest.mark.parametrize("locked", [True, False])
    def test_pow_(self, locked):
        td = self.dummy_td_2.float()
        if locked:
            td.lock_()
        assert (td.pow_(2) == 4).all()
        assert td.pow_(2) is td
        td = self.dummy_td_2.float()
        other = self.dummy_td_2.float()
        if locked:
            other.lock_()
        assert (td.pow_(other) == 4).all()

        td = self.dummy_td_2.float()
        if locked:
            td.lock_()
        td **= 2
        assert (td == 4).all()
        td = self.dummy_td_2.float()
        other = self.dummy_td_2.float()
        if locked:
            other.lock_()
        td **= other
        assert (td == 4).all()

    @property
    def _lazy_td(self):
        tensordict = LazyStackedTensorDict(
            TensorDict({"a": -2}), TensorDict({"a": -1, "b": -2}), stack_dim=0
        )
        return TensorDict({"super": tensordict})

    def test_lazy_td_pointwise(self):
        td = self._lazy_td
        td.abs_()
        assert (td > 0).all()
        td = self._lazy_td
        assert ((td + td) == td * 2).all()
        td = self._lazy_td
        td += self._lazy_td
        assert (td == self._lazy_td * 2).all()
        assert ((td.abs() ** 2).clamp_max(td) == td).all()


@pytest.mark.parametrize(
    "td_name,device",
    TestTensorDictsBase.TYPES_DEVICES,
)
class TestTensorDicts(TestTensorDictsBase):
    @pytest.mark.parametrize("nested", [False, True])
    def test_add_batch_dim_cache(self, td_name, device, nested):
        td = getattr(self, td_name)(device)
        if nested:
            td = TensorDict({"parent": td}, td.batch_size)
        from tensordict.nn import TensorDictModule  # noqa
        from torch import vmap

        fun = vmap(lambda x: x)
        if td_name == "td_h5":
            with pytest.raises(
                RuntimeError, match="Persistent tensordicts cannot be used with vmap"
            ):
                fun(td)
            return
        if td_name == "memmap_td" and device.type != "cpu":
            with pytest.raises(
                RuntimeError,
                match="MemoryMappedTensor with non-cpu device are not supported in vmap ops",
            ):
                fun(td)
            return
        fun(td)

        td.zero_()
        # this value should be cached
        std = fun(td)
        for value in std.values(True, True):
            assert (value == 0).all()

    @pytest.mark.parametrize("inplace", [False, True])
    def test_apply(self, td_name, device, inplace):
        td = getattr(self, td_name)(device)
        td_c = td.to_tensordict()
        if inplace and td_name == "td_params":
            with pytest.raises(ValueError, match="Failed to update"):
                td.apply(lambda x: x + 1, inplace=inplace)
            return
        td_1 = td.apply(lambda x: x + 1, inplace=inplace)
        if inplace:
            for key in td.keys(True, True):
                assert (td_c[key] + 1 == td[key]).all()
                assert (td_1[key] == td[key]).all()
        else:
            for key in td.keys(True, True):
                assert (td_c[key] + 1 != td[key]).any()
                assert (td_1[key] == td[key] + 1).all()

    @pytest.mark.parametrize("inplace", [False, True])
    def test_apply_default(self, td_name, device, inplace):
        if td_name in ("td_h5",):
            pytest.skip("Cannot test assignment in persistent tensordict.")
        td = getattr(self, td_name)(device)
        td_c = td.to_tensordict()
        if td_name in ("td_params",):
            td.data.zero_()
        else:
            td.zero_()
        with td.unlock_():
            td["nested", "newkey"] = torch.zeros(td.shape)

        def get_old_val(newval, oldval):
            if oldval is not None:
                return oldval
            return newval

        if inplace and td_name == "td_params":
            with pytest.raises(ValueError, match="Failed to update"):
                td.apply(get_old_val, td_c, inplace=inplace, default=None)
            return
        td_1 = td.apply(get_old_val, td_c, inplace=inplace, default=None)
        if inplace:
            for key in td.keys(True, True):
                td_c_val = td_c.get(key, None)
                if td_c_val is not None:
                    assert (td_c[key] == td[key]).all()
                else:
                    assert key == ("nested", "newkey")
                    assert (td_1[key] == 0).all()
                assert (td_1[key] == td[key]).all()
        else:
            for key in td.keys(True, True):
                td_c_val = td_c.get(key, None)
                if td_c_val is not None:
                    assert (td_c[key] == td_1[key]).all()
                else:
                    assert key == ("nested", "newkey")
                    assert (td_1[key] == 0).all()

    @pytest.mark.parametrize("inplace", [False, True])
    def test_apply_filter(self, td_name, device, inplace):
        td = getattr(self, td_name)(device)
        assert td.apply(lambda x: None, filter_empty=False) is not None
        assert (
            td.apply(lambda x: None, filter_empty=True, is_leaf=_is_leaf_nontensor)
            is None
        )

    @pytest.mark.parametrize("inplace", [False, True])
    @pytest.mark.parametrize(
        "named,nested_keys", [[False, False], [True, False], [True, True]]
    )
    def test_apply_multithread(self, td_name, device, inplace, named, nested_keys):
        td = getattr(self, td_name)(device)
        if not named:
            func = lambda x: x + 1
        else:

            def func(name, x):
                return x + 1 + isinstance(name, tuple)

        td0 = td._fast_apply(func, named=named, nested_keys=nested_keys, checked=False)
        if isinstance(td, TensorDictParams):
            td = td.data
        td1 = td._fast_apply(
            func,
            inplace=inplace,
            named=named,
            nested_keys=nested_keys,
            num_threads=2,
            checked=False,
        )
        if inplace:
            assert td1 is td
        assert (td0 == td1).all()

    @pytest.mark.parametrize("checked", [False, True])
    def test_apply_multithread_exception(self, td_name, device, checked):
        td = getattr(self, td_name)(device)

        def func(*args):
            raise RuntimeError("Test")

        with pytest.raises(RuntimeError, match="Test"):
            td._fast_apply(func, checked=checked)

    @pytest.mark.parametrize("inplace", [False, True])
    def test_apply_multithread_filter_empty(self, td_name, device, inplace):
        td = getattr(self, td_name)(device)

        def func(x):
            return None

        result0 = td._fast_apply(
            func, filter_empty=True, inplace=inplace, num_threads=0, checked=False
        )
        result1 = td._fast_apply(
            func, filter_empty=True, inplace=inplace, num_threads=2, checked=False
        )
        if not td._has_non_tensor:
            # outplace, no non-tensor
            assert result0 is None
            assert result1 is None, (td, result1)
        elif inplace:
            # inplace, has non tensor
            assert result0 is td
            assert result1 is td, result1
        else:
            # not inplace, has non tensor
            assert result0 is not None
            assert result1 is not None, result0

    @pytest.mark.parametrize("inplace", [False, True])
    def test_apply_other(self, td_name, device, inplace):
        td = getattr(self, td_name)(device)
        td_c = td.to_tensordict()
        if inplace and td_name == "td_params":
            td_set = td.data
        else:
            td_set = td
        td_1 = td_set.apply(lambda x, y: x + y, td_c, inplace=inplace)
        if inplace:
            for key in td.keys(True, True):
                assert (td_c[key] * 2 == td[key]).all()
                assert (td_1[key] == td[key]).all()
        else:
            for key in td.keys(True, True):
                assert (td_c[key] * 2 != td[key]).any()
                assert (td_1[key] == td[key] * 2).all()

    def test_apply_out(self, td_name, device):
        td = getattr(self, td_name)(device)
        if not isinstance(td, LazyStackedTensorDict):
            td_c = td.to_tensordict()
        else:
            td_c = td.clone()
        td.apply(lambda x: x + 1, out=td_c)
        assert_allclose_td(
            td.filter_non_tensor_data().data + 1, td_c.filter_non_tensor_data()
        )

    def test_as_tensor(self, td_name, device):
        td = getattr(self, td_name)(device)
        if "memmap" in td_name and device == torch.device("cpu"):
            tdt = td.as_tensor()
            assert (tdt == td).all()
        elif "memmap" in td_name:
            with pytest.raises(
                RuntimeError, match="can only be called with MemoryMappedTensors stored"
            ):
                td.as_tensor()
        else:
            # checks that it runs
            td.as_tensor()

    def test_assert(self, td_name, device):
        torch.manual_seed(1)
        td = getattr(self, td_name)(device)
        with pytest.raises(
            RuntimeError,
            match="Converting a tensordict to boolean value is not permitted",
        ):
            assert td

    def test_auto_batch_size_(self, td_name, device):
        td = getattr(self, td_name)(device)
        batch_size = td.batch_size
        error = None
        try:
            td.batch_size = []
        except Exception as err:
            error = err
        if error is not None:
            with pytest.raises(type(error)):
                td.auto_batch_size_()
            return
        td.auto_batch_size_()
        assert td.batch_size[: len(batch_size)] == batch_size
        td.auto_batch_size_(1)
        assert len(td.batch_size) == 1

    def test_broadcast(self, td_name, device):
        torch.manual_seed(1)
        td = getattr(self, td_name)(device)
        sub_td = td[:, :2].to_tensordict()
        sub_td.zero_()
        sub_dict = sub_td.to_dict()
        if td_name == "td_params":
            td_set = td.data
        else:
            td_set = td
        td_set[:, :2] = sub_dict
        assert (td[:, :2] == 0).all()

    @pytest.mark.parametrize("op", ["flatten", "unflatten"])
    def test_cache(self, td_name, device, op):
        torch.manual_seed(1)
        td = getattr(self, td_name)(device)
        try:
            td.lock_()
        except Exception:
            return
        if op == "keys_root":
            a = list(td.keys())
            b = list(td.keys())
            assert a == b
        elif op == "keys_nested":
            a = list(td.keys(True))
            b = list(td.keys(True))
            assert a == b
        elif op == "values":
            a = list(td.values(True))
            b = list(td.values(True))
            assert all((_a == _b).all() for _a, _b in zip(a, b))
        elif op == "items":
            keys_a, values_a = zip(*td.items(True))
            keys_b, values_b = zip(*td.items(True))
            assert all((_a == _b).all() for _a, _b in zip(values_a, values_b))
            assert keys_a == keys_b
        elif op == "flatten":
            a = td.flatten_keys()
            b = td.flatten_keys()
            if td_name not in ("td_h5",):
                assert a is b
            else:
                assert a is not b
        elif op == "unflatten":
            a = td.unflatten_keys()
            b = td.unflatten_keys()
            if td_name not in ("td_h5",):
                assert a is b
            else:
                assert a is not b

        if td_name != "td_params":
            assert len(td._cache)
        td.unlock_()
        assert td._cache is None
        for val in td.values(True):
            if is_tensor_collection(val):
                assert td._cache is None

    @pytest.mark.skipif(
        torch.cuda.device_count() == 0, reason="No cuda device detected"
    )
    @pytest.mark.parametrize("device_cast", get_available_devices())
    @pytest.mark.parametrize(
        "pin_memory", [False] if not torch.cuda.is_available() else [False, True]
    )
    @pytest.mark.parametrize("num_threads", [0, 1, 4, None])
    def test_cast_device(self, td_name, device, device_cast, pin_memory, num_threads):
        torch.manual_seed(1)
        td = getattr(self, td_name)(device)
        if pin_memory and td_name == "td_h5":
            with pytest.raises(
                RuntimeError, match="Cannot call pin_memory PersistentTensorDict.to()"
            ):
                td_device = td.to(
                    device_cast, pin_memory=pin_memory, num_threads=num_threads
                )
            return

        if device.type == "cuda" and device_cast.type == "cpu" and pin_memory:
            with pytest.raises(
                RuntimeError, match="only dense CPU tensors can be pinned"
            ):
                td_device = td.to(
                    device_cast, pin_memory=pin_memory, num_threads=num_threads
                )
            return
        td_device = td.to(device_cast, pin_memory=pin_memory, num_threads=num_threads)

        for item in td_device.values():
            assert item.device == device_cast
        for item in td_device.clone().values():
            assert item.device == device_cast

        assert td_device.device == device_cast, (
            f"td_device first tensor device is " f"{next(td_device.items())[1].device}"
        )
        assert td_device.clone().device == device_cast
        if device_cast != td.device:
            assert td_device is not td
        assert td_device.to(device_cast) is td_device
        assert td.to(device) is td
        assert_allclose_td(td, td_device.to(device))

    def test_cast_to(self, td_name, device):
        torch.manual_seed(1)
        td = getattr(self, td_name)(device)
        td_device = td.to("cpu:1")
        assert td_device.device == torch.device("cpu:1")
        td_dtype = td.to(torch.int)
        assert all(t.dtype == torch.int for t in td_dtype.values(True, True))
        del td_dtype
        # device (str), dtype
        td_dtype_device = td.to("cpu:1", torch.int)
        assert all(t.dtype == torch.int for t in td_dtype_device.values(True, True))
        assert td_dtype_device.device == torch.device("cpu:1")
        del td_dtype_device
        # device, dtype
        td_dtype_device = td.to(torch.device("cpu:1"), torch.int)
        assert all(t.dtype == torch.int for t in td_dtype_device.values(True, True))
        assert td_dtype_device.device == torch.device("cpu:1")
        del td_dtype_device
        # example tensor
        td_dtype_device = td.to(torch.randn(3, dtype=torch.half, device="cpu:1"))
        assert all(t.dtype == torch.half for t in td_dtype_device.values(True, True))
        # tensor on cpu:1 is actually on cpu. This is still meaningful for tensordicts on cuda.
        assert td_dtype_device.device == torch.device("cpu")
        del td_dtype_device
        # example td
        td_dtype_device = td.to(
            other=TensorDict(
                {"a": torch.randn(3, dtype=torch.half, device="cpu:1")},
                [],
                device="cpu:1",
            )
        )
        assert all(t.dtype == torch.half for t in td_dtype_device.values(True, True))
        assert td_dtype_device.device == torch.device("cpu:1")
        del td_dtype_device
        # example td, many dtypes
        td_nodtype_device = td.to(
            other=TensorDict(
                {
                    "a": torch.randn(3, dtype=torch.half, device="cpu:1"),
                    "b": torch.randint(10, ()),
                },
                [],
                device="cpu:1",
            )
        )
        assert all(t.dtype != torch.half for t in td_nodtype_device.values(True, True))
        assert td_nodtype_device.device == torch.device("cpu:1")
        del td_nodtype_device
        # batch-size: check errors (or not)
        if td_name in (
            "stacked_td",
            "unsqueezed_td",
            "squeezed_td",
            "permute_td",
            "nested_stacked_td",
        ):
            with pytest.raises(TypeError, match="Cannot pass batch-size to a "):
                td_dtype_device = td.to(
                    torch.device("cpu:1"), torch.int, batch_size=torch.Size([])
                )
        else:
            td_dtype_device = td.to(
                torch.device("cpu:1"), torch.int, batch_size=torch.Size([])
            )
            assert all(t.dtype == torch.int for t in td_dtype_device.values(True, True))
            assert td_dtype_device.device == torch.device("cpu:1")
            assert td_dtype_device.batch_size == torch.Size([])
            del td_dtype_device
        if td_name in (
            "stacked_td",
            "unsqueezed_td",
            "squeezed_td",
            "permute_td",
            "nested_stacked_td",
        ):
            with pytest.raises(TypeError, match="Cannot pass batch-size to a "):
                td.to(batch_size=torch.Size([]))
        else:
            td_batchsize = td.to(batch_size=torch.Size([]))
            assert td_batchsize.batch_size == torch.Size([])
            del td_batchsize

    def test_casts(self, td_name, device):
        td = getattr(self, td_name)(device)
        # exclude non-tensor data
        is_leaf = lambda cls: issubclass(cls, torch.Tensor)
        tdfloat = td.float()
        assert all(
            value.dtype is torch.float
            for value in tdfloat.values(True, True, is_leaf=is_leaf)
        )
        tddouble = td.double()
        assert all(
            value.dtype is torch.double
            for value in tddouble.values(True, True, is_leaf=is_leaf)
        )
        tdbfloat16 = td.bfloat16()
        assert all(
            value.dtype is torch.bfloat16
            for value in tdbfloat16.values(True, True, is_leaf=is_leaf)
        )
        tdhalf = td.half()
        assert all(
            value.dtype is torch.half
            for value in tdhalf.values(True, True, is_leaf=is_leaf)
        )
        tdint = td.int()
        assert all(
            value.dtype is torch.int
            for value in tdint.values(True, True, is_leaf=is_leaf)
        )
        tdint = td.type(torch.int)
        assert all(
            value.dtype is torch.int
            for value in tdint.values(True, True, is_leaf=is_leaf)
        )

    @pytest.mark.parametrize("dim", [0, 1])
    @pytest.mark.parametrize("chunks", [1, 2])
    def test_chunk(self, td_name, device, dim, chunks):
        torch.manual_seed(1)
        td = getattr(self, td_name)(device)
        if len(td.shape) - 1 < dim:
            pytest.mark.skip(f"no dim {dim} in td")
            return

        chunks = min(td.shape[dim], chunks)
        td_chunks = td.chunk(chunks, dim)
        assert len(td_chunks) == chunks
        assert sum([_td.shape[dim] for _td in td_chunks]) == td.shape[dim]
        assert (torch.cat(td_chunks, dim) == td).all()

    def test_clear(self, td_name, device):
        td = getattr(self, td_name)(device)
        with td.unlock_():
            tdc = td.clear()
            assert tdc.is_empty()
            assert tdc is td

    def test_clone_td(self, td_name, device, tmp_path):
        torch.manual_seed(1)
        td = getattr(self, td_name)(device)
        if td_name == "td_h5":
            # need a new file
            newfile = tmp_path / "file.h5"
            clone = td.clone(newfile=newfile)
        else:
            clone = torch.clone(td)
        assert (clone == td).all()
        assert td.batch_size == clone.batch_size
        assert type(td.clone(recurse=False)) is type(td)
        if td_name in (
            "stacked_td",
            "nested_stacked_td",
            "saved_td",
            "squeezed_td",
            "unsqueezed_td",
            "sub_td",
            "sub_td2",
            "permute_td",
            "td_h5",
        ):
            assert td.clone(recurse=False).get("a") is not td.get("a")
        else:
            assert td.clone(recurse=False).get("a") is td.get("a")

    @pytest.mark.skipif(
        torch.cuda.device_count() == 0, reason="No cuda device detected"
    )
    def test_cpu_cuda(self, td_name, device):
        torch.manual_seed(1)
        td = getattr(self, td_name)(device)
        td_device = td.cuda()
        td_back = td_device.cpu()
        assert td_device.device == torch.device("cuda")
        assert td_back.device == torch.device("cpu")

    # getting values from lazy tensordicts in non-lazy contexts messes things up
    # so we set it to True. When we'll deprecate lazy tensordicts, we will just
    # remove this decorator
    @set_lazy_legacy(True)
    def test_create_nested(self, td_name, device):
        td = getattr(self, td_name)(device)
        with td.unlock_():
            td.create_nested("root")
            assert td.get("root").shape == td.shape
            assert is_tensor_collection(td.get("root"))
            td.create_nested(("some", "nested", "key"))

            some = td.get("some")
            nested = some.get("nested")
            _ = nested.get("key")
            assert td.get(("some", "nested", "key")).shape == td.shape
            assert is_tensor_collection(td.get(("some", "nested", "key")))
            del td["root"]
        if td_name in ("sub_td", "sub_td2"):
            return

        with td.lock_(), pytest.raises(RuntimeError):
            td.create_nested("root")

    def test_default_nested(self, td_name, device):
        torch.manual_seed(1)
        td = getattr(self, td_name)(device)
        default_val = torch.randn(())
        timbers = td.get(("shiver", "my", "timbers"), default_val)
        assert timbers == default_val

    def test_delitem(self, td_name, device):
        torch.manual_seed(1)
        td = getattr(self, td_name)(device)
        if td_name in ("memmap_td",):
            with pytest.raises(RuntimeError, match="Cannot modify"):
                del td["a"]
            return
        del td["a"]
        assert "a" not in td.keys()

    def test_empty(self, td_name, device):
        td = getattr(self, td_name)(device)
        td_empty = td.empty()
        assert not td_empty.is_locked
        assert td_empty.shape == td.shape
        assert td_empty.names == td.names
        assert td_empty.device == td.device
        td_empty.set("a", torch.zeros(()).expand(td.shape))

    def test_empty_like(self, td_name, device):
        if "sub_td" in td_name:
            # we do not call skip to avoid systematic skips in internal code base
            return
        td = getattr(self, td_name)(device)
        if isinstance(td, _CustomOpTensorDict):
            # we do not call skip to avoid systematic skips in internal code base
            return
        td_empty = torch.empty_like(td)

        td.apply_(lambda x: x + 1.0)
        # assert type(td) is type(td_empty)
        # exclude non tensor data
        comp = td.filter_non_tensor_data() != td_empty.filter_non_tensor_data()
        assert all(val.any() for val in comp.values(True, True))

        td_empty = torch.empty_like(td, device="meta")
        assert td_empty.device == torch.device("meta")

        def assert_meta(x):
            assert x.device == torch.device("meta")

        td_empty.apply(assert_meta, filter_empty=True)

    def test_enter_exit(self, td_name, device):
        torch.manual_seed(1)
        if td_name in ("sub_td", "sub_td2"):
            return
        td = getattr(self, td_name)(device)
        is_locked = td.is_locked
        with td.lock_() as other:
            assert other is td
            assert td.is_locked
            with td.unlock_() as other:
                assert other is td
                assert not td.is_locked
            assert td.is_locked
        assert td.is_locked is is_locked

    def test_entry_type(self, td_name, device):
        td = getattr(self, td_name)(device)
        for key in td.keys(include_nested=True):
            assert type(td.get(key)) is td.entry_class(key)

    def test_equal(self, td_name, device):
        torch.manual_seed(1)
        td = getattr(self, td_name)(device)
        assert (td == td.to_tensordict()).all()
        td0 = td.to_tensordict().zero_()
        assert (td != td0).any()

    def test_equal_dict(self, td_name, device):
        torch.manual_seed(1)
        td = getattr(self, td_name)(device)
        assert (td == td.to_dict()).all()
        td0 = td.to_tensordict().zero_().to_dict()
        assert (td != td0).any()

    def test_equal_float(self, td_name, device):
        torch.manual_seed(1)
        td = getattr(self, td_name)(device)
        if td_name == "td_params":
            td_set = td.data
        else:
            td_set = td
        td_set.zero_()
        assert (td == 0.0).all()
        td0 = td.clone()
        if td_name == "td_params":
            td_set = td0.data
        else:
            td_set = td0
        td_set.zero_()
        assert (td0 != 1.0).all()

    def test_equal_int(self, td_name, device):
        torch.manual_seed(1)
        td = getattr(self, td_name)(device)
        if td_name == "td_params":
            td_set = td.data
        else:
            td_set = td
        td_set.zero_()
        assert (td == 0).all()
        td0 = td.to_tensordict().zero_()
        assert (td0 != 1).all()

    def test_equal_other(self, td_name, device):
        td = getattr(self, td_name)(device)
        assert not td == "z"
        assert td != "z"

    def test_equal_tensor(self, td_name, device):
        torch.manual_seed(1)
        td = getattr(self, td_name)(device)
        if td_name == "td_params":
            td_set = td.data
        else:
            td_set = td
        td_set.zero_()
        assert (td == torch.zeros([], dtype=torch.int, device=device)).all()
        td0 = td.to_tensordict().zero_()
        assert (td0 != torch.ones([], dtype=torch.int, device=device)).all()

    def test_exclude(self, td_name, device):
        torch.manual_seed(1)
        td = getattr(self, td_name)(device)
        if td_name == "td_h5":
            with pytest.raises(NotImplementedError, match="Cannot call exclude"):
                _ = td.exclude("a")
            return
        td2 = td.exclude("a")
        assert td2 is not td
        assert (
            len(list(td2.keys())) == len(list(td.keys())) - 1 and "a" not in td2.keys()
        )
        assert (
            len(list(td2.clone().keys())) == len(list(td.keys())) - 1
            and "a" not in td2.clone().keys()
        )

        if td_name in (
            "sub_td",
            "sub_td2",
            "permute_td",
            "squeezed_td",
            "unsqueezed_td",
        ):
            with pytest.raises(RuntimeError, match="Cannot call exclude"):
                td.exclude("a", inplace=True)
            return

        with td.unlock_():
            td2 = td.exclude("a", inplace=True)
        assert td2 is td

    @pytest.mark.parametrize("nested", [True, False])
    def test_exclude_missing(self, td_name, device, nested):
        if td_name == "td_h5":
            raise pytest.skip("exclude not implemented for PersitentTensorDict")
        td = getattr(self, td_name)(device)
        if nested:
            td2 = td.exclude("this key is missing", ("this one too",))
        else:
            td2 = td.exclude(
                "this key is missing",
            )
        assert (td == td2).all()

    @pytest.mark.parametrize("nested", [True, False])
    def test_exclude_nested(self, td_name, device, nested):
        if td_name == "td_h5":
            raise pytest.skip("exclude not implemented for PersitentTensorDict")
        td = getattr(self, td_name)(device)
        td.unlock_()  # make sure that the td is not locked
        if td_name == "stacked_td":
            for _td in td.tensordicts:
                _td["newnested", "first"] = torch.randn(_td.shape)
        else:
            td["newnested", "first"] = torch.randn(td.shape)
        if nested:
            td2 = td.exclude("a", ("newnested", "first"))
            assert "a" in td.keys(), list(td.keys())
            assert "a" not in td2.keys()
            assert ("newnested", "first") in td.keys(True), list(td.keys(True))
            assert ("newnested", "first") not in td2.keys(True)
        else:
            td2 = td.exclude(
                "a",
            )
            assert "a" in td.keys()
            assert "a" not in td2.keys()
        if td_name not in (
            "sub_td",
            "sub_td2",
            "unsqueezed_td",
            "squeezed_td",
            "permute_td",
            "td_params",
        ):
            # TODO: document this as an edge-case: with a sub-tensordict, exclude acts on the parent tensordict
            # perhaps exclude should return an error in these cases?
            assert type(td2) is type(td)

    def test_expand(self, td_name, device):
        torch.manual_seed(1)
        td = getattr(self, td_name)(device)
        batch_size = td.batch_size
        expected_size = torch.Size([3, *batch_size])

        new_td = td.expand(3, *batch_size)
        assert new_td.batch_size == expected_size
        assert all((_new_td == td).all() for _new_td in new_td)

        new_td_torch_size = td.expand(expected_size)
        assert new_td_torch_size.batch_size == expected_size
        assert all((_new_td == td).all() for _new_td in new_td_torch_size)

        new_td_iterable = td.expand([3, *batch_size])
        assert new_td_iterable.batch_size == expected_size
        assert all((_new_td == td).all() for _new_td in new_td_iterable)

    def test_fill_(self, td_name, device):
        torch.manual_seed(1)
        td = getattr(self, td_name)(device)
        if td_name == "td_params":
            td_set = td.data
        else:
            td_set = td
        new_td = td_set.fill_("a", 0.1)
        assert (td.get("a") == 0.1).all()
        assert new_td is td_set

    @pytest.mark.parametrize("inplace", [True, False])
    @pytest.mark.parametrize("separator", [",", "-"])
    def test_flatten_keys(self, td_name, device, inplace, separator):
        td = getattr(self, td_name)(device)
        locked = td.is_locked
        td.unlock_()
        nested_nested_tensordict = TensorDict(
            {
                "a": torch.zeros(*td.shape, 2, 3),
            },
            [*td.shape, 2],
        )
        nested_tensordict = TensorDict(
            {
                "a": torch.zeros(*td.shape, 2),
                "nested_nested_tensordict": nested_nested_tensordict,
            },
            td.shape,
        )
        td["nested_tensordict"] = nested_tensordict
        if locked:
            td.lock_()

        if inplace and locked:
            with pytest.raises(RuntimeError, match="Cannot modify locked TensorDict"):
                td_flatten = td.flatten_keys(inplace=inplace, separator=separator)
            return
        elif td_name in ("td_h5",) and inplace:
            with pytest.raises(
                ValueError,
                match="Cannot call flatten_keys in_place with a PersistentTensorDict",
            ):
                td_flatten = td.flatten_keys(inplace=inplace, separator=separator)
            return
        else:
            if inplace and td_name in (
                "sub_td",
                "sub_td2",
                "squeezed_td",
                "unsqueezed_td",
                "permute_td",
            ):
                with pytest.raises(RuntimeError, match="Cannot call exclude"):
                    td_flatten = td.flatten_keys(inplace=inplace, separator=separator)
                return
            td_flatten = td.flatten_keys(inplace=inplace, separator=separator)
        for value in td_flatten.values():
            assert not isinstance(value, TensorDictBase)
        assert (
            separator.join(["nested_tensordict", "nested_nested_tensordict", "a"])
            in td_flatten.keys()
        )
        if inplace:
            assert td_flatten is td
        else:
            assert td_flatten is not td

    def test_flatten_unflatten(self, td_name, device):
        td = getattr(self, td_name)(device)
        shape = td.shape[:3]
        td_flat = td.flatten(0, 2)
        td_unflat = td_flat.unflatten(0, shape)
        assert (td.to_tensordict() == td_unflat).all()
        assert td.batch_size == td_unflat.batch_size

    @pytest.mark.parametrize("start_dim", [0, 1, -2, -3])
    def test_flatten_unflatten_decorator(self, td_name, device, start_dim):
        td = getattr(self, td_name)(device)
        with td.unlock_(), td.flatten(start_dim=start_dim, end_dim=3) as td_flat:
            assert (td_flat == td.flatten(start_dim, 3)).all()
            new_start_dim = -1 if start_dim in (-2, -3) else start_dim
            with td_flat.unflatten(
                dim=new_start_dim, unflattened_size=td.shape[start_dim:]
            ) as td_unflat:
                assert (td_unflat == td).all()

        with td.unlock_(), td.flatten(start_dim, end_dim=3) as td_flat:
            assert (td_flat == td.flatten(start_dim, 3)).all()
            new_start_dim = (
                -1 if start_dim == -2 else -1 if start_dim == -3 else start_dim
            )
            with td_flat.unflatten(
                new_start_dim, unflattened_size=td.shape[start_dim:]
            ) as td_unflat:
                assert (td_unflat == td).all()

        with td.unlock_(), td.flatten(start_dim, -1) as td_flat:
            assert (td_flat == td.flatten(start_dim, -1)).all()
            new_start_dim = (
                -1 if start_dim == -2 else -1 if start_dim == -3 else start_dim
            )
            with td_flat.unflatten(new_start_dim, td.shape[start_dim:]) as td_unflat:
                assert (td_unflat == td).all()

    def test_flatten_unflatten_bis(self, td_name, device):
        td = getattr(self, td_name)(device)
        shape = td.shape[1:4]
        td_flat = td.flatten(1, 3)
        td_unflat = td_flat.unflatten(1, shape)
        assert (td.to_tensordict() == td_unflat).all()
        assert td.batch_size == td_unflat.batch_size

    def test_from_empty(self, td_name, device):
        torch.manual_seed(1)
        td = getattr(self, td_name)(device)
        new_td = TensorDict({}, batch_size=td.batch_size, device=device)
        for key, item in td.items():
            new_td.set(key, item)
        assert_allclose_td(td, new_td)
        assert td.device == new_td.device
        assert td.shape == new_td.shape

    @pytest.mark.parametrize("dim", [0, 1, 2, 3, -1, -2, -3])
    def test_gather(self, td_name, device, dim):
        torch.manual_seed(1)
        td = getattr(self, td_name)(device)
        index = torch.ones(td.shape, device=td.device, dtype=torch.long)
        other_dim = dim + index.ndim if dim < 0 else dim
        idx = (*[slice(None) for _ in range(other_dim)], slice(2))
        index = index[idx]
        index = index.cumsum(dim=other_dim) - 1
        # gather
        td_gather = torch.gather(td, dim=dim, index=index)
        assert td_gather.device == td.device
        assert td_gather.names == td.names
        # gather with out
        td_gather.zero_()
        out = td_gather.clone()
        if td_name == "td_params":
            with pytest.raises(
                RuntimeError, match="don't support automatic differentiation"
            ):
                torch.gather(td, dim=dim, index=index, out=out)
            return
        td_gather2 = torch.gather(td, dim=dim, index=index, out=out)
        assert (td_gather2 != 0).any()

    @pytest.mark.parametrize(
        "actual_index,expected_index",
        [
            (..., (slice(None),) * TD_BATCH_SIZE),
            ((..., 0), (slice(None),) * (TD_BATCH_SIZE - 1) + (0,)),
            ((0, ...), (0,) + (slice(None),) * (TD_BATCH_SIZE - 1)),
            ((0, ..., 0), (0,) + (slice(None),) * (TD_BATCH_SIZE - 2) + (0,)),
        ],
    )
    def test_getitem_ellipsis(self, td_name, device, actual_index, expected_index):
        torch.manual_seed(1)

        td = getattr(self, td_name)(device)

        actual_td = td[actual_index]
        expected_td = td[expected_index]
        other_expected_td = td.to_tensordict()[expected_index]
        assert expected_td.shape == _getitem_batch_size(
            td.batch_size, convert_ellipsis_to_idx(actual_index, td.batch_size)
        )
        assert other_expected_td.shape == actual_td.shape
        assert_allclose_td(actual_td, other_expected_td)
        assert_allclose_td(actual_td, expected_td)

    def test_getitem_nestedtuple(self, td_name, device):
        torch.manual_seed(1)
        td = getattr(self, td_name)(device)
        assert isinstance(td[(("a",))], torch.Tensor)
        assert isinstance(td.get((("a",))), torch.Tensor)

    def test_getitem_range(self, td_name, device):
        torch.manual_seed(1)
        td = getattr(self, td_name)(device)
        assert_allclose_td(td[range(2)], td[[0, 1]])
        if td_name not in ("td_h5",):
            # for h5, we can't use a double list index
            assert td[range(1), range(1)].shape == td[[0], [0]].shape
            assert_allclose_td(td[range(1), range(1)], td[[0], [0]])
        assert_allclose_td(td[:, range(2)], td[:, [0, 1]])
        assert_allclose_td(td[..., range(1)], td[..., [0]])

        if td_name in ("stacked_td", "nested_stacked_td"):
            # this is a bit contrived, but want to check that if we pass something
            # weird as the index to the stacking dimension we'll get the error
            idx = (slice(None),) * td.stack_dim + ({1, 2, 3},)
            with pytest.raises(TypeError, match="Invalid index"):
                td[idx]

    def test_getitem_string(self, td_name, device):
        torch.manual_seed(1)
        td = getattr(self, td_name)(device)
        assert isinstance(td["a"], torch.Tensor)

    @pytest.mark.parametrize(
        "idx",
        [
            (..., None),
            (None, ...),
            (None,),
            None,
            (slice(None), None),
            (0, None),
            (None, slice(None), slice(None)),
            (None, ..., None),
            (None, 1, ..., None),
            (1, ..., None),
            (..., None, 0),
            ([1], ..., None),
        ],
    )
    def test_index_none(self, td_name, device, idx):
        td = getattr(self, td_name)(device)
        tdnone = td[idx]
        tensor = torch.zeros(td.shape)
        assert tdnone.shape == tensor[idx].shape, idx
        # Fixed by 451
        # if td_name == "td_h5":
        #     with pytest.raises(TypeError, match="can't process None"):
        #         assert (tdnone.to_tensordict() == td.to_tensordict()[idx]).all()
        #     return
        assert (tdnone.to_tensordict() == td.to_tensordict()[idx]).all()

    def test_indexed_properties(self, td_name, device):
        td = getattr(self, td_name)(device)
        td_index = td[0]
        assert td_index.is_memmap() is td.is_memmap()
        assert td_index.is_shared() is td.is_shared()
        assert td_index.device == td.device

    @pytest.mark.parametrize("npy", [False, True])
    def test_index_tensor_nd_names(self, td_name, device, npy):
        td = getattr(self, td_name)(device)
        names = ("a", "b", "c", "d")
        try:
            td.refine_names(*names)
        except RuntimeError:
            names = td.names
        tensor_example = torch.zeros(()).expand(td.shape)
        assert td.names == list(names)
        index = torch.tensor([[0, 1, 2], [1, 2, 0], [2, 0, 1]])
        if npy:
            index = index.numpy()
        td_idx = td[:, index]
        assert tensor_example[:, index].shape == td_idx.shape
        # TODO: this multiple dims with identical names should not be allowed
        assert td_idx.names == [names[0], names[1], names[1], *names[2:]]
        td_idx = td[0, index]
        assert tensor_example[0, index].shape == td_idx.shape
        assert td_idx.names == [names[1], names[1], *names[2:]]
        td_idx = td[..., index, :, :]
        assert tensor_example[..., index, :, :].shape == td_idx.shape
        assert td_idx.names == [names[0], names[1], names[1], *names[2:]]

    def test_inferred_view_size(self, td_name, device):
        if td_name in ("permute_td", "sub_td2"):
            pytest.skip("view incompatible with stride / permutation")
        torch.manual_seed(1)
        td = getattr(self, td_name)(device)
        for i in range(len(td.shape)):
            # replacing every index one at a time
            # with -1, to test that td.view(..., -1, ...)
            # always returns the original tensordict
            new_shape = [
                dim_size if dim_idx != i else -1
                for dim_idx, dim_size in enumerate(td.shape)
            ]
            if lazy_legacy():
                if td_name in ("td_params",):
                    assert td.view(-1).view(*new_shape)._param_td is td._param_td
                    assert td.view(*new_shape)._param_td is td._param_td
                else:
                    assert td.view(*new_shape) is td
                    assert td.view(-1).view(*new_shape) is td

    def test_isfinite(self, td_name, device):
        td = getattr(self, td_name)(device)
        assert td.isfinite().all()

    def test_isnan(self, td_name, device):
        td = getattr(self, td_name)(device)
        assert not td.isnan().any()

    def test_isreal(self, td_name, device):
        td = getattr(self, td_name)(device)
        assert td.isreal().all()

    def test_isposinf(self, td_name, device):
        td = getattr(self, td_name)(device)
        assert not td.isposinf().any()

    def test_isneginf(self, td_name, device):
        td = getattr(self, td_name)(device)
        assert not td.isneginf().any()

    def test_items_values_keys(self, td_name, device):
        torch.manual_seed(1)
        td = getattr(self, td_name)(device)
        td.unlock_()
        keys = list(td.keys())
        values = list(td.values())
        items = list(td.items())

        # Test td.items()
        constructed_td1 = TensorDict({}, batch_size=td.shape)
        for key, value in items:
            constructed_td1.set(key, value)

        assert (td == constructed_td1).all()

        # Test td.keys() and td.values()
        # items = [key, value] should be verified
        assert len(values) == len(items)
        assert len(keys) == len(items)
        constructed_td2 = TensorDict({}, batch_size=td.shape)
        for key, value in list(zip(td.keys(), td.values())):
            constructed_td2.set(key, value)

        assert (td == constructed_td2).all()

        # Test that keys is sorted
        assert all(keys[i] <= keys[i + 1] for i in range(len(keys) - 1))

        # Add new element to tensor
        a = td.get("a")
        td.set("x", torch.randn_like(a))
        keys = list(td.keys())
        values = list(td.values())
        items = list(td.items())

        # Test that keys is still sorted after adding the element
        assert all(keys[i] <= keys[i + 1] for i in range(len(keys) - 1))

        # Test td.items()
        # after adding the new element
        constructed_td1 = TensorDict({}, batch_size=td.shape)
        for key, value in items:
            constructed_td1.set(key, value)

        assert (td == constructed_td1).all()

        # Test td.keys() and td.values()
        # items = [key, value] should be verified
        # even after adding the new element
        assert len(values) == len(items)
        assert len(keys) == len(items)

        constructed_td2 = TensorDict({}, batch_size=td.shape)
        for key, value in list(zip(td.keys(), td.values())):
            constructed_td2.set(key, value)

        assert (td == constructed_td2).all()

    def test_lock(self, td_name, device):
        td = getattr(self, td_name)(device)
        is_locked = td.is_locked
        for item in td.values():
            if isinstance(item, TensorDictBase):
                assert item.is_locked == is_locked
        if isinstance(td, _SubTensorDict):
            with pytest.raises(RuntimeError, match="the parent tensordict instead"):
                td.is_locked = not is_locked
            return
        td.is_locked = not is_locked
        assert td.is_locked != is_locked
        for _, item in td.items():
            if isinstance(item, TensorDictBase):
                assert item.is_locked != is_locked
        td.lock_()
        assert td.is_locked
        for _, item in td.items():
            if isinstance(item, TensorDictBase):
                assert item.is_locked
        td.unlock_()
        assert not td.is_locked
        for _, item in td.items():
            if isinstance(item, TensorDictBase):
                assert not item.is_locked

    def test_lock_change_names(self, td_name, device):
        torch.manual_seed(1)
        td = getattr(self, td_name)(device)
        try:
            td.names = [str(i) for i in range(td.ndim)]
            td.lock_()
        except Exception:
            return
        # cache values
        list(td.values(True))
        td.names = [str(-i) for i in range(td.ndim)]
        for val in td.values(True):
            if not is_tensor_collection(val):
                continue
            assert val.names[: td.ndim] == [str(-i) for i in range(td.ndim)]

    # getting values from lazy tensordicts in non-lazy contexts messes things up
    # so we set it to True. When we'll deprecate lazy tensordicts, we will just
    # remove this decorator
    @set_lazy_legacy(True)
    def test_lock_nested(self, td_name, device):
        td = getattr(self, td_name)(device)
        if td_name in ("sub_td", "sub_td2") and td.is_locked:
            with pytest.raises(RuntimeError, match="Cannot unlock"):
                td.unlock_()
        else:
            td.unlock_()
        td.set(("some", "nested"), torch.zeros(td.shape))
        if td_name in ("sub_td", "sub_td2") and not td.is_locked:
            with pytest.raises(RuntimeError, match="Cannot lock"):
                td.lock_()
            return
        td.lock_()
        some = td.get("some")
        assert some.is_locked
        with pytest.raises(RuntimeError):
            some.unlock_()
        # this assumes that td is out of scope after the call to del.
        # an error in unlock_() is likely due to td leaving a trace somewhere.
        del td
        gc.collect()
        some.unlock_()

    def test_lock_write(self, td_name, device):
        td = getattr(self, td_name)(device)
        if isinstance(td, _SubTensorDict):
            with pytest.raises(RuntimeError, match="the parent tensordict instead"):
                td.lock_()
            return

        td.lock_()
        td_clone = td.clone()
        assert not td_clone.is_locked
        td_clone = td.to_tensordict()
        assert not td_clone.is_locked
        assert td.is_locked
        if td_name == "td_h5":
            td.unlock_()
            for key in list(td.keys()):
                del td[key]
            td.lock_()
        else:
            if td_name in (
                "sub_td",
                "sub_td2",
                "permute_td",
                "squeezed_td",
                "unsqueezed_td",
            ):
                # we can't call select inplace on these guys so we exit here
                return
            with td.unlock_() if td.is_locked else contextlib.nullcontext():
                td = td.select(inplace=True)
        for key, item in td_clone.items(True):
            with pytest.raises(RuntimeError, match="Cannot modify locked TensorDict"):
                td.set(key, item)
        td.unlock_()
        for key, item in td_clone.items(True):
            td.set(key, item)
        td.lock_()
        for key, item in td_clone.items(True):
            with pytest.raises(RuntimeError, match="Cannot modify locked TensorDict"):
                td.set(key, item)
            if td_name == "td_params":
                td_set = td.data
            else:
                td_set = td
            td_set.set_(key, item)

    def test_masked_fill(self, td_name, device):
        torch.manual_seed(1)
        td = getattr(self, td_name)(device)
        mask = torch.zeros(td.shape, dtype=torch.bool, device=device).bernoulli_()
        new_td = td.masked_fill(mask, -10.0)
        assert new_td is not td
        for item in new_td.values():
            assert (item[mask] == -10).all()

    def test_masked_fill_(self, td_name, device):
        torch.manual_seed(1)
        td = getattr(self, td_name)(device)
        mask = torch.zeros(td.shape, dtype=torch.bool, device=device).bernoulli_()
        if td_name == "td_params":
            td_set = td.data
        else:
            td_set = td
        new_td = td_set.masked_fill_(mask, -10.0)
        assert new_td is td_set
        for item in td.values():
            assert (item[mask] == -10).all(), item[mask]

    def test_masking(self, td_name, device):
        torch.manual_seed(1)
        td = getattr(self, td_name)(device)
        while True:
            mask = torch.zeros(
                td.batch_size, dtype=torch.bool, device=device
            ).bernoulli_(0.8)
            if not mask.all() and mask.any():
                break
        td_masked = td[mask]
        td_masked2 = torch.masked_select(td, mask)
        assert_allclose_td(td_masked, td_masked2)
        assert td_masked.batch_size[0] == mask.sum()
        assert td_masked.batch_dims == 1

    def test_masking_set(self, td_name, device):
        torch.manual_seed(1)
        td = getattr(self, td_name)(device)
        mask = torch.zeros(td.batch_size, dtype=torch.bool, device=device).bernoulli_(
            0.8
        )
        n = mask.sum()
        d = td.ndimension()
        pseudo_td = td.apply(
            lambda item: torch.zeros(
                (n, *item.shape[d:]), dtype=item.dtype, device=device
            ),
            batch_size=[n, *td.batch_size[d:]],
        )

        if td_name == "td_params":
            td_set = td.data
        else:
            td_set = td

        td_set[mask] = pseudo_td
        for item in td.values():
            assert (item[mask] == 0).all()

    @pytest.mark.parametrize("use_dir", [True, False])
    @pytest.mark.parametrize("num_threads", [0, 2])
    def test_memmap_(self, td_name, device, use_dir, tmpdir, num_threads):
        td = getattr(self, td_name)(device)
        if td_name in ("sub_td", "sub_td2"):
            with pytest.raises(
                RuntimeError,
                match="Converting a sub-tensordict values to memmap cannot be done",
            ):
                td.memmap_(
                    prefix=tmpdir if use_dir else None,
                    num_threads=num_threads,
                    copy_existing=True,
                )
            return
        elif td_name in ("td_h5", "td_params"):
            with pytest.raises(
                RuntimeError,
                match="Cannot build a memmap TensorDict in-place",
            ):
                td.memmap_(
                    prefix=tmpdir if use_dir else None,
                    num_threads=num_threads,
                    copy_existing=True,
                )
            return
        else:
            td.memmap_(
                prefix=tmpdir if use_dir else None,
                num_threads=num_threads,
                copy_existing=True,
            )
            assert td.is_memmap(), (td, td._is_memmap)
        if use_dir:
            # This would fail if we were not filtering out unregistered sub-folders
            os.mkdir(Path(tmpdir) / "some_other_path")
            assert_allclose_td(TensorDict.load_memmap(tmpdir), td)

    @pytest.mark.parametrize("copy_existing", [False, True])
    def test_memmap_existing(self, td_name, device, copy_existing, tmp_path):
        if td_name == "memmap_td":
            pytest.skip(
                "Memmap case is redundant, functionality checked by other cases"
            )
        elif td_name in ("sub_td", "sub_td2", "td_h5", "td_params"):
            pytest.skip(
                "_SubTensorDict/H5 and memmap_ incompatibility is checked elsewhere"
            )

        td = getattr(self, td_name)(device).memmap_(prefix=tmp_path / "tensordict")
        td2 = getattr(self, td_name)(device).memmap_()

        if copy_existing:
            td3 = td.memmap_(prefix=tmp_path / "tensordict2", copy_existing=True)
            assert (td == td3).all()
        else:
            with pytest.raises(
                RuntimeError,
                match="A filename was provided but the tensor already has a file associated",
            ):
                # calling memmap_ with prefix that is different to contents gives error
                td.memmap_(prefix=tmp_path / "tensordict2")

            # calling memmap_ without prefix means no-op, regardless of whether contents
            # were saved in temporary or designated location (td vs. td2 resp.)
            td3 = td.memmap_()
            td4 = td2.memmap_()

            if td_name in ("stacked_td", "nested_stacked_td"):
                assert all(
                    all(
                        td3_[key] is value
                        for key, value in td_.items(
                            include_nested=True, leaves_only=True
                        )
                    )
                    for td_, td3_ in zip(td.tensordicts, td3.tensordicts)
                )
                assert all(
                    all(
                        td4_[key] is value
                        for key, value in td2_.items(
                            include_nested=True, leaves_only=True
                        )
                    )
                    for td2_, td4_ in zip(td2.tensordicts, td4.tensordicts)
                )
            elif td_name in ("permute_td", "squeezed_td", "unsqueezed_td"):
                assert all(
                    td3._source[key] is value
                    for key, value in td._source.items(
                        include_nested=True, leaves_only=True
                    )
                )
                assert all(
                    td4._source[key] is value
                    for key, value in td2._source.items(
                        include_nested=True, leaves_only=True
                    )
                )
            else:
                assert all(
                    td3[key] is value
                    for key, value in td.items(include_nested=True, leaves_only=True)
                )
                assert all(
                    td4[key] is value
                    for key, value in td2.items(include_nested=True, leaves_only=True)
                )

    @pytest.mark.parametrize("use_dir", [True, False])
    @pytest.mark.parametrize("num_threads", [0, 2])
    def test_memmap_like(self, td_name, device, use_dir, tmpdir, num_threads):
        td = getattr(self, td_name)(device)
        tdmemmap = td.memmap_like(
            prefix=tmpdir if use_dir else None,
            num_threads=num_threads,
            copy_existing=True,
        )
        assert tdmemmap is not td
        for key in td.keys(True):
            v1 = td[key]
            v2 = tdmemmap[key]
            if isinstance(v1, str):
                # non-tensor data storing strings share the same id in python
                assert v1 == v2
            else:
                assert v1 is not v2
                if isinstance(v1, torch.Tensor):
                    assert (
                        v1.untyped_storage().data_ptr()
                        != v2.untyped_storage().data_ptr()
                    )
        # assert (td != tdmemmap).any()
        assert tdmemmap.is_memmap()

    def test_memmap_prefix(self, td_name, device, tmp_path):
        if td_name == "memmap_td":
            pytest.skip(
                "Memmap case is redundant, functionality checked by other cases"
            )

        td = getattr(self, td_name)(device)
        if td_name in ("sub_td", "sub_td2"):
            with pytest.raises(
                RuntimeError,
                match="Converting a sub-tensordict values to memmap cannot be done",
            ):
                td.memmap_(tmp_path / "tensordict")
            return
        elif td_name in ("td_h5", "td_params"):
            with pytest.raises(
                RuntimeError,
                match="Cannot build a memmap TensorDict in-place",
            ):
                td.memmap_(tmp_path / "tensordict")
            return
        else:
            td.memmap_(tmp_path / "tensordict")
        if td_name not in ("stacked_td", "nested_stacked_td"):
            jsonpath = tmp_path / "tensordict" / "meta.json"
        else:
            jsonpath = tmp_path / "tensordict" / "0" / "meta.json"
        assert jsonpath.exists(), td
        with open(jsonpath) as file:
            metadata = json.load(file)
        if td_name in ("stacked_td", "nested_stacked_td"):
            assert metadata["shape"] == list(td.tensordicts[0].batch_size)
        else:
            assert metadata["shape"] == list(td.batch_size)

        td2 = td.load_memmap(tmp_path / "tensordict")
        assert (td.cpu() == td2.cpu()).all()

    @pytest.mark.parametrize("use_dir", [True, False])
    @pytest.mark.parametrize("num_threads", [2])
    def test_memmap_threads(self, td_name, device, use_dir, tmpdir, num_threads):
        td = getattr(self, td_name)(device)
        tdmmap = td.memmap(
            prefix=tmpdir if use_dir else None,
            num_threads=num_threads,
            copy_existing=True,
        )
        assert_allclose_td(td.cpu().detach(), tdmmap)

        tdfuture = td.memmap(
            prefix=tmpdir if use_dir else None,
            num_threads=num_threads,
            copy_existing=True,
            return_early=True,
        )
        assert_allclose_td(td.cpu().detach(), tdfuture.result())

    @pytest.mark.parametrize("inplace", [False, True])
    def test_named_apply(self, td_name, device, inplace):
        td = getattr(self, td_name)(device)
        td_c = td.to_tensordict()

        def named_plus(name, x):
            if "a" in name:
                return x + 1

        if inplace and td_name == "td_params":
            with pytest.raises(ValueError, match="Failed to update"):
                td.named_apply(named_plus, inplace=inplace)
            return
        td_1 = td.named_apply(named_plus, inplace=inplace, filter_empty=True)
        if inplace:
            assert td_1 is td
            for key in td_1.keys(True, True):
                if isinstance(key, tuple):
                    subkey = key[-1]
                else:
                    subkey = key
                if "a" in subkey:
                    assert (td_c[key] + 1 == td_1[key]).all()
                else:
                    assert (td_c[key] == td_1[key]).all()
                assert (td_1[key] == td[key]).all()
        else:
            for key in td_1.keys(True, True):
                assert "a" in key
                assert (td_c[key] + 1 != td[key]).any()
                assert (td_1[key] == td[key] + 1).all()

    def test_named_apply_complete(self, td_name, device):
        td = getattr(self, td_name)(device)
        td.unlock_()
        # "a" conflicts with root key with the same name
        td.set(("some", "a"), td.get(list(td.keys())[0]))
        keys_complete = set()
        keys_not_complete = set()

        def count(name, value, keys):
            keys.add(name)

        td.named_apply(
            functools.partial(count, keys=keys_complete),
            nested_keys=True,
            filter_empty=True,
        )
        td.named_apply(
            functools.partial(count, keys=keys_not_complete),
            nested_keys=False,
            filter_empty=True,
        )
        assert len(keys_complete) == len(list(td.keys(True, True)))
        assert len(keys_complete) > len(keys_not_complete)

    def test_nested_dict_init(self, td_name, device):
        torch.manual_seed(1)
        td = getattr(self, td_name)(device)
        td.unlock_()

        # Create TensorDict and dict equivalent values, and populate each with according nested value
        td_clone = td.clone(recurse=True)
        td_dict = td.to_dict()
        nested_dict_value = {"e": torch.randn(4, 3, 2, 1, 10)}
        nested_tensordict_value = TensorDict(
            nested_dict_value, batch_size=td.batch_size, device=device
        )
        td_dict["d"] = nested_dict_value
        td_clone["d"] = nested_tensordict_value

        # Re-init new TensorDict from dict, and check if they're equal
        td_dict_init = TensorDict(td_dict, batch_size=td.batch_size, device=device)

        assert (td_clone == td_dict_init).all()

    def test_nested_td(self, td_name, device):
        td = getattr(self, td_name)(device)
        td.unlock_()
        tdin = TensorDict({"inner": torch.randn(td.shape)}, td.shape, device=device)
        td.set("inner_td", tdin)
        assert (td["inner_td"] == tdin).all()

    def test_nested_td_emptyshape(self, td_name, device):
        td = getattr(self, td_name)(device)
        td.unlock_()
        tdin = TensorDict({"inner": torch.randn(*td.shape, 1)}, [], device=device)
        td["inner_td"] = tdin
        tdin.batch_size = td.batch_size
        assert (td["inner_td"] == tdin).all()

    def test_nested_td_index(self, td_name, device):
        td = getattr(self, td_name)(device)
        td.unlock_()

        sub_td = TensorDict({}, [*td.shape, 2], device=device)
        a = torch.zeros([*td.shape, 2, 2], device=device)
        sub_sub_td = TensorDict({"a": a}, [*td.shape, 2, 2], device=device)
        sub_td.set("sub_sub_td", sub_sub_td)
        td.set("sub_td", sub_td)
        assert (td["sub_td", "sub_sub_td", "a"] == 0).all()
        assert (
            td["sub_td"]["sub_sub_td"]["a"] == td["sub_td", "sub_sub_td", "a"]
        ).all()

        a = torch.ones_like(a)
        other_sub_sub_td = TensorDict({"a": a}, [*td.shape, 2, 2])
        td["sub_td", "sub_sub_td"] = other_sub_sub_td
        assert (td["sub_td", "sub_sub_td", "a"] == 1).all()
        assert (
            td["sub_td"]["sub_sub_td"]["a"] == td["sub_td", "sub_sub_td", "a"]
        ).all()

        b = torch.ones_like(a)
        other_sub_sub_td = TensorDict({"b": b}, [*td.shape, 2, 2])

        if td_name in ("sub_td", "sub_td2"):
            td["sub_td", "sub_sub_td"] = other_sub_sub_td
        else:
            td["sub_td", "sub_sub_td"] = other_sub_sub_td
            assert (td["sub_td", "sub_sub_td", "b"] == 1).all()
            assert (
                td["sub_td"]["sub_sub_td"]["b"] == td["sub_td", "sub_sub_td", "b"]
            ).all()

    @pytest.mark.parametrize("dim", [0, 1, -1, -5])
    @pytest.mark.parametrize(
        "key", ["heterogeneous-entry", ("sub", "heterogeneous-entry")]
    )
    def test_nestedtensor_stack(self, td_name, device, dim, key):
        torch.manual_seed(1)
        td1 = getattr(self, td_name)(device).unlock_()
        td2 = getattr(self, td_name)(device).unlock_()

        td1[key] = torch.randn(*td1.shape, 2)
        td2[key] = torch.randn(*td1.shape, 3)
        td_stack = LazyStackedTensorDict.lazy_stack([td1, td2], dim)
        # get will fail
        with pytest.raises(
            RuntimeError, match="Found more than one unique shape in the tensors"
        ):
            td_stack.get(key)
        with pytest.raises(
            RuntimeError, match="Found more than one unique shape in the tensors"
        ):
            td_stack[key]
        if dim in (0, -5):
            # this will work if stack_dim is 0 (or equivalently -self.batch_dims)
            # it is the proper way to get that entry
            td_stack.get_nestedtensor(key)
        else:
            # if the stack_dim is not zero, then calling get_nestedtensor is disallowed
            with pytest.raises(
                RuntimeError,
                match="LazyStackedTensorDict.get_nestedtensor can only be called "
                "when the stack_dim is 0.",
            ):
                td_stack.get_nestedtensor(key)
        with pytest.raises(
            RuntimeError, match="Found more than one unique shape in the tensors"
        ):
            td_stack.contiguous()
        with pytest.raises(
            RuntimeError, match="Found more than one unique shape in the tensors"
        ):
            td_stack.to_tensordict()
        # cloning is type-preserving: we can do that operation
        td_stack.clone()

    def test_new_empty(self, td_name, device):
        td = getattr(self, td_name)(device)
        tdn = td.new_empty([0])
        assert tdn.shape == (0,)
        tdn = td.new_empty(0)
        assert tdn.shape == (0,)
        tdn = td.new_empty(2, 3)
        assert tdn.shape == (2, 3)
        # assert (tdn != 0).any()
        if td._has_non_tensor:
            assert tdn._has_non_tensor

    def test_new_full(self, td_name, device):
        td = getattr(self, td_name)(device)
        tdn = td.new_full([0], 2)
        assert tdn.shape == (0,)
        tdn = td.new_full((2, 3), 2)
        assert tdn.shape == (2, 3)
        assert (tdn == 2).all()
        if td._has_non_tensor:
            assert tdn._has_non_tensor

    def test_new_ones(self, td_name, device):
        td = getattr(self, td_name)(device)
        tdn = td.new_ones([0])
        assert tdn.shape == (0,)
        tdn = td.new_ones(0)
        assert tdn.shape == (0,)
        tdn = td.new_ones(2, 3)
        assert tdn.shape == (2, 3)
        assert (tdn == 1).all()
        if td._has_non_tensor:
            assert tdn._has_non_tensor

<<<<<<< HEAD
    def test_new_tensor(self, td_name, device):
        td = getattr(self, td_name)(device)
        if td_name in ("td_params",):
            td = td.data
        tdn = td.new_tensor(torch.zeros(0, device="cpu"))
        assert tdn.device == torch.device("cpu")
        assert tdn.shape == (0,)
        tdn = td.new_tensor(torch.zeros(2, device="cpu"))
        assert tdn.device == torch.device("cpu")
        assert tdn.shape == (2,)
        tdn = td.new_tensor(td[0] * 0)
        assert tdn.device == torch.device("cpu")
        assert (tdn == 0).all()
        assert tdn.shape == td.shape[1:]
        if td._has_non_tensor:
            assert tdn._has_non_tensor

=======
>>>>>>> 69abc642
    def test_new_zeros(self, td_name, device):
        td = getattr(self, td_name)(device)
        tdn = td.new_zeros([0])
        assert tdn.shape == (0,)
        tdn = td.new_zeros(0)
        assert tdn.shape == (0,)
        tdn = td.new_zeros(2, 3)
        assert tdn.shape == (2, 3)
        assert (tdn == 0).all()
        if td._has_non_tensor:
            assert tdn._has_non_tensor

    # This test fails on lazy tensordicts when lazy-legacy is False
    # Deprecating lazy modules will make this decorator useless (the test should
    # still run ok).
    @set_lazy_legacy(True)
    def test_non_tensor_data(self, td_name, device):
        td = getattr(self, td_name)(device)
        # check lock
        if td_name not in ("sub_td", "sub_td2"):
            with td.lock_(), pytest.raises(RuntimeError, match=re.escape(_LOCK_ERROR)):
                td.set_non_tensor(("this", "will"), "fail")
        # check set
        with td.unlock_():
            td.set(("this", "tensor"), torch.zeros(td.shape))
            reached = False
            with pytest.raises(
                RuntimeError,
                match="set_non_tensor is not compatible with the tensordict type",
            ) if td_name in ("td_h5",) else contextlib.nullcontext():
                td.set_non_tensor(("this", "will"), "succeed")
                reached = True
            if not reached:
                return
        # check get (for tensor)
        assert (td.get_non_tensor(("this", "tensor")) == 0).all()
        # check get (for non-tensor)

        def check(x):
            assert x == "succeed"

        torch.utils._pytree.tree_map(check, td.get_non_tensor(("this", "will")))

        assert is_non_tensor(td.get(("this", "will")))

        with td.unlock_():
            td["this", "other", "tensor"] = "success"

            def check(x):
                assert x == "success"

            assert not is_non_tensor(td["this", "other", "tensor"]), td
            torch.utils._pytree.tree_map(check, td["this", "other", "tensor"])
            assert is_non_tensor(td.get(("this", "other", "tensor")))
            torch.utils._pytree.tree_map(
                check, td.get_non_tensor(("this", "other", "tensor"))
            )

    # This test fails on lazy tensordicts when lazy-legacy is False
    # Deprecating lazy modules will make this decorator useless (the test should
    # still run ok).
    @set_lazy_legacy(True)
    def test_non_tensor_data_flatten_keys(self, td_name, device):
        td = getattr(self, td_name)(device)
        with td.unlock_():
            td.set(("this", "tensor"), torch.zeros(td.shape))
            reached = False
            with pytest.raises(
                RuntimeError,
                match="set_non_tensor is not compatible with the tensordict type",
            ) if td_name in ("td_h5",) else contextlib.nullcontext():
                td.set_non_tensor(("this", "will"), "succeed")
                reached = True
            if not reached:
                return
        td_flat = td.flatten_keys()
        assert (td_flat.get("this.tensor") == 0).all()

        def check(x):
            assert x == "succeed"

        torch.utils._pytree.tree_map(check, td_flat.get_non_tensor("this.will"))

    # This test fails on lazy tensordicts when lazy-legacy is False
    # Deprecating lazy modules will make this decorator useless (the test should
    # still run ok).
    @set_lazy_legacy(True)
    def test_non_tensor_data_pickle(self, td_name, device, tmpdir):
        td = getattr(self, td_name)(device)
        with td.unlock_():
            td.set(("this", "tensor"), torch.zeros(td.shape))
            reached = False
            with pytest.raises(
                RuntimeError,
                match="set_non_tensor is not compatible with the tensordict type",
            ) if td_name in ("td_h5",) else contextlib.nullcontext():
                td.set_non_tensor(("this", "will"), "succeed")
                reached = True
            if not reached:
                return
            td.set_non_tensor(("non", "json", "serializable"), DummyPicklableClass(10))
        td.memmap(prefix=tmpdir, copy_existing=True)
        loaded = TensorDict.load_memmap(tmpdir)
        assert is_non_tensor(loaded.get(("non", "json", "serializable")))

        def check(x, val):
            assert x == val

        torch.utils._pytree.tree_map(
            lambda x: check(x, val=10),
            loaded.get_non_tensor(("non", "json", "serializable")),
        )
        torch.utils._pytree.tree_map(
            lambda x: check(x, val="succeed"), loaded.get_non_tensor(("this", "will"))
        )

    def test_numpy(self, td_name, device):
        td = getattr(self, td_name)(device)
        td_numpy = td.data.cpu().numpy()

        def assert_leaves(leaf):
            assert not isinstance(leaf, torch.Tensor)

        torch.utils._pytree.tree_map(assert_leaves, td_numpy)
        assert_allclose_td(TensorDict(td_numpy), td.data.cpu())

    def test_pad(self, td_name, device):
        td = getattr(self, td_name)(device)
        paddings = [
            [0, 1, 0, 2],
            [1, 0, 0, 2],
            [1, 0, 2, 1],
        ]

        for pad_size in paddings:
            padded_td = pad(td, pad_size)
            padded_td._check_batch_size()
            amount_expanded = [0] * (len(pad_size) // 2)
            for i in range(0, len(pad_size), 2):
                amount_expanded[i // 2] = pad_size[i] + pad_size[i + 1]

            for key in padded_td.keys():
                expected_dims = tuple(
                    sum(p)
                    for p in zip(
                        td[key].shape,
                        amount_expanded
                        + [0] * (len(td[key].shape) - len(amount_expanded)),
                    )
                )
                assert padded_td[key].shape == expected_dims

        with pytest.raises(RuntimeError):
            pad(td, [0] * 100)

        with pytest.raises(RuntimeError):
            pad(td, [0])

    @set_lazy_legacy(True)
    def test_permute_applied_twice(self, td_name, device):
        torch.manual_seed(0)
        tensordict = getattr(self, td_name)(device)
        for _ in range(10):
            p = torch.randperm(4)
            inv_p = p.argsort()
            other_p = inv_p
            while (other_p == inv_p).all():
                other_p = torch.randperm(4)
            other_p = tuple(other_p.tolist())
            p = tuple(p.tolist())
            inv_p = tuple(inv_p.tolist())
            if td_name in ("td_params",):
                # TODO: Should we break this?
                assert (
                    tensordict.permute(*p).permute(*inv_p)._param_td
                    is tensordict._param_td
                )
                assert (
                    tensordict.permute(*p).permute(*other_p)._param_td
                    is not tensordict._param_td
                )
                assert (
                    torch.permute(tensordict, p).permute(inv_p)._param_td
                    is tensordict._param_td
                )
                assert (
                    torch.permute(tensordict, p).permute(other_p)._param_td
                    is not tensordict._param_td
                )
            else:
                assert assert_allclose_td(
                    tensordict.permute(*p).permute(*inv_p), tensordict
                )
                assert tensordict.permute(*p).permute(*inv_p) is tensordict
                assert tensordict.permute(*p).permute(*other_p) is not tensordict
                assert assert_allclose_td(
                    torch.permute(tensordict, p).permute(inv_p), tensordict
                )
                assert torch.permute(tensordict, p).permute(inv_p) is tensordict
                assert torch.permute(tensordict, p).permute(other_p) is not tensordict

    @set_lazy_legacy(False)
    def test_permute_decorator(self, td_name, device):
        td = getattr(self, td_name)(device)
        is_lazy = td_name in (
            "sub_td",
            "sub_td2",
            "permute_td",
            "unsqueezed_td",
            "squeezed_td",
            "td_h5",
        )
        error_dec = (
            pytest.raises(RuntimeError, match="Make it dense")
            if is_lazy
            else contextlib.nullcontext()
        )
        with error_dec, td.unlock_().permute(1, 0, 3, 2) as tdt:
            if not tdt.requires_grad:
                tdt.apply_(lambda x: x * 0 + 1)
            else:
                tdt.apply(lambda x: x.data.mul_(0).add_(1))
        if is_lazy:
            return
        assert (td == 1).all()

    @pytest.mark.skipif(
        torch.cuda.device_count() == 0, reason="No cuda device detected"
    )
    @pytest.mark.parametrize("device_cast", [0, "cuda:0", torch.device("cuda:0")])
    @pytest.mark.parametrize("inplace", [False, True])
    def test_pin_memory(self, td_name, device_cast, device, inplace):
        torch.manual_seed(1)
        td = getattr(self, td_name)(device)
        td.unlock_()
        if isinstance(td, (_SubTensorDict, PersistentTensorDict)):
            with pytest.raises(RuntimeError, match="Cannot pin memory"):
                td.pin_memory()
            return
        if device.type == "cuda":
            with pytest.raises(RuntimeError, match="cannot pin"):
                td.pin_memory()
            return
        if isinstance(td, TensorDictParams) and inplace:
            with pytest.raises(
                RuntimeError, match="Cannot pin_memory in-place with TensorDictParams."
            ):
                td_pin = td.pin_memory(inplace=inplace)
            return
        td_pin = td.pin_memory(inplace=inplace)
        assert all(leaf.is_pinned for leaf in td_pin.values(True, True))
        if inplace:
            assert td_pin is td

        td_device = td_pin.to(device_cast)
        _device_cast = torch.device(device_cast)
        assert td_device.device == _device_cast

    def test_pop(self, td_name, device):
        td = getattr(self, td_name)(device)
        assert "a" in td.keys()
        a = td["a"].clone()
        with td.unlock_():
            out = td.pop("a")
            assert (out == a).all()
            assert "a" not in td.keys()

            assert "b" in td.keys()
            b = td["b"].clone()
            default = torch.zeros_like(b).to(device)
            assert (default != b).all()
            out = td.pop("b", default)

            assert torch.ne(out, default).all()
            assert (out == b).all()

            assert "z" not in td.keys()
            out = td.pop("z", default)
            assert (out == default).all()

            with pytest.raises(
                KeyError,
                match=re.escape(r"You are trying to pop key"),
            ):
                td.pop("z")

    def test_popitem(self, td_name, device):
        td = getattr(self, td_name)(device)
        with td.unlock_():
            if td_name in ("sub_td", "sub_td2", "td_h5"):
                with pytest.raises(NotImplementedError):
                    key, val = td.popitem()
            else:
                key, val = td.popitem()

    @pytest.mark.parametrize("call_del", [True, False])
    def test_remove(self, td_name, device, call_del):
        torch.manual_seed(1)
        td = getattr(self, td_name)(device)
        with td.unlock_():
            if call_del:
                del td["a"]
            else:
                td = td.del_("a")
        assert td is not None
        assert "a" not in td.keys()
        if td_name in ("sub_td", "sub_td2"):
            return
        td.lock_()
        with pytest.raises(RuntimeError, match="locked"):
            del td["b"]

    def test_rename_key(self, td_name, device) -> None:
        torch.manual_seed(1)
        td = getattr(self, td_name)(device)
        if td.is_locked:
            with pytest.raises(RuntimeError, match=re.escape(_LOCK_ERROR)):
                td.rename_key_("a", "b", safe=True)
        else:
            with pytest.raises(KeyError, match="already present in TensorDict"):
                td.rename_key_("a", "b", safe=True)
        a = td.get("a")
        if td.is_locked:
            with pytest.raises(RuntimeError, match="Cannot modify"):
                td.rename_key_("a", "z")
            return
        else:
            td.rename_key_("a", "z")
        with pytest.raises(KeyError):
            td.get("a")
        assert "a" not in td.keys()

        z = td.get("z")
        torch.testing.assert_close(a, z)

        new_z = torch.randn_like(z)
        if td_name in ("sub_td", "sub_td2"):
            td.set_("z", new_z)
        else:
            td.set("z", new_z)

        torch.testing.assert_close(new_z, td.get("z"))

        new_z = torch.randn_like(z)
        if td_name == "td_params":
            td.data.set_("z", new_z)
        else:
            td.set_("z", new_z)
        torch.testing.assert_close(new_z, td.get("z"))

    def test_rename_key_nested(self, td_name, device) -> None:
        torch.manual_seed(1)
        td = getattr(self, td_name)(device)
        td.unlock_()
        td["nested", "conflict"] = torch.zeros(td.shape)
        with pytest.raises(KeyError, match="already present in TensorDict"):
            td.rename_key_(("nested", "conflict"), "b", safe=True)
        td["nested", "first"] = torch.zeros(td.shape)
        td.rename_key_(("nested", "first"), "second")
        assert (td["second"] == 0).all()
        assert ("nested", "first") not in td.keys(True)
        td.rename_key_("second", ("nested", "back"))
        assert (td[("nested", "back")] == 0).all()
        assert "second" not in td.keys()

    def test_replace(self, td_name, device):
        td = getattr(self, td_name)(device)
        td_dict = td.to_dict()
        td_dict = torch.utils._pytree.tree_map(
            lambda x: torch.zeros_like(x) if isinstance(x, torch.Tensor) else x, td_dict
        )
        td_replace = td.replace(td_dict)
        assert td_replace is not td
        assert (td_replace == 0).all()

        td_dict = td.clone().zero_()
        td_replace = td.replace(**td_dict)
        assert td_replace is not td
        assert (td_replace == 0).all()

    def test_repr(self, td_name, device):
        td = getattr(self, td_name)(device)
        _ = str(td)

    @pytest.mark.parametrize("lock", [False, True])
    def test_reshape(self, td_name, device, lock):
        td = getattr(self, td_name)(device)
        if lock:
            if td_name in ("sub_td", "sub_td2"):
                pytest.skip()
            td.lock_()
        td_reshape = td.reshape(td.shape)
        # assert isinstance(td_reshape, TensorDict)
        assert td_reshape.shape.numel() == td.shape.numel()
        assert td_reshape.shape == td.shape
        td_reshape = td.reshape(*td.shape)
        # assert isinstance(td_reshape, TensorDict)
        assert td_reshape.shape.numel() == td.shape.numel()
        assert td_reshape.shape == td.shape
        td_reshape = td.reshape(size=td.shape)
        # assert isinstance(td_reshape, TensorDict)
        assert td_reshape.shape.numel() == td.shape.numel()
        assert td_reshape.shape == td.shape
        td_reshape = td.reshape(-1)
        assert isinstance(td_reshape, TensorDict)
        assert td_reshape.shape.numel() == td.shape.numel()
        assert td_reshape.shape == torch.Size([td.shape.numel()])
        td_reshape = td.reshape((-1,))
        assert isinstance(td_reshape, TensorDict)
        assert td_reshape.shape.numel() == td.shape.numel()
        assert td_reshape.shape == torch.Size([td.shape.numel()])
        td_reshape = td.reshape(size=(-1,))
        assert isinstance(td_reshape, TensorDict)
        assert td_reshape.shape.numel() == td.shape.numel()
        assert td_reshape.shape == torch.Size([td.shape.numel()])
        if td.is_locked:
            assert td_reshape.is_locked

    @pytest.mark.parametrize("strict", [True, False])
    @pytest.mark.parametrize("inplace", [True, False])
    def test_select(self, td_name, device, strict, inplace):
        torch.manual_seed(1)
        td = getattr(self, td_name)(device)
        keys = ["a"]
        if td_name == "td_h5":
            with pytest.raises(NotImplementedError, match="Cannot call select"):
                td.select(*keys, strict=strict, inplace=inplace)
            return

        if td_name in ("nested_stacked_td", "nested_td"):
            keys += [("my_nested_td", "inner")]

        if inplace and td_name in (
            "sub_td",
            "sub_td2",
            "permute_td",
            "squeezed_td",
            "unsqueezed_td",
        ):
            with pytest.raises(RuntimeError, match="Cannot call select"):
                td.select(*keys, strict=strict, inplace=inplace)
            return
        with td.unlock_() if td.is_locked else contextlib.nullcontext():
            td2 = td.select(*keys, strict=strict, inplace=inplace)
        if inplace:
            assert td2 is td
        else:
            assert td2 is not td
        if td_name == "saved_td":
            assert (len(list(td2.keys())) == len(keys)) and ("a" in td2.keys())
            assert (len(list(td2.clone().keys())) == len(keys)) and (
                "a" in td2.clone().keys()
            )
        else:
            assert (len(list(td2.keys(True, True))) == len(keys)) and (
                "a" in td2.keys()
            )
            assert (len(list(td2.clone().keys(True, True))) == len(keys)) and (
                "a" in td2.clone().keys()
            )

    @pytest.mark.parametrize("strict", [True, False])
    def test_select_exception(self, td_name, device, strict):
        torch.manual_seed(1)
        td = getattr(self, td_name)(device)
        if td_name == "td_h5":
            with pytest.raises(NotImplementedError, match="Cannot call select"):
                _ = td.select("tada", strict=strict)
            return

        if strict:
            with pytest.raises(KeyError):
                _ = td.select("tada", strict=strict)
        else:
            td2 = td.select("tada", strict=strict)
            assert td2 is not td
            assert len(list(td2.keys())) == 0

    @set_lazy_legacy(True)
    def test_set_lazy_legacy(self, td_name, device):
        if td_name in (
            "sub_td",
            "sub_td2",
            "td_h5",
            "squeezed_td",
            "unsqueezed_td",
            "permute_td",
            "transpose_td",
        ):
            raiser = pytest.raises(RuntimeError)
            raiser_view = raiser
        elif "stack" in td_name:
            raiser = contextlib.nullcontext()
            raiser_view = pytest.raises(RuntimeError)
        else:
            raiser = contextlib.nullcontext()
            raiser_view = raiser

        def test_not_id(td, td_name=td_name, raiser=raiser, raiser_view=raiser_view):
            # view
            with raiser_view:
                td_view = td.view(-1).view(td.shape)
                if td_name in ("td_params",):
                    assert isinstance(td_view, TensorDict)
                else:
                    assert td_view is not td
            # permute
            with raiser:
                td_perm = td.permute(3, 2, 1, 0).permute(3, 2, 1, 0)
                if td_perm in ("td_params",):
                    assert isinstance(td_view, TensorDict)
                else:
                    assert td_perm is not td
            # transpose
            with raiser if "stack" not in td_name else contextlib.nullcontext():
                td_trsp = td.transpose(-1, -2).transpose(-2, -1)
                if td_name in ("td_params",):
                    assert isinstance(td_view, TensorDict)
                else:
                    assert td_trsp is not td
            # squeeze
            with raiser:
                td_squeeze = td.squeeze(-1).unsqueeze(-1)
                if td_name in ("td_params",):
                    assert isinstance(td_view, TensorDict)
                else:
                    assert td_squeeze is not td
            # unsqueeze
            with raiser:
                td_unsqueeze = td.unsqueeze(-1).squeeze(-1)
                if td_name in ("td_params",):
                    assert isinstance(td_view, TensorDict)
                else:
                    assert td_unsqueeze is not td

        def test_id(td, td_name=td_name):
            # view
            td_view = td.view(-1).view(td.shape)
            if td_name in ("td_params",):
                assert td_view._param_td is td._param_td
            else:
                assert td_view is td
            # permute
            td_perm = td.permute(3, 2, 1, 0).permute(3, 2, 1, 0)
            if td_name in ("td_params",):
                assert td_perm._param_td is td._param_td
            else:
                assert td_perm is td
            # transpose
            td_trsp = td.transpose(-1, -2).transpose(-2, -1)
            if td_name in ("td_params",):
                assert td_trsp._param_td is td._param_td
            else:
                assert td_trsp is td
            if "stacked_td" not in td_name and td_name not in (
                "unsqueezed_td",
                "squeezed_td",
            ):
                # squeeze
                td_squeeze = td.squeeze(-1).unsqueeze(-1)
                if td_name in ("td_params",):
                    assert td_squeeze._param_td is td._param_td
                else:
                    assert td_squeeze.shape == td.shape
                    assert td_squeeze is td
                # unsqueeze
                td_unsqueeze = td.unsqueeze(-1).squeeze(-1)
                if td_name in ("td_params",):
                    assert td_unsqueeze._param_td is td._param_td
                else:
                    assert td_unsqueeze.shape == td.shape
                    assert td_unsqueeze is td

        td = getattr(self, td_name)(device)
        with set_lazy_legacy(True):
            assert lazy_legacy()
            test_id(td)
            with set_lazy_legacy(False):
                assert not lazy_legacy()
                test_not_id(td)
            assert lazy_legacy()
            test_id(td)

    def test_set_nested_batch_size(self, td_name, device):
        td = getattr(self, td_name)(device)
        td.unlock_()
        batch_size = torch.Size([*td.batch_size, 3])
        td.set("some_other_td", TensorDict({}, batch_size))
        assert td["some_other_td"].batch_size == batch_size

    def test_set_nontensor(self, td_name, device):
        torch.manual_seed(1)
        td = getattr(self, td_name)(device)
        td.unlock_()
        r = torch.randn_like(td.get("a"))
        td.set("numpy", r.cpu().numpy())
        torch.testing.assert_close(td.get("numpy"), r)

    def test_set_requires_grad(self, td_name, device):
        td = getattr(self, td_name)(device)
        if td_name in ("td_params",):
            td.apply(lambda x: x.requires_grad_(False))
        td.unlock_()
        assert not td.get("a").requires_grad
        if td_name in ("td_h5",):
            with pytest.raises(
                RuntimeError, match="Cannot set a tensor that has requires_grad=True"
            ):
                td.set("a", torch.randn_like(td.get("a")).requires_grad_())
            return
        if td_name in ("sub_td", "sub_td2"):
            td.set_("a", torch.randn_like(td.get("a")).requires_grad_())
        else:
            td.set("a", torch.randn_like(td.get("a")).requires_grad_())

        assert td.get("a").requires_grad

    def test_set_unexisting(self, td_name, device):
        torch.manual_seed(1)
        td = getattr(self, td_name)(device)
        if td.is_locked:
            with pytest.raises(
                RuntimeError,
                match="Cannot modify locked TensorDict. For in-place modification",
            ):
                td.set("z", torch.ones_like(td.get("a")))
        else:
            td.set("z", torch.ones_like(td.get("a")), non_blocking=False)
            assert (td.get("z") == 1).all()

    def test_setdefault_existing_key(self, td_name, device):
        td = getattr(self, td_name)(device)
        td.unlock_()
        expected = td.get("a")
        inserted = td.setdefault("a", torch.ones_like(td.get("b")))
        assert (inserted == expected).all()

    def test_setdefault_missing_key(self, td_name, device):
        td = getattr(self, td_name)(device)
        td.unlock_()
        expected = torch.ones_like(td.get("a"))
        inserted = td.setdefault("z", expected)
        assert (inserted == expected).all()

    def test_setdefault_nested(self, td_name, device):
        td = getattr(self, td_name)(device)
        td.unlock_()

        tensor = torch.randn(4, 3, 2, 1, 5, device=device)
        tensor2 = torch.ones(4, 3, 2, 1, 5, device=device)
        sub_sub_tensordict = TensorDict({"c": tensor}, [4, 3, 2, 1], device=device)
        sub_tensordict = TensorDict(
            {"b": sub_sub_tensordict}, [4, 3, 2, 1], device=device
        )
        if td_name == "td_h5":
            del td["a"]
        if td_name == "sub_td":
            td = td._source.set(
                "a", sub_tensordict.expand(2, *sub_tensordict.shape)
            )._get_sub_tensordict(1)
        elif td_name == "sub_td2":
            td = td._source.set(
                "a",
                sub_tensordict.expand(2, *sub_tensordict.shape).permute(1, 0, 2, 3, 4),
            )._get_sub_tensordict((slice(None), 1))
        else:
            td.set("a", sub_tensordict)

        # if key exists we return the existing value
        torch.testing.assert_close(td.setdefault(("a", "b", "c"), tensor2), tensor)

        if not td_name == "stacked_td":
            torch.testing.assert_close(td.setdefault(("a", "b", "d"), tensor2), tensor2)
            torch.testing.assert_close(td.get(("a", "b", "d")), tensor2)

    @pytest.mark.parametrize(
        "idx", [slice(1), torch.tensor([0]), torch.tensor([0, 1]), range(1), range(2)]
    )
    def test_setitem(self, td_name, device, idx):
        torch.manual_seed(1)
        td = getattr(self, td_name)(device)
        if isinstance(idx, torch.Tensor) and idx.numel() > 1 and td.shape[0] == 1:
            pytest.mark.skip("cannot index tensor with desired index")
            return

        td_clone = td[idx].to_tensordict().zero_()
        if td_name == "td_params":
            td.data[idx] = td_clone
        else:
            td[idx] = td_clone
        assert (td[idx].get("a") == 0).all()

        td_clone = torch.cat([td_clone, td_clone], 0)
        with pytest.raises(
            RuntimeError,
            match=r"differs from the source batch size|batch dimension mismatch|Cannot broadcast the tensordict",
        ):
            td[idx] = td_clone

    @pytest.mark.parametrize("actual_index", [..., (..., 0), (0, ...), (0, ..., 0)])
    def test_setitem_ellipsis(self, td_name, device, actual_index):
        torch.manual_seed(1)
        td = getattr(self, td_name)(device)

        idx = actual_index
        td_clone = td.clone()
        actual_td = td_clone[idx].clone()
        if td_name in ("td_params",):
            td_set = actual_td.apply(lambda x: x.data)
        else:
            td_set = actual_td
        td_set.zero_()

        for key in actual_td.keys():
            assert (actual_td.get(key) == 0).all()

        if td_name in ("td_params",):
            td_set = td_clone.data
        else:
            td_set = td_clone

        td_set[idx] = actual_td
        for key in td_clone.keys():
            assert (td_clone[idx].get(key) == 0).all()

    def test_setitem_nested_dict_value(self, td_name, device):
        torch.manual_seed(1)
        td = getattr(self, td_name)(device)

        # Create equivalent TensorDict and dict nested values for setitem
        nested_dict_value = {"e": torch.randn(4, 3, 2, 1, 10)}
        nested_tensordict_value = TensorDict(
            nested_dict_value, batch_size=td.batch_size, device=device
        )
        td_clone1 = td.clone(recurse=True)
        td_clone2 = td.clone(recurse=True)

        td_clone1["d"] = nested_dict_value
        td_clone2["d"] = nested_tensordict_value
        assert (td_clone1 == td_clone2).all()

    def test_setitem_nestedtuple(self, td_name, device):
        torch.manual_seed(1)
        td = getattr(self, td_name)(device)
        if td.is_locked:
            td.unlock_()
        td[" a ", (("little", "story")), "about", ("myself",)] = torch.zeros(td.shape)
        assert (td[" a ", "little", "story", "about", "myself"] == 0).all()

    def test_setitem_slice(self, td_name, device):
        td = getattr(self, td_name)(device)
        if td_name == "td_params":
            td_set = td.data
        else:
            td_set = td
        td_set[:] = td.clone()
        td_set[:1] = td[:1].clone().zero_()
        assert (td[:1] == 0).all()
        td = getattr(self, td_name)(device)
        if td_name == "td_params":
            td_set = td.data
        else:
            td_set = td
        td_set[:1] = td[:1].to_tensordict().zero_()
        assert (td[:1] == 0).all()

        # with broadcast
        td = getattr(self, td_name)(device)
        if td_name == "td_params":
            td_set = td.data
        else:
            td_set = td
        td_set[:1] = td[0].clone().zero_()
        assert (td[:1] == 0).all()
        td = getattr(self, td_name)(device)
        if td_name == "td_params":
            td_set = td.data
        else:
            td_set = td
        td_set[:1] = td[0].to_tensordict().zero_()
        assert (td[:1] == 0).all()

        td = getattr(self, td_name)(device)
        if td_name == "td_params":
            td_set = td.data
        else:
            td_set = td
        td_set[:1, 0] = td[0, 0].clone().zero_()
        assert (td[:1, 0] == 0).all()
        td = getattr(self, td_name)(device)
        if td_name == "td_params":
            td_set = td.data
        else:
            td_set = td
        td_set[:1, 0] = td[0, 0].to_tensordict().zero_()
        assert (td[:1, 0] == 0).all()

        td = getattr(self, td_name)(device)
        if td_name == "td_params":
            td_set = td.data
        else:
            td_set = td
        td_set[:1, :, 0] = td[0, :, 0].clone().zero_()
        assert (td[:1, :, 0] == 0).all()
        td = getattr(self, td_name)(device)
        if td_name == "td_params":
            td_set = td.data
        else:
            td_set = td
        td_set[:1, :, 0] = td[0, :, 0].to_tensordict().zero_()
        assert (td[:1, :, 0] == 0).all()

    def test_setitem_string(self, td_name, device):
        torch.manual_seed(1)
        td = getattr(self, td_name)(device)
        td.unlock_()
        td["d"] = torch.randn(4, 3, 2, 1, 5)
        assert "d" in td.keys()

    def test_shape(self, td_name, device):
        td = getattr(self, td_name)(device)
        assert td.shape == td.batch_size

    def test_sorted_keys(self, td_name, device):
        torch.manual_seed(1)
        td = getattr(self, td_name)(device)
        sorted_keys = td.sorted_keys
        i = -1
        for i, (key1, key2) in enumerate(zip(sorted_keys, td.keys())):  # noqa: B007
            assert key1 == key2
        assert i == len(td.keys()) - 1
        if td.is_locked:
            assert td._cache.get("sorted_keys", None) is not None
            td.unlock_()
            assert td._cache is None
        elif td_name not in ("sub_td", "sub_td2"):  # we cannot lock sub tensordicts
            if isinstance(td, _CustomOpTensorDict):
                target = td._source
            else:
                target = td
            assert target._cache is None
            td.lock_()
            _ = td.sorted_keys
            assert target._cache.get("sorted_keys", None) is not None
            td.unlock_()
            assert target._cache is None

    @pytest.mark.parametrize("performer", ["torch", "tensordict"])
    @pytest.mark.parametrize("dim", range(4))
    def test_split(self, td_name, device, performer, dim):
        td = getattr(self, td_name)(device)
        t = torch.zeros(()).expand(td.shape)
        for dim in range(td.batch_dims):
            rep, remainder = divmod(td.shape[dim], 2)
            split_sizes = [2] * rep + [1] * remainder
            for test_split_size in (2, split_sizes):
                tensorsplit = t.split(test_split_size, dim=dim)
                length = len(tensorsplit)
                if performer == "torch":
                    tds = torch.split(td, test_split_size, dim)
                elif performer == "tensordict":
                    tds = td.split(test_split_size, dim)
                assert len(tds) == length

                for idx, split_td in enumerate(tds):
                    expected_split_dim_size = 1 if idx == rep else 2
                    expected_batch_size = tensorsplit[idx].shape
                    # Test each split_td has the expected batch_size
                    assert split_td.batch_size == torch.Size(expected_batch_size)

                    if td_name == "nested_td":
                        assert isinstance(split_td["my_nested_td"], TensorDict)
                        assert isinstance(
                            split_td["my_nested_td", "inner"], torch.Tensor
                        )

                    # Test each tensor (or nested_td) in split_td has the expected shape
                    for key, item in split_td.items():
                        expected_shape = [
                            expected_split_dim_size if dim_idx == dim else dim_size
                            for (dim_idx, dim_size) in enumerate(td[key].shape)
                        ]
                        assert item.shape == torch.Size(expected_shape)

                        if key == "my_nested_td":
                            expected_inner_tensor_size = [
                                expected_split_dim_size if dim_idx == dim else dim_size
                                for (dim_idx, dim_size) in enumerate(
                                    td[key]["inner"].shape
                                )
                            ]
                            assert item["inner"].shape == torch.Size(
                                expected_inner_tensor_size
                            )

    @set_lazy_legacy(True)
    def test_squeeze_legacy(self, td_name, device, squeeze_dim=-1):
        torch.manual_seed(1)
        td = getattr(self, td_name)(device)
        with td.unlock_():  # make sure that the td is not locked
            td_squeeze = torch.squeeze(td, dim=-1)
            tensor_squeeze_dim = td.batch_dims + squeeze_dim
            tensor = torch.ones_like(td.get("a").squeeze(tensor_squeeze_dim))
            if td_name in ("sub_td", "sub_td2"):
                td_squeeze.set_("a", tensor)
            else:
                td_squeeze.set("a", tensor)
            assert td.batch_size[squeeze_dim] == 1
            assert (td_squeeze.get("a") == tensor).all()
            assert (td.get("a") == tensor.unsqueeze(tensor_squeeze_dim)).all()
            if td_name != "unsqueezed_td":
                assert _compare_tensors_identity(td_squeeze.unsqueeze(squeeze_dim), td)
            else:
                assert td_squeeze is td._source
            assert (td_squeeze.get("a") == 1).all()
            assert (td.get("a") == 1).all()

    @set_lazy_legacy(False)
    def test_squeeze(self, td_name, device, squeeze_dim=-1):
        torch.manual_seed(1)
        td = getattr(self, td_name)(device)

        is_lazy = td_name in (
            "sub_td",
            "sub_td2",
            "permute_td",
            "unsqueezed_td",
            "squeezed_td",
            "td_h5",
        )
        error_dec = (
            pytest.raises(RuntimeError, match="Make it dense")
            if is_lazy
            else contextlib.nullcontext()
        )

        with td.unlock_():  # make sure that the td is not locked
            with error_dec:
                td_squeeze = torch.squeeze(td, dim=-1)
            if is_lazy:
                return
            tensor_squeeze_dim = td.batch_dims + squeeze_dim
            tensor = torch.ones_like(td.get("a").squeeze(tensor_squeeze_dim))
            if td_name in ("sub_td", "sub_td2"):
                td_squeeze.set_("a", tensor)
            else:
                td_squeeze.set("a", tensor)
            assert td.batch_size[squeeze_dim] == 1
            assert (td_squeeze.get("a") == tensor).all()
            assert (td_squeeze.get("a") == 1).all()

    @set_lazy_legacy(False)
    def test_squeeze_decorator(self, td_name, device):
        td = getattr(self, td_name)(device)
        is_lazy = td_name in (
            "sub_td",
            "sub_td2",
            "permute_td",
            "unsqueezed_td",
            "squeezed_td",
            "td_h5",
        )
        error_dec = (
            pytest.raises(RuntimeError, match="Make it dense")
            if is_lazy
            else contextlib.nullcontext()
        )
        with error_dec, td.unlock_().squeeze(-1) as tdt:
            if not tdt.requires_grad:
                tdt.apply_(lambda x: x * 0 + 1)
            else:
                tdt.apply(lambda x: x.data.mul_(0).add_(1))
        if is_lazy:
            return
        assert (td == 1).all()

    @set_lazy_legacy(True)
    def test_squeeze_with_none_legacy(self, td_name, device, squeeze_dim=None):
        torch.manual_seed(1)
        td = getattr(self, td_name)(device)
        td_squeeze = torch.squeeze(td, dim=None)
        tensor = torch.ones_like(td.get("a").squeeze())
        td_squeeze.set_("a", tensor)
        assert (td_squeeze.get("a") == tensor).all()
        if td_name == "unsqueezed_td":
            assert td_squeeze._source is td
        assert (td_squeeze.get("a") == 1).all()
        assert (td.get("a") == 1).all()

    @set_lazy_legacy(False)
    def test_squeeze_with_none(self, td_name, device, squeeze_dim=None):
        torch.manual_seed(1)
        td = getattr(self, td_name)(device)
        is_lazy = td_name in (
            "sub_td",
            "sub_td2",
            "permute_td",
            "unsqueezed_td",
            "squeezed_td",
            "td_h5",
        )
        error_dec = (
            pytest.raises(RuntimeError, match="Make it dense")
            if is_lazy
            else contextlib.nullcontext()
        )
        with error_dec:
            td_squeeze = torch.squeeze(td, dim=None)
        if is_lazy:
            return
        assert all(d > 1 for d in td_squeeze.batch_size), td_squeeze.batch_size
        if td_name not in ("td_params",):
            tensor = torch.ones_like(td.get("a").squeeze())
            td_squeeze.set_("a", tensor)
            assert (td_squeeze.get("a") == tensor).all()
            assert (td_squeeze.get("a") == 1).all()
            assert (td.get("a") == 1).all()

    @pytest.mark.filterwarnings("error")
    @set_lazy_legacy(True)
    def test_stack_onto(self, td_name, device, tmpdir):
        torch.manual_seed(1)
        td = getattr(self, td_name)(device)
        if td_name == "td_h5":
            td0 = td.clone(newfile=tmpdir / "file0.h5").apply_(lambda x: x.zero_())
            td1 = td.clone(newfile=tmpdir / "file1.h5").apply_(lambda x: x.zero_() + 1)
        else:
            td0 = td.clone()
            if td_name in ("td_params",):
                td0.data.apply_(lambda x: x.zero_())
            else:
                td0.apply_(lambda x: x.zero_())
            td1 = td.clone()
            if td_name in ("td_params",):
                td1.data.apply_(lambda x: x.zero_() + 1)
            else:
                td1.apply_(lambda x: x.zero_() + 1)

        is_lazy = (
            td_name
            in (
                "sub_td",
                "sub_td2",
                "permute_td",
                "unsqueezed_td",
                "squeezed_td",
                "td_h5",
            )
            and not lazy_legacy()
        )
        error_dec = (
            pytest.raises(RuntimeError, match="Make it dense")
            if is_lazy
            else contextlib.nullcontext()
        )
        with error_dec:
            td_out = td.unsqueeze(1)
        if is_lazy:
            return
        td_out = td_out.expand(td.shape[0], 2, *td.shape[1:]).clone()
        td_stack = LazyStackedTensorDict.lazy_stack([td0, td1], 1)
        if td_name == "td_params":
            with pytest.raises(RuntimeError, match="out.batch_size and stacked"):
                LazyStackedTensorDict.lazy_stack([td0, td1], 0, out=td_out)
            return
        data_ptr_set_before = {val.data_ptr() for val in decompose(td_out)}
        LazyStackedTensorDict.lazy_stack([td0, td1], 1, out=td_out)
        data_ptr_set_after = {val.data_ptr() for val in decompose(td_out)}
        assert data_ptr_set_before == data_ptr_set_after
        assert (td_stack == td_out).all()

    @pytest.mark.filterwarnings("error")
    @set_lazy_legacy(True)
    def test_stack_subclasses_on_td(self, td_name, device):
        torch.manual_seed(1)
        td = getattr(self, td_name)(device)
        td = td.expand(3, *td.batch_size).clone().zero_()
        tds_list = [getattr(self, td_name)(device) for _ in range(3)]
        if td_name == "td_params":
            with pytest.raises(RuntimeError, match="arguments don't support automatic"):
                LazyStackedTensorDict.lazy_stack(tds_list, 0, out=td)
            return
        data_ptr_set_before = {val.data_ptr() for val in decompose(td)}
        stacked_td = stack_td(tds_list, 0, out=td)
        data_ptr_set_after = {val.data_ptr() for val in decompose(td)}
        assert data_ptr_set_before == data_ptr_set_after
        assert stacked_td.batch_size == td.batch_size
        for key in ("a", "b", "c"):
            assert (stacked_td[key] == td[key]).all()

    @pytest.mark.filterwarnings("error")
    def test_stack_tds_on_subclass(self, td_name, device):
        torch.manual_seed(1)
        td = getattr(self, td_name)(device)
        tds_count = td.batch_size[0]
        tds_batch_size = td.batch_size[1:]
        tds_list = [
            TensorDict(
                source={
                    "a": torch.ones(*tds_batch_size, 5),
                    "b": torch.ones(*tds_batch_size, 10),
                    "c": torch.ones(*tds_batch_size, 3, dtype=torch.long),
                },
                batch_size=tds_batch_size,
                device=device,
            )
            for _ in range(tds_count)
        ]
        if td_name in ("sub_td", "sub_td2"):
            with pytest.raises(IndexError, match="storages of the indexed tensors"):
                LazyStackedTensorDict.lazy_stack(tds_list, 0, out=td)
            return
        data_ptr_set_before = {val.data_ptr() for val in decompose(td)}

        stacked_td = LazyStackedTensorDict.lazy_stack(tds_list, 0, out=td)
        data_ptr_set_after = {val.data_ptr() for val in decompose(td)}
        assert data_ptr_set_before == data_ptr_set_after
        assert stacked_td.batch_size == td.batch_size
        assert stacked_td is td
        for key in ("a", "b", "c"):
            assert (stacked_td[key] == 1).all()

    def test_state_dict(self, td_name, device):
        torch.manual_seed(1)
        td = getattr(self, td_name)(device)
        sd = td.state_dict()
        td_zero = td.clone().detach().zero_()
        td_zero.load_state_dict(sd)
        assert_allclose_td(td, td_zero)

    def test_state_dict_assign(self, td_name, device):
        torch.manual_seed(1)
        td = getattr(self, td_name)(device)
        sd = td.state_dict()
        td_zero = td.clone().detach().zero_()
        shallow_copy = td_zero.clone(False)
        td_zero.load_state_dict(sd, assign=True)
        assert (shallow_copy == 0).all()
        assert_allclose_td(td, td_zero)

    def test_state_dict_strict(self, td_name, device):
        torch.manual_seed(1)
        td = getattr(self, td_name)(device)
        sd = td.state_dict()
        td_zero = td.clone().detach().zero_()
        del sd["a"]
        td_zero.load_state_dict(sd, strict=False)
        with pytest.raises(RuntimeError):
            td_zero.load_state_dict(sd, strict=True)

    def test_tensordict_set(self, td_name, device):
        torch.manual_seed(1)
        np.random.seed(1)
        td = getattr(self, td_name)(device)
        td.unlock_()

        # test set
        val1 = np.ones(shape=(4, 3, 2, 1, 10))
        td.set("key1", val1)
        assert (td.get("key1") == 1).all()
        with pytest.raises(RuntimeError):
            td.set("key1", np.ones(shape=(5, 10)))

        # test set_
        val2 = np.zeros(shape=(4, 3, 2, 1, 10))
        td.set_("key1", val2)
        assert (td.get("key1") == 0).all()
        if td_name not in ("stacked_td", "nested_stacked_td"):
            err_msg = r"key.*smartypants.*not found in "
        elif td_name in ("td_h5",):
            err_msg = "Unable to open object"
        else:
            err_msg = "setting a value in-place on a stack of TensorDict"

        with pytest.raises(KeyError, match=err_msg):
            td.set_("smartypants", np.ones(shape=(4, 3, 2, 1, 5)))

        # test set_at_
        td.set("key2", np.random.randn(4, 3, 2, 1, 5))
        x = np.ones(shape=(2, 1, 5)) * 42
        td.set_at_("key2", x, (2, 2))
        assert (td.get("key2")[2, 2] == 42).all()

    def test_tensordict_set_dict_value(self, td_name, device):
        torch.manual_seed(1)
        np.random.seed(1)
        td = getattr(self, td_name)(device)
        td.unlock_()

        # test set
        val1 = {"subkey1": torch.ones(4, 3, 2, 1, 10)}
        td.set("key1", val1)
        assert (td.get("key1").get("subkey1") == 1).all()
        with pytest.raises(RuntimeError):
            td.set("key1", torch.ones(5, 10))

        # test set_
        val2 = {"subkey1": torch.zeros(4, 3, 2, 1, 10)}
        if td_name in ("td_params",):
            td.data.set_("key1", val2)
        else:
            td.set_("key1", val2)
        assert (td.get("key1").get("subkey1") == 0).all()

        if td_name not in ("stacked_td", "nested_stacked_td"):
            err_msg = r"key.*smartypants.*not found in "
        elif td_name in ("td_h5",):
            err_msg = "Unable to open object"
        else:
            err_msg = "setting a value in-place on a stack of TensorDict"

        with pytest.raises(KeyError, match=err_msg):
            td.set_("smartypants", np.ones(shape=(4, 3, 2, 1, 5)))

    def test_to_dict_nested(self, td_name, device):
        def recursive_checker(cur_dict):
            for _, value in cur_dict.items():
                if is_tensor_collection(value):
                    return False
                elif isinstance(value, dict) and not recursive_checker(value):
                    return False
            return True

        td = getattr(self, td_name)(device)
        td.unlock_()

        # Create nested TensorDict
        nested_tensordict_value = TensorDict(
            {"e": torch.randn(4, 3, 2, 1, 10)}, batch_size=td.batch_size, device=device
        )
        td["d"] = nested_tensordict_value

        # Convert into dictionary and recursively check if the values are TensorDicts
        td_dict = td.to_dict()
        assert recursive_checker(td_dict)
        if td_name == "td_with_non_tensor":
            assert td_dict["data"]["non_tensor"] == "some text data"
        assert (TensorDict.from_dict(td_dict) == td).all()

    def test_to_namedtuple(self, td_name, device):
        def is_namedtuple(obj):
            """Check if obj is a namedtuple."""
            return isinstance(obj, tuple) and hasattr(obj, "_fields")

        td = getattr(self, td_name)(device)
        td_namedtuple = td.to_namedtuple()
        assert is_namedtuple(td_namedtuple)
        assert_allclose_td(TensorDict.from_namedtuple(td_namedtuple), td)

    def test_to_tensordict(self, td_name, device):
        torch.manual_seed(1)
        td = getattr(self, td_name)(device)
        td2 = td.to_tensordict()
        assert (td2 == td).all()

    @set_lazy_legacy(True)
    def test_transpose_legacy(self, td_name, device):
        td = getattr(self, td_name)(device)
        tdt = td.transpose(0, 1)
        assert tdt.shape == torch.Size([td.shape[1], td.shape[0], *td.shape[2:]])
        for key, value in tdt.items(True):
            assert value.shape == torch.Size(
                [td.get(key).shape[1], td.get(key).shape[0], *td.get(key).shape[2:]]
            )
        tdt = td.transpose(-1, -2)
        for key, value in tdt.items(True):
            assert value.shape == td.get(key).transpose(2, 3).shape
        if td_name in ("td_params",):
            assert tdt.transpose(-1, -2)._param_td is td._param_td
        else:
            assert tdt.transpose(-1, -2) is td
        with td.unlock_():
            tdt.set(("some", "transposed", "tensor"), torch.zeros(tdt.shape))
        assert td.get(("some", "transposed", "tensor")).shape == td.shape
        if td_name in ("td_params",):
            assert td.transpose(0, 0)._param_td is td._param_td
        else:
            assert td.transpose(0, 0) is td
        with pytest.raises(
            ValueError, match="The provided dimensions are incompatible"
        ):
            td.transpose(-5, -6)
        with pytest.raises(
            ValueError, match="The provided dimensions are incompatible"
        ):
            tdt.transpose(-5, -6)

    @set_lazy_legacy(False)
    def test_transpose(self, td_name, device):
        td = getattr(self, td_name)(device)
        is_lazy = td_name in (
            "sub_td",
            "sub_td2",
            "permute_td",
            "unsqueezed_td",
            "squeezed_td",
            "td_h5",
        )
        error_dec = (
            pytest.raises(RuntimeError, match="Make it dense")
            if is_lazy
            else contextlib.nullcontext()
        )
        with error_dec:
            tdt = td.transpose(0, 1)
        if is_lazy:
            return
        assert tdt.shape == torch.Size([td.shape[1], td.shape[0], *td.shape[2:]])
        for key, value in tdt.items(True):
            assert value.shape == torch.Size(
                [td.get(key).shape[1], td.get(key).shape[0], *td.get(key).shape[2:]]
            )
        tdt = td.transpose(-1, -2)
        for key, value in tdt.items(True):
            assert value.shape == td.get(key).transpose(2, 3).shape
        with tdt.unlock_():
            tdt.set(("some", "transposed", "tensor"), torch.zeros(tdt.shape))
        with pytest.raises(
            ValueError,
            match="dim0 and dim1 must be within the range of the number of dimensions",
        ):
            td.transpose(-5, -6)
        with pytest.raises(
            ValueError,
            match="dim0 and dim1 must be within the range of the number of dimensions",
        ):
            tdt.transpose(-5, -6)

    @set_lazy_legacy(False)
    def test_transpose_decorator(self, td_name, device):
        td = getattr(self, td_name)(device)
        is_lazy = td_name in (
            "sub_td",
            "sub_td2",
            "permute_td",
            "unsqueezed_td",
            "squeezed_td",
            "td_h5",
        )
        error_dec = (
            pytest.raises(RuntimeError, match="Make it dense")
            if is_lazy
            else contextlib.nullcontext()
        )
        with error_dec, td.unlock_().transpose(0, 1) as tdt:
            if not tdt.requires_grad:
                tdt.apply_(lambda x: x * 0 + 1)
            else:
                tdt.apply(lambda x: x.data.mul_(0).add_(1))
        if is_lazy:
            return
        assert (td == 1).all()

    @pytest.mark.parametrize("dim", range(4))
    def test_unbind(self, td_name, device, dim):
        if td_name not in ["sub_td", "idx_td", "td_reset_bs"]:
            torch.manual_seed(1)
            td = getattr(self, td_name)(device)
            td_unbind = torch.unbind(td, dim=dim)
            assert (td == stack_td(td_unbind, dim).contiguous()).all()
            idx = (slice(None),) * dim + (0,)
            assert (td[idx] == td_unbind[0]).all()

    @pytest.mark.parametrize("inplace", [True, False])
    @pytest.mark.parametrize("separator", [",", "-"])
    def test_unflatten_keys(self, td_name, device, inplace, separator):
        td = getattr(self, td_name)(device)
        locked = td.is_locked
        td.unlock_()
        nested_nested_tensordict = TensorDict(
            {
                "a": torch.zeros(*td.shape, 2, 3),
            },
            [*td.shape, 2],
        )
        nested_tensordict = TensorDict(
            {
                "a": torch.zeros(*td.shape, 2),
                "nested_nested_tensordict": nested_nested_tensordict,
            },
            td.shape,
        )
        td["nested_tensordict"] = nested_tensordict

        if inplace and locked:
            td_flatten = td.flatten_keys(inplace=inplace, separator=separator)
            td_flatten.lock_()
            with pytest.raises(RuntimeError, match="Cannot modify locked TensorDict"):
                td_unflatten = td_flatten.unflatten_keys(
                    inplace=inplace, separator=separator
                )
            return
        else:
            if locked:
                td.lock_()
            if td_name in ("td_h5",) and inplace:
                with pytest.raises(
                    ValueError,
                    match="Cannot call flatten_keys in_place with a PersistentTensorDict",
                ):
                    td_flatten = td.flatten_keys(inplace=inplace, separator=separator)
                return
            if inplace and td_name in (
                "sub_td",
                "sub_td2",
                "permute_td",
                "squeezed_td",
                "unsqueezed_td",
            ):
                with pytest.raises(RuntimeError, match="Cannot call exclude"):
                    td_flatten = td.flatten_keys(inplace=inplace, separator=separator)
                return

            td_flatten = td.flatten_keys(inplace=inplace, separator=separator)
            td_unflatten = td_flatten.unflatten_keys(
                inplace=inplace, separator=separator
            )
        assert (td == td_unflatten).all()
        if inplace:
            assert td is td_unflatten

    def test_unlock(self, td_name, device):
        torch.manual_seed(1)
        td = getattr(self, td_name)(device)
        td.unlock_()
        assert not td.is_locked
        if td.device is not None:
            assert td.device.type == "cuda" or not td.is_shared()
        else:
            assert not td.is_shared()
        assert not td.is_memmap()

    @pytest.mark.parametrize("squeeze_dim", [0, 1])
    @set_lazy_legacy(True)
    def test_unsqueeze_legacy(self, td_name, device, squeeze_dim):
        torch.manual_seed(1)
        td = getattr(self, td_name)(device)
        with td.unlock_():  # make sure that the td is not locked
            td_unsqueeze = torch.unsqueeze(td, dim=squeeze_dim)
            tensor = torch.ones_like(td.get("a").unsqueeze(squeeze_dim))
            if td_name in ("sub_td", "sub_td2"):
                td_unsqueeze.set_("a", tensor)
            else:
                td_unsqueeze.set("a", tensor)
        assert (td_unsqueeze.get("a") == tensor).all()
        assert (td.get("a") == tensor.squeeze(squeeze_dim)).all()
        # the tensors should match
        assert _compare_tensors_identity(td_unsqueeze.squeeze(squeeze_dim), td)
        assert (td_unsqueeze.get("a") == 1).all()
        assert (td.get("a") == 1).all()

    @pytest.mark.parametrize("squeeze_dim", [0, 1])
    @set_lazy_legacy(False)
    def test_unsqueeze(self, td_name, device, squeeze_dim):
        torch.manual_seed(1)
        td = getattr(self, td_name)(device)
        is_lazy = td_name in (
            "sub_td",
            "sub_td2",
            "permute_td",
            "unsqueezed_td",
            "squeezed_td",
            "td_h5",
        )
        error_dec = (
            pytest.raises(RuntimeError, match="Make it dense")
            if is_lazy
            else contextlib.nullcontext()
        )
        with td.unlock_():  # make sure that the td is not locked
            with error_dec:
                td_unsqueeze = torch.unsqueeze(td, dim=squeeze_dim)
            if is_lazy:
                return
            tensor = torch.ones_like(td.get("a").unsqueeze(squeeze_dim))
            if td_name in ("sub_td", "sub_td2"):
                td_unsqueeze.set_("a", tensor)
            else:
                td_unsqueeze.set("a", tensor)
        assert (td_unsqueeze.get("a") == tensor).all()
        assert (td_unsqueeze.get("a") == 1).all()

    @set_lazy_legacy(False)
    def test_unsqueeze_decorator(self, td_name, device):
        td = getattr(self, td_name)(device)
        is_lazy = td_name in (
            "sub_td",
            "sub_td2",
            "permute_td",
            "unsqueezed_td",
            "squeezed_td",
            "td_h5",
        )
        error_dec = (
            pytest.raises(RuntimeError, match="Make it dense")
            if is_lazy
            else contextlib.nullcontext()
        )
        with error_dec, td.unlock_().unsqueeze(2) as tdt:
            if not tdt.requires_grad:
                tdt.apply_(lambda x: x * 0 + 1)
            else:
                tdt.apply(lambda x: x.data.mul_(0).add_(1))
        if is_lazy:
            return
        assert (td == 1).all()

    @pytest.mark.parametrize("clone", [True, False])
    # This is needed because update in lazy permute/view etc does not behave correctly when
    # legacy is False. When these classes will be deprecated, we can just remove the decorator
    @set_lazy_legacy(True)
    def test_update(self, td_name, device, clone):
        td = getattr(self, td_name)(device)
        td.unlock_()  # make sure that the td is not locked
        keys = set(td.keys())
        td.update({"x": torch.zeros(td.shape)}, clone=clone)
        assert set(td.keys()) == keys.union({"x"})
        # now with nested: using tuples for keys
        td.update({("somenested", "z"): torch.zeros(td.shape)})
        assert td["somenested"].shape == td.shape
        assert td["somenested", "z"].shape == td.shape
        td.update({("somenested", "zz"): torch.zeros(td.shape)})
        assert td["somenested"].shape == td.shape
        assert td["somenested", "zz"].shape == td.shape
        # now with nested: using nested dicts
        td["newnested"] = {"z": torch.zeros(td.shape)}
        keys = set(td.keys(True))
        assert ("newnested", "z") in keys
        td.update({"newnested": {"y": torch.zeros(td.shape)}}, clone=clone)
        keys = keys.union({("newnested", "y")})
        assert keys == set(td.keys(True))
        td.update(
            {
                ("newnested", "x"): torch.zeros(td.shape),
                ("newnested", "w"): torch.zeros(td.shape),
            },
            clone=clone,
        )
        keys = keys.union({("newnested", "x"), ("newnested", "w")})
        assert keys == set(td.keys(True))
        td.update({("newnested",): {"v": torch.zeros(td.shape)}}, clone=clone)
        keys = keys.union(
            {
                ("newnested", "v"),
            }
        )
        assert keys == set(td.keys(True))

        if td_name in ("sub_td", "sub_td2"):
            with pytest.raises(ValueError, match="Tried to replace a tensordict with"):
                td.update({"newnested": torch.zeros(td.shape)}, clone=clone)
        else:
            td.update({"newnested": torch.zeros(td.shape)}, clone=clone)
            assert isinstance(td["newnested"], torch.Tensor)

    def test_update_at_(self, td_name, device):
        td = getattr(self, td_name)(device)
        td0 = td[1].clone().zero_()
        td.update_at_(td0, 0)
        assert (td[0] == 0).all()

    # This is needed because update in lazy permute/view etc does not behave correctly when
    # legacy is False. When these classes will be deprecated, we can just remove the decorator
    @set_lazy_legacy(True)
    def test_update_select(self, td_name, device):
        if td_name in ("memmap_td",):
            pytest.skip(reason="update not possible with memory-mapped td")
        td = getattr(self, td_name)(device)
        t = lambda: torch.zeros(()).expand((4, 3, 2, 1))
        other_td = TensorDict(
            {
                "My": {"father": {"was": t(), "a": t()}, "relentlessly": t()},
                "self-improving": t(),
            },
            batch_size=(4, 3, 2, 1),
        )
        td.update(
            other_td,
            keys_to_update=(("My", ("father",), "was"), ("My", "relentlessly")),
        )
        assert ("My", "father", "was") in td.keys(True)
        assert ("My", ("father",), "was") in td.keys(True)
        assert ("My", "relentlessly") in td.keys(True)
        assert ("My", "father", "a") in td.keys(True)
        assert ("self-improving",) not in td.keys(True)
        t = lambda: torch.ones(()).expand((4, 3, 2, 1))
        other_td = TensorDict(
            {
                "My": {"father": {"was": t(), "a": t()}, "relentlessly": t()},
                "self-improving": t(),
            },
            batch_size=(4, 3, 2, 1),
        )
        td.update(other_td, keys_to_update=(("My", "relentlessly"),))
        assert (td["My", "relentlessly"] == 1).all()
        assert (td["My", "father", "was"] == 0).all()
        td.update(other_td, keys_to_update=(("My", ("father",), "was"),))
        assert (td["My", "father", "was"] == 1).all()

    @pytest.mark.parametrize(
        "index", ["tensor1", "mask", "int", "range", "tensor2", "slice_tensor"]
    )
    def test_update_subtensordict(self, td_name, device, index):
        td = getattr(self, td_name)(device)
        if index == "mask":
            index = torch.zeros(td.shape[0], dtype=torch.bool, device=device)
            index[-1] = 1
        elif index == "int":
            index = td.shape[0] - 1
        elif index == "range":
            index = range(td.shape[0] - 1, td.shape[0])
        elif index == "tensor1":
            index = torch.tensor(td.shape[0] - 1, device=device)
        elif index == "tensor2":
            index = torch.tensor([td.shape[0] - 2, td.shape[0] - 1], device=device)
        elif index == "slice_tensor":
            index = (
                slice(None),
                torch.tensor([td.shape[1] - 2, td.shape[1] - 1], device=device),
            )

        sub_td = td._get_sub_tensordict(index)
        assert sub_td.shape == td.to_tensordict()[index].shape
        assert sub_td.shape == td[index].shape, (td, index)
        td0 = td[index]
        td0 = td0.to_tensordict()
        td0 = td0.apply(lambda x: x * 0 + 2)
        assert sub_td.shape == td0.shape
        if td_name == "td_params":
            with pytest.raises(RuntimeError, match="a leaf Variable"):
                sub_td.update(td0)
            return
        sub_td.update(td0)
        assert (sub_td == 2).all()
        assert (td[index] == 2).all()

    @set_lazy_legacy(True)
    def test_view_legacy(self, td_name, device):
        if td_name in ("permute_td", "sub_td2"):
            pytest.skip("view incompatible with stride / permutation")
        torch.manual_seed(1)
        td = getattr(self, td_name)(device)
        with td.unlock_():  # make sure that the td is not locked
            td_view = td.view(-1)
            tensor = td.get("a")
            tensor = tensor.view(-1, tensor.numel() // prod(td.batch_size))
            tensor = torch.ones_like(tensor)
            if td_name == "sub_td":
                td_view.set_("a", tensor)
            else:
                td_view.set("a", tensor)
            assert (td_view.get("a") == tensor).all()
            assert (td.get("a") == tensor.view(td.get("a").shape)).all()
            if td_name in ("td_params",):
                assert td_view.view(td.shape)._param_td is td._param_td
                assert td_view.view(*td.shape)._param_td is td._param_td
            else:
                assert td_view.view(td.shape) is td
                assert td_view.view(*td.shape) is td
            assert (td_view.get("a") == 1).all()
            assert (td.get("a") == 1).all()

    @set_lazy_legacy(False)
    def test_view(self, td_name, device):
        is_lazy = td_name in (
            "sub_td",
            "sub_td2",
            "permute_td",
            "unsqueezed_td",
            "squeezed_td",
            "td_h5",
            "stacked_td",
            "nested_stacked_td",
        )
        error_dec = (
            pytest.raises(RuntimeError, match="Cannot call `view`")
            if is_lazy
            else contextlib.nullcontext()
        )
        torch.manual_seed(1)
        td = getattr(self, td_name)(device)
        with td.unlock_():  # make sure that the td is not locked
            with error_dec:
                td_view = td.view(-1)
            if is_lazy:
                return
            tensor = td.get("a")
            tensor = tensor.view(-1, tensor.numel() // prod(td.batch_size))
            tensor = torch.ones_like(tensor)
            if td_name == "sub_td":
                td_view.set_("a", tensor)
            else:
                td_view.set("a", tensor)
            assert (td_view.get("a") == tensor).all()

            assert (td_view.get("a") == 1).all()

    @set_lazy_legacy(False)
    def test_view_dtype(self, td_name, device):
        td = getattr(self, td_name)(device)
        tview = td.view(torch.uint8, batch_size=[])
        assert all(p.dtype == torch.uint8 for p in tview.values(True, True))

    @set_lazy_legacy(False)
    def test_view_decorator(self, td_name, device):
        td = getattr(self, td_name)(device)
        is_lazy = td_name in (
            "sub_td",
            "sub_td2",
            "permute_td",
            "unsqueezed_td",
            "squeezed_td",
            "td_h5",
            "stacked_td",
            "nested_stacked_td",
        )
        error_dec = (
            pytest.raises(RuntimeError, match="Cannot call `view`")
            if is_lazy
            else contextlib.nullcontext()
        )
        with error_dec, td.unlock_().view(-1) as tdt:
            if not tdt.requires_grad:
                tdt.apply_(lambda x: x * 0 + 1)
            else:
                tdt.apply(lambda x: x.data.mul_(0).add_(1))
        if is_lazy or "stack" in td_name:
            return
        assert (td == 1).all()

    def test_where(self, td_name, device):
        torch.manual_seed(1)
        td = getattr(self, td_name)(device)
        mask = torch.zeros(td.shape, dtype=torch.bool, device=device).bernoulli_()
        td_where = torch.where(mask, td, 0)
        for k in td.keys(True, True):
            assert (td_where.get(k)[~mask] == 0).all()
        td_where = torch.where(mask, td, torch.ones_like(td))
        for k in td.keys(True, True):
            assert (td_where.get(k)[~mask] == 1).all()
        td_where = td.clone()

        if td_name == "td_h5":
            with pytest.raises(
                RuntimeError,
                match="Cannot use a persistent tensordict as output of torch.where",
            ):
                torch.where(mask, td, torch.ones_like(td), out=td_where)
            return
        torch.where(mask, td, torch.ones_like(td), out=td_where)
        for k in td.keys(True, True):
            assert (td_where.get(k)[~mask] == 1).all()

    def test_where_pad(self, td_name, device):
        torch.manual_seed(1)
        td = getattr(self, td_name)(device)
        # test with other empty td
        mask = torch.zeros(td.shape, dtype=torch.bool, device=td.device).bernoulli_()
        if td_name in ("td_h5",):
            td_full = td.to_tensordict()
        else:
            td_full = td
        td_empty = td_full.empty()
        result = td.where(mask, td_empty, pad=1)
        for v in result.values(True, True):
            assert (v[~mask] == 1).all()
        td_empty = td_full.empty()
        result = td_empty.where(~mask, td, pad=1)
        for v in result.values(True, True):
            assert (v[~mask] == 1).all()
        # with output
        td_out = td_full.empty()
        result = td.where(mask, td_empty, pad=1, out=td_out)
        for v in result.values(True, True):
            assert (v[~mask] == 1).all()
        if td_name not in ("td_params",):
            assert result is td_out
        # TODO: decide if we want where to return a TensorDictParams.
        # probably not, given
        # else:
        #     assert isinstance(result, TensorDictParams)
        td_out = td_full.empty()
        td_empty = td_full.empty()
        result = td_empty.where(~mask, td, pad=1, out=td_out)
        for v in result.values(True, True):
            assert (v[~mask] == 1).all()
        assert result is td_out

        with pytest.raises(KeyError, match="not found and no pad value provided"):
            td.where(mask, td_full.empty())
        with pytest.raises(KeyError, match="not found and no pad value provided"):
            td_full.empty().where(mask, td)

    def test_write_on_subtd(self, td_name, device):
        td = getattr(self, td_name)(device)
        sub_td = td._get_sub_tensordict(0)
        # should not work with td_params
        if td_name == "td_params":
            with pytest.raises(RuntimeError, match="a view of a leaf"):
                sub_td["a"] = torch.full((3, 2, 1, 5), 1.0, device=device)
            return
        sub_td["a"] = torch.full((3, 2, 1, 5), 1.0, device=device)
        assert (td["a"][0] == 1).all()

    def test_zero_(self, td_name, device):
        torch.manual_seed(1)
        td = getattr(self, td_name)(device)
        new_td = td.zero_()
        assert new_td is td
        for k in td.keys():
            assert (td.get(k) == 0).all()


@pytest.mark.parametrize("device", [None, *get_available_devices()])
@pytest.mark.parametrize("dtype", [torch.float32, torch.uint8])
class TestTensorDictRepr:
    def memmap_td(self, device, dtype):
        if device is not None and device.type != "cpu":
            pytest.skip("MemoryMappedTensors can only be placed on CPU.")
        return self.td(device, dtype).memmap_()

    def nested_td(self, device, dtype):
        if device is not None:
            device_not_none = device
        elif torch.cuda.is_available() and torch.cuda.device_count():
            device_not_none = torch.device("cuda:0")
        else:
            device_not_none = torch.device("cpu")
        return TensorDict(
            source={
                "my_nested_td": self.td(device, dtype),
                "b": torch.zeros(4, 3, 2, 1, 5, dtype=dtype, device=device_not_none),
            },
            batch_size=[4, 3, 2, 1],
            device=device,
        )

    def nested_tensorclass(self, device, dtype):
        from tensordict import tensorclass

        @tensorclass
        class MyClass:
            X: torch.Tensor
            y: "MyClass"
            z: str

        if device is not None:
            device_not_none = device
        elif torch.cuda.is_available() and torch.cuda.device_count():
            device_not_none = torch.device("cuda:0")
        else:
            device_not_none = torch.device("cpu")
        nested_class = MyClass(
            X=torch.zeros(4, 3, 2, 1, dtype=dtype, device=device_not_none),
            y=MyClass(
                X=torch.zeros(4, 3, 2, 1, dtype=dtype, device=device_not_none),
                y=None,
                z=None,
                batch_size=[4, 3, 2, 1],
            ),
            z="z",
            batch_size=[4, 3, 2, 1],
        )
        return TensorDict(
            source={
                "my_nested_td": nested_class,
                "b": torch.zeros(4, 3, 2, 1, 5, dtype=dtype, device=device_not_none),
            },
            batch_size=[4, 3, 2, 1],
            device=device,
        )

    def share_memory_td(self, device, dtype):
        return self.td(device, dtype).share_memory_()

    def stacked_td(self, device, dtype):
        if device is not None:
            device_not_none = device
        elif torch.cuda.is_available() and torch.cuda.device_count():
            device_not_none = torch.device("cuda:0")
        else:
            device_not_none = torch.device("cpu")
        td1 = TensorDict(
            source={
                "a": torch.zeros(4, 3, 1, 5, dtype=dtype, device=device_not_none),
                "c": torch.zeros(4, 3, 1, 5, dtype=dtype, device=device_not_none),
            },
            batch_size=[4, 3, 1],
            device=device,
        )
        td2 = TensorDict(
            source={
                "a": torch.zeros(4, 3, 1, 5, dtype=dtype, device=device_not_none),
                "b": torch.zeros(4, 3, 1, 10, dtype=dtype, device=device_not_none),
            },
            batch_size=[4, 3, 1],
            device=device,
        )

        return stack_td([td1, td2], 2, maybe_dense_stack=True)

    def td(self, device, dtype):
        if device is not None:
            device_not_none = device
        elif torch.cuda.is_available() and torch.cuda.device_count():
            device_not_none = torch.device("cuda:0")
        else:
            device_not_none = torch.device("cpu")

        return TensorDict(
            source={
                "a": torch.zeros(4, 3, 2, 1, 5, dtype=dtype, device=device_not_none)
            },
            batch_size=[4, 3, 2, 1],
            device=device,
        )

    @pytest.mark.skipif(not torch.cuda.device_count(), reason="no cuda")
    def test_repr_batch_size_update(self, device, dtype):
        td = self.td(device, dtype)
        td.batch_size = torch.Size([4, 3, 2])
        is_shared = False
        tensor_class = "Tensor"
        if device is not None and device.type == "cuda":
            is_shared = True
        tensor_device = device if device else td["a"].device
        if tensor_device.type == "cuda":
            is_shared_tensor = True
        else:
            is_shared_tensor = is_shared
        expected = f"""TensorDict(
    fields={{
        a: {tensor_class}(shape=torch.Size([4, 3, 2, 1, 5]), device={tensor_device}, dtype={dtype}, is_shared={is_shared_tensor})}},
    batch_size=torch.Size([4, 3, 2]),
    device={device},
    is_shared={is_shared})"""
        assert repr(td) == expected

    @pytest.mark.skipif(not torch.cuda.device_count(), reason="no cuda")
    @pytest.mark.parametrize("device_cast", get_available_devices())
    def test_repr_device_to_device(self, device, dtype, device_cast):
        td = self.td(device, dtype)
        if (device_cast is None and (torch.cuda.device_count() > 0)) or (
            device_cast is not None and device_cast.type == "cuda"
        ):
            is_shared = True
        else:
            is_shared = False
        tensor_class = "Tensor"
        td2 = td.to(device_cast)
        tensor_device = device_cast if device_cast else td2["a"].device
        if tensor_device.type == "cuda":
            is_shared_tensor = True
        else:
            is_shared_tensor = is_shared
        expected = f"""TensorDict(
    fields={{
        a: {tensor_class}(shape=torch.Size([4, 3, 2, 1, 5]), device={tensor_device}, dtype={dtype}, is_shared={is_shared_tensor})}},
    batch_size=torch.Size([4, 3, 2, 1]),
    device={str(device_cast)},
    is_shared={is_shared})"""
        assert repr(td2) == expected

    @pytest.mark.parametrize("index", [None, (slice(None), 0)])
    def test_repr_indexed_nested_tensordict(self, device, dtype, index):
        nested_tensordict = self.nested_td(device, dtype)[index]
        if device is not None and device.type == "cuda":
            is_shared = True
        else:
            is_shared = False
        tensor_class = "Tensor"
        tensor_device = device if device else nested_tensordict["b"].device
        if tensor_device.type == "cuda":
            is_shared_tensor = True
        else:
            is_shared_tensor = is_shared
        if index is None:
            expected = f"""TensorDict(
    fields={{
        b: {tensor_class}(shape=torch.Size([1, 4, 3, 2, 1, 5]), device={tensor_device}, dtype={dtype}, is_shared={is_shared_tensor}),
        my_nested_td: TensorDict(
            fields={{
                a: {tensor_class}(shape=torch.Size([1, 4, 3, 2, 1, 5]), device={tensor_device}, dtype={dtype}, is_shared={is_shared_tensor})}},
            batch_size=torch.Size([1, 4, 3, 2, 1]),
            device={str(device)},
            is_shared={is_shared})}},
    batch_size=torch.Size([1, 4, 3, 2, 1]),
    device={str(device)},
    is_shared={is_shared})"""
        else:
            expected = f"""TensorDict(
    fields={{
        b: {tensor_class}(shape=torch.Size([4, 2, 1, 5]), device={tensor_device}, dtype={dtype}, is_shared={is_shared_tensor}),
        my_nested_td: TensorDict(
            fields={{
                a: {tensor_class}(shape=torch.Size([4, 2, 1, 5]), device={tensor_device}, dtype={dtype}, is_shared={is_shared_tensor})}},
            batch_size=torch.Size([4, 2, 1]),
            device={str(device)},
            is_shared={is_shared})}},
    batch_size=torch.Size([4, 2, 1]),
    device={str(device)},
    is_shared={is_shared})"""
        assert repr(nested_tensordict) == expected

    @pytest.mark.parametrize("index", [None, (slice(None), 0)])
    def test_repr_indexed_stacked_tensordict(self, device, dtype, index):
        stacked_tensordict = self.stacked_td(device, dtype)
        if device is not None and device.type == "cuda":
            is_shared = True
        else:
            is_shared = False
        tensor_class = "Tensor"
        tensor_device = device if device else stacked_tensordict["a"].device
        if tensor_device.type == "cuda":
            is_shared_tensor = True
        else:
            is_shared_tensor = is_shared

        expected = f"""LazyStackedTensorDict(
    fields={{
        a: {tensor_class}(shape=torch.Size([4, 3, 2, 1, 5]), device={tensor_device}, dtype={dtype}, is_shared={is_shared_tensor})}},
    exclusive_fields={{
        0 ->
            c: {tensor_class}(shape=torch.Size([4, 3, 1, 5]), device={tensor_device}, dtype={dtype}, is_shared={is_shared_tensor}),
        1 ->
            b: {tensor_class}(shape=torch.Size([4, 3, 1, 10]), device={tensor_device}, dtype={dtype}, is_shared={is_shared_tensor})}},
    batch_size=torch.Size([4, 3, 2, 1]),
    device={str(device)},
    is_shared={is_shared},
    stack_dim={stacked_tensordict.stack_dim})"""

        assert repr(stacked_tensordict) == expected

    @pytest.mark.parametrize("index", [None, (slice(None), 0)])
    def test_repr_indexed_tensordict(self, device, dtype, index):
        tensordict = self.td(device, dtype)[index]
        if device is not None and device.type == "cuda":
            is_shared = True
        else:
            is_shared = False
        tensor_class = "Tensor"
        tensor_device = device if device else tensordict["a"].device
        if tensor_device.type == "cuda":
            is_shared_tensor = True
        else:
            is_shared_tensor = is_shared
        if index is None:
            expected = f"""TensorDict(
    fields={{
        a: {tensor_class}(shape=torch.Size([1, 4, 3, 2, 1, 5]), device={tensor_device}, dtype={dtype}, is_shared={is_shared_tensor})}},
    batch_size=torch.Size([1, 4, 3, 2, 1]),
    device={str(device)},
    is_shared={is_shared})"""
        else:
            expected = f"""TensorDict(
    fields={{
        a: {tensor_class}(shape=torch.Size([4, 2, 1, 5]), device={tensor_device}, dtype={dtype}, is_shared={is_shared_tensor})}},
    batch_size=torch.Size([4, 2, 1]),
    device={str(device)},
    is_shared={is_shared})"""

        assert repr(tensordict) == expected

    def test_repr_memmap(self, device, dtype):
        tensordict = self.memmap_td(device, dtype)
        # tensor_device = device if device else tensordict["a"].device  # noqa: F841
        expected = f"""TensorDict(
    fields={{
        a: MemoryMappedTensor(shape=torch.Size([4, 3, 2, 1, 5]), device=cpu, dtype={dtype}, is_shared=False)}},
    batch_size=torch.Size([4, 3, 2, 1]),
    device=cpu,
    is_shared=False)"""
        assert repr(tensordict) == expected

    def test_repr_nested(self, device, dtype):
        nested_td = self.nested_td(device, dtype)
        if device is not None and device.type == "cuda":
            is_shared = True
        else:
            is_shared = False
        tensor_class = "Tensor"
        tensor_device = device if device else nested_td["b"].device
        if tensor_device.type == "cuda":
            is_shared_tensor = True
        else:
            is_shared_tensor = is_shared
        expected = f"""TensorDict(
    fields={{
        b: {tensor_class}(shape=torch.Size([4, 3, 2, 1, 5]), device={tensor_device}, dtype={dtype}, is_shared={is_shared_tensor}),
        my_nested_td: TensorDict(
            fields={{
                a: {tensor_class}(shape=torch.Size([4, 3, 2, 1, 5]), device={tensor_device}, dtype={dtype}, is_shared={is_shared_tensor})}},
            batch_size=torch.Size([4, 3, 2, 1]),
            device={str(device)},
            is_shared={is_shared})}},
    batch_size=torch.Size([4, 3, 2, 1]),
    device={str(device)},
    is_shared={is_shared})"""
        assert repr(nested_td) == expected

    def test_repr_nested_update(self, device, dtype):
        nested_td = self.nested_td(device, dtype)
        nested_td["my_nested_td"].rename_key_("a", "z")
        if device is not None and device.type == "cuda":
            is_shared = True
        else:
            is_shared = False
        tensor_class = "Tensor"
        tensor_device = device if device else nested_td["b"].device
        if tensor_device.type == "cuda":
            is_shared_tensor = True
        else:
            is_shared_tensor = is_shared
        expected = f"""TensorDict(
    fields={{
        b: {tensor_class}(shape=torch.Size([4, 3, 2, 1, 5]), device={tensor_device}, dtype={dtype}, is_shared={is_shared_tensor}),
        my_nested_td: TensorDict(
            fields={{
                z: {tensor_class}(shape=torch.Size([4, 3, 2, 1, 5]), device={tensor_device}, dtype={dtype}, is_shared={is_shared_tensor})}},
            batch_size=torch.Size([4, 3, 2, 1]),
            device={str(device)},
            is_shared={is_shared})}},
    batch_size=torch.Size([4, 3, 2, 1]),
    device={str(device)},
    is_shared={is_shared})"""
        assert repr(nested_td) == expected

    def test_repr_plain(self, device, dtype):
        tensordict = self.td(device, dtype)
        if device is not None and device.type == "cuda":
            is_shared = True
        else:
            is_shared = False
        tensor_device = device if device else tensordict["a"].device
        if tensor_device.type == "cuda":
            is_shared_tensor = True
        else:
            is_shared_tensor = is_shared
        expected = f"""TensorDict(
    fields={{
        a: Tensor(shape=torch.Size([4, 3, 2, 1, 5]), device={tensor_device}, dtype={dtype}, is_shared={is_shared_tensor})}},
    batch_size=torch.Size([4, 3, 2, 1]),
    device={str(device)},
    is_shared={is_shared})"""
        assert repr(tensordict) == expected

    def test_repr_share_memory(self, device, dtype):
        tensordict = self.share_memory_td(device, dtype)
        is_shared = True
        tensor_class = "Tensor"
        tensor_device = device if device else tensordict["a"].device
        if tensor_device.type == "cuda":
            is_shared_tensor = True
        else:
            is_shared_tensor = is_shared
        expected = f"""TensorDict(
    fields={{
        a: {tensor_class}(shape=torch.Size([4, 3, 2, 1, 5]), device={tensor_device}, dtype={dtype}, is_shared={is_shared_tensor})}},
    batch_size=torch.Size([4, 3, 2, 1]),
    device={str(device)},
    is_shared={is_shared})"""
        assert repr(tensordict) == expected

    def test_repr_stacked(self, device, dtype):
        stacked_td = self.stacked_td(device, dtype)
        if device is not None and device.type == "cuda":
            is_shared = True
        else:
            is_shared = False
        tensor_class = "Tensor"
        tensor_device = device if device else stacked_td["a"].device
        if tensor_device.type == "cuda":
            is_shared_tensor = True
        else:
            is_shared_tensor = is_shared
        expected = f"""LazyStackedTensorDict(
    fields={{
        a: {tensor_class}(shape=torch.Size([4, 3, 2, 1, 5]), device={tensor_device}, dtype={dtype}, is_shared={is_shared_tensor})}},
    exclusive_fields={{
        0 ->
            c: {tensor_class}(shape=torch.Size([4, 3, 1, 5]), device={tensor_device}, dtype={dtype}, is_shared={is_shared_tensor}),
        1 ->
            b: {tensor_class}(shape=torch.Size([4, 3, 1, 10]), device={tensor_device}, dtype={dtype}, is_shared={is_shared_tensor})}},
    batch_size=torch.Size([4, 3, 2, 1]),
    device={str(device)},
    is_shared={is_shared},
    stack_dim={stacked_td.stack_dim})"""
        assert repr(stacked_td) == expected

    def test_repr_stacked_het(self, device, dtype):
        stacked_td = LazyStackedTensorDict.lazy_stack(
            [
                TensorDict(
                    {
                        "a": torch.zeros(3, dtype=dtype),
                        "b": torch.zeros(2, 3, dtype=dtype),
                    },
                    [],
                    device=device,
                ),
                TensorDict(
                    {
                        "a": torch.zeros(2, dtype=dtype),
                        "b": torch.zeros((), dtype=dtype),
                    },
                    [],
                    device=device,
                ),
            ]
        )
        if device is not None and device.type == "cuda":
            is_shared = True
        else:
            is_shared = False
        tensor_device = device if device else torch.device("cpu")
        if tensor_device.type == "cuda":
            is_shared_tensor = True
        else:
            is_shared_tensor = is_shared
        expected = f"""LazyStackedTensorDict(
    fields={{
        a: Tensor(shape=torch.Size([2, -1]), device={tensor_device}, dtype={dtype}, is_shared={is_shared_tensor}),
        b: Tensor(shape=torch.Size([-1]), device={tensor_device}, dtype={dtype}, is_shared={is_shared_tensor})}},
    exclusive_fields={{
    }},
    batch_size=torch.Size([2]),
    device={str(device)},
    is_shared={is_shared},
    stack_dim={stacked_td.stack_dim})"""
        assert repr(stacked_td) == expected


@pytest.mark.parametrize(
    "td_name",
    [
        "td",
        "stacked_td",
        "sub_td",
        "idx_td",
        "unsqueezed_td",
        "td_reset_bs",
    ],
)
@pytest.mark.parametrize(
    "device",
    get_available_devices(),
)
class TestTensorDictsRequiresGrad:
    def idx_td(self, device):
        return self.td(device)[0]

    def stacked_td(self, device):
        return LazyStackedTensorDict.lazy_stack([self.td(device) for _ in range(2)], 0)

    def sub_td(self, device):
        return self.td(device)._get_sub_tensordict(0)

    def test_clone_td(self, td_name, device):
        torch.manual_seed(1)
        td = getattr(self, td_name)(device)
        assert torch.clone(td).get("b").requires_grad

    def test_expand(self, td_name, device):
        torch.manual_seed(1)
        td = getattr(self, td_name)(device)
        batch_size = td.batch_size
        new_td = td.expand(3, *batch_size)
        assert new_td.get("b").requires_grad
        assert new_td.batch_size == torch.Size([3, *batch_size])

    def test_squeeze(self, td_name, device, squeeze_dim=-1):
        torch.manual_seed(1)
        td = getattr(self, td_name)(device)
        is_lazy = td_name in (
            "sub_td",
            "sub_td2",
            "permute_td",
            "unsqueezed_td",
            "squeezed_td",
            "td_h5",
        )
        error_dec = (
            pytest.raises(RuntimeError, match="Make it dense")
            if is_lazy
            else contextlib.nullcontext()
        )
        with error_dec:
            assert torch.squeeze(td, dim=-1).get("b").requires_grad

    @set_lazy_legacy(False)
    def test_view(self, td_name, device):
        torch.manual_seed(1)
        td = getattr(self, td_name)(device)

        is_lazy = td_name in (
            "sub_td",
            "sub_td2",
            "permute_td",
            "unsqueezed_td",
            "squeezed_td",
            "td_h5",
            "stacked_td",
            "nested_stacked_td",
        )
        error_dec = (
            pytest.raises(RuntimeError, match="Cannot call `view`")
            if is_lazy
            else contextlib.nullcontext()
        )
        with error_dec:
            td_view = td.view(-1)
        if not is_lazy:
            assert td_view.get("b").requires_grad

    def td(self, device):
        return TensorDict(
            source={
                "a": torch.randn(3, 1, 5, device=device),
                "b": torch.randn(3, 1, 10, device=device, requires_grad=True),
                "c": torch.randint(10, (3, 1, 3), device=device),
            },
            batch_size=[3, 1],
        )

    def td_reset_bs(self, device):
        td = self.td(device)
        td = td.unsqueeze(-1).to_tensordict()
        td.batch_size = torch.Size([3, 1])
        return td

    @set_lazy_legacy(True)
    def unsqueezed_td(self, device):
        return self.td(device).unsqueeze(0)


class TestMPInplace:
    @classmethod
    def _remote_process(
        cls, worker_id, command_pipe_child, command_pipe_parent, tensordict
    ):
        command_pipe_parent.close()
        while True:
            cmd, val = command_pipe_child.recv()
            if cmd == "recv":
                b = tensordict.get("b")
                assert (b == val).all()
                command_pipe_child.send("done")
            elif cmd == "send":
                a = torch.ones(2) * val
                tensordict.set_("a", a)
                assert (
                    tensordict.get("a") == a
                ).all(), f'found {a} and {tensordict.get("a")}'
                command_pipe_child.send("done")
            elif cmd == "set_done":
                tensordict.set_("done", torch.ones(1, dtype=torch.bool))
                command_pipe_child.send("done")
            elif cmd == "set_undone_":
                tensordict.set_("done", torch.zeros(1, dtype=torch.bool))
                command_pipe_child.send("done")
            elif cmd == "update":
                tensordict.update_(
                    TensorDict(
                        source={"a": tensordict.get("a").clone() + 1},
                        batch_size=tensordict.batch_size,
                    )
                )
                command_pipe_child.send("done")
            elif cmd == "update_":
                tensordict.update_(
                    TensorDict(
                        source={"a": tensordict.get("a").clone() - 1},
                        batch_size=tensordict.batch_size,
                    )
                )
                command_pipe_child.send("done")

            elif cmd == "close":
                command_pipe_child.close()
                break

    @classmethod
    def _driver_func(cls, tensordict, tensordict_unbind):
        procs = []
        children = []
        parents = []

        for i in range(2):
            command_pipe_parent, command_pipe_child = mp.Pipe()
            proc = mp.Process(
                target=cls._remote_process,
                args=(i, command_pipe_child, command_pipe_parent, tensordict_unbind[i]),
            )
            proc.start()
            command_pipe_child.close()
            parents.append(command_pipe_parent)
            children.append(command_pipe_child)
            procs.append(proc)

        b = torch.ones(2, 1) * 10
        tensordict.set_("b", b)
        for i in range(2):
            parents[i].send(("recv", 10))
            is_done = parents[i].recv()
            assert is_done == "done"

        for i in range(2):
            parents[i].send(("send", i))
            is_done = parents[i].recv()
            assert is_done == "done"
        a = tensordict.get("a").clone()
        assert (a[0] == 0).all()
        assert (a[1] == 1).all()

        assert not tensordict.get("done").any()
        for i in range(2):
            parents[i].send(("set_done", i))
            is_done = parents[i].recv()
            assert is_done == "done"
        assert tensordict.get("done").all()

        for i in range(2):
            parents[i].send(("set_undone_", i))
            is_done = parents[i].recv()
            assert is_done == "done"
        assert not tensordict.get("done").any()

        a_prev = tensordict.get("a").clone().contiguous()
        for i in range(2):
            parents[i].send(("update_", i))
            is_done = parents[i].recv()
            assert is_done == "done"
        new_a = tensordict.get("a").clone().contiguous()
        torch.testing.assert_close(a_prev - 1, new_a)

        a_prev = tensordict.get("a").clone().contiguous()
        for i in range(2):
            parents[i].send(("update", i))
            is_done = parents[i].recv()
            assert is_done == "done"
        new_a = tensordict.get("a").clone().contiguous()
        torch.testing.assert_close(a_prev + 1, new_a)

        for i in range(2):
            parents[i].send(("close", None))
            procs[i].join()

    @pytest.mark.parametrize(
        "td_type",
        [
            "memmap",
            "memmap_stack",
            "contiguous",
            "stack",
        ],
    )
    def test_mp(self, td_type):
        tensordict = TensorDict(
            source={
                "a": torch.randn(2, 2),
                "b": torch.randn(2, 1),
                "done": torch.zeros(2, 1, dtype=torch.bool),
            },
            batch_size=[2],
        )
        if td_type == "contiguous":
            tensordict = tensordict.share_memory_()
        elif td_type == "stack":
            tensordict = stack_td(
                [
                    tensordict[0].clone().share_memory_(),
                    tensordict[1].clone().share_memory_(),
                ],
                0,
            )
        elif td_type == "memmap":
            tensordict = tensordict.memmap_()
        elif td_type == "memmap_stack":
            tensordict = TensorDict.lazy_stack(
                [
                    tensordict[0].clone().memmap_(),
                    tensordict[1].clone().memmap_(),
                ],
                0,
            )
        else:
            raise NotImplementedError
        self._driver_func(
            tensordict,
            (tensordict._get_sub_tensordict(0), tensordict._get_sub_tensordict(1))
            # tensordict,
            # tensordict.unbind(0),
        )


class TestMakeTensorDict:
    def test_create_tensordict(self):
        tensordict = make_tensordict(a=torch.zeros(3, 4))
        assert (tensordict["a"] == torch.zeros(3, 4)).all()

    def test_nested(self):
        input_dict = {
            "a": {"b": torch.randn(3, 4), "c": torch.randn(3, 4, 5)},
            "d": torch.randn(3),
        }
        tensordict = make_tensordict(input_dict)
        assert tensordict.shape == torch.Size([3])
        assert tensordict["a"].shape == torch.Size([3, 4])
        input_tensordict = TensorDict(
            {
                "a": {"b": torch.randn(3, 4), "c": torch.randn(3, 4, 5)},
                "d": torch.randn(3),
            },
            [],
        )
        tensordict = make_tensordict(input_tensordict)
        assert tensordict.shape == torch.Size([3])
        assert tensordict["a"].shape == torch.Size([3, 4])
        input_dict = {
            ("a", "b"): torch.randn(3, 4),
            ("a", "c"): torch.randn(3, 4, 5),
            "d": torch.randn(3),
        }
        tensordict = make_tensordict(input_dict)
        assert tensordict.shape == torch.Size([3])
        assert tensordict["a"].shape == torch.Size([3, 4])

    def test_tensordict_batch_size(self):
        tensordict = make_tensordict()
        assert tensordict.batch_size == torch.Size([])

        tensordict = make_tensordict(a=torch.randn(3, 4))
        assert tensordict.batch_size == torch.Size([3, 4])

        tensordict = make_tensordict(a=torch.randn(3, 4), b=torch.randn(3, 4, 5))
        assert tensordict.batch_size == torch.Size([3, 4])

        nested_tensordict = make_tensordict(c=tensordict, d=torch.randn(3, 5))  # nested
        assert nested_tensordict.batch_size == torch.Size([3])

        nested_tensordict = make_tensordict(c=tensordict, d=torch.randn(4, 5))  # nested
        assert nested_tensordict.batch_size == torch.Size([])

        tensordict = make_tensordict(a=torch.randn(3, 4, 2), b=torch.randn(3, 4, 5))
        assert tensordict.batch_size == torch.Size([3, 4])

        tensordict = make_tensordict(a=torch.randn(3, 4), b=torch.randn(1))
        assert tensordict.batch_size == torch.Size([])

        tensordict = make_tensordict(
            a=torch.randn(3, 4), b=torch.randn(3, 4, 5), batch_size=[3]
        )
        assert tensordict.batch_size == torch.Size([3])

        tensordict = make_tensordict(
            a=torch.randn(3, 4), b=torch.randn(3, 4, 5), batch_size=[]
        )
        assert tensordict.batch_size == torch.Size([])

    @pytest.mark.parametrize("device", get_available_devices())
    def test_tensordict_device(self, device):
        tensordict = make_tensordict(
            a=torch.randn(3, 4), b=torch.randn(3, 4), device=device
        )
        assert tensordict.device == device
        assert tensordict["a"].device == device
        assert tensordict["b"].device == device

        tensordict = make_tensordict(
            a=torch.randn(3, 4, device=device),
            b=torch.randn(3, 4),
            c=torch.randn(3, 4, device="cpu"),
            device=device,
        )
        assert tensordict.device == device
        assert tensordict["a"].device == device
        assert tensordict["b"].device == device
        assert tensordict["c"].device == device


class TestLazyStackedTensorDict:
    @property
    def _idx_list(self):
        return {
            0: 1,
            1: slice(None),
            2: slice(1, 2),
            3: self._tensor_index,
            4: range(1, 2),
            5: None,
            6: [0, 1],
            7: self._tensor_index.numpy(),
        }

    @property
    def _tensor_index(self):
        torch.manual_seed(0)
        return torch.randint(2, (5, 2))

    def dense_stack_tds_v1(self, td_list, stack_dim: int) -> TensorDictBase:
        shape = list(td_list[0].shape)
        shape.insert(stack_dim, len(td_list))

        out = td_list[0].unsqueeze(stack_dim).expand(shape).clone()
        for i in range(1, len(td_list)):
            index = (slice(None),) * stack_dim + (i,)  # this is index_select
            out[index] = td_list[i]

        return out

    def dense_stack_tds_v2(self, td_list, stack_dim: int) -> TensorDictBase:
        shape = list(td_list[0].shape)
        shape.insert(stack_dim, len(td_list))
        out = td_list[0].unsqueeze(stack_dim).expand(shape).clone()

        data_ptr_set_before = {val.data_ptr() for val in decompose(out)}
        res = LazyStackedTensorDict.lazy_stack(td_list, dim=stack_dim, out=out)
        data_ptr_set_after = {val.data_ptr() for val in decompose(out)}
        assert data_ptr_set_before == data_ptr_set_after

        return res

    @staticmethod
    def nested_lazy_het_td(batch_size):
        shared = torch.zeros(4, 4, 2)
        hetero_3d = torch.zeros(3)
        hetero_2d = torch.zeros(2)

        individual_0_tensor = torch.zeros(1)
        individual_1_tensor = torch.zeros(1, 2)
        individual_2_tensor = torch.zeros(1, 2, 3)

        td_list = [
            TensorDict(
                {
                    "shared": shared,
                    "hetero": hetero_3d,
                    "individual_0_tensor": individual_0_tensor,
                },
                [],
            ),
            TensorDict(
                {
                    "shared": shared,
                    "hetero": hetero_3d,
                    "individual_1_tensor": individual_1_tensor,
                },
                [],
            ),
            TensorDict(
                {
                    "shared": shared,
                    "hetero": hetero_2d,
                    "individual_2_tensor": individual_2_tensor,
                },
                [],
            ),
        ]
        for i, td in enumerate(td_list):
            td[f"individual_{i}_td"] = td.clone()
            td["shared_td"] = td.clone()

        td_stack = LazyStackedTensorDict.lazy_stack(td_list, dim=0)
        obs = TensorDict(
            {"lazy": td_stack, "dense": torch.zeros(3, 3, 2)},
            [],
        )
        obs = obs.expand(batch_size).clone()
        return obs

    def recursively_check_key(self, td, value: int):
        if isinstance(td, LazyStackedTensorDict):
            for t in td.tensordicts:
                if not self.recursively_check_key(t, value):
                    return False
        elif isinstance(td, TensorDict):
            for i in td.values():
                if not self.recursively_check_key(i, value):
                    return False
        elif isinstance(td, torch.Tensor):
            return (td == value).all()
        else:
            return False

        return True

    def test_add_batch_dim_cache(self):
        td = TensorDict(
            {"a": torch.rand(3, 4, 5), ("b", "c"): torch.rand(3, 4, 5)}, [3, 4, 5]
        )
        td = LazyStackedTensorDict.lazy_stack([td, td.clone()], 0)
        from tensordict.nn import TensorDictModule  # noqa
        from torch import vmap

        tdlogger.info("first call to vmap")
        fun = vmap(lambda x: x)
        fun(td)
        td.zero_()
        # this value should be cached
        tdlogger.info("second call to vmap")
        std = fun(td)
        for value in std.values(True, True):
            assert (value == 0).all()

    def test_add_batch_dim_cache_nested(self):
        td = TensorDict(
            {"a": torch.rand(3, 4, 5), ("b", "c"): torch.rand(3, 4, 5)}, [3, 4, 5]
        )
        td = TensorDict(
            {"parent": LazyStackedTensorDict.lazy_stack([td, td.clone()], 0)},
            [2, 3, 4, 5],
        )
        from tensordict.nn import TensorDictModule  # noqa
        from torch import vmap

        fun = vmap(lambda x: x)
        tdlogger.info("first call to vmap")
        fun(td)
        td.zero_()
        # this value should be cached
        tdlogger.info("second call to vmap")
        std = fun(td)
        for value in std.values(True, True):
            assert (value == 0).all()

    def test_all_keys(self):
        td = TensorDict({"a": torch.zeros(1)}, [])
        td2 = TensorDict({"a": torch.zeros(2)}, [])
        stack = LazyStackedTensorDict.lazy_stack([td, td2])
        assert set(stack.keys(True, True)) == {"a"}

    @pytest.mark.parametrize("ragged", [False, True])
    def test_arithmetic_ops(self, ragged):
        td0 = LazyStackedTensorDict(
            *[
                LazyStackedTensorDict(
                    *[
                        TensorDict(
                            {
                                "a": torch.zeros(
                                    (
                                        2,
                                        torch.randint(1, 5, ()).item() if ragged else 4,
                                        3,
                                    )
                                ),
                                ("b", "c"): torch.zeros(2),
                            },
                            [2],
                        )
                        for _ in range(3)
                    ],
                    stack_dim=1,
                )
            ],
            stack_dim=0,
        )
        td1 = td0.clone()
        assert (td1 + 1 == td1.apply(lambda x: x + 1)).all()
        td1 += 1
        assert (td1 == td0.apply(lambda x: x + 1)).all()
        assert ((td0 + td1) == td0.apply(lambda x: x + 1)).all()
        assert (td0 * td1 == 0).all()
        assert ((td1 * 0) == 0).all()
        if ragged:
            # This doesn't work because tensors can't be reduced to a single value
            # as they're not contiguous
            with pytest.raises(RuntimeError, match="Found more than one unique shape"):
                td1.norm()
        else:
            td1.norm()

    def test_best_intention_stack(self):
        td0 = TensorDict({"a": 1, "b": TensorDict({"c": 2}, [])}, [])
        td1 = TensorDict({"a": 1, "b": TensorDict({"d": 2}, [])}, [])
        with set_lazy_legacy(False):
            td = LazyStackedTensorDict.maybe_dense_stack([td0, td1])
        assert isinstance(td, TensorDict)
        assert isinstance(td.get("b"), LazyStackedTensorDict)
        td1 = TensorDict({"a": 1, "b": TensorDict({"c": [2]}, [])}, [])
        with set_lazy_legacy(False):
            td = LazyStackedTensorDict.maybe_dense_stack([td0, td1])
        assert isinstance(td, TensorDict)
        assert isinstance(td.get("b"), LazyStackedTensorDict)

    @pytest.mark.parametrize("batch_size", [(), (2,), (1, 2)])
    @pytest.mark.parametrize("cat_dim", [0, 1, 2])
    def test_cat_lazy_stack(self, batch_size, cat_dim):
        if cat_dim > len(batch_size):
            return
        td_lazy = self.nested_lazy_het_td(batch_size)["lazy"]
        assert isinstance(td_lazy, LazyStackedTensorDict)
        res = torch.cat([td_lazy], dim=cat_dim)
        assert assert_allclose_td(res, td_lazy)
        assert res is not td_lazy
        td_lazy_clone = td_lazy.clone()
        data_ptr_set_before = {val.data_ptr() for val in decompose(td_lazy)}
        res = torch.cat([td_lazy_clone], dim=cat_dim, out=td_lazy)
        data_ptr_set_after = {val.data_ptr() for val in decompose(td_lazy)}
        assert data_ptr_set_after == data_ptr_set_before
        assert res is td_lazy
        assert assert_allclose_td(res, td_lazy_clone)

        td_lazy_2 = td_lazy.clone()
        td_lazy_2.apply_(lambda x: x + 1)

        res = torch.cat([td_lazy, td_lazy_2], dim=cat_dim)
        assert res.stack_dim == len(batch_size)
        assert res.shape[cat_dim] == td_lazy.shape[cat_dim] + td_lazy_2.shape[cat_dim]
        index = (slice(None),) * cat_dim + (slice(0, td_lazy.shape[cat_dim]),)
        assert assert_allclose_td(res[index], td_lazy)
        index = (slice(None),) * cat_dim + (slice(td_lazy.shape[cat_dim], None),)
        assert assert_allclose_td(res[index], td_lazy_2)

        res = torch.cat([td_lazy, td_lazy_2], dim=cat_dim)
        assert res.stack_dim == len(batch_size)
        assert res.shape[cat_dim] == td_lazy.shape[cat_dim] + td_lazy_2.shape[cat_dim]
        index = (slice(None),) * cat_dim + (slice(0, td_lazy.shape[cat_dim]),)
        assert assert_allclose_td(res[index], td_lazy)
        index = (slice(None),) * cat_dim + (slice(td_lazy.shape[cat_dim], None),)
        assert assert_allclose_td(res[index], td_lazy_2)

        if cat_dim != len(batch_size):  # cat dim is not stack dim
            batch_size = list(batch_size)
            batch_size[cat_dim] *= 2
            td_lazy_dest = self.nested_lazy_het_td(batch_size)["lazy"]
            data_ptr_set_before = {val.data_ptr() for val in decompose(td_lazy_dest)}
            res = torch.cat([td_lazy, td_lazy_2], dim=cat_dim, out=td_lazy_dest)
            data_ptr_set_after = {val.data_ptr() for val in decompose(td_lazy_dest)}
            assert data_ptr_set_after == data_ptr_set_before
            assert res is td_lazy_dest
            index = (slice(None),) * cat_dim + (slice(0, td_lazy.shape[cat_dim]),)
            assert assert_allclose_td(res[index], td_lazy)
            index = (slice(None),) * cat_dim + (slice(td_lazy.shape[cat_dim], None),)
            assert assert_allclose_td(res[index], td_lazy_2)

    @pytest.mark.parametrize("device", [None, *get_available_devices()])
    @pytest.mark.parametrize("use_file", [False, True])
    def test_consolidate(self, device, use_file, tmpdir):
        td = TensorDict(
            {
                "a": torch.arange(3).expand(1, 3).clone(),
                "b": {"c": torch.arange(3, dtype=torch.double).expand(1, 3).clone()},
                "d": "a string!",
            },
            device=device,
            batch_size=[1, 3],
        )
        td = LazyStackedTensorDict(*td.unbind(1), stack_dim=1)
        if not use_file:
            td_c = td.consolidate()
            assert td_c.device == device
        else:
            filename = Path(tmpdir) / "file.mmap"
            td_c = td.consolidate(filename=filename)
            assert td_c.device == torch.device("cpu")
            assert (TensorDict.from_consolidated(filename) == td_c).all()
        assert hasattr(td_c, "_consolidated")
        assert type(td_c) == type(td)  # noqa
        assert (td.to(td_c.device) == td_c).all()
        assert td_c["d"] == [["a string!"] * 3]
        storage = td_c._consolidated["storage"]
        storage *= 0
        assert (td.to(td_c.device) != td_c).any()

        filename = Path(tmpdir) / "file.pkl"
        torch.save(td, filename)
        assert (td == torch.load(filename, weights_only=False)).all()

        td_c = td.consolidate()
        torch.save(td_c, filename)
        assert (td == torch.load(filename, weights_only=False)).all()

    def test_create_empty(self):
        td = LazyStackedTensorDict(stack_dim=0)
        assert td.device is None
        assert td.shape == torch.Size([0])
        td = LazyStackedTensorDict(stack_dim=1, batch_size=[1, 2], device="cpu")
        assert td.device == torch.device("cpu")
        assert td.shape == torch.Size([1, 0, 2])

    @pytest.mark.parametrize("pos1", range(8))
    @pytest.mark.parametrize("pos2", range(8))
    @pytest.mark.parametrize("pos3", range(8))
    def test_lazy_indexing(self, pos1, pos2, pos3):
        torch.manual_seed(0)
        td_leaf_1 = TensorDict({"a": torch.ones(2, 3)}, [])
        inner = LazyStackedTensorDict.lazy_stack([td_leaf_1] * 4, 0)
        middle = LazyStackedTensorDict.lazy_stack([inner] * 3, 0)
        outer = LazyStackedTensorDict.lazy_stack([middle] * 2, 0)
        outer_dense = outer.to_tensordict()
        pos1 = self._idx_list[pos1]
        pos2 = self._idx_list[pos2]
        pos3 = self._idx_list[pos3]
        index = (pos1, pos2, pos3)
        result = outer[index]
        ref_tensor = torch.zeros(outer.shape)
        assert result.batch_size == ref_tensor[index].shape, (
            result.batch_size,
            ref_tensor[index].shape,
            index,
        )
        assert result.batch_size == outer_dense[index].shape, (
            result.batch_size,
            outer_dense[index].shape,
            index,
        )

    def test_lazy_mask_hetero(self):
        td = LazyStackedTensorDict(
            TensorDict({"a": torch.zeros(6, 3), "b": "a string!"}, batch_size=[6]),
            TensorDict({"a": torch.ones(6, 4), "b": "another string!"}, batch_size=[6]),
            TensorDict(
                {"a": torch.ones(6, 5) * 2, "b": "a third string!"}, batch_size=[6]
            ),
            stack_dim=1,
        )
        mask0a = torch.zeros(6, dtype=torch.bool)
        mask0a[:3] = 1
        mask0b = ~mask0a
        split0 = td[mask0a], td[mask0b]
        assert (torch.cat(split0, dim=0) == td).all()

        mask0a = torch.zeros(6, dtype=torch.bool)
        mask0c = mask0a.clone()
        mask0a[:3] = 1
        mask0b = ~mask0a
        split0 = td[mask0a], td[mask0b], td[mask0c]
        assert (torch.cat(split0, dim=0) == td).all()

        mask1a = torch.zeros(3, dtype=torch.bool)
        mask1a[:2] = 1
        mask1b = ~mask1a
        split1 = td[:, mask1a], td[:, mask1b]
        assert (torch.cat(split1, dim=1) == td).all()

        mask1a = torch.zeros(3, dtype=torch.bool)
        mask1c = mask1a.clone()
        mask1a[:2] = 1
        mask1b = ~mask1a
        split1b = td[:, mask1a], td[:, mask1b], td[:, mask1c]
        assert (torch.cat(split1b, dim=1) == td).all()

    @pytest.mark.parametrize("stack_dim", [0, 1, 2])
    @pytest.mark.parametrize("mask_dim", [0, 1, 2])
    @pytest.mark.parametrize("single_mask_dim", [True, False])
    @pytest.mark.parametrize("device", get_available_devices())
    def test_lazy_mask_indexing(self, stack_dim, mask_dim, single_mask_dim, device):
        torch.manual_seed(0)
        td = TensorDict({"a": torch.zeros(9, 10, 11)}, [9, 10, 11], device=device)
        td = LazyStackedTensorDict.lazy_stack(
            [
                td,
                td.apply(lambda x: x + 1),
                td.apply(lambda x: x + 2),
                td.apply(lambda x: x + 3),
            ],
            stack_dim,
        )
        mask = torch.zeros(())
        while not mask.any():
            if single_mask_dim:
                mask = torch.zeros(td.shape[mask_dim], dtype=torch.bool).bernoulli_()
            else:
                mask = torch.zeros(
                    td.shape[mask_dim : mask_dim + 2], dtype=torch.bool
                ).bernoulli_()
        index = (slice(None),) * mask_dim + (mask,)
        tdmask = td[index]
        assert tdmask["a"].shape == td["a"][index].shape
        assert (tdmask["a"] == td["a"][index]).all()
        index = (0,) * mask_dim + (mask,)
        tdmask = td[index]
        assert tdmask["a"].shape == td["a"][index].shape
        assert (tdmask["a"] == td["a"][index]).all()
        index = (slice(1),) * mask_dim + (mask,)
        tdmask = td[index]
        assert tdmask["a"].shape == td["a"][index].shape
        assert (tdmask["a"] == td["a"][index]).all()

    @pytest.mark.parametrize("stack_dim", [0, 1, 2])
    @pytest.mark.parametrize("mask_dim", [0, 1, 2])
    @pytest.mark.parametrize("single_mask_dim", [True, False])
    @pytest.mark.parametrize("device", get_available_devices())
    def test_lazy_mask_setitem(self, stack_dim, mask_dim, single_mask_dim, device):
        torch.manual_seed(0)
        td = TensorDict({"a": torch.zeros(9, 10, 11)}, [9, 10, 11], device=device)
        td = LazyStackedTensorDict.lazy_stack(
            [
                td,
                td.apply(lambda x: x + 1),
                td.apply(lambda x: x + 2),
                td.apply(lambda x: x + 3),
            ],
            stack_dim,
        )
        mask = torch.zeros(())
        while not mask.any():
            if single_mask_dim:
                mask = torch.zeros(td.shape[mask_dim], dtype=torch.bool).bernoulli_()
            else:
                mask = torch.zeros(
                    td.shape[mask_dim : mask_dim + 2], dtype=torch.bool
                ).bernoulli_()
        index = (slice(None),) * mask_dim + (mask,)
        tdset = TensorDict({"a": td["a"][index] * 0 - 1}, [])
        # we know that the batch size is accurate from test_lazy_mask_indexing
        tdset.batch_size = td[index].batch_size
        td[index] = tdset
        assert (td["a"][index] == tdset["a"]).all()
        assert (td["a"][index] == tdset["a"]).all()
        index = (slice(1),) * mask_dim + (mask,)
        tdset = TensorDict({"a": td["a"][index] * 0 - 1}, [])
        tdset.batch_size = td[index].batch_size
        td[index] = tdset
        assert (td["a"][index] == tdset["a"]).all()
        assert (td["a"][index] == tdset["a"]).all()

    @pytest.mark.parametrize("batch_size", [(), (32,), (32, 4)])
    def test_lazy_stack_stack(self, batch_size):
        obs = self.nested_lazy_het_td(batch_size)

        assert isinstance(obs, TensorDict)
        assert isinstance(obs["lazy"], LazyStackedTensorDict)
        assert obs["lazy"].stack_dim == len(obs["lazy"].shape) - 1  # succeeds
        assert obs["lazy"].shape == (*batch_size, 3)
        assert isinstance(obs["lazy"][..., 0], TensorDict)  # succeeds

        obs_stack = LazyStackedTensorDict.lazy_stack([obs])

        assert (
            isinstance(obs_stack, LazyStackedTensorDict) and obs_stack.stack_dim == 0
        )  # succeeds
        assert obs_stack.batch_size == (1, *batch_size)  # succeeds
        assert obs_stack[0] is obs  # succeeds
        assert isinstance(obs_stack["lazy"], LazyStackedTensorDict)
        assert obs_stack["lazy"].shape == (1, *batch_size, 3)
        assert obs_stack["lazy"].stack_dim == 0  # succeeds
        assert obs_stack["lazy"][0] is obs["lazy"]

        obs2 = obs.clone()
        obs_stack = LazyStackedTensorDict.lazy_stack([obs, obs2])

        assert (
            isinstance(obs_stack, LazyStackedTensorDict) and obs_stack.stack_dim == 0
        )  # succeeds
        assert obs_stack.batch_size == (2, *batch_size)  # succeeds
        assert obs_stack[0] is obs  # succeeds
        assert isinstance(obs_stack["lazy"], LazyStackedTensorDict)
        assert obs_stack["lazy"].shape == (2, *batch_size, 3)
        assert obs_stack["lazy"].stack_dim == 0  # succeeds
        assert obs_stack["lazy"][0] is obs["lazy"]

    @pytest.mark.parametrize("dim", range(2))
    @pytest.mark.parametrize("device", get_available_devices())
    def test_lazy_stacked_append(self, dim, device):
        td = TensorDict({"a": torch.zeros(4)}, [4], device=device)
        lstd = LazyStackedTensorDict.lazy_stack([td] * 2, dim=dim)

        lstd.append(
            TensorDict(
                {"a": torch.ones(4), "invalid": torch.rand(4)}, [4], device=device
            )
        )

        bs = [4]
        bs.insert(dim, 3)

        assert lstd.batch_size == torch.Size(bs)
        assert set(lstd.keys()) == {"a"}

        t = torch.zeros(*bs, device=device)

        if dim == 0:
            t[-1] = 1
        else:
            t[:, -1] = 1

        torch.testing.assert_close(lstd["a"], t)

        with pytest.raises(
            TypeError, match="Expected new value to be TensorDictBase instance"
        ):
            lstd.append(torch.rand(10))

        if device != torch.device("cpu"):
            with pytest.raises(ValueError, match="Devices differ"):
                lstd.append(TensorDict({"a": torch.ones(4)}, [4], device="cpu"))

        with pytest.raises(ValueError, match="Batch sizes in tensordicts differs"):
            lstd.append(TensorDict({"a": torch.ones(17)}, [17], device=device))

    def test_lazy_stacked_contains(self):
        td = TensorDict(
            {"a": TensorDict({"b": torch.rand(1, 2)}, [1, 2]), "c": torch.rand(1)}, [1]
        )
        lstd = LazyStackedTensorDict.lazy_stack([td, td, td])

        assert td in lstd
        assert td.clone() not in lstd

        assert "random_string" not in lstd
        assert "a" in lstd

    @pytest.mark.parametrize("dim", range(2))
    @pytest.mark.parametrize("index", range(2))
    @pytest.mark.parametrize("device", get_available_devices())
    def test_lazy_stacked_insert(self, dim, index, device):
        td = TensorDict({"a": torch.zeros(4)}, [4], device=device)
        lstd = LazyStackedTensorDict.lazy_stack([td] * 2, dim=dim)

        lstd.insert(
            index,
            TensorDict(
                {"a": torch.ones(4), "invalid": torch.rand(4)}, [4], device=device
            ),
        )

        bs = [4]
        bs.insert(dim, 3)

        assert lstd.batch_size == torch.Size(bs)
        assert set(lstd.keys()) == {"a"}

        t = torch.zeros(*bs, device=device)

        if dim == 0:
            t[index] = 1
        else:
            t[:, index] = 1

        torch.testing.assert_close(lstd["a"], t)

        with pytest.raises(
            TypeError, match="Expected new value to be TensorDictBase instance"
        ):
            lstd.insert(index, torch.rand(10))

        if device != torch.device("cpu"):
            with pytest.raises(ValueError, match="Devices differ"):
                lstd.insert(index, TensorDict({"a": torch.ones(4)}, [4], device="cpu"))

        with pytest.raises(ValueError, match="Batch sizes in tensordicts differs"):
            lstd.insert(index, TensorDict({"a": torch.ones(17)}, [17], device=device))

    @pytest.mark.parametrize("batch_size", [(), (2,), (1, 2)])
    @pytest.mark.parametrize("stack_dim", [0, 1, 2])
    def test_setitem_hetero(self, batch_size, stack_dim):
        obs = self.nested_lazy_het_td(batch_size)
        obs1 = obs.clone()
        obs1.apply_(lambda x: x + 1)

        if stack_dim > len(batch_size):
            return

        res1 = self.dense_stack_tds_v1([obs, obs1], stack_dim=stack_dim)
        res2 = self.dense_stack_tds_v2([obs, obs1], stack_dim=stack_dim)

        index = (slice(None),) * stack_dim + (0,)  # get the first in the stack
        assert self.recursively_check_key(res1[index], 0)  # check all 0
        assert self.recursively_check_key(res2[index], 0)  # check all 0
        index = (slice(None),) * stack_dim + (1,)  # get the second in the stack
        assert self.recursively_check_key(res1[index], 1)  # check all 1
        assert self.recursively_check_key(res2[index], 1)  # check all 1

    def test_split_lazy(self):
        td = LazyStackedTensorDict(
            TensorDict({"a": torch.zeros(2, 3), "b": "a string!"}, batch_size=[2]),
            TensorDict(
                {"a": torch.zeros(2, 4), "b": "another string!"}, batch_size=[2]
            ),
            TensorDict(
                {"a": torch.zeros(2, 5), "b": "a third string!"}, batch_size=[2]
            ),
            stack_dim=1,
        )
        split0 = td.split([3, 3], 0)
        split1 = td.split([2, 1], 1)
        split1b = td.split([2, 0, 1], 1)
        assert (torch.cat(split0, dim=0) == td).all()
        assert (torch.cat(split1, dim=1) == td).all()
        assert (torch.cat(split1b, dim=1) == td).all()

    @pytest.mark.parametrize("device", get_available_devices())
    def test_stack(self, device):
        torch.manual_seed(1)
        tds_list = [TensorDict(source={}, batch_size=(4, 5)) for _ in range(3)]
        tds = LazyStackedTensorDict.lazy_stack(tds_list, 0)
        assert tds[0] is tds_list[0]

        td = TensorDict(
            source={"a": torch.randn(4, 5, 3, device=device)}, batch_size=(4, 5)
        )
        td_list = list(td)
        td_reconstruct = stack_td(td_list, 0)
        assert td_reconstruct.batch_size == td.batch_size
        assert (td_reconstruct == td).all()

    def test_stack_apply(self):
        td0 = TensorDict(
            {
                ("a", "b", "c"): torch.ones(3, 4),
                ("a", "b", "d"): torch.ones(3, 4),
                "common": torch.ones(3),
            },
            [3],
        )
        td1 = TensorDict(
            {
                ("a", "b", "c"): torch.ones(3, 5) * 2,
                "common": torch.ones(3) * 2,
            },
            [3],
        )
        td = TensorDict(
            {"parent": LazyStackedTensorDict.lazy_stack([td0, td1], 0)}, [2]
        )
        td2 = td.clone()
        tdapply = td.apply(lambda x, y: x + y, td2)
        assert isinstance(tdapply["parent", "a", "b"], LazyStackedTensorDict)
        assert (tdapply["parent", "a", "b"][0]["c"] == 2).all()
        assert (tdapply["parent", "a", "b"][1]["c"] == 4).all()
        assert (tdapply["parent", "a", "b"][0]["d"] == 2).all()

    @pytest.mark.parametrize("batch_size", [(), (32,), (32, 4)])
    def test_stack_hetero(self, batch_size):
        obs = self.nested_lazy_het_td(batch_size)

        obs2 = obs.clone()
        obs2.apply_(lambda x: x + 1)

        obs_stack = LazyStackedTensorDict.lazy_stack([obs, obs2])
        obs_stack_resolved = self.dense_stack_tds_v2([obs, obs2], stack_dim=0)

        assert isinstance(obs_stack, LazyStackedTensorDict) and obs_stack.stack_dim == 0
        assert isinstance(obs_stack_resolved, TensorDict)

        assert obs_stack.batch_size == (2, *batch_size)
        assert obs_stack_resolved.batch_size == obs_stack.batch_size

        assert obs_stack["lazy"].shape == (2, *batch_size, 3)
        assert obs_stack_resolved["lazy"].batch_size == obs_stack["lazy"].batch_size

        assert obs_stack["lazy"].stack_dim == 0
        assert (
            obs_stack_resolved["lazy"].stack_dim
            == len(obs_stack_resolved["lazy"].batch_size) - 1
        )
        for stack in [obs_stack_resolved, obs_stack]:
            for index in range(2):
                assert (stack[index]["dense"] == index).all()
                assert (stack["dense"][index] == index).all()
                assert (stack["lazy"][index]["shared"] == index).all()
                assert (stack[index]["lazy"]["shared"] == index).all()
                assert (stack["lazy"]["shared"][index] == index).all()
                assert (
                    stack["lazy"][index][..., 0]["individual_0_tensor"] == index
                ).all()
                assert (
                    stack[index]["lazy"][..., 0]["individual_0_tensor"] == index
                ).all()
                assert (
                    stack["lazy"][..., 0]["individual_0_tensor"][index] == index
                ).all()
                assert (
                    stack["lazy"][..., 0][index]["individual_0_tensor"] == index
                ).all()

    def test_stack_keys(self):
        td1 = TensorDict(source={"a": torch.randn(3)}, batch_size=[])
        td2 = TensorDict(
            source={
                "a": torch.randn(3),
                "b": torch.randn(3),
                "c": torch.randn(4),
                "d": torch.randn(5),
            },
            batch_size=[],
        )
        td = LazyStackedTensorDict.maybe_dense_stack([td1, td2], 0)
        assert "a" in td.keys()
        assert "b" not in td.keys()
        assert "b" in td[1].keys()
        td.set("b", torch.randn(2, 10), inplace=False)  # overwrites
        with pytest.raises(KeyError):
            td.set_("c", torch.randn(2, 10))  # overwrites
        td.set_("b", torch.randn(2, 10))  # b has been set before

        td1.set("c", torch.randn(4))
        td[
            "c"
        ]  # we must first query that key for the stacked tensordict to update the list
        assert "c" in td.keys(), list(td.keys())  # now all tds have the key c
        td.get("c")

        td1.set("d", torch.randn(6))
        with pytest.raises(RuntimeError):
            td.get("d")

        td["e"] = torch.randn(2, 4)
        assert "e" in td.keys()  # now all tds have the key c
        td.get("e")

    @pytest.mark.parametrize("unsqueeze_dim", [0, 1, -1, -2])
    def test_stack_unsqueeze(self, unsqueeze_dim):
        td = TensorDict({("a", "b"): torch.ones(3, 4, 5)}, [3, 4])
        td_stack = LazyStackedTensorDict.lazy_stack(td.unbind(1), 1)
        td_unsqueeze = td.unsqueeze(unsqueeze_dim)
        td_stack_unsqueeze = td_stack.unsqueeze(unsqueeze_dim)
        assert isinstance(td_stack_unsqueeze, LazyStackedTensorDict)
        for key in td_unsqueeze.keys(True, True):
            assert td_unsqueeze.get(key).shape == td_stack_unsqueeze.get(key).shape

    @pytest.mark.parametrize("stack_dim", [0, 1, -1])
    def test_stack_update_heter_stacked_td(self, stack_dim):
        td1 = TensorDict({"a": torch.randn(3, 4)}, [3])
        td2 = TensorDict({"a": torch.randn(3, 5)}, [3])
        td_a = LazyStackedTensorDict.lazy_stack([td1, td2], stack_dim)
        td_b = td_a.clone()
        td_a.update(td_b)
        with pytest.raises(
            RuntimeError,
            match="Found more than one unique shape in the tensors to be stacked",
        ):
            td_a.update(td_b.to_tensordict())
        td_a.update_(td_b)
        with pytest.raises(
            RuntimeError,
            match="Found more than one unique shape in the tensors to be stacked",
        ):
            td_a.update_(td_b.to_tensordict())

    def test_stack_with_heterogeneous_stacks(self):
        # tests that we can stack several stacks in a dense manner
        def make_tds():
            td0 = TensorDict(
                {
                    "a": torch.zeros(3),
                    "b": torch.zeros(4),
                    "c": {"d": 0, "e": "a string!"},
                    "f": "another string",
                },
                [],
            )
            # we intentionally swap the order of the keys to make sure that the comparison is robust to that
            td1 = TensorDict(
                {
                    "b": torch.zeros(5),
                    "c": {"d": 0, "e": "a string!"},
                    "f": "another string",
                    "a": torch.zeros(3),
                },
                [],
            )
            td_a = TensorDict.maybe_dense_stack([td0, td1])
            td_b = TensorDict.maybe_dense_stack([td0, td1]).clone()
            td = TensorDict.maybe_dense_stack([td_a, td_b])
            return (td, td_a, td_b, td0, td1)

        td, td_a, td_b, td0, td1 = make_tds()
        assert isinstance(td, LazyStackedTensorDict)
        assert isinstance(td.tensordicts[0], TensorDict)
        assert isinstance(td.tensordicts[1], TensorDict)
        # If we remove the "a" key from one of the tds, the resulting element of the stack cannot be dense
        td, td_a, td_b, td0, td1 = make_tds()
        del td_a["a"]
        td = TensorDict.maybe_dense_stack([td_a, td_b])
        assert isinstance(td, LazyStackedTensorDict)
        assert isinstance(td.tensordicts[0], LazyStackedTensorDict)
        assert isinstance(td.tensordicts[1], LazyStackedTensorDict)

        td, td_a, td_b, td0, td1 = make_tds()
        del td0["a"]
        td = TensorDict.maybe_dense_stack([td_a, td_b])
        assert isinstance(td, LazyStackedTensorDict)
        assert isinstance(td.tensordicts[0], LazyStackedTensorDict)
        assert isinstance(td.tensordicts[1], LazyStackedTensorDict)

        # this isn't true if we remove ("c", "d") on one td
        td, td_a, td_b, td0, td1 = make_tds()
        del td0["c", "d"]
        assert isinstance(td, LazyStackedTensorDict)
        assert isinstance(td.tensordicts[0], TensorDict)
        assert isinstance(td.tensordicts[1], TensorDict)

    @pytest.mark.parametrize(
        "stack_order", [[0, 1, 2], [2, 1, 0], [1, 2, 0], [1, 0, 2], [2, 0, 1]]
    )
    def test_stack_with_homogeneous_stack(self, stack_order):
        # tests the condition where all(
        #                 isinstance(_tensordict, LazyStackedTensorDict)
        #                 for _tensordict in list_of_tensordicts
        #             ):
        data = TensorDict(
            {
                ("level0", "level1", "level2", "entry"): torch.arange(60).reshape(
                    3, 4, 5
                )
            },
            [3, 4, 5],
        )
        stacked_data = data.clone()
        stacked_data["level0", "level1"] = LazyStackedTensorDict(
            *stacked_data["level0", "level1"].unbind(stack_order[0]),
            stack_dim=stack_order[0],
        )
        stacked_data["level0"] = LazyStackedTensorDict(
            *stacked_data["level0"].unbind(stack_order[1]), stack_dim=stack_order[1]
        )
        stacked_data = stacked_data.unbind(stack_order[2])
        stacked_data = torch.stack(stacked_data, stack_order[2])
        assert stacked_data.batch_size == data.batch_size
        assert (stacked_data == data).all()

    @pytest.mark.parametrize("device", get_available_devices())
    @pytest.mark.parametrize("stack_dim", [0, 1, 2])
    def test_stacked_indexing(self, device, stack_dim):
        tensordict = TensorDict(
            {"a": torch.randn(3, 4, 5), "b": torch.randn(3, 4, 5)},
            batch_size=[3, 4, 5],
            device=device,
        )

        tds = LazyStackedTensorDict.lazy_stack(
            list(tensordict.unbind(stack_dim)), stack_dim
        )

        for item, expected_shape in (
            ((2, 2), torch.Size([5])),
            ((slice(1, 2), 2), torch.Size([1, 5])),
            ((..., 2), torch.Size([3, 4])),
        ):
            assert tds[item].batch_size == expected_shape
            assert (tds[item].get("a") == tds.get("a")[item]).all()
            assert (tds[item].get("a") == tensordict[item].get("a")).all()

    @pytest.mark.parametrize("device", get_available_devices())
    @pytest.mark.parametrize("stack_dim", [0, 1])
    def test_stacked_td(self, stack_dim, device):
        tensordicts = [
            TensorDict(
                batch_size=[11, 12],
                source={
                    "key1": torch.randn(11, 12, 5, device=device),
                    "key2": torch.zeros(
                        11, 12, 50, device=device, dtype=torch.bool
                    ).bernoulli_(),
                },
            )
            for _ in range(10)
        ]

        tensordicts0 = tensordicts[0]
        tensordicts1 = tensordicts[1]
        tensordicts2 = tensordicts[2]
        tensordicts3 = tensordicts[3]
        sub_td = LazyStackedTensorDict(*tensordicts, stack_dim=stack_dim)

        std_bis = stack_td(tensordicts, dim=stack_dim, contiguous=False)
        assert (sub_td == std_bis).all()

        item = (*[slice(None) for _ in range(stack_dim)], 0)
        tensordicts0.zero_()
        assert (sub_td[item].get("key1") == sub_td.get("key1")[item]).all()
        assert (
            sub_td.contiguous()[item].get("key1")
            == sub_td.contiguous().get("key1")[item]
        ).all()
        assert (sub_td.contiguous().get("key1")[item] == 0).all()

        item = (*[slice(None) for _ in range(stack_dim)], 1)
        std2 = sub_td[:5]
        tensordicts1.zero_()
        assert (std2[item].get("key1") == std2.get("key1")[item]).all()
        assert (
            std2.contiguous()[item].get("key1") == std2.contiguous().get("key1")[item]
        ).all()
        assert (std2.contiguous().get("key1")[item] == 0).all()

        std3 = sub_td[:5, :, :5]
        tensordicts2.zero_()
        item = (*[slice(None) for _ in range(stack_dim)], 2)
        assert (std3[item].get("key1") == std3.get("key1")[item]).all()
        assert (
            std3.contiguous()[item].get("key1") == std3.contiguous().get("key1")[item]
        ).all()
        assert (std3.contiguous().get("key1")[item] == 0).all()

        std4 = sub_td.select("key1")
        tensordicts3.zero_()
        item = (*[slice(None) for _ in range(stack_dim)], 3)
        assert (std4[item].get("key1") == std4.get("key1")[item]).all()
        assert (
            std4.contiguous()[item].get("key1") == std4.contiguous().get("key1")[item]
        ).all()
        assert (std4.contiguous().get("key1")[item] == 0).all()

        std5 = sub_td.unbind(1)[0]
        assert (std5.contiguous() == sub_td.contiguous().unbind(1)[0]).all()

    def test_stacked_td_nested_keys(self):
        td = LazyStackedTensorDict.lazy_stack(
            [
                TensorDict({"a": {"b": {"d": [1]}, "c": [2]}}, []),
                TensorDict({"a": {"b": {"d": [1]}, "d": [2]}}, []),
            ],
            0,
        )
        assert ("a", "b") in td.keys(True)
        assert ("a", "c") not in td.keys(True)
        assert ("a", "b", "d") in td.keys(True)
        td["a", "c"] = [[2], [3]]
        assert ("a", "c") in td.keys(True)

        keys, items = zip(*td.items(True))
        assert ("a", "b") in keys
        assert ("a", "c") in keys
        assert ("a", "d") not in keys

        td["a", "c"] = td["a", "c"] + 1
        assert (td["a", "c"] == torch.tensor([[3], [4]], device=td.device)).all()

    def test_strict_shape(self):
        td0 = TensorDict(batch_size=[3, 4])
        td1 = TensorDict(batch_size=[3, 5])
        with pytest.raises(RuntimeError, match="stacking tensordicts requires"):
            TensorDict.lazy_stack([td0, td1], strict_shape=True)
        with pytest.raises(RuntimeError, match="batch sizes in tensordicts differs"):
            LazyStackedTensorDict(*[td0, td1], strict_shape=True)
        td = LazyStackedTensorDict(td0, td1, stack_dim=1)
        assert td.shape == torch.Size([3, 2, -1])
        assert td[0].shape == torch.Size([2, -1])
        assert td[:, :, 0].shape == torch.Size([3, 2])
        assert td[:, :, :2].shape == torch.Size([3, 2, 2])
        assert td[:, :, -2:].shape == torch.Size([3, 2, 2])
        assert td[:, 0, :].shape == torch.Size([3, 4])

    def test_unbind_lazystack(self):
        td0 = TensorDict(
            {
                "a": {"b": torch.randn(3, 4), "d": torch.randn(3, 4)},
                "c": torch.randn(3, 4),
            },
            [3, 4],
        )
        td = LazyStackedTensorDict.lazy_stack([td0, td0, td0], 1)

        assert all(_td is td0 for _td in td.unbind(1))

    def test_update_with_lazy(self):
        td0 = TensorDict(
            {
                ("a", "b", "c"): torch.ones(3, 4),
                ("a", "b", "d"): torch.ones(3, 4),
                "common": torch.ones(3),
            },
            [3],
        )
        td1 = TensorDict(
            {
                ("a", "b", "c"): torch.ones(3, 5) * 2,
                "common": torch.ones(3) * 2,
            },
            [3],
        )
        td = TensorDict(
            {"parent": LazyStackedTensorDict.lazy_stack([td0, td1], 0)}, [2]
        )

        td_void = TensorDict(
            {
                ("parent", "a", "b", "c"): torch.zeros(2, 3, 4),
                ("parent", "a", "b", "e"): torch.zeros(2, 3, 4),
                ("parent", "a", "b", "d"): torch.zeros(2, 3, 5),
            },
            [2],
        )
        td_void.update(td)
        assert type(td_void.get("parent")) is LazyStackedTensorDict
        assert type(td_void.get(("parent", "a"))) is LazyStackedTensorDict
        assert type(td_void.get(("parent", "a", "b"))) is LazyStackedTensorDict
        assert (td_void.get(("parent", "a", "b"))[0].get("c") == 1).all()
        assert (td_void.get(("parent", "a", "b"))[1].get("c") == 2).all()
        assert (td_void.get(("parent", "a", "b"))[0].get("d") == 1).all()
        assert (td_void.get(("parent", "a", "b"))[1].get("d") == 0).all()  # unaffected
        assert (td_void.get(("parent", "a", "b")).get("e") == 0).all()  # unaffected


@pytest.mark.skipif(
    not _has_torchsnapshot, reason=f"torchsnapshot not found: err={TORCHSNAPSHOT_ERR}"
)
class TestSnapshot:
    @pytest.mark.parametrize("save_name", ["doc", "data"])
    def test_inplace(self, save_name):
        td = TensorDict(
            {"a": torch.randn(3), "b": TensorDict({"c": torch.randn(3, 1)}, [3, 1])},
            [3],
        )
        td.memmap_()
        assert isinstance(td["b", "c"], MemoryMappedTensor)

        app_state = {
            "state": torchsnapshot.StateDict(
                **{save_name: td.state_dict(keep_vars=True)}
            )
        }
        path = f"/tmp/{uuid.uuid4()}"
        snapshot = torchsnapshot.Snapshot.take(app_state=app_state, path=path)

        td_plain = td.to_tensordict()
        # we want to delete refs to MemoryMappedTensors
        assert not isinstance(td_plain["a"], MemoryMappedTensor)
        del td

        snapshot = torchsnapshot.Snapshot(path=path)
        td_dest = TensorDict(
            {"a": torch.zeros(3), "b": TensorDict({"c": torch.zeros(3, 1)}, [3, 1])},
            [3],
        )
        td_dest.memmap_()
        assert isinstance(td_dest["b", "c"], MemoryMappedTensor)
        app_state = {
            "state": torchsnapshot.StateDict(
                **{save_name: td_dest.state_dict(keep_vars=True)}
            )
        }
        snapshot.restore(app_state=app_state)

        assert (td_dest == td_plain).all()
        assert td_dest["b"].batch_size == td_plain["b"].batch_size
        assert isinstance(td_dest["b", "c"], MemoryMappedTensor)

    def test_update(self):
        tensordict = TensorDict({"a": torch.randn(3), "b": {"c": torch.randn(3)}}, [])
        state = {"state": tensordict}
        tensordict.memmap_()
        path = f"/tmp/{uuid.uuid4()}"
        snapshot = torchsnapshot.Snapshot.take(app_state=state, path=path)
        td_plain = tensordict.to_tensordict()
        assert not isinstance(td_plain["a"], MemoryMappedTensor)
        del tensordict

        snapshot = torchsnapshot.Snapshot(path=path)
        tensordict2 = TensorDict({"a": torch.randn(3), "b": {"c": torch.randn(3)}}, [])
        target_state = {"state": tensordict2}
        snapshot.restore(app_state=target_state)
        assert (td_plain == tensordict2).all()


class TestErrorMessage:
    @staticmethod
    def test_err_msg_missing_nested():
        td = TensorDict({"a": torch.zeros(())}, [])
        with pytest.raises(ValueError, match="Expected a TensorDictBase instance"):
            td["a", "b"]

    @staticmethod
    def test_inplace_error():
        td = TensorDict({"a": torch.rand(())}, [])
        with pytest.raises(ValueError, match="Failed to update 'a'"):
            td.set_("a", torch.randn(2))


class TestNamedDims(TestTensorDictsBase):
    def test_all(self):
        td = TensorDict({}, batch_size=[3, 4, 1, 6], names=["a", "b", "c", "d"])
        tda = td.all(2)
        assert tda.names == ["a", "b", "d"]
        tda = td.any(2)
        assert tda.names == ["a", "b", "d"]

    def test_apply(self):
        td = TensorDict({}, batch_size=[3, 4, 1, 6], names=["a", "b", "c", "d"])
        tda = td.apply(lambda x: x + 1)
        assert tda.names == ["a", "b", "c", "d"]
        tda = td.apply(lambda x: x.squeeze(2), batch_size=[3, 4, 6])
        # no way to tell what the names have become, in general
        assert tda.names == [None] * 3

    def test_cat(self):
        td = TensorDict({}, batch_size=[3, 4, 5, 6], names=None)
        tdc = torch.cat([td, td], -1)
        assert tdc.names == [None] * 4
        td = TensorDict({}, batch_size=[3, 4, 5, 6], names=["a", "b", "c", "d"])
        tdc = torch.cat([td, td], -1)
        assert tdc.names == ["a", "b", "c", "d"]

    def test_change_batch_size(self):
        td = TensorDict({}, batch_size=[3, 4, 1, 6], names=["a", "b", "c", "z"])
        td.batch_size = [3, 4, 1, 6, 1]
        assert td.names == ["a", "b", "c", "z", None]
        td.batch_size = []
        assert td.names == []
        td.batch_size = [3, 4]
        assert td.names == [None, None]
        td.names = ["a", None]
        td.batch_size = [3]
        assert td.names == ["a"]

    def test_clone(self):
        td = TensorDict({}, batch_size=[3, 4, 5, 6], names=None)
        td.names = ["a", "b", "c", "d"]
        tdc = td.clone()
        assert tdc.names == ["a", "b", "c", "d"]
        tdc = td.clone(False)
        assert tdc.names == ["a", "b", "c", "d"]

    def test_detach(self):
        td = TensorDict({}, batch_size=[3, 4, 1, 6], names=["a", "b", "c", "d"])
        td[""] = torch.zeros(td.shape, requires_grad=True)
        tdd = td.detach()
        assert tdd.names == ["a", "b", "c", "d"]

    def test_error_similar(self):
        with pytest.raises(ValueError):
            td = TensorDict({}, batch_size=[3, 4, 1, 6], names=["a", "b", "c", "a"])
        with pytest.raises(ValueError):
            td = TensorDict(
                {},
                batch_size=[3, 4, 1, 6],
            )
            td.names = ["a", "b", "c", "a"]
        with pytest.raises(ValueError):
            td = TensorDict(
                {},
                batch_size=[3, 4, 1, 6],
            )
            td.refine_names("a", "a", ...)
        with pytest.raises(ValueError):
            td = TensorDict({}, batch_size=[3, 4, 1, 6], names=["a", "b", "c", "z"])
            td.rename_(a="z")

    def test_expand(self):
        td = TensorDict({}, batch_size=[3, 4, 1, 6], names=["a", "b", "c", "d"])
        tde = td.expand(2, 3, 4, 5, 6)
        assert tde.names == [None, "a", "b", "c", "d"]

    def test_flatten(self):
        td = TensorDict({}, batch_size=[3, 4, 1, 6], names=["a", "b", "c", "d"])
        tdf = td.flatten(1, 3)
        assert tdf.names == ["a", None]
        tdu = tdf.unflatten(1, (4, 1, 6))
        assert tdu.names == ["a", None, None, None]
        tdf = td.flatten(1, 2)
        assert tdf.names == ["a", None, "d"]
        tdu = tdf.unflatten(1, (4, 1))
        assert tdu.names == ["a", None, None, "d"]
        tdf = td.flatten(0, 2)
        assert tdf.names == [None, "d"]
        tdu = tdf.unflatten(0, (3, 4, 1))
        assert tdu.names == [None, None, None, "d"]

    def test_fullname(self):
        td = TensorDict({}, batch_size=[3, 4, 5, 6], names=["a", "b", "c", "d"])
        assert td.names == ["a", "b", "c", "d"]

    def test_gather(self):
        td = TensorDict({}, batch_size=[3, 4, 1, 6], names=["a", "b", "c", "d"])
        idx = torch.randint(6, (3, 4, 1, 18))
        tdg = td.gather(dim=-1, index=idx)
        assert tdg.names == ["a", "b", "c", "d"]

    def test_h5(self, tmpdir):
        td = TensorDict(
            {"a": torch.zeros(3, 4, 1, 6)},
            batch_size=[3, 4, 1, 6],
            names=["a", "b", "c", "d"],
        )
        tdm = td.to_h5(filename=tmpdir / "file.h5")
        assert tdm.names == ["a", "b", "c", "d"]

    def test_h5_td(self):
        td = self.td_h5("cpu")
        td.names = list("abcd")
        assert td.rename(c="g").names == list("abgd")
        assert td.names == list("abcd")
        td.rename_(c="g")
        assert td.names == list("abgd")

    def test_index(self):
        td = TensorDict({}, batch_size=[3, 4, 5, 6], names=["a", "b", "c", "d"])
        assert td[0].names == ["b", "c", "d"]
        assert td[:, 0].names == ["a", "c", "d"]
        assert td[0, :].names == ["b", "c", "d"]
        assert td[0, :1].names == ["b", "c", "d"]
        assert td[..., -1].names == ["a", "b", "c"]
        assert td[0, ..., -1].names == ["b", "c"]
        assert td[0, ..., [-1]].names == ["b", "c", "d"]
        assert td[0, ..., torch.tensor([-1])].names == ["b", "c", "d"]
        assert td[0, ..., torch.tensor(-1)].names == ["b", "c"]
        assert td[0, ..., :-1].names == ["b", "c", "d"]
        assert td[:1, ..., :-1].names == ["a", "b", "c", "d"]
        tdbool = td[torch.ones(3, dtype=torch.bool)]
        assert tdbool.names == [None, "b", "c", "d"]
        assert tdbool.ndim == 4
        tdbool = td[torch.ones(3, 4, dtype=torch.bool)]
        assert tdbool.names == [None, "c", "d"]
        assert tdbool.ndim == 3

    def test_masked_fill(self):
        td = TensorDict({}, batch_size=[3, 4, 1, 6], names=["a", "b", "c", "d"])
        tdm = td.masked_fill(torch.zeros(3, 4, 1, dtype=torch.bool), 1.0)
        assert tdm.names == ["a", "b", "c", "d"]

    def test_memmap_like(self, tmpdir):
        td = TensorDict(
            {"a": torch.zeros(3, 4, 1, 6)},
            batch_size=[3, 4, 1, 6],
            names=["a", "b", "c", "d"],
        )
        tdm = td.memmap_like(prefix=tmpdir)
        assert tdm.names == ["a", "b", "c", "d"]
        assert tdm.is_memmap()

    def test_memmap_td(self):
        td = self.memmap_td("cpu")
        td.names = list("abcd")
        assert td.rename(c="g").names == list("abgd")
        assert td.names == list("abcd")
        td.rename_(c="g")
        assert td.names == list("abgd")
        assert td.clone().names == list("abgd")

    def test_nested(self):
        td = TensorDict({}, batch_size=[3, 4, 1, 6], names=["a", "b", "c", "d"])
        td["a"] = TensorDict({}, batch_size=[3, 4, 1, 6])
        assert td["a"].names == td.names
        td["a"] = TensorDict({}, batch_size=[])
        assert td["a"].names == td.names
        td = TensorDict({}, batch_size=[3, 4, 1, 6], names=None)
        td["a"] = TensorDict({}, batch_size=[3, 4, 1, 6])
        td.names = ["a", "b", None, None]
        assert td["a"].names == td.names
        td.set_("a", TensorDict({}, batch_size=[3, 4, 1, 6]))
        assert td["a"].names == td.names

    def test_nested_indexing(self):
        td = TensorDict(
            {"": TensorDict({}, [3, 4], names=["c", "d"])}, [3], names=["c"]
        )
        assert td[0][""].names == td[""][0].names == ["d"]

    def test_nested_stacked_td(self):
        td = self.nested_stacked_td("cpu")
        td.names = list("abcd")
        assert td.names == list("abcd")
        assert td[:, 1].names == list("acd")
        assert td["my_nested_td"][:, 1].names == list("acd")
        assert td[:, 1]["my_nested_td"].names == list("acd")
        tdr = td.rename(c="z")
        assert td.names == list("abcd")
        assert tdr.names == list("abzd")
        td.rename_(c="z")
        assert td.names == list("abzd")
        assert td[:, 1].names == list("azd")
        assert td["my_nested_td"][:, 1].names == list("azd")
        assert td[:, 1]["my_nested_td"].names == list("azd")
        assert td.contiguous().names == list("abzd")
        assert td[:, 1].contiguous()["my_nested_td"].names == list("azd")

    def test_nested_tc(self):
        nested_td = self.nested_tensorclass("cpu")
        nested_td.names = list("abcd")
        assert nested_td.rename(c="g").names == list("abgd")
        assert nested_td.names == list("abcd")
        nested_td.rename_(c="g")
        assert nested_td.names == list("abgd")
        assert nested_td.get("my_nested_tc").names == list("abgd")
        assert nested_td.contiguous().names == list("abgd")
        assert nested_td.contiguous().get("my_nested_tc").names == list("abgd")

    def test_nested_td(self):
        nested_td = self.nested_td("cpu")
        nested_td.names = list("abcd")
        assert nested_td.rename(c="g").names == list("abgd")
        assert nested_td.names == list("abcd")
        nested_td.rename_(c="g")
        assert nested_td.names == list("abgd")
        assert nested_td["my_nested_td"].names == list("abgd")
        assert nested_td.contiguous().names == list("abgd")
        assert nested_td.contiguous()["my_nested_td"].names == list("abgd")

    def test_noname(self):
        td = TensorDict({}, batch_size=[3, 4, 5, 6], names=None)
        assert td.names == [None] * 4

    def test_partial_name(self):
        td = TensorDict({}, batch_size=[3, 4, 5, 6], names=["a", None, None, "d"])
        assert td.names == ["a", None, None, "d"]

    def test_partial_set(self):
        td = TensorDict({}, batch_size=[3, 4, 5, 6], names=None)
        td.names = ["a", None, None, "d"]
        assert td.names == ["a", None, None, "d"]
        td.names = ["a", "b", "c", "d"]
        assert td.names == ["a", "b", "c", "d"]
        with pytest.raises(
            ValueError,
            match="the length of the dimension names must equate the tensordict batch_dims",
        ):
            td.names = ["a", "b", "c"]

    def test_permute(self):
        td = TensorDict({"sub": {}}, batch_size=[3, 4, 5, 6], names=None, lock=True)
        td.names = ["a", "b", "c", "d"]
        tdp = td.permute(-1, -2, -3, -4)
        assert tdp.names == list("dcba")
        tdp = td.permute(-1, 1, 2, -4)
        assert tdp.names == list("dbca")
        assert tdp.is_locked
        assert tdp["sub"].is_locked

    def test_permute_td(self):
        td = self.unsqueezed_td("cpu")
        with pytest.raises(
            RuntimeError, match="Names of a lazy tensordict cannot be modified"
        ):
            td.names = list("abcd")

    def test_refine_names(self):
        td = TensorDict({}, batch_size=[3, 4, 5, 6])
        tdr = td.refine_names(None, None, None, "d")
        assert tdr.names == [None, None, None, "d"]
        tdr = tdr.refine_names(None, None, "c", "d")
        assert tdr.names == [None, None, "c", "d"]
        with pytest.raises(
            RuntimeError, match="refine_names: cannot coerce TensorDict"
        ):
            tdr.refine_names(None, None, "d", "d")
        tdr = td.refine_names(..., "d")
        assert tdr.names == [None, None, "c", "d"]
        tdr = td.refine_names("a", ..., "d")
        assert tdr.names == ["a", None, "c", "d"]

    def test_rename(self):
        td = TensorDict({}, batch_size=[3, 4, 5, 6], names=None)
        td.names = ["a", None, None, "d"]
        td.rename_(a="c")
        assert td.names == ["c", None, None, "d"]
        td.rename_(d="z")
        assert td.names == ["c", None, None, "z"]
        td.rename_(*list("mnop"))
        assert td.names == ["m", "n", "o", "p"]
        td2 = td.rename(p="q")
        assert td.names == ["m", "n", "o", "p"]
        assert td2.names == ["m", "n", "o", "q"]
        td2 = td.rename(*list("wxyz"))
        assert td.names == ["m", "n", "o", "p"]
        assert td2.names == ["w", "x", "y", "z"]

    def test_select(self):
        td = TensorDict({}, batch_size=[3, 4, 1, 6], names=["a", "b", "c", "d"])
        tds = td.select()
        assert tds.names == ["a", "b", "c", "d"]
        tde = td.exclude()
        assert tde.names == ["a", "b", "c", "d"]
        td[""] = torch.zeros(td.shape)
        td["*"] = torch.zeros(td.shape)
        tds = td.select("")
        assert tds.names == ["a", "b", "c", "d"]

    def test_set_at(self):
        td = TensorDict(
            {"": TensorDict({}, [3, 4, 1, 6])},
            batch_size=[3, 4, 1, 6],
            names=["a", "b", "c", "d"],
        )
        td.set_at_("", TensorDict({}, [4, 1, 6]), 0)
        assert td.names == ["a", "b", "c", "d"]
        assert td[""].names == ["a", "b", "c", "d"]

    def test_set_item_populate_names(self):
        td = TensorDict({}, [3])
        td["a"] = TensorDict({}, [3, 4], names=["a", "b"])
        assert td.names == ["a"]
        assert td["a"].names == ["a", "b"]

    def test_split(self):
        td = TensorDict(
            {}, batch_size=[3, 4, 1, 6], names=["a", "b", "c", "d"], lock=True
        )
        _, tdu = td.split(dim=-1, split_size=[3, 3])
        assert tdu.names == ["a", "b", "c", "d"]
        _, tdu = td.split(dim=1, split_size=[1, 3])
        assert tdu.names == ["a", "b", "c", "d"]
        # assert tdu.is_locked

    def test_squeeze(self):
        td = TensorDict({}, batch_size=[3, 4, 5, 6], names=None)
        td.names = ["a", "b", "c", "d"]
        tds = td.squeeze(0)
        assert tds.names == ["a", "b", "c", "d"]
        td = TensorDict({}, batch_size=[3, 1, 5, 6], names=None)
        td.names = ["a", "b", "c", "d"]
        tds = td.squeeze(1)
        assert tds.names == ["a", "c", "d"]

    def test_squeeze_td(self):
        td = self.squeezed_td("cpu")
        with pytest.raises(
            RuntimeError, match="Names of a lazy tensordict cannot be modified"
        ):
            td.names = list("abcd")

    def test_stack(self):
        td = TensorDict({}, batch_size=[3, 4, 5, 6], names=["a", "b", "c", "d"])
        tds = LazyStackedTensorDict.lazy_stack([td, td], 0)
        assert tds.names == [None, "a", "b", "c", "d"]
        tds = LazyStackedTensorDict.lazy_stack([td, td], -1)
        assert tds.names == ["a", "b", "c", "d", None]
        tds = LazyStackedTensorDict.lazy_stack([td, td], 2)
        tds.names = list("mnopq")
        assert tds.names == list("mnopq")
        assert td.names == ["m", "n", "p", "q"]

    def test_stack_assign(self):
        td = TensorDict(
            {"": TensorDict({}, [3, 4], names=["c", "d"])}, [3], names=["c"]
        )
        tds = LazyStackedTensorDict.lazy_stack([td, td], -1)
        assert tds.names == ["c", None]
        assert tds[""].names == ["c", None, "d"]
        with pytest.raises(ValueError):
            tds.names = ["c", "d"]
        tds.names = ["c", "e"]
        assert tds.names == ["c", "e"]
        assert tds[""].names == ["c", "e", "d"]
        assert tds[0].names == ["e"]
        assert tds[0][""].names == tds[""][0].names == ["e", "d"]

    def test_sub_td(self):
        td = self.sub_td("cpu")
        with pytest.raises(
            RuntimeError, match="Names of a subtensordict cannot be modified"
        ):
            td.names = list("abcd")
        td = self.sub_td2("cpu")
        with pytest.raises(
            RuntimeError, match="Names of a subtensordict cannot be modified"
        ):
            td.names = list("abcd")

    def test_subtd(self):
        td = TensorDict({}, batch_size=[3, 4, 5, 6], names=["a", "b", "c", "d"])
        assert td._get_sub_tensordict(0).names == ["b", "c", "d"]
        assert td._get_sub_tensordict((slice(None), 0)).names == ["a", "c", "d"]
        assert td._get_sub_tensordict((0, slice(None))).names == ["b", "c", "d"]
        assert td._get_sub_tensordict((0, slice(None, 1))).names == ["b", "c", "d"]
        assert td._get_sub_tensordict((..., -1)).names == ["a", "b", "c"]
        assert td._get_sub_tensordict((0, ..., -1)).names == ["b", "c"]
        assert td._get_sub_tensordict((0, ..., [-1])).names == ["b", "c", "d"]
        assert td._get_sub_tensordict((0, ..., torch.tensor([-1]))).names == [
            "b",
            "c",
            "d",
        ]
        assert td._get_sub_tensordict((0, ..., torch.tensor(-1))).names == ["b", "c"]
        assert td._get_sub_tensordict((0, ..., slice(None, -1))).names == [
            "b",
            "c",
            "d",
        ]
        assert td._get_sub_tensordict((slice(None, 1), ..., slice(None, -1))).names == [
            "a",
            "b",
            "c",
            "d",
        ]
        tdbool = td._get_sub_tensordict(torch.ones(3, dtype=torch.bool))
        assert tdbool.names == [None, "b", "c", "d"]
        assert tdbool.ndim == 4
        tdbool = td._get_sub_tensordict(torch.ones(3, 4, dtype=torch.bool))
        assert tdbool.names == [None, "c", "d"]
        assert tdbool.ndim == 3
        with pytest.raises(
            RuntimeError, match="Names of a subtensordict cannot be modified"
        ):
            tdbool.names = "All work and no play makes Jack a dull boy"

    @pytest.mark.parametrize("device", get_available_devices())
    @pytest.mark.parametrize(
        "pin_memory", [False] if not torch.cuda.is_available() else [False, True]
    )
    @pytest.mark.parametrize("num_threads", [0, 1, 4, None])
    def test_to(self, device, pin_memory, num_threads):
        td = TensorDict(
            {"": TensorDict({}, [3, 4, 1, 6])},
            batch_size=[3, 4, 1, 6],
            names=["a", "b", "c", "d"],
        )
        tdt = td.to(device, pin_memory=pin_memory, num_threads=num_threads)
        assert tdt.names == ["a", "b", "c", "d"]

    def test_unbind(self):
        td = TensorDict({}, batch_size=[3, 4, 1, 6], names=["a", "b", "c", "d"])
        *_, tdu = td.unbind(-1)
        assert tdu.names == ["a", "b", "c"]
        *_, tdu = td.unbind(-2)
        assert tdu.names == ["a", "b", "d"]

    def test_unsqueeze(self):
        td = TensorDict({}, batch_size=[3, 4, 5, 6], names=None)
        td.names = ["a", "b", "c", "d"]
        tdu = td.unsqueeze(0)
        assert tdu.names == [None, "a", "b", "c", "d"]
        tdu = td.unsqueeze(-1)
        assert tdu.names == ["a", "b", "c", "d", None]
        tdu = td.unsqueeze(2)
        assert tdu.names == ["a", "b", None, "c", "d"]

    def test_unsqueeze_td(self):
        td = self.unsqueezed_td("cpu")
        with pytest.raises(
            RuntimeError, match="Names of a lazy tensordict cannot be modified"
        ):
            td.names = list("abcd")


class TestLock:
    @staticmethod
    def check_weakref_count(weakref_list, expected):
        count = 0
        ids = set()
        for wr in weakref_list:
            td = wr()
            count += (td is not None) and (td.is_locked) and (id(td) not in ids)
            if td is not None:
                ids.add(id(td))
        assert count == expected, {id(ref()) for ref in weakref_list}

    def test_lock_stack(self):
        td0 = TensorDict({("a", "b", "c", "d"): 1.0}, [])
        td1 = td0.clone()
        td = LazyStackedTensorDict.lazy_stack([td0, td1])
        td = td.lock_()
        a = td["a"]
        b = td["a", "b"]
        c = td["a", "b", "c"]
        a0 = td0["a"]
        b0 = td0["a", "b"]
        c0 = td0["a", "b", "c"]
        self.check_weakref_count(a._lock_parents_weakrefs, 3)  # td, td0, td1
        self.check_weakref_count(b._lock_parents_weakrefs, 5)  # td, td0, td1, a0, a1
        self.check_weakref_count(
            c._lock_parents_weakrefs, 7
        )  # td, td0, td1, a0, a1, b0, b1
        self.check_weakref_count(a0._lock_parents_weakrefs, 2)  # td, td0
        self.check_weakref_count(b0._lock_parents_weakrefs, 3)  # td, td0, a0
        self.check_weakref_count(c0._lock_parents_weakrefs, 4)  # td, td0, a0, b0
        td.unlock_()
        td.lock_()
        del td, td0, td1
        gc.collect()
        a.unlock_()
        a.lock_()
        self.check_weakref_count(a._lock_parents_weakrefs, 0)
        self.check_weakref_count(b._lock_parents_weakrefs, 3)  # a, a0, a1
        self.check_weakref_count(c._lock_parents_weakrefs, 5)  # a, a0, a1, b0, b1
        self.check_weakref_count(a0._lock_parents_weakrefs, 1)  # a
        self.check_weakref_count(b0._lock_parents_weakrefs, 2)  # a, a0
        self.check_weakref_count(c0._lock_parents_weakrefs, 3)  # a, a0, b0
        del a, a0
        gc.collect()
        b.unlock_()
        b.lock_()
        del b

    def test_lock_two_roots(self):
        td = TensorDict({("a", "b", "c", "d"): 1.0}, [])
        td = td.lock_()
        a = td["a"]
        b = td["a", "b"]
        c = td["a", "b", "c"]
        other_td = TensorDict({"a": a}, [])
        other_td.lock_()
        # we cannot unlock anything anymore
        with pytest.raises(
            RuntimeError,
            match="Cannot unlock a tensordict that is part of a locked graph.",
        ):
            other_td.unlock_()
        assert td._is_locked
        assert td.is_locked
        with pytest.raises(
            RuntimeError,
            match="Cannot unlock a tensordict that is part of a locked graph.",
        ):
            td.unlock_()
        # if we group them we can't unlock
        supertd = TensorDict({"td": td, "other": other_td}, [])
        supertd = supertd.lock_()
        supertd = supertd.unlock_()
        supertd = supertd.lock_()
        del supertd, other_td
        gc.collect()
        self.check_weakref_count(td._lock_parents_weakrefs, 0)
        # self.check_td_not_in_weakref_list(supertd, a._lock_parents_weakrefs)
        # self.check_td_not_in_weakref_list(other_td, a._lock_parents_weakrefs)
        self.check_weakref_count(a._lock_parents_weakrefs, 1)
        # self.check_td_not_in_weakref_list(supertd, b._lock_parents_weakrefs)
        # self.check_td_not_in_weakref_list(other_td, b._lock_parents_weakrefs)
        self.check_weakref_count(b._lock_parents_weakrefs, 2)
        self.check_weakref_count(c._lock_parents_weakrefs, 3)
        td.unlock_()

    def test_nested_lock(self):
        td = TensorDict({("a", "b", "c", "d"): 1.0}, [])
        td = td.lock_()
        td._lock_parents_weakrefs, id(td)
        a = td["a"]
        b = td["a", "b"]
        c = td["a", "b", "c"]
        self.check_weakref_count(a._lock_parents_weakrefs, 1)
        self.check_weakref_count(b._lock_parents_weakrefs, 2)
        self.check_weakref_count(c._lock_parents_weakrefs, 3)
        td = td.unlock_()
        self.check_weakref_count(a._lock_parents_weakrefs, 0)
        self.check_weakref_count(b._lock_parents_weakrefs, 0)
        self.check_weakref_count(c._lock_parents_weakrefs, 0)
        td = td.lock_()
        del td
        gc.collect()
        self.check_weakref_count(a._lock_parents_weakrefs, 0)
        self.check_weakref_count(b._lock_parents_weakrefs, 1)
        self.check_weakref_count(c._lock_parents_weakrefs, 2)
        a = a.lock_()
        del a
        gc.collect()
        self.check_weakref_count(b._lock_parents_weakrefs, 0)
        self.check_weakref_count(c._lock_parents_weakrefs, 1)
        b = b.lock_()
        del b
        gc.collect()
        self.check_weakref_count(c._lock_parents_weakrefs, 0)

    def test_nested_lock_erros(self):
        td = TensorDict({("a", "b", "c", "d"): 1.0}, [])
        td = td.lock_()
        a = td["a"]
        b = td["a", "b"]
        c = td["a", "b", "c"]
        # we cannot unlock a
        with pytest.raises(
            RuntimeError,
            match="Cannot unlock a tensordict that is part of a locked graph.",
        ):
            a.unlock_()
        with pytest.raises(
            RuntimeError,
            match="Cannot unlock a tensordict that is part of a locked graph.",
        ):
            b.unlock_()
        self.check_weakref_count(a._lock_parents_weakrefs, 1)
        self.check_weakref_count(b._lock_parents_weakrefs, 2)
        self.check_weakref_count(c._lock_parents_weakrefs, 3)
        del td
        gc.collect()
        a.unlock_()
        a.lock_()
        with pytest.raises(
            RuntimeError,
            match="Cannot unlock a tensordict that is part of a locked graph.",
        ):
            b.unlock_()

    def test_stack_cache_lock(self):
        td0 = TensorDict({("a", "b", "c", "d"): 1.0}, [])
        td1 = td0.clone()
        td = LazyStackedTensorDict.lazy_stack([td0, td1])
        assert td._is_locked is None
        td = td.lock_()
        assert td._is_locked
        td.unlock_()
        assert td._is_locked is None
        td0.lock_()
        # all tds must be locked
        assert not td.is_locked
        # lock td1
        td1.lock_()
        # we can unlock td0, even though td is locked
        assert td.is_locked
        assert td._is_locked is None  # lock wasn't called on td
        td0.unlock_()
        td.unlock_()
        assert not td0.is_locked
        assert td._is_locked is None

        td.lock_()
        assert td1.is_locked
        assert td0.is_locked
        with pytest.raises(RuntimeError):
            td1.unlock_()
        assert td1.is_locked

        # create a parent to td
        super_td = TensorDict({"td": td}, [])
        super_td.lock_()
        assert td._is_locked
        super_td.unlock_()
        assert td._is_locked is None

    def test_stacked_append_and_insert(self):
        td0 = TensorDict({("a", "b", "c", "d"): 1.0}, [])
        td1 = td0.clone()
        td = LazyStackedTensorDict.lazy_stack([td0, td1])
        td.lock_()
        with pytest.raises(RuntimeError, match=re.escape(_LOCK_ERROR)):
            td.insert(0, td0)
        with pytest.raises(RuntimeError, match=re.escape(_LOCK_ERROR)):
            td.append(td0)
        td.unlock_()
        td.insert(0, td0)
        td.append(td0)


@pytest.mark.parametrize(
    "td_name,device",
    TestTensorDictsBase.TYPES_DEVICES,
)
class TestTensorDictMP(TestTensorDictsBase):
    # Tests sharing a locked tensordict

    @staticmethod
    def add1(x):
        return x + 1

    @staticmethod
    def add1_app(x):
        return x.apply(lambda x: x + 1)

    @staticmethod
    def matmul_app_error(x):
        # non point-wise ops are not supported
        return x @ 1

    @pytest.mark.parametrize(
        "chunksize,num_chunks", [[None, 2], [4, None], [None, None], [2, 2]]
    )
    def test_chunksize_num_chunks(
        self, td_name, device, chunksize, num_chunks, _pool_fixt, dim=0
    ):
        td = getattr(self, td_name)(device)
        if td_name == "td_params":
            with pytest.raises(
                RuntimeError, match="Cannot call map on a TensorDictParams object"
            ):
                td.map(self.matmul_app_error, dim=dim, pool=_pool_fixt)
            return
        if chunksize is not None and num_chunks is not None:
            with pytest.raises(ValueError, match="but not both"):
                td.map(
                    self.write_pid,
                    dim=dim,
                    chunksize=chunksize,
                    num_chunks=num_chunks,
                    pool=_pool_fixt,
                )
            return
        mapped = td.map(
            self.write_pid,
            dim=dim,
            chunksize=chunksize,
            num_chunks=num_chunks,
            pool=_pool_fixt,
        )
        pids = mapped.get("pid").unique()
        if chunksize is not None:
            assert pids.numel() == -(td.shape[0] // -chunksize)
        elif num_chunks is not None:
            assert pids.numel() == num_chunks

    @pytest.mark.parametrize("dim", [-2, -1, 0, 1, 2, 3])
    def test_map(self, td_name, device, dim, _pool_fixt):
        td = getattr(self, td_name)(device)
        if td_name == "td_params":
            with pytest.raises(
                RuntimeError, match="Cannot call map on a TensorDictParams object"
            ):
                td.map(self.add1_app, dim=dim, pool=_pool_fixt)
            return
        assert (
            td.map(self.add1_app, dim=dim, pool=_pool_fixt) == td.apply(self.add1)
        ).all()

    @pytest.mark.parametrize("dim", [-2, -1, 0, 1, 2, 3])
    def test_map_exception(self, td_name, device, dim, _pool_fixt):
        td = getattr(self, td_name)(device)
        if td_name == "td_params":
            with pytest.raises(
                RuntimeError, match="Cannot call map on a TensorDictParams object"
            ):
                td.map(self.matmul_app_error, dim=dim, pool=_pool_fixt)
            return
        with pytest.raises(TypeError, match="unsupported operand"):
            td.map(self.matmul_app_error, dim=dim, pool=_pool_fixt)

    def test_sharing_locked_td(self, td_name, device):
        td = getattr(self, td_name)(device)
        if td_name in ("sub_td", "sub_td2"):
            pytest.skip("cannot lock sub-tds")
        if td_name in ("td_h5",):
            pytest.skip("h5 files should not be opened across different processes.")
        q = mp.Queue(1)
        try:
            p = mp.Process(target=self.worker_lock, args=(td.lock_(), q))
            p.start()
            assert q.get(timeout=30) == "succeeded"
        finally:
            try:
                p.join()
            except AssertionError:
                pass

    @staticmethod
    def worker_lock(td, q):
        assert td.is_locked
        for val in td.values(True):
            if is_tensor_collection(val):
                assert val.is_locked
                assert val._lock_parents_weakrefs
        assert not td._lock_parents_weakrefs
        q.put("succeeded")

    @staticmethod
    def write_pid(x):
        return TensorDict({"pid": os.getpid()}, []).expand(x.shape)


@pytest.fixture(scope="class")
def _pool_fixt():
    with mp.Pool(10) as pool:
        yield pool


@pytest.mark.skipif(not _has_funcdim, reason="functorch.dim could not be found")
class TestFCD(TestTensorDictsBase):
    """Test stack for first-class dimension."""

    @pytest.mark.parametrize("td_name,device", TestTensorDictsBase.TYPES_DEVICES)
    def test_fcd(self, td_name, device):
        td = getattr(self, td_name)(device)
        d0 = ftdim.dims(1)
        if isinstance(td, LazyStackedTensorDict) and td.stack_dim == 0:
            with pytest.raises(ValueError, match="Cannot index"):
                td[d0]
        elif td_name == "memmap_td":
            with pytest.raises(
                ValueError,
                match="Using first class dimension indices with MemoryMappedTensor",
            ):
                td[d0]
        else:
            assert td[d0].shape == td.shape[1:]
        d0, d1 = ftdim.dims(2)
        if isinstance(td, LazyStackedTensorDict) and td.stack_dim in (0, 1):
            with pytest.raises(ValueError, match="Cannot index"):
                td[d0, d1]
        elif td_name == "memmap_td":
            with pytest.raises(
                ValueError,
                match="Using first class dimension indices with MemoryMappedTensor",
            ):
                td[d0, d1]
        else:
            assert td[d0, d1].shape == td.shape[2:]
        d0, d1, d2 = ftdim.dims(3)
        if isinstance(td, LazyStackedTensorDict) and td.stack_dim in (0, 1, 2):
            with pytest.raises(ValueError, match="Cannot index"):
                td[d0, d1, d2]
        elif td_name == "memmap_td":
            with pytest.raises(
                ValueError,
                match="Using first class dimension indices with MemoryMappedTensor",
            ):
                td[d0, d1, d2]
        else:
            assert td[d0, d1, d2].shape == td.shape[3:]
        d0 = ftdim.dims(1)
        if isinstance(td, LazyStackedTensorDict) and td.stack_dim == 1:
            with pytest.raises(ValueError, match="Cannot index"):
                td[:, d0]
        elif td_name == "memmap_td":
            with pytest.raises(
                ValueError,
                match="Using first class dimension indices with MemoryMappedTensor",
            ):
                td[:, d0]
        else:
            assert td[:, d0].shape == torch.Size((td.shape[0], *td.shape[2:]))

    @pytest.mark.parametrize("td_name,device", TestTensorDictsBase.TYPES_DEVICES_NOLAZY)
    def test_fcd_names(self, td_name, device):
        td = getattr(self, td_name)(device)
        td.names = ["a", "b", "c", "d"]
        d0 = ftdim.dims(1)
        if isinstance(td, LazyStackedTensorDict) and td.stack_dim == 0:
            with pytest.raises(ValueError, match="Cannot index"):
                td[d0]
        elif td_name == "memmap_td":
            with pytest.raises(
                ValueError,
                match="Using first class dimension indices with MemoryMappedTensor",
            ):
                td[d0]
        else:
            assert td[d0].names == ["b", "c", "d"]
        d0, d1 = ftdim.dims(2)
        if isinstance(td, LazyStackedTensorDict) and td.stack_dim in (0, 1):
            with pytest.raises(ValueError, match="Cannot index"):
                td[d0, d1]
        elif td_name == "memmap_td":
            with pytest.raises(
                ValueError,
                match="Using first class dimension indices with MemoryMappedTensor",
            ):
                td[d0, d1]
        else:
            assert td[d0, d1].names == ["c", "d"]
        d0, d1, d2 = ftdim.dims(3)
        if isinstance(td, LazyStackedTensorDict) and td.stack_dim in (0, 1, 2):
            with pytest.raises(ValueError, match="Cannot index"):
                td[d0, d1, d2]
        elif td_name == "memmap_td":
            with pytest.raises(
                ValueError,
                match="Using first class dimension indices with MemoryMappedTensor",
            ):
                td[d0, d1, d2]
        else:
            assert td[d0, d1, d2].names == ["d"]
        d0 = ftdim.dims(1)
        if isinstance(td, LazyStackedTensorDict) and td.stack_dim == 1:
            with pytest.raises(ValueError, match="Cannot index"):
                td[:, d0]
        elif td_name == "memmap_td":
            with pytest.raises(
                ValueError,
                match="Using first class dimension indices with MemoryMappedTensor",
            ):
                td[:, d0]
        else:
            assert td[:, d0].names == ["a", "c", "d"]

    @pytest.mark.parametrize("as_module", [False, True])
    def test_modules(self, as_module):
        modules = [
            lambda: nn.Linear(3, 4),
            lambda: nn.Sequential(nn.Linear(3, 4), nn.Linear(4, 4)),
            lambda: nn.Transformer(16, 4, 2, 2, 8),
            lambda: nn.Sequential(nn.Conv2d(3, 4, 3), nn.Conv2d(4, 4, 3)),
        ]
        inputs = [
            lambda: (torch.randn(2, 3),),
            lambda: (torch.randn(2, 3),),
            lambda: (torch.randn(2, 3, 16), torch.randn(2, 3, 16)),
            lambda: (torch.randn(2, 3, 16, 16),),
        ]
        param_batch = 5
        for make_module, make_input in zip(modules, inputs):
            module = make_module()
            td = TensorDict.from_module(module, as_module=as_module)
            td = td.expand(param_batch).clone()
            d0 = ftdim.dims(1)
            td = TensorDictParams(td)[d0]
            td.to_module(module)
            y = module(*make_input())
            assert y.dims == (d0,)
            assert y._tensor.shape[0] == param_batch


# @pytest.mark.skipif(_IS_OSX, reason="Pool execution in osx can hang forever.")
class TestMap:
    """Tests for TensorDict.map that are independent from tensordict's type."""

    @staticmethod
    def _set_2(td):
        return td.set("2", 2)

    @classmethod
    def get_rand_incr(cls, td):
        # torch
        td["r"] = td["r"] + torch.randint(0, 100, ()).item()
        # numpy
        td["s"] = td["s"] + np.random.randint(0, 100, ()).item()
        return td

    def test_map_seed(self):
        pytest.skip(
            reason="Using max_tasks_per_child is unstable and can cause multiple processes to start over even though all jobs are completed",
        )
        gc.collect()

        if mp.get_start_method(allow_none=True) is None:
            mp.set_start_method("spawn")
        td = TensorDict(
            {
                "r": torch.zeros(20, dtype=torch.int),
                "s": torch.zeros(20, dtype=torch.int),
                "c": torch.arange(20),
            },
            batch_size=[20],
        )
        generator = torch.Generator()
        # we use 4 workers with max 5 items each,
        # making sure that no worker does more than any other.
        generator.manual_seed(0)
        td_out_0 = td.map(
            TestMap.get_rand_incr,
            num_workers=4,
            generator=generator,
            chunksize=1,
            max_tasks_per_child=5,
        )
        generator.manual_seed(0)
        td_out_1 = td.map(
            TestMap.get_rand_incr,
            num_workers=4,
            generator=generator,
            chunksize=1,
            max_tasks_per_child=5,
        )
        # we cannot know which worker picks which job, but since they will all have
        # a seed from 0 to 4 and produce 1 number each, we can chekc that
        # those numbers are exactly what we were expecting.
        assert (td_out_0["r"].sort().values == td_out_1["r"].sort().values).all(), (
            td_out_0["r"].sort().values,
            td_out_1["r"].sort().values,
        )
        assert (td_out_0["s"].sort().values == td_out_1["s"].sort().values).all(), (
            td_out_0["s"].sort().values,
            td_out_1["s"].sort().values,
        )

    def test_map_seed_single(self):
        gc.collect()
        # A cheap version of the previous test
        if mp.get_start_method(allow_none=True) is None:
            mp.set_start_method("spawn")
        td = TensorDict(
            {
                "r": torch.zeros(20, dtype=torch.int),
                "s": torch.zeros(20, dtype=torch.int),
                "c": torch.arange(20),
            },
            batch_size=[20],
        )
        generator = torch.Generator()
        # we use 4 workers with max 5 items each,
        # making sure that no worker does more than any other.
        generator.manual_seed(0)
        td_out_0 = td.map(
            TestMap.get_rand_incr,
            num_workers=1,
            generator=generator,
            chunksize=1,
        )
        generator.manual_seed(0)
        td_out_1 = td.map(
            TestMap.get_rand_incr,
            num_workers=1,
            generator=generator,
            chunksize=1,
        )
        # we cannot know which worker picks which job, but since they will all have
        # a seed from 0 to 4 and produce 1 number each, we can chekc that
        # those numbers are exactly what we were expecting.
        assert (td_out_0["r"].sort().values == td_out_1["r"].sort().values).all(), (
            td_out_0["r"].sort().values,
            td_out_1["r"].sort().values,
        )
        assert (td_out_0["s"].sort().values == td_out_1["s"].sort().values).all(), (
            td_out_0["s"].sort().values,
            td_out_1["s"].sort().values,
        )

    @pytest.mark.parametrize(
        "chunksize,num_chunks", [[0, None], [2, None], [None, 5], [None, 10]]
    )
    @pytest.mark.parametrize("h5", [False, True])
    @pytest.mark.parametrize("has_out", [False, True])
    def test_index_with_generator(self, chunksize, num_chunks, h5, has_out, tmpdir):
        gc.collect()
        input = TensorDict({"a": torch.arange(10), "b": torch.arange(10)}, [10])
        if h5:
            tmpdir = pathlib.Path(tmpdir)
            input_h5 = input.to_h5(tmpdir / "file.h5")
            assert input.shape == input_h5.shape
            input = input_h5
        if has_out:
            output_generator = torch.zeros_like(self.selectfn(input.to_tensordict()))
            output_split = torch.zeros_like(self.selectfn(input.to_tensordict()))
        else:
            output_generator = None
            output_split = None
        with mp.get_context("fork").Pool(2) as pool:
            output_generator = input.map(
                self.selectfn,
                num_workers=2,
                index_with_generator=True,
                num_chunks=num_chunks,
                chunksize=chunksize,
                out=output_generator,
                pool=pool,
            )
            output_split = input.map(
                self.selectfn,
                num_workers=2,
                index_with_generator=True,
                num_chunks=num_chunks,
                chunksize=chunksize,
                out=output_split,
                pool=pool,
            )
        assert (output_generator == output_split).all()

    def test_map_unbind(self):
        gc.collect()
        if mp.get_start_method(allow_none=True) is None:
            mp.set_start_method("spawn")
        td0 = TensorDict({"0": 0}, [])
        td1 = TensorDict({"1": 1}, [])
        td = LazyStackedTensorDict.lazy_stack([td0, td1], 0)
        td_out = td.map(self._set_2, chunksize=0, num_workers=4)
        assert td_out[0]["0"] == 0
        assert td_out[1]["1"] == 1
        assert (td_out["2"] == 2).all()

    @staticmethod
    def _assert_is_memmap(data):
        assert isinstance(data["tensor"], MemoryMappedTensor)

    @pytest.mark.parametrize("chunksize", [0, 5])
    def test_map_inplace(self, chunksize):
        gc.collect()
        if mp.get_start_method(allow_none=True) is None:
            mp.set_start_method("spawn")
        # Tests that we can return None values
        # Also tests that MemoryMapped id is kept using multiprocessing
        data = TensorDict({"tensor": torch.zeros(10)}, [10]).memmap_()
        data.map(self._assert_is_memmap, chunksize=chunksize, num_workers=2)

    @staticmethod
    def selectfn(input):
        return input.select("a")

    @pytest.mark.parametrize("chunksize", [0, 5])
    @pytest.mark.parametrize("mmap", [True, False])
    @pytest.mark.parametrize(
        "start_method", [None, "spawn" if torch.cuda.is_available() else "fork"]
    )
    def test_map_with_out(self, mmap, chunksize, tmpdir, start_method):
        gc.collect()
        tmpdir = Path(tmpdir)
        input = TensorDict({"a": torch.arange(10), "b": torch.arange(10)}, [10])
        if mmap:
            input.memmap_(tmpdir / "input")
        out = TensorDict({"a": torch.zeros(10, dtype=torch.int)}, [10])
        if mmap:
            out.memmap_(tmpdir / "output")
        input.map(
            self.selectfn,
            num_workers=2,
            chunksize=chunksize,
            out=out,
            mp_start_method=start_method,
        )
        assert (out["a"] == torch.arange(10)).all(), (chunksize, mmap)

    @classmethod
    def nontensor_check(cls, td):
        td["check"] = td["non_tensor"] == (
            "a string!" if (td["tensor"] % 2) == 0 else "another string!"
        )
        return td

    def test_map_non_tensor(self):
        gc.collect()
        # with NonTensorStack
        td = TensorDict(
            {"tensor": torch.arange(10), "non_tensor": "a string!"}, batch_size=[10]
        )
        td[1::2] = TensorDict({"non_tensor": "another string!"}, [5])
        td = td.map(self.nontensor_check, chunksize=0)
        assert td["check"].all()
        # with NonTensorData
        td = TensorDict(
            {"tensor": torch.zeros(10, dtype=torch.int), "non_tensor": "a string!"},
            batch_size=[10],
        )
        td = td.map(self.nontensor_check, chunksize=0)
        assert td["check"].all()

    @staticmethod
    def _return_identical(td):
        return td.clone()

    @pytest.mark.parametrize("shuffle", [False, True])
    @pytest.mark.parametrize(
        "chunksize,num_chunks", [[0, None], [11, None], [None, 11]]
    )
    def test_map_iter(self, chunksize, num_chunks, shuffle):
        gc.collect()
        torch.manual_seed(0)
        td = TensorDict(
            {
                "a": torch.arange(100),
                "b": {
                    "c": torch.arange(100, 200),
                    "d": NonTensorStack(*[NonTensorData(str(i)) for i in range(100)]),
                },
            },
            batch_size=[100],
        )
        strings = set()
        a_elts = set()
        c_elts = set()
        data_prev = None
        for data in td.map_iter(
            self._return_identical,
            shuffle=shuffle,
            num_chunks=num_chunks,
            chunksize=chunksize,
        ):
            if data_prev is not None and data.shape == data_prev.shape:
                if shuffle:
                    assert (data != data_prev + data.numel()).any()
                else:
                    assert (
                        data.filter_non_tensor_data()
                        == data_prev.filter_non_tensor_data() + data.numel()
                    ).all()
            d = data["b", "d"]
            if not isinstance(d, str):
                strings.update(d)
                a_elts.update(data["a"].tolist())
                c_elts.update(data["b", "c"].tolist())
            else:
                strings.add(d)
                a_elts.add(data["a"].item())
                c_elts.add(data["b", "c"].item())
            data_prev = data

        assert a_elts == set(range(100))
        assert c_elts == set(range(100, 200))
        assert strings == {str(i) for i in range(100)}

    @pytest.mark.parametrize("shuffle", [False, True])
    @pytest.mark.parametrize(
        "chunksize,num_chunks", [[0, None], [11, None], [None, 11]]
    )
    def test_map_iter_interrupt_early(self, chunksize, num_chunks, shuffle):
        gc.collect()
        torch.manual_seed(0)
        td = TensorDict(
            {
                "a": torch.arange(100),
                "b": {
                    "c": torch.arange(100, 200),
                    "d": NonTensorStack(*[NonTensorData(str(i)) for i in range(100)]),
                },
            },
            batch_size=[100],
        )
        for _ in td.map_iter(
            self._return_identical,
            shuffle=shuffle,
            num_chunks=num_chunks,
            chunksize=chunksize,
        ):
            return


# class TestNonTensorData:
class TestNonTensorData:
    @pytest.fixture
    def non_tensor_data(self):
        return TensorDict(
            {
                "1": 1,
                "nested": {
                    "int": NonTensorData(3, batch_size=[]),
                    "str": NonTensorData("a string!", batch_size=[]),
                    "bool": NonTensorData(True, batch_size=[]),
                },
            },
            batch_size=[],
        )

    def test_comparison(self, non_tensor_data):
        non_tensor_data = non_tensor_data.exclude(("nested", "str"))
        assert (non_tensor_data | non_tensor_data).get_non_tensor(("nested", "bool"))
        assert not (non_tensor_data ^ non_tensor_data).get_non_tensor(
            ("nested", "bool")
        )
        assert (non_tensor_data == non_tensor_data).get_non_tensor(("nested", "bool"))
        assert not (non_tensor_data != non_tensor_data).get_non_tensor(
            ("nested", "bool")
        )

    def test_nontensor_dict(self, non_tensor_data):
        assert (
            TensorDict.from_dict(non_tensor_data.to_dict()) == non_tensor_data
        ).all()

    def test_nontensor_tensor(self):
        t1 = torch.tensor([1, 2, 3], dtype=torch.float)
        t2 = torch.tensor([1, 2, 3, 4], dtype=torch.float)
        stack = NonTensorStack(NonTensorData(t1), NonTensorData(t2))  # this works fine
        assert all(isinstance(t, torch.Tensor) for t in stack.tolist())
        stack = torch.stack(
            [NonTensorData(t1), NonTensorData(t2)]
        )  # this triggers an exception
        assert all(isinstance(t, torch.Tensor) for t in stack.tolist())

    def test_set(self, non_tensor_data):
        non_tensor_data.set(("nested", "another_string"), "another string!")
        assert (
            non_tensor_data.get(("nested", "another_string")).data == "another string!"
        )
        assert (
            non_tensor_data.get_non_tensor(("nested", "another_string"))
            == "another string!"
        )

    def test_stack(self, non_tensor_data):
        assert (
            LazyStackedTensorDict.lazy_stack([non_tensor_data, non_tensor_data], 0).get(
                ("nested", "int")
            )
            == NonTensorData(3, batch_size=[2])
        ).all()
        assert (
            torch.stack([non_tensor_data, non_tensor_data], 0).get_non_tensor(
                ("nested", "int")
            )
            == 3
        )
        assert isinstance(
            torch.stack([non_tensor_data, non_tensor_data], 0).get(("nested", "int")),
            NonTensorData,
        )
        non_tensor_copy = non_tensor_data.clone()
        non_tensor_copy.get(("nested", "int")).data = 4
        assert isinstance(
            torch.stack([non_tensor_data, non_tensor_copy], 0).get(("nested", "int")),
            LazyStackedTensorDict,
        )

    def test_assign_non_tensor(self):
        data = TensorDict({}, [1, 10])

        data[0, 0] = TensorDict({"a": 0, "b": "a string!"}, [])

        assert data["b"] == "a string!"
        assert data.get("b").tolist() == [["a string!"] * 10]
        data[0, 1] = TensorDict({"a": 0, "b": "another string!"}, [])
        assert data.get("b").tolist() == [
            ["a string!"] + ["another string!"] + ["a string!"] * 8
        ]

        data = TensorDict({}, [1, 10])

        data[0, 0] = TensorDict({"a": 0, "b": "a string!"}, [])

        data[0, 5:] = TensorDict({"a": torch.zeros(5), "b": "another string!"}, [5])
        assert data.get("b").tolist() == [["a string!"] * 5 + ["another string!"] * 5]

        data = TensorDict({}, [1, 10])

        data[0, 0] = TensorDict({"a": 0, "b": "a string!"}, [])

        data[0, 0::2] = TensorDict(
            {"a": torch.zeros(5, dtype=torch.long), "b": "another string!"}, [5]
        )
        assert data.get("b").tolist() == [["another string!", "a string!"] * 5]

        data = TensorDict({}, [1, 10])

        data[0, 0] = TensorDict({"a": 0, "b": "a string!"}, [])

        data[0] = TensorDict(
            {"a": torch.zeros(10, dtype=torch.long), "b": "another string!"}, [10]
        )
        assert data.get("b").tolist() == [["another string!"] * 10]

    def test_ignore_lock(self):
        td = TensorDict({"a": {"b": "1"}}, batch_size=[10])
        td.lock_()
        td[0] = TensorDict({"a": {"b": "0"}}, [])
        assert td.is_locked
        assert td["a"].is_locked
        assert td[0]["a", "b"] == "0"
        assert td[1]["a", "b"] == "1"

    PAIRS = [
        ("something", "something else"),
        (0, 1),
        (0.0, 1.0),
        ([0, "something", 2], [9, "something else", 11]),
        ({"key1": 1, 2: 3}, {"key1": 4, 5: 6}),
    ]

    @pytest.mark.parametrize("pair", PAIRS)
    @pytest.mark.parametrize("strategy", ["shared", "memmap"])
    @pytest.mark.parametrize("update", ["update_", "update-inplace", "update"])
    def test_shared_memmap_single(self, pair, strategy, update, tmpdir):
        val0, val1 = pair
        td = TensorDict({"val": NonTensorData(data=val0, batch_size=[])}, [])
        if strategy == "shared":
            td.share_memory_()
        elif strategy == "memmap":
            td.memmap_(tmpdir)
        else:
            raise RuntimeError

        # Test that the Value is unpacked
        assert td.get("val").data == val0
        assert td["val"] == val0

        # Check shared status
        if strategy == "shared":
            assert td._is_shared
            assert td.get("val")._is_shared
            assert td.get("val")._tensordict._is_shared
        elif strategy == "memmap":
            assert td._is_memmap
            assert td.get("val")._is_memmap
            assert td.get("val")._tensordict._is_memmap

            # check that the json has been updated
            td_load = TensorDict.load_memmap(tmpdir)
            assert td["val"] == td_load["val"]
            # with open(Path(tmpdir) / "val" / "meta.json") as file:
            #     print(json.load(file))

        # Update in place
        if update == "setitem":
            td["val"] = val1
        elif update == "update_":
            td.get("val").update_(
                NonTensorData(data=val1, batch_size=[]), non_blocking=False
            )
        elif update == "update-inplace":
            td.get("val").update(
                NonTensorData(data=val1, batch_size=[]),
                inplace=True,
                non_blocking=False,
            )
        elif update == "update":
            with pytest.raises(RuntimeError, match="lock"):
                td.get("val").update(
                    NonTensorData(data="something else", batch_size=[])
                )
            return

        # Test that the Value is unpacked
        assert td.get("val").data == val1
        assert td["val"] == val1

        # Check shared status
        if strategy == "shared":
            assert td._is_shared
            assert td.get("val")._is_shared
            assert td.get("val")._tensordict._is_shared
        elif strategy == "memmap":
            assert td._is_memmap
            assert td.get("val")._is_memmap
            assert td.get("val")._tensordict._is_memmap

            # check that the json has been updated
            td_load = TensorDict.load_memmap(tmpdir)
            assert td["val"] == td_load["val"]
            # with open(Path(tmpdir) / "val" / "meta.json") as file:
            #     print(json.load(file))

    @staticmethod
    def _run_worker(td, val1, update):
        # Update in place
        if update == "setitem":
            td["val"] = val1
        elif update == "update_":
            td.get("val").update_(
                NonTensorData(data=val1, batch_size=[]), non_blocking=False
            )
        elif update == "update-inplace":
            td.get("val").update(
                NonTensorData(data=val1, batch_size=[]),
                inplace=True,
                non_blocking=False,
            )
        else:
            raise NotImplementedError
        # Test that the Value is unpacked
        assert td.get("val").data == val1
        assert td["val"] == val1

    @pytest.mark.parametrize("pair", PAIRS)
    @pytest.mark.parametrize("strategy", ["shared", "memmap"])
    @pytest.mark.parametrize("update", ["update_", "update-inplace"])
    def test_shared_memmap_mult(self, pair, strategy, update, tmpdir):
        from tensordict.tensorclass import _from_shared_nontensor

        val0, val1 = pair
        td = TensorDict({"val": NonTensorData(data=val0, batch_size=[])}, [])
        if strategy == "shared":
            td.share_memory_()
        elif strategy == "memmap":
            td.memmap_(tmpdir, share_non_tensor=True)
        else:
            raise RuntimeError

        # Test that the Value is unpacked
        assert td.get("val").data == val0
        assert td["val"] == val0

        # Check shared status
        if strategy == "shared":
            assert td._is_shared
            assert td.get("val")._is_shared
            assert td.get("val")._tensordict._is_shared
        elif strategy == "memmap":
            assert td._is_memmap
            assert td.get("val")._is_memmap
            assert td.get("val")._tensordict._is_memmap

            # check that the json has been updated
            td_load = TensorDict.load_memmap(tmpdir)
            assert td["val"] == td_load["val"]
            # with open(Path(tmpdir) / "val" / "meta.json") as file:
            #     print(json.load(file))

        proc = mp.Process(target=self._run_worker, args=(td, val1, update))
        proc.start()
        proc.join()

        # Test that the Value is unpacked
        assert _from_shared_nontensor(td.get("val")._non_tensordict["data"]) == val1
        assert td.get("val").data == val1
        assert td["val"] == val1

        # Check shared status
        if strategy == "shared":
            assert td._is_shared
            assert td.get("val")._is_shared
            assert td.get("val")._tensordict._is_shared
        elif strategy == "memmap":
            assert td._is_memmap
            assert td.get("val")._is_memmap
            assert td.get("val")._tensordict._is_memmap

            # check that the json has been updated
            td_load = TensorDict.load_memmap(tmpdir)
            assert td["val"] == td_load["val"]
            # with open(Path(tmpdir) / "val" / "meta.json") as file:
            #     print(json.load(file))

    @pytest.mark.parametrize("json_serializable", [True, False])
    @pytest.mark.parametrize("device", [None, *get_available_devices()])
    def test_memmap_stack(self, tmpdir, json_serializable, device):
        if json_serializable:
            data = torch.stack(
                [
                    NonTensorData(data=0, device=device),
                    NonTensorData(data=1, device=device),
                ]
            )

        else:

            data = torch.stack(
                [
                    NonTensorData(data=DummyPicklableClass(0), device=device),
                    NonTensorData(data=DummyPicklableClass(1), device=device),
                ]
            )
        data = torch.stack([data] * 3)
        data_memmap = data.memmap(tmpdir)
        device_str = "null" if device is None else f'"{device}"'
        with open(f"{tmpdir}/meta.json") as f:
            if json_serializable:
                assert (
                    f.read()
                    == f'{{"_type":"<class \'tensordict.tensorclass.NonTensorStack\'>","stack_dim":0,"device":{device_str},"data":[[0,1],[0,1],[0,1]]}}'
                )
            else:
                assert (
                    f.read()
                    == f'{{"_type":"<class \'tensordict.tensorclass.NonTensorStack\'>","stack_dim":0,"device":{device_str},"data":"pickle.pkl"}}'
                )
        data_recon = TensorDict.load_memmap(tmpdir)
        assert data_recon.batch_size == data.batch_size
        assert data_recon.device == data.device
        assert data_recon.tolist() == data.tolist()
        assert data_memmap[0].is_memmap()
        assert data_memmap.is_memmap()
        assert data_memmap._is_memmap

    def test_memmap_stack_updates(self, tmpdir):
        data = torch.stack([NonTensorData(data=0), NonTensorData(data=1)], 0)
        assert is_non_tensor(data)
        data = torch.stack([data] * 3)
        assert is_non_tensor(data)
        data = data.clone()
        assert is_non_tensor(data)
        data.memmap_(tmpdir)
        data_recon = TensorDict.load_memmap(tmpdir)
        assert data.tolist() == data_recon.tolist()
        assert data.is_memmap()
        assert data._is_memmap
        assert data[0, 0]._is_memmaped_from_above()

        data_other = torch.stack([NonTensorData(data=2), NonTensorData(data=3)], 0)
        data_other = torch.stack([data_other] * 3)
        with pytest.raises(RuntimeError, match="locked"):
            data.update(data_other)
        data.update(data_other, inplace=True, non_blocking=False)
        assert data[0, 0]._is_memmaped_from_above()
        assert data.is_memmap()
        assert data._is_memmap
        assert data.tolist() == [[2, 3]] * 3
        assert data.tolist() == TensorDict.load_memmap(tmpdir).tolist()

        data_other = torch.stack([NonTensorData(data=4), NonTensorData(data=5)], 0)
        data_other = torch.stack([data_other] * 3)
        data.update_(data_other)
        assert data[0, 0]._is_memmaped_from_above()
        assert data.is_memmap()
        assert data._is_memmap
        assert data.tolist() == [[4, 5]] * 3
        assert data.tolist() == TensorDict.load_memmap(tmpdir).tolist()

        data.update(NonTensorData(data=6), inplace=True, non_blocking=False)
        assert data.is_memmap()
        assert data._is_memmap
        assert data.tolist() == [[6] * 2] * 3
        assert data.tolist() == TensorDict.load_memmap(tmpdir).tolist()

        data.update_(NonTensorData(data=7))
        assert data.is_memmap()
        assert data._is_memmap
        assert data.tolist() == [[7] * 2] * 3
        assert data.tolist() == TensorDict.load_memmap(tmpdir).tolist()

        assert data[0, 0]._is_memmaped_from_above()
        # Should raise an exception
        assert isinstance(data[0, 0], NonTensorData)
        with pytest.raises(
            RuntimeError,
            match="Cannot update a leaf NonTensorData from a memmaped parent NonTensorStack",
        ):
            data[0, 0].update(NonTensorData(data=1), inplace=True, non_blocking=False)

        # Should raise an exception
        with pytest.raises(
            RuntimeError,
            match="Cannot update a leaf NonTensorData from a memmaped parent NonTensorStack",
        ):
            data[0].update(NonTensorData(data=1), inplace=True, non_blocking=False)

        # should raise an exception
        with pytest.raises(
            ValueError,
            match="Cannot update a NonTensorData object with a NonTensorStack",
        ):
            out = NonTensorData(data=1).update(data, inplace=True, non_blocking=False)
        # as suggested by the error message this works
        out = (
            NonTensorData(data=1, batch_size=data.batch_size)
            .maybe_to_stack()
            .update(data, inplace=True, non_blocking=False)
        )
        assert out.tolist() == data.tolist()

        data[0, 0] = NonTensorData(data=99)
        assert data.tolist() == [[99, 7], [7, 7], [7, 7]]
        assert (
            data.tolist() == TensorDict.load_memmap(tmpdir).tolist()
        ), TensorDict.load_memmap(tmpdir).tolist()

        data.update_at_(NonTensorData(data=99), (0, 1))
        assert data.tolist() == [[99, 99], [7, 7], [7, 7]], data.tolist()
        assert (
            data.tolist() == TensorDict.load_memmap(tmpdir).tolist()
        ), TensorDict.load_memmap(tmpdir).tolist()

    def test_shared_limitations(self):
        # Sharing a special type works but it's locked for writing
        @dataclass
        class MyClass:
            string: str

        val0 = MyClass(string="a string!")

        td = TensorDict({"val": NonTensorData(data=val0, batch_size=[])}, [])
        td.share_memory_()

        # with pytest.raises(RuntimeError)
        val1 = MyClass(string="another string!")
        with pytest.raises(ValueError, match="Failed to update 'val' in tensordict"):
            td.update(
                TensorDict({"val": NonTensorData(data=val1, batch_size=[])}, []),
                inplace=True,
                non_blocking=False,
            )
        with pytest.raises(
            NotImplementedError, match="Updating MyClass within a shared/memmaped"
        ):
            td.update_(TensorDict({"val": NonTensorData(data=val1, batch_size=[])}, []))

        # We can update a batched NonTensorData to a NonTensorStack if it's not already shared
        td = TensorDict({"val": NonTensorData(data=0, batch_size=[10])}, [10])
        td[1::2] = TensorDict({"val": NonTensorData(data=1, batch_size=[5])}, [5])
        assert td.get("val").tolist() == [0, 1] * 5
        td = TensorDict({"val": NonTensorData(data=0, batch_size=[10])}, [10])
        td.share_memory_()
        with pytest.raises(
            RuntimeError,
            match="You're attempting to update a leaf in-place with a shared",
        ):
            td[1::2] = TensorDict({"val": NonTensorData(data=1, batch_size=[5])}, [5])

    def _update_stack(self, td):
        td[1::2] = TensorDict({"val": NonTensorData(data=3, batch_size=[5])}, [5])

    @pytest.mark.parametrize("update", ["update_at_", "slice"])
    @pytest.mark.parametrize(
        "strategy,share_non_tensor",
        [["shared", None], ["memmap", True], ["memmap", False]],
    )
    def test_shared_stack(self, strategy, update, share_non_tensor, tmpdir):
        td = TensorDict({"val": NonTensorData(data=0, batch_size=[10])}, [10])
        newdata = TensorDict({"val": NonTensorData(data=1, batch_size=[5])}, [5])
        if update == "slice":
            td[1::2] = newdata
        elif update == "update_at_":
            td.update_at_(newdata, slice(1, None, 2))
        else:
            raise NotImplementedError
        if strategy == "shared":
            td.share_memory_()
        elif strategy == "memmap":
            td.memmap_(tmpdir, share_non_tensor=share_non_tensor)
        else:
            raise NotImplementedError
        assert td.get("val").tolist() == [0, 1] * 5

        newdata = TensorDict({"val": NonTensorData(data=2, batch_size=[5])}, [5])
        if update == "slice":
            td[1::2] = newdata
        elif update == "update_at_":
            td.update_at_(newdata, slice(1, None, 2))
        else:
            raise NotImplementedError

        assert td.get("val").tolist() == [0, 2] * 5
        if strategy == "memmap":
            assert TensorDict.load_memmap(tmpdir).get("val").tolist() == [0, 2] * 5

        proc = mp.Process(target=self._update_stack, args=(td,))
        proc.start()
        proc.join()
        if share_non_tensor in (True, None):
            assert td.get("val").tolist() == [0, 3] * 5
        else:
            assert td.get("val").tolist() == [0, 2] * 5

        if strategy == "memmap":
            assert TensorDict.load_memmap(tmpdir).get("val").tolist() == [0, 3] * 5

    def test_where(self):
        condition = torch.tensor([True, False])
        tensor = NonTensorStack(
            *[NonTensorData(["a"]), NonTensorData(["a"])], batch_size=(2,)
        )
        other = NonTensorStack(
            *[NonTensorData(["b"]), NonTensorData(["b"])], batch_size=(2,)
        )
        out = NonTensorStack(
            *[NonTensorData(["none"]), NonTensorData(["none"])], batch_size=(2,)
        )
        result = tensor.where(condition=condition, other=other, out=out, pad=0)
        assert result.tolist() == [["a"], ["b"]]
        condition = torch.tensor([True, False])
        tensor = NonTensorStack(
            *[NonTensorData(["a"]), NonTensorData(["a"])], batch_size=(2,)
        )
        other = NonTensorStack(
            *[NonTensorData(["a"]), NonTensorData(["a"])], batch_size=(2,)
        )
        out = NonTensorStack(
            *[NonTensorData(["a"]), NonTensorData(["a"])], batch_size=(2,)
        )
        result = tensor.where(condition=condition, other=other, out=out, pad=0)
        assert result.tolist() == [["a"], ["a"]]


class TestSubclassing:
    def test_td_inheritance(self):
        class SubTD(TensorDict):
            ...

        assert is_tensor_collection(SubTD)

    def test_tc_inheritance(self):
        @tensorclass
        class MyClass:
            ...

        assert is_tensor_collection(MyClass)
        assert is_tensorclass(MyClass)

        class SubTC(MyClass):
            ...

        assert is_tensor_collection(SubTC)
        assert is_tensorclass(SubTC)

    def test_nontensor_inheritance(self):
        class SubTC(NonTensorData):
            ...

        assert is_tensor_collection(SubTC)
        assert is_tensorclass(SubTC)
        assert is_non_tensor(SubTC(data=1, batch_size=[]))


if __name__ == "__main__":
    args, unknown = argparse.ArgumentParser().parse_known_args()
    pytest.main([__file__, "--capture", "no", "--exitfirst"] + unknown)<|MERGE_RESOLUTION|>--- conflicted
+++ resolved
@@ -4372,7 +4372,6 @@
         if td._has_non_tensor:
             assert tdn._has_non_tensor
 
-<<<<<<< HEAD
     def test_new_tensor(self, td_name, device):
         td = getattr(self, td_name)(device)
         if td_name in ("td_params",):
@@ -4384,14 +4383,12 @@
         assert tdn.device == torch.device("cpu")
         assert tdn.shape == (2,)
         tdn = td.new_tensor(td[0] * 0)
-        assert tdn.device == torch.device("cpu")
+        assert tdn.device == td.device
         assert (tdn == 0).all()
         assert tdn.shape == td.shape[1:]
         if td._has_non_tensor:
             assert tdn._has_non_tensor
 
-=======
->>>>>>> 69abc642
     def test_new_zeros(self, td_name, device):
         td = getattr(self, td_name)(device)
         tdn = td.new_zeros([0])
