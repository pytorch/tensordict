# Copyright (c) Meta Platforms, Inc. and affiliates.
#
# This source code is licensed under the MIT license found in the
# LICENSE file in the root directory of this source tree.

import argparse
import re
import uuid

import numpy as np
import pytest
import torch

try:
    import torchsnapshot

    _has_torchsnapshot = True
    TORCHSNAPSHOT_ERR = ""
except ImportError as err:
    _has_torchsnapshot = False
    TORCHSNAPSHOT_ERR = str(err)

try:
    import h5py  # noqa

    _has_h5py = True
except ImportError:
    _has_h5py = False

from _utils_internal import get_available_devices, prod, TestTensorDictsBase

from tensordict import LazyStackedTensorDict, MemmapTensor, TensorDict
from tensordict.tensordict import (
    _CustomOpTensorDict,
    _stack as stack_td,
    assert_allclose_td,
    is_tensor_collection,
    make_tensordict,
    pad,
    pad_sequence,
    SubTensorDict,
    TensorDictBase,
)
from tensordict.utils import _getitem_batch_size, convert_ellipsis_to_idx
from torch import multiprocessing as mp, nn


@pytest.mark.parametrize("device", get_available_devices())
def test_tensordict_set(device):
    torch.manual_seed(1)
    td = TensorDict({}, batch_size=(4, 5), device=device)
    td.set("key1", torch.randn(4, 5))
    assert td.device == torch.device(device)
    # by default inplace:
    with pytest.raises(RuntimeError):
        td.set("key1", torch.randn(5, 5, device=device))

    # robust to dtype casting
    td.set_("key1", torch.ones(4, 5, device=device, dtype=torch.double))
    assert (td.get("key1") == 1).all()

    # robust to device casting
    td.set("key_device", torch.ones(4, 5, device="cpu", dtype=torch.double))
    assert td.get("key_device").device == torch.device(device)

    with pytest.raises(KeyError, match="not found in TensorDict with keys"):
        td.set_("smartypants", torch.ones(4, 5, device="cpu", dtype=torch.double))
    # test set_at_
    td.set("key2", torch.randn(4, 5, 6, device=device))
    x = torch.randn(6, device=device)
    td.set_at_("key2", x, (2, 2))
    assert (td.get("key2")[2, 2] == x).all()

    # test set_at_ with dtype casting
    x = torch.randn(6, dtype=torch.double, device=device)
    td.set_at_("key2", x, (2, 2))  # robust to dtype casting
    torch.testing.assert_close(td.get("key2")[2, 2], x.to(torch.float))

    td.set("key1", torch.zeros(4, 5, dtype=torch.double, device=device), inplace=True)
    assert (td.get("key1") == 0).all()
    td.set(
        "key1",
        torch.randn(4, 5, 1, 2, dtype=torch.double, device=device),
        inplace=False,
    )
    assert td["key1"].shape == td._tensordict["key1"].shape


@pytest.mark.parametrize("device", get_available_devices())
def test_tensordict_device(device):
    tensordict = TensorDict({"a": torch.randn(3, 4)}, [])
    assert tensordict.device is None

    tensordict = TensorDict({"a": torch.randn(3, 4, device=device)}, [])
    assert tensordict["a"].device == device
    assert tensordict.device is None

    tensordict = TensorDict(
        {
            "a": torch.randn(3, 4, device=device),
            "b": torch.randn(3, 4),
            "c": torch.randn(3, 4, device="cpu"),
        },
        [],
        device=device,
    )
    assert tensordict.device == device
    assert tensordict["a"].device == device
    assert tensordict["b"].device == device
    assert tensordict["c"].device == device

    tensordict = TensorDict({}, [], device=device)
    tensordict["a"] = torch.randn(3, 4)
    tensordict["b"] = torch.randn(3, 4, device="cpu")
    assert tensordict["a"].device == device
    assert tensordict["b"].device == device

    tensordict = TensorDict({"a": torch.randn(3, 4)}, [])
    tensordict = tensordict.to(device)
    assert tensordict.device == device
    assert tensordict["a"].device == device


@pytest.mark.skipif(torch.cuda.device_count() == 0, reason="No cuda device detected")
@pytest.mark.parametrize("device", get_available_devices()[1:])
def test_tensordict_error_messages(device):
    sub1 = TensorDict({"a": torch.randn(2, 3)}, [2])
    sub2 = TensorDict({"a": torch.randn(2, 3, device=device)}, [2])
    td1 = TensorDict({"sub": sub1}, [2])
    td2 = TensorDict({"sub": sub2}, [2])

    with pytest.raises(
        RuntimeError, match='tensors on different devices at key "sub" / "a"'
    ):
        torch.cat([td1, td2], 0)


def test_pad():
    dim0_left, dim0_right, dim1_left, dim1_right = [0, 1, 0, 2]
    td = TensorDict(
        {
            "a": torch.ones(3, 4, 1),
            "b": torch.zeros(3, 4, 1, 1),
        },
        batch_size=[3, 4],
    )

    padded_td = pad(td, [dim0_left, dim0_right, dim1_left, dim1_right], value=0.0)

    expected_a = torch.cat([torch.ones(3, 4, 1), torch.zeros(1, 4, 1)], dim=0)
    expected_a = torch.cat([expected_a, torch.zeros(4, 2, 1)], dim=1)

    assert padded_td["a"].shape == (4, 6, 1)
    assert padded_td["b"].shape == (4, 6, 1, 1)
    assert torch.equal(padded_td["a"], expected_a)
    padded_td._check_batch_size()


@pytest.mark.parametrize("device", get_available_devices())
def test_tensordict_indexing(device):
    torch.manual_seed(1)
    td = TensorDict({}, batch_size=(4, 5))
    td.set("key1", torch.randn(4, 5, 1, device=device))
    td.set("key2", torch.randn(4, 5, 6, device=device, dtype=torch.double))

    td_select = td[2, 2]
    td_select._check_batch_size()

    td_select = td[2, :2]
    td_select._check_batch_size()

    td_select = td[None, :2]
    td_select._check_batch_size()

    td_reconstruct = stack_td(list(td), 0, contiguous=False)
    assert (
        td_reconstruct == td
    ).all(), f"td and td_reconstruct differ, got {td} and {td_reconstruct}"

    superlist = [stack_td(list(_td), 0, contiguous=False) for _td in td]
    td_reconstruct = stack_td(superlist, 0, contiguous=False)
    assert (
        td_reconstruct == td
    ).all(), f"td and td_reconstruct differ, got {td == td_reconstruct}"

    x = torch.randn(4, 5, device=device)
    td = TensorDict(
        source={"key1": torch.zeros(3, 4, 5, device=device)},
        batch_size=[3, 4],
    )
    td[0].set_("key1", x)
    torch.testing.assert_close(td.get("key1")[0], x)
    torch.testing.assert_close(td.get("key1")[0], td[0].get("key1"))

    y = torch.randn(3, 5, device=device)
    td[:, 0].set_("key1", y)
    torch.testing.assert_close(td.get("key1")[:, 0], y)
    torch.testing.assert_close(td.get("key1")[:, 0], td[:, 0].get("key1"))


@pytest.mark.parametrize("device", get_available_devices())
def test_subtensordict_construction(device):
    torch.manual_seed(1)
    td = TensorDict({}, batch_size=(4, 5))
    val1 = torch.randn(4, 5, 1, device=device)
    val2 = torch.randn(4, 5, 6, dtype=torch.double, device=device)
    val1_copy = val1.clone()
    val2_copy = val2.clone()
    td.set("key1", val1)
    td.set("key2", val2)
    std1 = td.get_sub_tensordict(2)
    std2 = std1.get_sub_tensordict(2)
    idx = (2, 2)
    std_control = td.get_sub_tensordict(idx)
    assert (std_control.get("key1") == std2.get("key1")).all()
    assert (std_control.get("key2") == std2.get("key2")).all()

    # write values
    with pytest.raises(RuntimeError, match="is prohibited for existing tensors"):
        std_control.set("key1", torch.randn(1, device=device))
    with pytest.raises(RuntimeError, match="is prohibited for existing tensors"):
        std_control.set("key2", torch.randn(6, device=device, dtype=torch.double))

    subval1 = torch.randn(1, device=device)
    subval2 = torch.randn(6, device=device, dtype=torch.double)
    std_control.set_("key1", subval1)
    std_control.set_("key2", subval2)
    assert (val1_copy[idx] != subval1).all()
    assert (td.get("key1")[idx] == subval1).all()
    assert (td.get("key1")[1, 1] == val1_copy[1, 1]).all()

    assert (val2_copy[idx] != subval2).all()
    assert (td.get("key2")[idx] == subval2).all()
    assert (td.get("key2")[1, 1] == val2_copy[1, 1]).all()

    assert (std_control.get("key1") == std2.get("key1")).all()
    assert (std_control.get("key2") == std2.get("key2")).all()

    assert std_control.get_parent_tensordict() is td
    assert (
        std_control.get_parent_tensordict()
        is std2.get_parent_tensordict().get_parent_tensordict()
    )


@pytest.mark.parametrize("device", get_available_devices())
def test_mask_td(device):
    torch.manual_seed(1)
    d = {
        "key1": torch.randn(4, 5, 6, device=device),
        "key2": torch.randn(4, 5, 10, device=device),
    }
    mask = torch.zeros(4, 5, dtype=torch.bool, device=device).bernoulli_()
    td = TensorDict(batch_size=(4, 5), source=d)

    td_masked = torch.masked_select(td, mask)
    assert len(td_masked.get("key1")) == td_masked.shape[0]


@pytest.mark.parametrize("device", get_available_devices())
def test_unbind_td(device):
    torch.manual_seed(1)
    d = {
        "key1": torch.randn(4, 5, 6, device=device),
        "key2": torch.randn(4, 5, 10, device=device),
    }
    td = TensorDict(batch_size=(4, 5), source=d)
    td_unbind = torch.unbind(td, dim=1)
    assert (
        td_unbind[0].batch_size == td[:, 0].batch_size
    ), f"got {td_unbind[0].batch_size} and {td[:, 0].batch_size}"


@pytest.mark.parametrize("device", get_available_devices())
def test_cat_td(device):
    torch.manual_seed(1)
    d = {
        "key1": torch.randn(4, 5, 6, device=device),
        "key2": torch.randn(4, 5, 10, device=device),
        "key3": {"key4": torch.randn(4, 5, 10, device=device)},
    }
    td1 = TensorDict(batch_size=(4, 5), source=d, device=device)
    d = {
        "key1": torch.randn(4, 10, 6, device=device),
        "key2": torch.randn(4, 10, 10, device=device),
        "key3": {"key4": torch.randn(4, 10, 10, device=device)},
    }
    td2 = TensorDict(batch_size=(4, 10), source=d, device=device)

    td_cat = torch.cat([td1, td2], 1)
    assert td_cat.batch_size == torch.Size([4, 15])
    d = {
        "key1": torch.zeros(4, 15, 6, device=device),
        "key2": torch.zeros(4, 15, 10, device=device),
        "key3": {"key4": torch.zeros(4, 15, 10, device=device)},
    }
    td_out = TensorDict(batch_size=(4, 15), source=d, device=device)
    torch.cat([td1, td2], 1, out=td_out)
    assert td_out.batch_size == torch.Size([4, 15])
    assert (td_out["key1"] != 0).all()
    assert (td_out["key2"] != 0).all()
    assert (td_out["key3", "key4"] != 0).all()


@pytest.mark.parametrize("device", get_available_devices())
def test_expand(device):
    torch.manual_seed(1)
    d = {
        "key1": torch.randn(4, 5, 6, device=device),
        "key2": torch.randn(4, 5, 10, device=device),
    }
    td1 = TensorDict(batch_size=(4, 5), source=d)
    td2 = td1.expand(3, 7, 4, 5)
    assert td2.batch_size == torch.Size([3, 7, 4, 5])
    assert td2.get("key1").shape == torch.Size([3, 7, 4, 5, 6])
    assert td2.get("key2").shape == torch.Size([3, 7, 4, 5, 10])


@pytest.mark.parametrize("device", get_available_devices())
def test_expand_with_singleton(device):
    torch.manual_seed(1)
    d = {
        "key1": torch.randn(1, 5, 6, device=device),
        "key2": torch.randn(1, 5, 10, device=device),
    }
    td1 = TensorDict(batch_size=(1, 5), source=d)
    td2 = td1.expand(3, 7, 4, 5)
    assert td2.batch_size == torch.Size([3, 7, 4, 5])
    assert td2.get("key1").shape == torch.Size([3, 7, 4, 5, 6])
    assert td2.get("key2").shape == torch.Size([3, 7, 4, 5, 10])


@pytest.mark.parametrize("device", get_available_devices())
def test_squeeze(device):
    torch.manual_seed(1)
    d = {
        "key1": torch.randn(4, 5, 6, device=device),
        "key2": torch.randn(4, 5, 10, device=device),
    }
    td1 = TensorDict(batch_size=(4, 5), source=d)
    td2 = torch.unsqueeze(td1, dim=1)
    assert td2.batch_size == torch.Size([4, 1, 5])

    td1b = torch.squeeze(td2, dim=1)
    assert td1b.batch_size == td1.batch_size


@pytest.mark.parametrize("device", get_available_devices())
def test_permute(device):
    torch.manual_seed(1)
    d = {
        "a": torch.randn(4, 5, 6, 9, device=device),
        "b": torch.randn(4, 5, 6, 7, device=device),
        "c": torch.randn(4, 5, 6, device=device),
    }
    td1 = TensorDict(batch_size=(4, 5, 6), source=d)
    td2 = torch.permute(td1, dims=(2, 1, 0))
    assert td2.shape == torch.Size((6, 5, 4))
    assert td2["a"].shape == torch.Size((6, 5, 4, 9))

    td2 = torch.permute(td1, dims=(-1, -3, -2))
    assert td2.shape == torch.Size((6, 4, 5))
    assert td2["c"].shape == torch.Size((6, 4, 5))

    td2 = torch.permute(td1, dims=(0, 1, 2))
    assert td2["a"].shape == torch.Size((4, 5, 6, 9))

    t = TensorDict({"a": torch.randn(3, 4, 1)}, [3, 4])
    torch.permute(t, dims=(1, 0)).set("b", torch.randn(4, 3))
    assert t["b"].shape == torch.Size((3, 4))

    torch.permute(t, dims=(1, 0)).fill_("a", 0.0)
    assert torch.sum(t["a"]) == torch.Tensor([0])


@pytest.mark.parametrize("device", get_available_devices())
def test_permute_applied_twice(device):
    torch.manual_seed(1)
    d = {
        "a": torch.randn(4, 5, 6, 9, device=device),
        "b": torch.randn(4, 5, 6, 7, device=device),
        "c": torch.randn(4, 5, 6, device=device),
    }
    td1 = TensorDict(batch_size=(4, 5, 6), source=d)
    td2 = torch.permute(td1, dims=(2, 1, 0))
    td3 = torch.permute(td2, dims=(2, 1, 0))
    assert td3 is td1
    td1 = TensorDict(batch_size=(4, 5, 6), source=d)
    td2 = torch.permute(td1, dims=(2, 1, 0))
    td3 = torch.permute(td2, dims=(0, 1, 2))
    assert td3 is not td1


@pytest.mark.parametrize("device", get_available_devices())
def test_permute_exceptions(device):
    torch.manual_seed(1)
    d = {
        "a": torch.randn(4, 5, 6, 7, device=device),
        "b": torch.randn(4, 5, 6, 8, 9, device=device),
    }
    td1 = TensorDict(batch_size=(4, 5, 6), source=d)

    with pytest.raises(RuntimeError):
        td2 = td1.permute(1, 1, 0)
        _ = td2.shape

    with pytest.raises(RuntimeError):
        td2 = td1.permute(3, 2, 1, 0)
        _ = td2.shape

    with pytest.raises(RuntimeError):
        td2 = td1.permute(2, -1, 0)
        _ = td2.shape

    with pytest.raises(IndexError):
        td2 = td1.permute(2, 3, 0)
        _ = td2.shape

    with pytest.raises(IndexError):
        td2 = td1.permute(2, -4, 0)
        _ = td2.shape

    with pytest.raises(RuntimeError):
        td2 = td1.permute(2, 1)
        _ = td2.shape


@pytest.mark.parametrize("device", get_available_devices())
def test_permute_with_tensordict_operations(device):
    torch.manual_seed(1)
    d = {
        "a": torch.randn(20, 6, 9, device=device),
        "b": torch.randn(20, 6, 7, device=device),
        "c": torch.randn(20, 6, device=device),
    }
    td1 = TensorDict(batch_size=(20, 6), source=d).view(4, 5, 6).permute(2, 1, 0)
    assert td1.shape == torch.Size((6, 5, 4))

    d = {
        "a": torch.randn(4, 5, 6, 7, 9, device=device),
        "b": torch.randn(4, 5, 6, 7, 7, device=device),
        "c": torch.randn(4, 5, 6, 7, device=device),
    }
    td1 = TensorDict(batch_size=(4, 5, 6, 7), source=d)[
        :, :, :, torch.tensor([1, 2])
    ].permute(3, 2, 1, 0)
    assert td1.shape == torch.Size((2, 6, 5, 4))

    d = {
        "a": torch.randn(4, 5, 9, device=device),
        "b": torch.randn(4, 5, 7, device=device),
        "c": torch.randn(4, 5, device=device),
    }
    td1 = stack_td(
        [TensorDict(batch_size=(4, 5), source=d).clone() for _ in range(6)],
        2,
        contiguous=False,
    ).permute(2, 1, 0)
    assert td1.shape == torch.Size((6, 5, 4))


def test_inferred_view_size():
    td = TensorDict({"a": torch.randn(3, 4)}, [3, 4])
    assert td.view(-1).view(-1, 4) is td

    assert td.view(-1, 4) is td
    assert td.view(3, -1) is td
    assert td.view(3, 4) is td
    assert td.view(-1, 12).shape == torch.Size([1, 12])


@pytest.mark.parametrize(
    "ellipsis_index, expected_index",
    [
        (..., (slice(None), slice(None), slice(None), slice(None), slice(None))),
        ((0, ..., 0), (0, slice(None), slice(None), slice(None), 0)),
        ((..., 0), (slice(None), slice(None), slice(None), slice(None), 0)),
        ((0, ...), (0, slice(None), slice(None), slice(None), slice(None))),
        (
            (slice(1, 2), ...),
            (slice(1, 2), slice(None), slice(None), slice(None), slice(None)),
        ),
    ],
)
def test_convert_ellipsis_to_idx_valid(ellipsis_index, expected_index):
    torch.manual_seed(1)
    batch_size = [3, 4, 5, 6, 7]

    assert convert_ellipsis_to_idx(ellipsis_index, batch_size) == expected_index


@pytest.mark.parametrize(
    "ellipsis_index, expectation",
    [
        ((..., 0, ...), pytest.raises(RuntimeError)),
        ((0, ..., 0, ...), pytest.raises(RuntimeError)),
    ],
)
def test_convert_ellipsis_to_idx_invalid(ellipsis_index, expectation):
    torch.manual_seed(1)
    batch_size = [3, 4, 5, 6, 7]

    with expectation:
        _ = convert_ellipsis_to_idx(ellipsis_index, batch_size)


TD_BATCH_SIZE = 4


@pytest.mark.parametrize(
    "td_name",
    [
        "td",
        "stacked_td",
        "sub_td",
        "sub_td2",
        "idx_td",
        "memmap_td",
        "unsqueezed_td",
        "squeezed_td",
        "td_reset_bs",
        "nested_td",
        "nested_tensorclass",
        "permute_td",
        "nested_stacked_td",
        pytest.param(
            "td_h5", marks=pytest.mark.skipif(not _has_h5py, reason="h5py not found.")
        ),
    ],
)
@pytest.mark.parametrize("device", get_available_devices())
class TestTensorDicts(TestTensorDictsBase):
    def test_permute_applied_twice(self, td_name, device):
        torch.manual_seed(0)
        tensordict = getattr(self, td_name)(device)
        for _ in range(10):
            p = torch.randperm(4)
            inv_p = p.argsort()
            other_p = inv_p
            while (other_p == inv_p).all():
                other_p = torch.randperm(4)
            assert tensordict.permute(*p).permute(*inv_p) is tensordict
            assert tensordict.permute(*p).permute(*other_p) is not tensordict

    def test_to_tensordict(self, td_name, device):
        torch.manual_seed(1)
        td = getattr(self, td_name)(device)
        td2 = td.to_tensordict()
        assert (td2 == td).all()

    @pytest.mark.parametrize("strict", [True, False])
    @pytest.mark.parametrize("inplace", [True, False])
    def test_select(self, td_name, device, strict, inplace):
        torch.manual_seed(1)
        td = getattr(self, td_name)(device)
        keys = ["a"]
        if td_name == "td_h5":
            with pytest.raises(NotImplementedError, match="Cannot call select"):
                td.select(*keys, strict=strict, inplace=inplace)
            return

        if td_name in ("nested_stacked_td", "nested_td"):
            keys += [("my_nested_td", "inner")]

        td2 = td.select(*keys, strict=strict, inplace=inplace)
        if inplace:
            assert td2 is td
        else:
            assert td2 is not td
        if td_name == "saved_td":
            assert (len(list(td2.keys())) == len(keys)) and ("a" in td2.keys())
            assert (len(list(td2.clone().keys())) == len(keys)) and (
                "a" in td2.clone().keys()
            )
        else:
            assert (len(list(td2.keys(True, True))) == len(keys)) and (
                "a" in td2.keys()
            )
            assert (len(list(td2.clone().keys(True, True))) == len(keys)) and (
                "a" in td2.clone().keys()
            )

    @pytest.mark.parametrize("strict", [True, False])
    def test_select_exception(self, td_name, device, strict):
        torch.manual_seed(1)
        td = getattr(self, td_name)(device)
        if td_name == "td_h5":
            with pytest.raises(NotImplementedError, match="Cannot call select"):
                _ = td.select("tada", strict=strict)
            return

        if strict:
            with pytest.raises(KeyError):
                _ = td.select("tada", strict=strict)
        else:
            td2 = td.select("tada", strict=strict)
            assert td2 is not td
            assert len(list(td2.keys())) == 0

    def test_exclude(self, td_name, device):
        torch.manual_seed(1)
        td = getattr(self, td_name)(device)
        if td_name == "td_h5":
            with pytest.raises(NotImplementedError, match="Cannot call exclude"):
                _ = td.exclude("a")
            return
        td2 = td.exclude("a")
        assert td2 is not td
        assert (
            len(list(td2.keys())) == len(list(td.keys())) - 1 and "a" not in td2.keys()
        )
        assert (
            len(list(td2.clone().keys())) == len(list(td.keys())) - 1
            and "a" not in td2.clone().keys()
        )

        td2 = td.exclude("a", inplace=True)
        assert td2 is td

    def test_assert(self, td_name, device):
        torch.manual_seed(1)
        td = getattr(self, td_name)(device)
        with pytest.raises(
            ValueError,
            match="Converting a tensordict to boolean value is not permitted",
        ):
            assert td

    def test_expand(self, td_name, device):
        torch.manual_seed(1)
        td = getattr(self, td_name)(device)
        batch_size = td.batch_size
        expected_size = torch.Size([3, *batch_size])

        new_td = td.expand(3, *batch_size)
        assert new_td.batch_size == expected_size
        assert all((_new_td == td).all() for _new_td in new_td)

        new_td_torch_size = td.expand(expected_size)
        assert new_td_torch_size.batch_size == expected_size
        assert all((_new_td == td).all() for _new_td in new_td_torch_size)

        new_td_iterable = td.expand([3, *batch_size])
        assert new_td_iterable.batch_size == expected_size
        assert all((_new_td == td).all() for _new_td in new_td_iterable)

    def test_cast(self, td_name, device):
        torch.manual_seed(1)
        td = getattr(self, td_name)(device)
        td_td = td.to(TensorDict)
        assert (td == td_td).all()

    def test_broadcast(self, td_name, device):
        torch.manual_seed(1)
        td = getattr(self, td_name)(device)
        sub_td = td[:, :2].to_tensordict()
        sub_td.zero_()
        sub_dict = sub_td.to_dict()
        td[:, :2] = sub_dict
        assert (td[:, :2] == 0).all()

    @pytest.mark.parametrize("call_del", [True, False])
    def test_remove(self, td_name, device, call_del):
        torch.manual_seed(1)
        td = getattr(self, td_name)(device)
        if call_del:
            del td["a"]
        else:
            td = td.del_("a")
        assert td is not None
        assert "a" not in td.keys()

    def test_set_unexisting(self, td_name, device):
        torch.manual_seed(1)
        td = getattr(self, td_name)(device)
        if td.is_locked:
            with pytest.raises(
                RuntimeError,
                match="Cannot modify locked TensorDict. For in-place modification",
            ):
                td.set("z", torch.ones_like(td.get("a")))
        else:
            td.set("z", torch.ones_like(td.get("a")))
            assert (td.get("z") == 1).all()

    def test_fill_(self, td_name, device):
        torch.manual_seed(1)
        td = getattr(self, td_name)(device)
        new_td = td.fill_("a", 0.1)
        assert (td.get("a") == 0.1).all()
        assert new_td is td

    def test_flatten_unflatten(self, td_name, device):
        td = getattr(self, td_name)(device)
        shape = td.shape[:3]
        td_flat = td.flatten(0, 2)
        td_unflat = td_flat.unflatten(0, shape)
        assert (td.to_tensordict() == td_unflat).all()
        assert td.batch_size == td_unflat.batch_size

    def test_flatten_unflatten_bis(self, td_name, device):
        td = getattr(self, td_name)(device)
        shape = td.shape[1:4]
        td_flat = td.flatten(1, 3)
        td_unflat = td_flat.unflatten(1, shape)
        assert (td.to_tensordict() == td_unflat).all()
        assert td.batch_size == td_unflat.batch_size

    def test_masked_fill_(self, td_name, device):
        torch.manual_seed(1)
        td = getattr(self, td_name)(device)
        mask = torch.zeros(td.shape, dtype=torch.bool, device=device).bernoulli_()
        new_td = td.masked_fill_(mask, -10.0)
        assert new_td is td
        for item in td.values():
            assert (item[mask] == -10).all(), item[mask]

    def test_set_nested_batch_size(self, td_name, device):
        td = getattr(self, td_name)(device)
        td.unlock_()
        batch_size = torch.Size([*td.batch_size, 3])
        td.set("some_other_td", TensorDict({}, batch_size))
        assert td["some_other_td"].batch_size == batch_size

    def test_lock(self, td_name, device):
        td = getattr(self, td_name)(device)
        is_locked = td.is_locked
        for item in td.values():
            if isinstance(item, TensorDictBase):
                assert item.is_locked == is_locked
        if isinstance(td, SubTensorDict):
            with pytest.raises(RuntimeError, match="the parent tensordict instead"):
                td.is_locked = not is_locked
            return
        td.is_locked = not is_locked
        assert td.is_locked != is_locked
        for _, item in td.items():
            if isinstance(item, TensorDictBase):
                assert item.is_locked != is_locked
        td.lock_()
        assert td.is_locked
        for _, item in td.items():
            if isinstance(item, TensorDictBase):
                assert item.is_locked
        td.unlock_()
        assert not td.is_locked
        for _, item in td.items():
            if isinstance(item, TensorDictBase):
                assert not item.is_locked

    def test_lock_write(self, td_name, device):
        td = getattr(self, td_name)(device)
        if isinstance(td, SubTensorDict):
            with pytest.raises(RuntimeError, match="the parent tensordict instead"):
                td.lock_()
            return

        td.lock_()
        td_clone = td.clone()
        assert not td_clone.is_locked
        td_clone = td.to_tensordict()
        assert not td_clone.is_locked
        assert td.is_locked
        if td_name == "td_h5":
            td.unlock_()
            for key in list(td.keys()):
                del td[key]
            td.lock_()
        else:
            td = td.select(inplace=True)
        for key, item in td_clone.items(True):
            with pytest.raises(RuntimeError, match="Cannot modify locked TensorDict"):
                td.set(key, item)
        td.unlock_()
        for key, item in td_clone.items(True):
            td.set(key, item)
        td.lock_()
        for key, item in td_clone.items(True):
            with pytest.raises(RuntimeError, match="Cannot modify locked TensorDict"):
                td.set(key, item)
            td.set_(key, item)

    def test_unlock(self, td_name, device):
        torch.manual_seed(1)
        td = getattr(self, td_name)(device)
        td.unlock_()
        assert not td.is_locked
        if td.device is not None:
            assert td.device.type == "cuda" or not td.is_shared()
        else:
            assert not td.is_shared()
        assert not td.is_memmap()

    def test_lock_nested(self, td_name, device):
        td = getattr(self, td_name)(device)
        if td_name in ("sub_td", "sub_td2") and td.is_locked:
            with pytest.raises(RuntimeError, match="Cannot unlock"):
                td.unlock_()
        else:
            td.unlock_()
        td.set(("some", "nested"), torch.zeros(td.shape))
        if td_name in ("sub_td", "sub_td2") and not td.is_locked:
            with pytest.raises(RuntimeError, match="Cannot lock"):
                td.lock_()
            return
        td.lock_()
        some = td.get("some")
        assert some.is_locked
        with pytest.raises(RuntimeError):
            some.unlock_()
        del td
        some.unlock_()

    # @pytest.mark.parametrize("op", ["keys_root", "keys_nested", "values", "items"])
    @pytest.mark.parametrize("op", ["flatten", "unflatten"])
    def test_cache(self, td_name, device, op):
        torch.manual_seed(1)
        td = getattr(self, td_name)(device)
        try:
            td.lock_()
        except Exception:
            return
        if op == "keys_root":
            a = list(td.keys())
            b = list(td.keys())
            assert a == b
        elif op == "keys_nested":
            a = list(td.keys(True))
            b = list(td.keys(True))
            assert a == b
        elif op == "values":
            a = list(td.values(True))
            b = list(td.values(True))
            assert all((_a == _b).all() for _a, _b in zip(a, b))
        elif op == "items":
            keys_a, values_a = zip(*td.items(True))
            keys_b, values_b = zip(*td.items(True))
            assert all((_a == _b).all() for _a, _b in zip(values_a, values_b))
            assert keys_a == keys_b
        elif op == "flatten":
            a = td.flatten_keys()
            b = td.flatten_keys()
            assert a is b
        elif op == "unflatten":
            a = td.unflatten_keys()
            b = td.unflatten_keys()
            assert a is b

        assert len(td._cache)
        td.unlock_()
        assert td._cache is None
        for val in td.values(True):
            if is_tensor_collection(val):
                assert td._cache is None

    def test_enter_exit(self, td_name, device):
        torch.manual_seed(1)
        if td_name in ("sub_td", "sub_td2"):
            return
        td = getattr(self, td_name)(device)
        is_locked = td.is_locked
        with td.lock_() as other:
            assert other is td
            assert td.is_locked
            with td.unlock_() as other:
                assert other is td
                assert not td.is_locked
            assert td.is_locked
        assert td.is_locked is is_locked

    def test_lock_change_names(self, td_name, device):
        torch.manual_seed(1)
        td = getattr(self, td_name)(device)
        try:
            td.names = [str(i) for i in range(td.ndim)]
            td.lock_()
        except Exception:
            return
        # cache values
        list(td.values(True))
        td.names = [str(-i) for i in range(td.ndim)]
        for val in td.values(True):
            if not is_tensor_collection(val):
                continue
            assert val.names[: td.ndim] == [str(-i) for i in range(td.ndim)]

    def test_sorted_keys(self, td_name, device):
        torch.manual_seed(1)
        td = getattr(self, td_name)(device)
        sorted_keys = td.sorted_keys
        i = -1
        for i, (key1, key2) in enumerate(zip(sorted_keys, td.keys())):  # noqa: B007
            assert key1 == key2
        assert i == len(td.keys()) - 1
        if td.is_locked:
            assert td._cache.get("sorted_keys", None) is not None
            td.unlock_()
            assert td._cache is None
        elif td_name not in ("sub_td", "sub_td2"):  # we cannot lock sub tensordicts
            if isinstance(td, _CustomOpTensorDict):
                target = td._source
            else:
                target = td
            assert target._cache is None
            td.lock_()
            _ = td.sorted_keys
            assert target._cache.get("sorted_keys", None) is not None
            td.unlock_()
            assert target._cache is None

    def test_masked_fill(self, td_name, device):
        torch.manual_seed(1)
        td = getattr(self, td_name)(device)
        mask = torch.zeros(td.shape, dtype=torch.bool, device=device).bernoulli_()
        new_td = td.masked_fill(mask, -10.0)
        assert new_td is not td
        for item in new_td.values():
            assert (item[mask] == -10).all()

    def test_zero_(self, td_name, device):
        torch.manual_seed(1)
        td = getattr(self, td_name)(device)
        new_td = td.zero_()
        assert new_td is td
        for k in td.keys():
            assert (td.get(k) == 0).all()

    @pytest.mark.parametrize("inplace", [False, True])
    def test_apply(self, td_name, device, inplace):
        td = getattr(self, td_name)(device)
        td_c = td.to_tensordict()
        td_1 = td.apply(lambda x: x + 1, inplace=inplace)
        if inplace:
            for key in td.keys(True, True):
                assert (td_c[key] + 1 == td[key]).all()
                assert (td_1[key] == td[key]).all()
        else:
            for key in td.keys(True, True):
                assert (td_c[key] + 1 != td[key]).any()
                assert (td_1[key] == td[key] + 1).all()

    @pytest.mark.parametrize("inplace", [False, True])
    def test_apply_other(self, td_name, device, inplace):
        td = getattr(self, td_name)(device)
        td_c = td.to_tensordict()
        td_1 = td.apply(lambda x, y: x + y, td_c, inplace=inplace)
        if inplace:
            for key in td.keys(True, True):
                assert (td_c[key] * 2 == td[key]).all()
                assert (td_1[key] == td[key]).all()
        else:
            for key in td.keys(True, True):
                assert (td_c[key] * 2 != td[key]).any()
                assert (td_1[key] == td[key] * 2).all()

    def test_from_empty(self, td_name, device):
        torch.manual_seed(1)
        td = getattr(self, td_name)(device)
        new_td = TensorDict({}, batch_size=td.batch_size, device=device)
        for key, item in td.items():
            new_td.set(key, item)
        assert_allclose_td(td, new_td)
        assert td.device == new_td.device
        assert td.shape == new_td.shape

    def test_masking(self, td_name, device):
        torch.manual_seed(1)
        td = getattr(self, td_name)(device)
        while True:
            mask = torch.zeros(
                td.batch_size, dtype=torch.bool, device=device
            ).bernoulli_(0.8)
            if not mask.all() and mask.any():
                break
        td_masked = td[mask]
        td_masked2 = torch.masked_select(td, mask)
        assert_allclose_td(td_masked, td_masked2)
        assert td_masked.batch_size[0] == mask.sum()
        assert td_masked.batch_dims == 1

        # mask_list = mask.cpu().numpy().tolist()
        # td_masked3 = td[mask_list]
        # assert_allclose_td(td_masked3, td_masked2)
        # assert td_masked3.batch_size[0] == mask.sum()
        # assert td_masked3.batch_dims == 1

    def test_entry_type(self, td_name, device):
        td = getattr(self, td_name)(device)
        for key in td.keys(include_nested=True):
            assert type(td.get(key)) is td.entry_class(key)

    def test_equal(self, td_name, device):
        torch.manual_seed(1)
        td = getattr(self, td_name)(device)
        assert (td == td.to_tensordict()).all()
        td0 = td.to_tensordict().zero_()
        assert (td != td0).any()

    def test_equal_float(self, td_name, device):
        torch.manual_seed(1)
        td = getattr(self, td_name)(device)
        td.zero_()
        assert (td == 0.0).all()
        td0 = td.clone().zero_()
        assert (td0 != 1.0).all()

    def test_equal_other(self, td_name, device):
        td = getattr(self, td_name)(device)
        assert not td == "z"
        assert td != "z"

    def test_equal_int(self, td_name, device):
        torch.manual_seed(1)
        td = getattr(self, td_name)(device)
        td.zero_()
        assert (td == 0).all()
        td0 = td.to_tensordict().zero_()
        assert (td0 != 1).all()

    def test_equal_tensor(self, td_name, device):
        torch.manual_seed(1)
        td = getattr(self, td_name)(device)
        td.zero_()
        assert (td == torch.zeros([], dtype=torch.int, device=device)).all()
        td0 = td.to_tensordict().zero_()
        assert (td0 != torch.ones([], dtype=torch.int, device=device)).all()

    def test_equal_dict(self, td_name, device):
        torch.manual_seed(1)
        td = getattr(self, td_name)(device)
        assert (td == td.to_dict()).all()
        td0 = td.to_tensordict().zero_().to_dict()
        assert (td != td0).any()

    @pytest.mark.parametrize("dim", [0, 1, 2, 3, -1, -2, -3])
    def test_gather(self, td_name, device, dim):
        torch.manual_seed(1)
        td = getattr(self, td_name)(device)
        index = torch.ones(td.shape, device=td.device, dtype=torch.long)
        other_dim = dim + index.ndim if dim < 0 else dim
        idx = (*[slice(None) for _ in range(other_dim)], slice(2))
        index = index[idx]
        index = index.cumsum(dim=other_dim) - 1
        # gather
        td_gather = torch.gather(td, dim=dim, index=index)
        # gather with out
        td_gather.zero_()
        out = td_gather.clone()
        td_gather2 = torch.gather(td, dim=dim, index=index, out=out)
        assert (td_gather2 != 0).any()

<<<<<<< HEAD
    @pytest.mark.parametrize("from_list", [False])
    def test_masking_set(self, td_name, device, from_list):
=======
    def test_masking_set(self, td_name, device):
>>>>>>> 38f89ed9
        torch.manual_seed(1)
        td = getattr(self, td_name)(device)
        mask = torch.zeros(td.batch_size, dtype=torch.bool, device=device).bernoulli_(
            0.8
        )
        n = mask.sum()
        d = td.ndimension()
        pseudo_td = td.apply(
            lambda item: torch.zeros(
                (n, *item.shape[d:]), dtype=item.dtype, device=device
            ),
            batch_size=[n, *td.batch_size[d:]],
        )
        if td_name in ("nested_stacked_td", "stacked_td"):
            with pytest.raises(RuntimeError, match="is not supported"):
                td[mask] = pseudo_td
        else:
            td[mask] = pseudo_td
            for item in td.values():
                assert (item[mask] == 0).all()

    @pytest.mark.skipif(
        torch.cuda.device_count() == 0, reason="No cuda device detected"
    )
    @pytest.mark.parametrize("device_cast", [0, "cuda:0", torch.device("cuda:0")])
    def test_pin_memory(self, td_name, device_cast, device):
        torch.manual_seed(1)
        td = getattr(self, td_name)(device)
        td.unlock_()
        if device.type == "cuda":
            with pytest.raises(RuntimeError, match="cannot pin"):
                td.pin_memory()
            return
        td.pin_memory()
        td_device = td.to(device_cast)
        _device_cast = torch.device(device_cast)
        assert td_device.device == _device_cast
        assert td_device.clone().device == _device_cast
        if device != _device_cast:
            assert td_device is not td
        for item in td_device.values():
            assert item.device == _device_cast
        for item in td_device.clone().values():
            assert item.device == _device_cast
        # assert type(td_device) is type(td)
        assert_allclose_td(td, td_device.to(device))

    def test_indexed_properties(self, td_name, device):
        td = getattr(self, td_name)(device)
        td_index = td[0]
        assert td_index.is_memmap() is td.is_memmap()
        assert td_index.is_shared() is td.is_shared()
        assert td_index.device == td.device

    @pytest.mark.parametrize(
        "idx",
        [
            (..., None),
            (None, ...),
            (None,),
            None,
            (slice(None), None),
            (0, None),
            (None, slice(None), slice(None)),
            (None, ..., None),
            (None, 1, ..., None),
            (1, ..., None),
            (..., None, 0),
            ([1], ..., None),
        ],
    )
    def test_index_none(self, td_name, device, idx):
        td = getattr(self, td_name)(device)
        tdnone = td[idx]
        tensor = torch.zeros(td.shape)
        assert tdnone.shape == tensor[idx].shape, idx
        # Fixed by 451
        # if td_name == "td_h5":
        #     with pytest.raises(TypeError, match="can't process None"):
        #         assert (tdnone.to_tensordict() == td.to_tensordict()[idx]).all()
        #     return
        assert (tdnone.to_tensordict() == td.to_tensordict()[idx]).all()

    @pytest.mark.skipif(
        torch.cuda.device_count() == 0, reason="No cuda device detected"
    )
    @pytest.mark.parametrize("device_cast", get_available_devices())
    def test_cast_device(self, td_name, device, device_cast):
        torch.manual_seed(1)
        td = getattr(self, td_name)(device)
        td_device = td.to(device_cast)

        for item in td_device.values():
            assert item.device == device_cast
        for item in td_device.clone().values():
            assert item.device == device_cast

        assert td_device.device == device_cast, (
            f"td_device first tensor device is " f"{next(td_device.items())[1].device}"
        )
        assert td_device.clone().device == device_cast
        if device_cast != td.device:
            assert td_device is not td
        assert td_device.to(device_cast) is td_device
        assert td.to(device) is td
        assert_allclose_td(td, td_device.to(device))

    @pytest.mark.skipif(
        torch.cuda.device_count() == 0, reason="No cuda device detected"
    )
    def test_cpu_cuda(self, td_name, device):
        torch.manual_seed(1)
        td = getattr(self, td_name)(device)
        td_device = td.cuda()
        td_back = td_device.cpu()
        assert td_device.device == torch.device("cuda")
        assert td_back.device == torch.device("cpu")

    @pytest.mark.parametrize("dim", range(4))
    def test_unbind(self, td_name, device, dim):
        if td_name not in ["sub_td", "idx_td", "td_reset_bs"]:
            torch.manual_seed(1)
            td = getattr(self, td_name)(device)
            td_unbind = torch.unbind(td, dim=dim)
            assert (td == stack_td(td_unbind, dim).contiguous()).all()
            idx = (slice(None),) * dim + (0,)
            assert (td[idx] == td_unbind[0]).all()

    @pytest.mark.parametrize("squeeze_dim", [0, 1])
    def test_unsqueeze(self, td_name, device, squeeze_dim):
        torch.manual_seed(1)
        td = getattr(self, td_name)(device)
        td.unlock_()  # make sure that the td is not locked
        td_unsqueeze = torch.unsqueeze(td, dim=squeeze_dim)
        tensor = torch.ones_like(td.get("a").unsqueeze(squeeze_dim))
        if td_name in ("sub_td", "sub_td2"):
            td_unsqueeze.set_("a", tensor)
        else:
            td_unsqueeze.set("a", tensor)
        assert (td_unsqueeze.get("a") == tensor).all()
        assert (td.get("a") == tensor.squeeze(squeeze_dim)).all()
        # the tensors should match
        assert _compare_tensors_identity(td_unsqueeze.squeeze(squeeze_dim), td)
        assert (td_unsqueeze.get("a") == 1).all()
        assert (td.get("a") == 1).all()

    def test_squeeze(self, td_name, device, squeeze_dim=-1):
        torch.manual_seed(1)
        td = getattr(self, td_name)(device)
        td.unlock_()  # make sure that the td is not locked
        td_squeeze = torch.squeeze(td, dim=-1)
        tensor_squeeze_dim = td.batch_dims + squeeze_dim
        tensor = torch.ones_like(td.get("a").squeeze(tensor_squeeze_dim))
        if td_name in ("sub_td", "sub_td2"):
            td_squeeze.set_("a", tensor)
        else:
            td_squeeze.set("a", tensor)
        assert td.batch_size[squeeze_dim] == 1
        assert (td_squeeze.get("a") == tensor).all()
        assert (td.get("a") == tensor.unsqueeze(tensor_squeeze_dim)).all()
        if td_name != "unsqueezed_td":
            assert _compare_tensors_identity(td_squeeze.unsqueeze(squeeze_dim), td)
        else:
            assert td_squeeze is td._source
        assert (td_squeeze.get("a") == 1).all()
        assert (td.get("a") == 1).all()

    def test_squeeze_with_none(self, td_name, device, squeeze_dim=None):
        torch.manual_seed(1)
        td = getattr(self, td_name)(device)
        td_squeeze = torch.squeeze(td, dim=None)
        tensor = torch.ones_like(td.get("a").squeeze())
        td_squeeze.set_("a", tensor)
        assert (td_squeeze.get("a") == tensor).all()
        if td_name == "unsqueezed_td":
            assert td_squeeze._source is td
        assert (td_squeeze.get("a") == 1).all()
        assert (td.get("a") == 1).all()

    @pytest.mark.parametrize("nested", [True, False])
    def test_exclude_missing(self, td_name, device, nested):
        if td_name == "td_h5":
            raise pytest.skip("exclude not implemented for PersitentTensorDict")
        td = getattr(self, td_name)(device)
        if nested:
            td2 = td.exclude("this key is missing", ("this one too",))
        else:
            td2 = td.exclude(
                "this key is missing",
            )
        assert (td == td2).all()

    @pytest.mark.parametrize("nested", [True, False])
    def test_exclude_nested(self, td_name, device, nested):
        if td_name == "td_h5":
            raise pytest.skip("exclude not implemented for PersitentTensorDict")
        td = getattr(self, td_name)(device)
        td.unlock_()  # make sure that the td is not locked
        if td_name == "stacked_td":
            for _td in td.tensordicts:
                _td["newnested", "first"] = torch.randn(_td.shape)
        else:
            td["newnested", "first"] = torch.randn(td.shape)
        if nested:
            td2 = td.exclude("a", ("newnested", "first"))
            assert "a" in td.keys(), list(td.keys())
            assert "a" not in td2.keys()
            assert ("newnested", "first") in td.keys(True), list(td.keys(True))
            assert ("newnested", "first") not in td2.keys(True)
        else:
            td2 = td.exclude(
                "a",
            )
            assert "a" in td.keys()
            assert "a" not in td2.keys()
        if td_name not in (
            "sub_td",
            "sub_td2",
            "unsqueezed_td",
            "squeezed_td",
            "permute_td",
        ):
            # TODO: document this as an edge-case: with a sub-tensordict, exclude acts on the parent tensordict
            # perhaps exclude should return an error in these cases?
            assert type(td2) is type(td)

    @pytest.mark.parametrize("clone", [True, False])
    def test_update(self, td_name, device, clone):
        td = getattr(self, td_name)(device)
        td.unlock_()  # make sure that the td is not locked
        keys = set(td.keys())
        td.update({"x": torch.zeros(td.shape)}, clone=clone)
        assert set(td.keys()) == keys.union({"x"})
        # now with nested: using tuples for keys
        td.update({("somenested", "z"): torch.zeros(td.shape)})
        assert td["somenested"].shape == td.shape
        assert td["somenested", "z"].shape == td.shape
        td.update({("somenested", "zz"): torch.zeros(td.shape)})
        assert td["somenested"].shape == td.shape
        assert td["somenested", "zz"].shape == td.shape
        # now with nested: using nested dicts
        td["newnested"] = {"z": torch.zeros(td.shape)}
        keys = set(td.keys(True))
        assert ("newnested", "z") in keys
        td.update({"newnested": {"y": torch.zeros(td.shape)}}, clone=clone)
        keys = keys.union({("newnested", "y")})
        assert keys == set(td.keys(True))
        td.update(
            {
                ("newnested", "x"): torch.zeros(td.shape),
                ("newnested", "w"): torch.zeros(td.shape),
            },
            clone=clone,
        )
        keys = keys.union({("newnested", "x"), ("newnested", "w")})
        assert keys == set(td.keys(True))
        td.update({("newnested",): {"v": torch.zeros(td.shape)}}, clone=clone)
        keys = keys.union(
            {
                ("newnested", "v"),
            }
        )
        assert keys == set(td.keys(True))

        if td_name in ("sub_td", "sub_td2"):
            with pytest.raises(ValueError, match="Tried to replace a tensordict with"):
                td.update({"newnested": torch.zeros(td.shape)}, clone=clone)
        else:
            td.update({"newnested": torch.zeros(td.shape)}, clone=clone)
            assert isinstance(td["newnested"], torch.Tensor)

    def test_update_at_(self, td_name, device):
        td = getattr(self, td_name)(device)
        td0 = td[1].clone().zero_()
        td.update_at_(td0, 0)
        assert (td[0] == 0).all()

    def test_write_on_subtd(self, td_name, device):
        td = getattr(self, td_name)(device)
        sub_td = td.get_sub_tensordict(0)
        sub_td["a"] = torch.full((3, 2, 1, 5), 1.0, device=device)
        assert (td["a"][0] == 1).all()

    def test_pad(self, td_name, device):
        td = getattr(self, td_name)(device)
        paddings = [
            [0, 1, 0, 2],
            [1, 0, 0, 2],
            [1, 0, 2, 1],
        ]

        for pad_size in paddings:
            padded_td = pad(td, pad_size)
            padded_td._check_batch_size()
            amount_expanded = [0] * (len(pad_size) // 2)
            for i in range(0, len(pad_size), 2):
                amount_expanded[i // 2] = pad_size[i] + pad_size[i + 1]

            for key in padded_td.keys():
                expected_dims = tuple(
                    sum(p)
                    for p in zip(
                        td[key].shape,
                        amount_expanded
                        + [0] * (len(td[key].shape) - len(amount_expanded)),
                    )
                )
                assert padded_td[key].shape == expected_dims

        with pytest.raises(RuntimeError):
            pad(td, [0] * 100)

        with pytest.raises(RuntimeError):
            pad(td, [0])

    def test_reshape(self, td_name, device):
        td = getattr(self, td_name)(device)
        td_reshape = td.reshape(td.shape)
        assert isinstance(td_reshape, TensorDict)
        assert td_reshape.shape.numel() == td.shape.numel()
        assert td_reshape.shape == td.shape
        td_reshape = td.reshape(*td.shape)
        assert isinstance(td_reshape, TensorDict)
        assert td_reshape.shape.numel() == td.shape.numel()
        assert td_reshape.shape == td.shape
        td_reshape = td.reshape(size=td.shape)
        assert isinstance(td_reshape, TensorDict)
        assert td_reshape.shape.numel() == td.shape.numel()
        assert td_reshape.shape == td.shape
        td_reshape = td.reshape(-1)
        assert isinstance(td_reshape, TensorDict)
        assert td_reshape.shape.numel() == td.shape.numel()
        assert td_reshape.shape == torch.Size([td.shape.numel()])
        td_reshape = td.reshape((-1,))
        assert isinstance(td_reshape, TensorDict)
        assert td_reshape.shape.numel() == td.shape.numel()
        assert td_reshape.shape == torch.Size([td.shape.numel()])
        td_reshape = td.reshape(size=(-1,))
        assert isinstance(td_reshape, TensorDict)
        assert td_reshape.shape.numel() == td.shape.numel()
        assert td_reshape.shape == torch.Size([td.shape.numel()])

    def test_view(self, td_name, device):
        if td_name in ("permute_td", "sub_td2"):
            pytest.skip("view incompatible with stride / permutation")
        torch.manual_seed(1)
        td = getattr(self, td_name)(device)
        td.unlock_()  # make sure that the td is not locked
        td_view = td.view(-1)
        tensor = td.get("a")
        tensor = tensor.view(-1, tensor.numel() // prod(td.batch_size))
        tensor = torch.ones_like(tensor)
        if td_name == "sub_td":
            td_view.set_("a", tensor)
        else:
            td_view.set("a", tensor)
        assert (td_view.get("a") == tensor).all()
        assert (td.get("a") == tensor.view(td.get("a").shape)).all()
        assert td_view.view(td.shape) is td
        assert td_view.view(*td.shape) is td
        assert (td_view.get("a") == 1).all()
        assert (td.get("a") == 1).all()

    def test_default_nested(self, td_name, device):
        torch.manual_seed(1)
        td = getattr(self, td_name)(device)
        default_val = torch.randn(())
        timbers = td.get(("shiver", "my", "timbers"), default_val)
        assert timbers == default_val

    def test_inferred_view_size(self, td_name, device):
        if td_name in ("permute_td", "sub_td2"):
            pytest.skip("view incompatible with stride / permutation")
        torch.manual_seed(1)
        td = getattr(self, td_name)(device)
        for i in range(len(td.shape)):
            # replacing every index one at a time
            # with -1, to test that td.view(..., -1, ...)
            # always returns the original tensordict
            new_shape = [
                dim_size if dim_idx != i else -1
                for dim_idx, dim_size in enumerate(td.shape)
            ]
            assert td.view(-1).view(*new_shape) is td
            assert td.view(*new_shape) is td

    @pytest.mark.parametrize("dim", [0, 1, -1, -5])
    @pytest.mark.parametrize(
        "key", ["heterogeneous-entry", ("sub", "heterogeneous-entry")]
    )
    def test_nestedtensor_stack(self, td_name, device, dim, key):
        torch.manual_seed(1)
        td1 = getattr(self, td_name)(device).unlock_()
        td2 = getattr(self, td_name)(device).unlock_()

        td1[key] = torch.randn(*td1.shape, 2)
        td2[key] = torch.randn(*td1.shape, 3)
        td_stack = torch.stack([td1, td2], dim)
        # get will fail
        with pytest.raises(
            RuntimeError, match="Found more than one unique shape in the tensors"
        ):
            td_stack.get(key)
        with pytest.raises(
            RuntimeError, match="Found more than one unique shape in the tensors"
        ):
            td_stack[key]
        if dim in (0, -5):
            # this will work if stack_dim is 0 (or equivalently -self.batch_dims)
            # it is the proper way to get that entry
            td_stack.get_nestedtensor(key)
        else:
            # if the stack_dim is not zero, then calling get_nestedtensor is disallowed
            with pytest.raises(
                RuntimeError,
                match="LazyStackedTensorDict.get_nestedtensor can only be called "
                "when the stack_dim is 0.",
            ):
                td_stack.get_nestedtensor(key)
        with pytest.raises(
            RuntimeError, match="Found more than one unique shape in the tensors"
        ):
            td_stack.contiguous()
        with pytest.raises(
            RuntimeError, match="Found more than one unique shape in the tensors"
        ):
            td_stack.to_tensordict()
        # cloning is type-preserving: we can do that operation
        td_stack.clone()

    def test_clone_td(self, td_name, device, tmp_path):
        torch.manual_seed(1)
        td = getattr(self, td_name)(device)
        if td_name == "td_h5":
            # need a new file
            newfile = tmp_path / "file.h5"
            clone = td.clone(newfile=newfile)
        else:
            clone = torch.clone(td)
        assert (clone == td).all()
        assert td.batch_size == clone.batch_size
        assert type(td.clone(recurse=False)) is type(td)
        if td_name in (
            "stacked_td",
            "nested_stacked_td",
            "saved_td",
            "squeezed_td",
            "unsqueezed_td",
            "sub_td",
            "sub_td2",
            "permute_td",
            "td_h5",
        ):
            assert td.clone(recurse=False).get("a") is not td.get("a")
        else:
            assert td.clone(recurse=False).get("a") is td.get("a")

    def test_rename_key(self, td_name, device) -> None:
        torch.manual_seed(1)
        td = getattr(self, td_name)(device)
        if td.is_locked:
            with pytest.raises(
                RuntimeError, match=re.escape(TensorDictBase.LOCK_ERROR)
            ):
                td.rename_key_("a", "b", safe=True)
        else:
            with pytest.raises(KeyError, match="already present in TensorDict"):
                td.rename_key_("a", "b", safe=True)
        a = td.get("a")
        if td.is_locked:
            with pytest.raises(RuntimeError, match="Cannot modify"):
                td.rename_key_("a", "z")
            return
        else:
            td.rename_key_("a", "z")
        with pytest.raises(KeyError):
            td.get("a")
        assert "a" not in td.keys()

        z = td.get("z")
        if isinstance(a, MemmapTensor):
            a = a._tensor
        if isinstance(z, MemmapTensor):
            z = z._tensor
        torch.testing.assert_close(a, z)

        new_z = torch.randn_like(z)
        if td_name in ("sub_td", "sub_td2"):
            td.set_("z", new_z)
        else:
            td.set("z", new_z)

        torch.testing.assert_close(new_z, td.get("z"))

        new_z = torch.randn_like(z)
        td.set_("z", new_z)
        torch.testing.assert_close(new_z, td.get("z"))

    def test_rename_key_nested(self, td_name, device) -> None:
        torch.manual_seed(1)
        td = getattr(self, td_name)(device)
        td.unlock_()
        td["nested", "conflict"] = torch.zeros(td.shape)
        with pytest.raises(KeyError, match="already present in TensorDict"):
            td.rename_key_(("nested", "conflict"), "b", safe=True)
        td["nested", "first"] = torch.zeros(td.shape)
        td.rename_key_(("nested", "first"), "second")
        assert (td["second"] == 0).all()
        assert ("nested", "first") not in td.keys(True)
        td.rename_key_("second", ("nested", "back"))
        assert (td[("nested", "back")] == 0).all()
        assert "second" not in td.keys()

    def test_set_nontensor(self, td_name, device):
        torch.manual_seed(1)
        td = getattr(self, td_name)(device)
        td.unlock_()
        r = torch.randn_like(td.get("a"))
        td.set("numpy", r.cpu().numpy())
        torch.testing.assert_close(td.get("numpy"), r)

    @pytest.mark.parametrize(
        "actual_index,expected_index",
        [
            (..., (slice(None),) * TD_BATCH_SIZE),
            ((..., 0), (slice(None),) * (TD_BATCH_SIZE - 1) + (0,)),
            ((0, ...), (0,) + (slice(None),) * (TD_BATCH_SIZE - 1)),
            ((0, ..., 0), (0,) + (slice(None),) * (TD_BATCH_SIZE - 2) + (0,)),
        ],
    )
    def test_getitem_ellipsis(self, td_name, device, actual_index, expected_index):
        torch.manual_seed(1)

        td = getattr(self, td_name)(device)

        actual_td = td[actual_index]
        expected_td = td[expected_index]
        other_expected_td = td.to_tensordict()[expected_index]
        assert expected_td.shape == _getitem_batch_size(
            td.batch_size, convert_ellipsis_to_idx(actual_index, td.batch_size)
        )
        assert other_expected_td.shape == actual_td.shape
        assert_allclose_td(actual_td, other_expected_td)
        assert_allclose_td(actual_td, expected_td)

    @pytest.mark.parametrize("actual_index", [..., (..., 0), (0, ...), (0, ..., 0)])
    def test_setitem_ellipsis(self, td_name, device, actual_index):
        torch.manual_seed(1)
        td = getattr(self, td_name)(device)

        idx = actual_index
        td_clone = td.clone()
        actual_td = td_clone[idx].clone().zero_()

        for key in actual_td.keys():
            assert (actual_td.get(key) == 0).all()
        td_clone[idx] = actual_td
        for key in td_clone.keys():
            assert (td_clone[idx].get(key) == 0).all()

    @pytest.mark.parametrize(
        "idx", [slice(1), torch.tensor([0]), torch.tensor([0, 1]), range(1), range(2)]
    )
    def test_setitem(self, td_name, device, idx):
        torch.manual_seed(1)
        td = getattr(self, td_name)(device)
        if isinstance(idx, torch.Tensor) and idx.numel() > 1 and td.shape[0] == 1:
            pytest.mark.skip("cannot index tensor with desired index")
            return

        td_clone = td[idx].to_tensordict().zero_()
        td[idx] = td_clone
        assert (td[idx].get("a") == 0).all()

        td_clone = torch.cat([td_clone, td_clone], 0)
        with pytest.raises(
            RuntimeError,
            match=r"differs from the source batch size|batch dimension mismatch|Cannot broadcast the tensordict",
        ):
            td[idx] = td_clone

    def test_setitem_string(self, td_name, device):
        torch.manual_seed(1)
        td = getattr(self, td_name)(device)
        td.unlock_()
        td["d"] = torch.randn(4, 3, 2, 1, 5)
        assert "d" in td.keys()

    def test_getitem_string(self, td_name, device):
        torch.manual_seed(1)
        td = getattr(self, td_name)(device)
        assert isinstance(td["a"], (MemmapTensor, torch.Tensor))

    def test_getitem_nestedtuple(self, td_name, device):
        torch.manual_seed(1)
        td = getattr(self, td_name)(device)
        assert isinstance(td[(("a",))], (MemmapTensor, torch.Tensor))
        assert isinstance(td.get((("a",))), (MemmapTensor, torch.Tensor))

    def test_setitem_nestedtuple(self, td_name, device):
        torch.manual_seed(1)
        td = getattr(self, td_name)(device)
        if td.is_locked:
            td.unlock_()
        td[" a ", (("little", "story")), "about", ("myself",)] = torch.zeros(td.shape)
        assert (td[" a ", "little", "story", "about", "myself"] == 0).all()

    def test_getitem_range(self, td_name, device):
        torch.manual_seed(1)
        td = getattr(self, td_name)(device)
        assert_allclose_td(td[range(2)], td[[0, 1]])
        if td_name not in ("td_h5",):
            # for h5, we can't use a double list index
            assert td[range(1), range(1)].shape == td[[0], [0]].shape
            assert_allclose_td(td[range(1), range(1)], td[[0], [0]])
        assert_allclose_td(td[:, range(2)], td[:, [0, 1]])
        assert_allclose_td(td[..., range(1)], td[..., [0]])

        if td_name in ("stacked_td", "nested_stacked_td"):
            # this is a bit contrived, but want to check that if we pass something
            # weird as the index to the stacking dimension we'll get the error
            idx = (slice(None),) * td.stack_dim + ({1, 2, 3},)
            with pytest.raises(
                TypeError, match="Invalid index used for stack dimension."
            ):
                td[idx]

    def test_setitem_nested_dict_value(self, td_name, device):
        torch.manual_seed(1)
        td = getattr(self, td_name)(device)

        # Create equivalent TensorDict and dict nested values for setitem
        nested_dict_value = {"e": torch.randn(4, 3, 2, 1, 10)}
        nested_tensordict_value = TensorDict(
            nested_dict_value, batch_size=td.batch_size, device=device
        )
        td_clone1 = td.clone(recurse=True)
        td_clone2 = td.clone(recurse=True)

        td_clone1["d"] = nested_dict_value
        td_clone2["d"] = nested_tensordict_value
        assert (td_clone1 == td_clone2).all()

    def test_transpose(self, td_name, device):
        td = getattr(self, td_name)(device)
        tdt = td.transpose(0, 1)
        assert tdt.shape == torch.Size([td.shape[1], td.shape[0], *td.shape[2:]])
        for key, value in tdt.items(True):
            assert value.shape == torch.Size(
                [td.get(key).shape[1], td.get(key).shape[0], *td.get(key).shape[2:]]
            )
        tdt = td.transpose(-1, -2)
        for key, value in tdt.items(True):
            assert value.shape == td.get(key).transpose(2, 3).shape
        assert tdt.transpose(-1, -2) is td
        with td.unlock_():
            tdt.set(("some", "transposed", "tensor"), torch.zeros(tdt.shape))
        assert td.get(("some", "transposed", "tensor")).shape == td.shape
        assert td.transpose(0, 0) is td
        with pytest.raises(
            ValueError, match="The provided dimensions are incompatible"
        ):
            td.transpose(-5, -6)
        with pytest.raises(
            ValueError, match="The provided dimensions are incompatible"
        ):
            tdt.transpose(-5, -6)

    def test_create_nested(self, td_name, device):
        td = getattr(self, td_name)(device)
        with td.unlock_():
            td.create_nested("root")
            assert td.get("root").shape == td.shape
            assert is_tensor_collection(td.get("root"))
            td.create_nested(("some", "nested", "key"))
            assert td.get(("some", "nested", "key")).shape == td.shape
            assert is_tensor_collection(td.get(("some", "nested", "key")))
        if td_name in ("sub_td", "sub_td2"):
            return
        with td.lock_(), pytest.raises(RuntimeError):
            td.create_nested("root")

    def test_tensordict_set(self, td_name, device):
        torch.manual_seed(1)
        np.random.seed(1)
        td = getattr(self, td_name)(device)
        td.unlock_()

        # test set
        val1 = np.ones(shape=(4, 3, 2, 1, 10))
        td.set("key1", val1)
        assert (td.get("key1") == 1).all()
        with pytest.raises(RuntimeError):
            td.set("key1", np.ones(shape=(5, 10)))

        # test set_
        val2 = np.zeros(shape=(4, 3, 2, 1, 10))
        td.set_("key1", val2)
        assert (td.get("key1") == 0).all()
        if td_name not in ("stacked_td", "nested_stacked_td"):
            err_msg = r"key.*smartypants.*not found in "
        elif td_name in ("td_h5",):
            err_msg = "Unable to open object"
        else:
            err_msg = "setting a value in-place on a stack of TensorDict"

        with pytest.raises(KeyError, match=err_msg):
            td.set_("smartypants", np.ones(shape=(4, 3, 2, 1, 5)))

        # test set_at_
        td.set("key2", np.random.randn(4, 3, 2, 1, 5))
        x = np.ones(shape=(2, 1, 5)) * 42
        td.set_at_("key2", x, (2, 2))
        assert (td.get("key2")[2, 2] == 42).all()

    def test_tensordict_set_dict_value(self, td_name, device):
        torch.manual_seed(1)
        np.random.seed(1)
        td = getattr(self, td_name)(device)
        td.unlock_()

        # test set
        val1 = {"subkey1": torch.ones(4, 3, 2, 1, 10)}
        td.set("key1", val1)
        assert (td.get("key1").get("subkey1") == 1).all()
        with pytest.raises(RuntimeError):
            td.set("key1", torch.ones(5, 10))

        # test set_
        val2 = {"subkey1": torch.zeros(4, 3, 2, 1, 10)}
        td.set_("key1", val2)
        assert (td.get("key1").get("subkey1") == 0).all()

        if td_name not in ("stacked_td", "nested_stacked_td"):
            err_msg = r"key.*smartypants.*not found in "
        elif td_name in ("td_h5",):
            err_msg = "Unable to open object"
        else:
            err_msg = "setting a value in-place on a stack of TensorDict"

        with pytest.raises(KeyError, match=err_msg):
            td.set_("smartypants", np.ones(shape=(4, 3, 2, 1, 5)))

    def test_delitem(self, td_name, device):
        torch.manual_seed(1)
        td = getattr(self, td_name)(device)
        del td["a"]
        assert "a" not in td.keys()

    def test_to_dict_nested(self, td_name, device):
        def recursive_checker(cur_dict):
            for _, value in cur_dict.items():
                if isinstance(value, TensorDict):
                    return False
                elif isinstance(value, dict) and not recursive_checker(value):
                    return False
            return True

        td = getattr(self, td_name)(device)
        td.unlock_()

        # Create nested TensorDict
        nested_tensordict_value = TensorDict(
            {"e": torch.randn(4, 3, 2, 1, 10)}, batch_size=td.batch_size, device=device
        )
        td["d"] = nested_tensordict_value

        # Convert into dictionary and recursively check if the values are TensorDicts
        td_dict = td.to_dict()
        assert recursive_checker(td_dict)

    @pytest.mark.parametrize(
        "index", ["tensor1", "mask", "int", "range", "tensor2", "slice_tensor"]
    )
    def test_update_subtensordict(self, td_name, device, index):
        td = getattr(self, td_name)(device)
        if index == "mask":
            index = torch.zeros(td.shape[0], dtype=torch.bool, device=device)
            index[-1] = 1
        elif index == "int":
            index = td.shape[0] - 1
        elif index == "range":
            index = range(td.shape[0] - 1, td.shape[0])
        elif index == "tensor1":
            index = torch.tensor(td.shape[0] - 1, device=device)
        elif index == "tensor2":
            index = torch.tensor([td.shape[0] - 2, td.shape[0] - 1], device=device)
        elif index == "slice_tensor":
            index = (
                slice(None),
                torch.tensor([td.shape[1] - 2, td.shape[1] - 1], device=device),
            )

        sub_td = td.get_sub_tensordict(index)
        assert sub_td.shape == td.to_tensordict()[index].shape
        assert sub_td.shape == td[index].shape, (td, index)
        td0 = td[index]
        td0 = td0.to_tensordict()
        td0 = td0.apply(lambda x: x * 0 + 2)
        assert sub_td.shape == td0.shape
        sub_td.update(td0)
        assert (sub_td == 2).all()
        assert (td[index] == 2).all()

    @pytest.mark.filterwarnings("error")
    def test_stack_onto(self, td_name, device, tmpdir):
        torch.manual_seed(1)
        td = getattr(self, td_name)(device)
        if td_name == "td_h5":
            td0 = td.clone(newfile=tmpdir / "file0.h5").apply_(lambda x: x.zero_())
            td1 = td.clone(newfile=tmpdir / "file1.h5").apply_(lambda x: x.zero_() + 1)
        else:
            td0 = td.clone().apply_(lambda x: x.zero_())
            td1 = td.clone().apply_(lambda x: x.zero_() + 1)
        td_out = td.unsqueeze(1).expand(td.shape[0], 2, *td.shape[1:]).clone()
        td_stack = torch.stack([td0, td1], 1)
        torch.stack([td0, td1], 1, out=td_out)
        assert (td_stack == td_out).all()

    @pytest.mark.filterwarnings("error")
    def test_stack_tds_on_subclass(self, td_name, device):
        torch.manual_seed(1)
        td = getattr(self, td_name)(device)
        tds_count = td.batch_size[0]
        tds_batch_size = td.batch_size[1:]
        tds_list = [
            TensorDict(
                source={
                    "a": torch.ones(*tds_batch_size, 5),
                    "b": torch.ones(*tds_batch_size, 10),
                    "c": torch.ones(*tds_batch_size, 3, dtype=torch.long),
                },
                batch_size=tds_batch_size,
                device=device,
            )
            for _ in range(tds_count)
        ]
        if td_name in ("sub_td", "sub_td2"):
            with pytest.raises(IndexError, match="storages of the indexed tensors"):
                torch.stack(tds_list, 0, out=td)
            return
        stacked_td = torch.stack(tds_list, 0, out=td)
        assert stacked_td.batch_size == td.batch_size
        assert stacked_td is td
        for key in ("a", "b", "c"):
            assert (stacked_td[key] == 1).all()

    @pytest.mark.filterwarnings("error")
    def test_stack_subclasses_on_td(self, td_name, device):
        torch.manual_seed(1)
        td = getattr(self, td_name)(device)
        td = td.expand(3, *td.batch_size).clone().zero_()
        tds_list = [getattr(self, td_name)(device) for _ in range(3)]
        stacked_td = stack_td(tds_list, 0, out=td)
        assert stacked_td.batch_size == td.batch_size
        for key in ("a", "b", "c"):
            assert (stacked_td[key] == td[key]).all()

    @pytest.mark.parametrize("dim", [0, 1])
    @pytest.mark.parametrize("chunks", [1, 2])
    def test_chunk(self, td_name, device, dim, chunks):
        torch.manual_seed(1)
        td = getattr(self, td_name)(device)
        if len(td.shape) - 1 < dim:
            pytest.mark.skip(f"no dim {dim} in td")
            return

        chunks = min(td.shape[dim], chunks)
        td_chunks = td.chunk(chunks, dim)
        assert len(td_chunks) == chunks
        assert sum([_td.shape[dim] for _td in td_chunks]) == td.shape[dim]
        assert (torch.cat(td_chunks, dim) == td).all()

    def test_as_tensor(self, td_name, device):
        td = getattr(self, td_name)(device)
        if "memmap" in td_name and device == torch.device("cpu"):
            tdt = td.as_tensor()
            assert (tdt == td).all()
        elif "memmap" in td_name:
            with pytest.raises(
                RuntimeError, match="can only be called with MemmapTensors stored"
            ):
                td.as_tensor()
        else:
            with pytest.raises(AttributeError):
                td.as_tensor()

    def test_items_values_keys(self, td_name, device):
        torch.manual_seed(1)
        td = getattr(self, td_name)(device)
        td.unlock_()
        keys = list(td.keys())
        values = list(td.values())
        items = list(td.items())

        # Test td.items()
        constructed_td1 = TensorDict({}, batch_size=td.shape)
        for key, value in items:
            constructed_td1.set(key, value)

        assert (td == constructed_td1).all()

        # Test td.keys() and td.values()
        # items = [key, value] should be verified
        assert len(values) == len(items)
        assert len(keys) == len(items)
        constructed_td2 = TensorDict({}, batch_size=td.shape)
        for key, value in list(zip(td.keys(), td.values())):
            constructed_td2.set(key, value)

        assert (td == constructed_td2).all()

        # Test that keys is sorted
        assert all(keys[i] <= keys[i + 1] for i in range(len(keys) - 1))

        # Add new element to tensor
        a = td.get("a")
        td.set("x", torch.randn_like(a))
        keys = list(td.keys())
        values = list(td.values())
        items = list(td.items())

        # Test that keys is still sorted after adding the element
        assert all(keys[i] <= keys[i + 1] for i in range(len(keys) - 1))

        # Test td.items()
        # after adding the new element
        constructed_td1 = TensorDict({}, batch_size=td.shape)
        for key, value in items:
            constructed_td1.set(key, value)

        assert (td == constructed_td1).all()

        # Test td.keys() and td.values()
        # items = [key, value] should be verified
        # even after adding the new element
        assert len(values) == len(items)
        assert len(keys) == len(items)

        constructed_td2 = TensorDict({}, batch_size=td.shape)
        for key, value in list(zip(td.keys(), td.values())):
            constructed_td2.set(key, value)

        assert (td == constructed_td2).all()

    def test_set_requires_grad(self, td_name, device):
        td = getattr(self, td_name)(device)
        td.unlock_()
        assert not td.get("a").requires_grad
        if td_name in ("td_h5",):
            with pytest.raises(
                RuntimeError, match="Cannot set a tensor that has requires_grad=True"
            ):
                td.set("a", torch.randn_like(td.get("a")).requires_grad_())
            return
        if td_name in ("sub_td", "sub_td2"):
            td.set_("a", torch.randn_like(td.get("a")).requires_grad_())
        else:
            td.set("a", torch.randn_like(td.get("a")).requires_grad_())

        assert td.get("a").requires_grad

    def test_nested_td_emptyshape(self, td_name, device):
        td = getattr(self, td_name)(device)
        td.unlock_()
        tdin = TensorDict({"inner": torch.randn(*td.shape, 1)}, [], device=device)
        td["inner_td"] = tdin
        tdin.batch_size = td.batch_size
        assert (td["inner_td"] == tdin).all()

    def test_nested_td(self, td_name, device):
        td = getattr(self, td_name)(device)
        td.unlock_()
        tdin = TensorDict({"inner": torch.randn(td.shape)}, td.shape, device=device)
        td.set("inner_td", tdin)
        assert (td["inner_td"] == tdin).all()

    def test_nested_dict_init(self, td_name, device):
        torch.manual_seed(1)
        td = getattr(self, td_name)(device)
        td.unlock_()

        # Create TensorDict and dict equivalent values, and populate each with according nested value
        td_clone = td.clone(recurse=True)
        td_dict = td.to_dict()
        nested_dict_value = {"e": torch.randn(4, 3, 2, 1, 10)}
        nested_tensordict_value = TensorDict(
            nested_dict_value, batch_size=td.batch_size, device=device
        )
        td_dict["d"] = nested_dict_value
        td_clone["d"] = nested_tensordict_value

        # Re-init new TensorDict from dict, and check if they're equal
        td_dict_init = TensorDict(td_dict, batch_size=td.batch_size, device=device)

        assert (td_clone == td_dict_init).all()

    def test_nested_td_index(self, td_name, device):
        td = getattr(self, td_name)(device)
        td.unlock_()

        sub_td = TensorDict({}, [*td.shape, 2], device=device)
        a = torch.zeros([*td.shape, 2, 2], device=device)
        sub_sub_td = TensorDict({"a": a}, [*td.shape, 2, 2], device=device)
        sub_td.set("sub_sub_td", sub_sub_td)
        td.set("sub_td", sub_td)
        assert (td["sub_td", "sub_sub_td", "a"] == 0).all()
        assert (
            td["sub_td"]["sub_sub_td"]["a"] == td["sub_td", "sub_sub_td", "a"]
        ).all()

        a = torch.ones_like(a)
        other_sub_sub_td = TensorDict({"a": a}, [*td.shape, 2, 2])
        td["sub_td", "sub_sub_td"] = other_sub_sub_td
        assert (td["sub_td", "sub_sub_td", "a"] == 1).all()
        assert (
            td["sub_td"]["sub_sub_td"]["a"] == td["sub_td", "sub_sub_td", "a"]
        ).all()

        b = torch.ones_like(a)
        other_sub_sub_td = TensorDict({"b": b}, [*td.shape, 2, 2])

        if td_name in ("sub_td", "sub_td2"):
            td["sub_td", "sub_sub_td"] = other_sub_sub_td
        else:
            td["sub_td", "sub_sub_td"] = other_sub_sub_td
            assert (td["sub_td", "sub_sub_td", "b"] == 1).all()
            assert (
                td["sub_td"]["sub_sub_td"]["b"] == td["sub_td", "sub_sub_td", "b"]
            ).all()

    @pytest.mark.parametrize("inplace", [True, False])
    @pytest.mark.parametrize("separator", [",", "-"])
    def test_flatten_keys(self, td_name, device, inplace, separator):
        td = getattr(self, td_name)(device)
        locked = td.is_locked
        td.unlock_()
        nested_nested_tensordict = TensorDict(
            {
                "a": torch.zeros(*td.shape, 2, 3),
            },
            [*td.shape, 2],
        )
        nested_tensordict = TensorDict(
            {
                "a": torch.zeros(*td.shape, 2),
                "nested_nested_tensordict": nested_nested_tensordict,
            },
            td.shape,
        )
        td["nested_tensordict"] = nested_tensordict
        if locked:
            td.lock_()

        if inplace and locked:
            with pytest.raises(RuntimeError, match="Cannot modify locked TensorDict"):
                td_flatten = td.flatten_keys(inplace=inplace, separator=separator)
            return
        else:
            td_flatten = td.flatten_keys(inplace=inplace, separator=separator)
        for value in td_flatten.values():
            assert not isinstance(value, TensorDictBase)
        assert (
            separator.join(["nested_tensordict", "nested_nested_tensordict", "a"])
            in td_flatten.keys()
        )
        if inplace:
            assert td_flatten is td
        else:
            assert td_flatten is not td

    @pytest.mark.parametrize("inplace", [True, False])
    @pytest.mark.parametrize("separator", [",", "-"])
    def test_unflatten_keys(self, td_name, device, inplace, separator):
        td = getattr(self, td_name)(device)
        locked = td.is_locked
        td.unlock_()
        nested_nested_tensordict = TensorDict(
            {
                "a": torch.zeros(*td.shape, 2, 3),
            },
            [*td.shape, 2],
        )
        nested_tensordict = TensorDict(
            {
                "a": torch.zeros(*td.shape, 2),
                "nested_nested_tensordict": nested_nested_tensordict,
            },
            td.shape,
        )
        td["nested_tensordict"] = nested_tensordict

        if inplace and locked:
            td_flatten = td.flatten_keys(inplace=inplace, separator=separator)
            td_flatten.lock_()
            with pytest.raises(RuntimeError, match="Cannot modify locked TensorDict"):
                td_unflatten = td_flatten.unflatten_keys(
                    inplace=inplace, separator=separator
                )
            return
        else:
            if locked:
                td.lock_()
            td_flatten = td.flatten_keys(inplace=inplace, separator=separator)
            td_unflatten = td_flatten.unflatten_keys(
                inplace=inplace, separator=separator
            )
        assert (td == td_unflatten).all()
        if inplace:
            assert td is td_unflatten

    def test_repr(self, td_name, device):
        td = getattr(self, td_name)(device)
        _ = str(td)

    def test_memmap_(self, td_name, device):
        td = getattr(self, td_name)(device)
        if td_name in ("sub_td", "sub_td2"):
            with pytest.raises(
                RuntimeError,
                match="Converting a sub-tensordict values to memmap cannot be done",
            ):
                td.memmap_()
        elif td_name in ("td_h5",):
            with pytest.raises(
                RuntimeError,
                match="Cannot build a memmap TensorDict in-place",
            ):
                td.memmap_()
        else:
            td.memmap_()
            assert td.is_memmap()

    def test_memmap_like(self, td_name, device):
        td = getattr(self, td_name)(device)
        tdmemmap = td.memmap_like()
        assert tdmemmap is not td
        for key in td.keys(True):
            assert td[key] is not tdmemmap[key]
        assert (tdmemmap == 0).all()

    def test_memmap_prefix(self, td_name, device, tmp_path):
        if td_name == "memmap_td":
            pytest.skip(
                "Memmap case is redundant, functionality checked by other cases"
            )

        td = getattr(self, td_name)(device)
        if td_name in ("sub_td", "sub_td2"):
            with pytest.raises(
                RuntimeError,
                match="Converting a sub-tensordict values to memmap cannot be done",
            ):
                td.memmap_(tmp_path / "tensordict")
            return
        elif td_name in ("td_h5",):
            with pytest.raises(
                RuntimeError,
                match="Cannot build a memmap TensorDict in-place",
            ):
                td.memmap_(tmp_path / "tensordict")
            return
        else:
            td.memmap_(tmp_path / "tensordict")

        assert (tmp_path / "tensordict" / "meta.pt").exists()
        metadata = torch.load(tmp_path / "tensordict" / "meta.pt")
        if td_name in ("stacked_td", "nested_stacked_td"):
            pass
        elif td_name in ("unsqueezed_td", "squeezed_td", "permute_td"):
            assert metadata["batch_size"] == td._source.batch_size
            assert metadata["device"] == td._source.device
        else:
            assert metadata["batch_size"] == td.batch_size
            assert metadata["device"] == td.device

        td2 = td.__class__.load_memmap(tmp_path / "tensordict")
        assert (td == td2).all()

    @pytest.mark.parametrize("copy_existing", [False, True])
    def test_memmap_existing(self, td_name, device, copy_existing, tmp_path):
        if td_name == "memmap_td":
            pytest.skip(
                "Memmap case is redundant, functionality checked by other cases"
            )
        elif td_name in ("sub_td", "sub_td2", "td_h5"):
            pytest.skip(
                "SubTensorDict/H5 and memmap_ incompatibility is checked elsewhere"
            )

        td = getattr(self, td_name)(device).memmap_(prefix=tmp_path / "tensordict")
        td2 = getattr(self, td_name)(device).memmap_()

        if copy_existing:
            td3 = td.memmap_(prefix=tmp_path / "tensordict2", copy_existing=True)
            assert (td == td3).all()
        else:
            with pytest.raises(
                RuntimeError, match="TensorDict already contains MemmapTensors"
            ):
                # calling memmap_ with prefix that is different to contents gives error
                td.memmap_(prefix=tmp_path / "tensordict2")

            # calling memmap_ without prefix means no-op, regardless of whether contents
            # were saved in temporary or designated location (td vs. td2 resp.)
            td3 = td.memmap_()
            td4 = td2.memmap_()

            if td_name in ("stacked_td", "nested_stacked_td"):
                assert all(
                    all(
                        td3_[key] is value
                        for key, value in td_.items(
                            include_nested=True, leaves_only=True
                        )
                    )
                    for td_, td3_ in zip(td.tensordicts, td3.tensordicts)
                )
                assert all(
                    all(
                        td4_[key] is value
                        for key, value in td2_.items(
                            include_nested=True, leaves_only=True
                        )
                    )
                    for td2_, td4_ in zip(td2.tensordicts, td4.tensordicts)
                )
            elif td_name in ("permute_td", "squeezed_td", "unsqueezed_td"):
                assert all(
                    td3._source[key] is value
                    for key, value in td._source.items(
                        include_nested=True, leaves_only=True
                    )
                )
                assert all(
                    td4._source[key] is value
                    for key, value in td2._source.items(
                        include_nested=True, leaves_only=True
                    )
                )
            else:
                assert all(
                    td3[key] is value
                    for key, value in td.items(include_nested=True, leaves_only=True)
                )
                assert all(
                    td4[key] is value
                    for key, value in td2.items(include_nested=True, leaves_only=True)
                )

    def test_setdefault_missing_key(self, td_name, device):
        td = getattr(self, td_name)(device)
        td.unlock_()
        expected = torch.ones_like(td.get("a"))
        inserted = td.setdefault("z", expected)
        assert (inserted == expected).all()

    def test_setdefault_existing_key(self, td_name, device):
        td = getattr(self, td_name)(device)
        td.unlock_()
        expected = td.get("a")
        inserted = td.setdefault("a", torch.ones_like(td.get("b")))
        assert (inserted == expected).all()

    def test_setdefault_nested(self, td_name, device):
        td = getattr(self, td_name)(device)
        td.unlock_()

        tensor = torch.randn(4, 3, 2, 1, 5, device=device)
        tensor2 = torch.ones(4, 3, 2, 1, 5, device=device)
        sub_sub_tensordict = TensorDict({"c": tensor}, [4, 3, 2, 1], device=device)
        sub_tensordict = TensorDict(
            {"b": sub_sub_tensordict}, [4, 3, 2, 1], device=device
        )
        if td_name == "td_h5":
            del td["a"]
        if td_name == "sub_td":
            td = td._source.set(
                "a", sub_tensordict.expand(2, *sub_tensordict.shape)
            ).get_sub_tensordict(1)
        elif td_name == "sub_td2":
            td = td._source.set(
                "a",
                sub_tensordict.expand(2, *sub_tensordict.shape).permute(1, 0, 2, 3, 4),
            ).get_sub_tensordict((slice(None), 1))
        else:
            td.set("a", sub_tensordict)

        # if key exists we return the existing value
        torch.testing.assert_close(td.setdefault(("a", "b", "c"), tensor2), tensor)

        if not td_name == "stacked_td":
            torch.testing.assert_close(td.setdefault(("a", "b", "d"), tensor2), tensor2)
            torch.testing.assert_close(td.get(("a", "b", "d")), tensor2)

    @pytest.mark.parametrize("performer", ["torch", "tensordict"])
    def test_split(self, td_name, device, performer):
        td = getattr(self, td_name)(device)

        for dim in range(td.batch_dims):
            rep, remainder = divmod(td.shape[dim], 2)
            length = rep + remainder

            # split_sizes to be [2, 2, ..., 2, 1] or [2, 2, ..., 2]
            split_sizes = [2] * rep + [1] * remainder
            for test_split_size in (2, split_sizes):
                if performer == "torch":
                    tds = torch.split(td, test_split_size, dim)
                elif performer == "tensordict":
                    tds = td.split(test_split_size, dim)
                assert len(tds) == length

                for idx, split_td in enumerate(tds):
                    expected_split_dim_size = 1 if idx == rep else 2
                    expected_batch_size = [
                        expected_split_dim_size if dim_idx == dim else dim_size
                        for (dim_idx, dim_size) in enumerate(td.batch_size)
                    ]

                    # Test each split_td has the expected batch_size
                    assert split_td.batch_size == torch.Size(expected_batch_size)

                    if td_name == "nested_td":
                        assert isinstance(split_td["my_nested_td"], TensorDict)
                        assert isinstance(
                            split_td["my_nested_td"]["inner"], torch.Tensor
                        )

                    # Test each tensor (or nested_td) in split_td has the expected shape
                    for key, item in split_td.items():
                        expected_shape = [
                            expected_split_dim_size if dim_idx == dim else dim_size
                            for (dim_idx, dim_size) in enumerate(td[key].shape)
                        ]
                        assert item.shape == torch.Size(expected_shape)

                        if key == "my_nested_td":
                            expected_inner_tensor_size = [
                                expected_split_dim_size if dim_idx == dim else dim_size
                                for (dim_idx, dim_size) in enumerate(
                                    td[key]["inner"].shape
                                )
                            ]
                            assert item["inner"].shape == torch.Size(
                                expected_inner_tensor_size
                            )

    def test_pop(self, td_name, device):
        td = getattr(self, td_name)(device)
        assert "a" in td.keys()
        a = td["a"].clone()
        out = td.pop("a")
        assert (out == a).all()
        assert "a" not in td.keys()

        assert "b" in td.keys()
        b = td["b"].clone()
        default = torch.zeros_like(b).to(device)
        assert (default != b).all()
        out = td.pop("b", default)

        assert torch.ne(out, default).all()
        assert (out == b).all()

        assert "z" not in td.keys()
        out = td.pop("z", default)
        assert (out == default).all()

        with pytest.raises(
            KeyError,
            match=re.escape(r"You are trying to pop key"),
        ):
            td.pop("z")

    def test_setitem_slice(self, td_name, device):
        td = getattr(self, td_name)(device)
        td[:] = td.clone()
        td[:1] = td[:1].clone().zero_()
        assert (td[:1] == 0).all()
        td = getattr(self, td_name)(device)
        td[:1] = td[:1].to_tensordict().zero_()
        assert (td[:1] == 0).all()

        # with broadcast
        td = getattr(self, td_name)(device)
        td[:1] = td[0].clone().zero_()
        assert (td[:1] == 0).all()
        td = getattr(self, td_name)(device)
        td[:1] = td[0].to_tensordict().zero_()
        assert (td[:1] == 0).all()

        td = getattr(self, td_name)(device)
        td[:1, 0] = td[0, 0].clone().zero_()
        assert (td[:1, 0] == 0).all()
        td = getattr(self, td_name)(device)
        td[:1, 0] = td[0, 0].to_tensordict().zero_()
        assert (td[:1, 0] == 0).all()

        td = getattr(self, td_name)(device)
        td[:1, :, 0] = td[0, :, 0].clone().zero_()
        assert (td[:1, :, 0] == 0).all()
        td = getattr(self, td_name)(device)
        td[:1, :, 0] = td[0, :, 0].to_tensordict().zero_()
        assert (td[:1, :, 0] == 0).all()

    def test_casts(self, td_name, device):
        td = getattr(self, td_name)(device)
        tdfloat = td.float()
        assert all(value.dtype is torch.float for value in tdfloat.values(True, True))
        tddouble = td.double()
        assert all(value.dtype is torch.double for value in tddouble.values(True, True))
        tdbfloat16 = td.bfloat16()
        assert all(
            value.dtype is torch.bfloat16 for value in tdbfloat16.values(True, True)
        )
        tdhalf = td.half()
        assert all(value.dtype is torch.half for value in tdhalf.values(True, True))
        tdint = td.int()
        assert all(value.dtype is torch.int for value in tdint.values(True, True))
        tdint = td.type(torch.int)
        assert all(value.dtype is torch.int for value in tdint.values(True, True))

    def test_empty_like(self, td_name, device):
        if "sub_td" in td_name:
            # we do not call skip to avoid systematic skips in internal code base
            return
        td = getattr(self, td_name)(device)
        if isinstance(td, _CustomOpTensorDict):
            # we do not call skip to avoid systematic skips in internal code base
            return
        td_empty = torch.empty_like(td)
        td.apply_(lambda x: x + 1.0)
        assert type(td) is type(td_empty)
        assert all(val.any() for val in (td != td_empty).values(True, True))

    @pytest.mark.parametrize("nested", [False, True])
    def test_add_batch_dim_cache(self, td_name, device, nested):
        td = getattr(self, td_name)(device)
        if nested:
            td = TensorDict({"parent": td}, td.batch_size)
        from tensordict.nn import TensorDictModule  # noqa
        from torch import vmap

        fun = vmap(lambda x: x)
        if td_name == "td_h5":
            with pytest.raises(
                RuntimeError, match="Persistent tensordicts cannot be used with vmap"
            ):
                fun(td)
            return
        fun(td)
        td.zero_()
        # this value should be cached
        std = fun(td)
        for value in std.values(True, True):
            assert (value == 0).all()


@pytest.mark.parametrize("device", [None, *get_available_devices()])
@pytest.mark.parametrize("dtype", [torch.float32, torch.uint8])
class TestTensorDictRepr:
    def td(self, device, dtype):
        if device is not None:
            device_not_none = device
        elif torch.has_cuda and torch.cuda.device_count():
            device_not_none = torch.device("cuda:0")
        else:
            device_not_none = torch.device("cpu")

        return TensorDict(
            source={
                "a": torch.zeros(4, 3, 2, 1, 5, dtype=dtype, device=device_not_none)
            },
            batch_size=[4, 3, 2, 1],
            device=device,
        )

    def nested_td(self, device, dtype):
        if device is not None:
            device_not_none = device
        elif torch.has_cuda and torch.cuda.device_count():
            device_not_none = torch.device("cuda:0")
        else:
            device_not_none = torch.device("cpu")
        return TensorDict(
            source={
                "my_nested_td": self.td(device, dtype),
                "b": torch.zeros(4, 3, 2, 1, 5, dtype=dtype, device=device_not_none),
            },
            batch_size=[4, 3, 2, 1],
            device=device,
        )

    def nested_tensorclass(self, device, dtype):
        from tensordict import tensorclass

        @tensorclass
        class MyClass:
            X: torch.Tensor
            y: "MyClass"
            z: str

        if device is not None:
            device_not_none = device
        elif torch.has_cuda and torch.cuda.device_count():
            device_not_none = torch.device("cuda:0")
        else:
            device_not_none = torch.device("cpu")
        nested_class = MyClass(
            X=torch.zeros(4, 3, 2, 1, dtype=dtype, device=device_not_none),
            y=MyClass(
                X=torch.zeros(4, 3, 2, 1, dtype=dtype, device=device_not_none),
                y=None,
                z=None,
                batch_size=[4, 3, 2, 1],
            ),
            z="z",
            batch_size=[4, 3, 2, 1],
        )
        return TensorDict(
            source={
                "my_nested_td": nested_class,
                "b": torch.zeros(4, 3, 2, 1, 5, dtype=dtype, device=device_not_none),
            },
            batch_size=[4, 3, 2, 1],
            device=device,
        )

    def stacked_td(self, device, dtype):
        if device is not None:
            device_not_none = device
        elif torch.has_cuda and torch.cuda.device_count():
            device_not_none = torch.device("cuda:0")
        else:
            device_not_none = torch.device("cpu")
        td1 = TensorDict(
            source={
                "a": torch.zeros(4, 3, 1, 5, dtype=dtype, device=device_not_none),
                "c": torch.zeros(4, 3, 1, 5, dtype=dtype, device=device_not_none),
            },
            batch_size=[4, 3, 1],
            device=device,
        )
        td2 = TensorDict(
            source={
                "a": torch.zeros(4, 3, 1, 5, dtype=dtype, device=device_not_none),
                "b": torch.zeros(4, 3, 1, 10, dtype=dtype, device=device_not_none),
            },
            batch_size=[4, 3, 1],
            device=device,
        )

        return stack_td([td1, td2], 2)

    def memmap_td(self, device, dtype):
        return self.td(device, dtype).memmap_()

    def share_memory_td(self, device, dtype):
        return self.td(device, dtype).share_memory_()

    def test_repr_plain(self, device, dtype):
        tensordict = self.td(device, dtype)
        if device is not None and device.type == "cuda":
            is_shared = True
        else:
            is_shared = False
        tensor_device = device if device else tensordict["a"].device
        if tensor_device.type == "cuda":
            is_shared_tensor = True
        else:
            is_shared_tensor = is_shared
        expected = f"""TensorDict(
    fields={{
        a: Tensor(shape=torch.Size([4, 3, 2, 1, 5]), device={tensor_device}, dtype={dtype}, is_shared={is_shared_tensor})}},
    batch_size=torch.Size([4, 3, 2, 1]),
    device={str(device)},
    is_shared={is_shared})"""
        assert repr(tensordict) == expected

    def test_repr_memmap(self, device, dtype):
        tensordict = self.memmap_td(device, dtype)
        is_shared = False
        tensor_device = device if device else tensordict["a"].device
        is_shared_tensor = False
        expected = f"""TensorDict(
    fields={{
        a: MemmapTensor(shape=torch.Size([4, 3, 2, 1, 5]), device={tensor_device}, dtype={dtype}, is_shared={is_shared_tensor})}},
    batch_size=torch.Size([4, 3, 2, 1]),
    device={str(device)},
    is_shared={is_shared})"""
        assert repr(tensordict) == expected

    def test_repr_share_memory(self, device, dtype):
        tensordict = self.share_memory_td(device, dtype)
        is_shared = True
        tensor_class = "Tensor"
        tensor_device = device if device else tensordict["a"].device
        if tensor_device.type == "cuda":
            is_shared_tensor = True
        else:
            is_shared_tensor = is_shared
        expected = f"""TensorDict(
    fields={{
        a: {tensor_class}(shape=torch.Size([4, 3, 2, 1, 5]), device={tensor_device}, dtype={dtype}, is_shared={is_shared_tensor})}},
    batch_size=torch.Size([4, 3, 2, 1]),
    device={str(device)},
    is_shared={is_shared})"""
        assert repr(tensordict) == expected

    def test_repr_nested(self, device, dtype):
        nested_td = self.nested_td(device, dtype)
        if device is not None and device.type == "cuda":
            is_shared = True
        else:
            is_shared = False
        tensor_class = "Tensor"
        tensor_device = device if device else nested_td["b"].device
        if tensor_device.type == "cuda":
            is_shared_tensor = True
        else:
            is_shared_tensor = is_shared
        expected = f"""TensorDict(
    fields={{
        b: {tensor_class}(shape=torch.Size([4, 3, 2, 1, 5]), device={tensor_device}, dtype={dtype}, is_shared={is_shared_tensor}),
        my_nested_td: TensorDict(
            fields={{
                a: {tensor_class}(shape=torch.Size([4, 3, 2, 1, 5]), device={tensor_device}, dtype={dtype}, is_shared={is_shared_tensor})}},
            batch_size=torch.Size([4, 3, 2, 1]),
            device={str(device)},
            is_shared={is_shared})}},
    batch_size=torch.Size([4, 3, 2, 1]),
    device={str(device)},
    is_shared={is_shared})"""
        assert repr(nested_td) == expected

    def test_repr_nested_update(self, device, dtype):
        nested_td = self.nested_td(device, dtype)
        nested_td["my_nested_td"].rename_key_("a", "z")
        if device is not None and device.type == "cuda":
            is_shared = True
        else:
            is_shared = False
        tensor_class = "Tensor"
        tensor_device = device if device else nested_td["b"].device
        if tensor_device.type == "cuda":
            is_shared_tensor = True
        else:
            is_shared_tensor = is_shared
        expected = f"""TensorDict(
    fields={{
        b: {tensor_class}(shape=torch.Size([4, 3, 2, 1, 5]), device={tensor_device}, dtype={dtype}, is_shared={is_shared_tensor}),
        my_nested_td: TensorDict(
            fields={{
                z: {tensor_class}(shape=torch.Size([4, 3, 2, 1, 5]), device={tensor_device}, dtype={dtype}, is_shared={is_shared_tensor})}},
            batch_size=torch.Size([4, 3, 2, 1]),
            device={str(device)},
            is_shared={is_shared})}},
    batch_size=torch.Size([4, 3, 2, 1]),
    device={str(device)},
    is_shared={is_shared})"""
        assert repr(nested_td) == expected

    def test_repr_stacked(self, device, dtype):
        stacked_td = self.stacked_td(device, dtype)
        if device is not None and device.type == "cuda":
            is_shared = True
        else:
            is_shared = False
        tensor_class = "Tensor"
        tensor_device = device if device else stacked_td["a"].device
        if tensor_device.type == "cuda":
            is_shared_tensor = True
        else:
            is_shared_tensor = is_shared
        expected = f"""LazyStackedTensorDict(
    fields={{
        a: {tensor_class}(shape=torch.Size([4, 3, 2, 1, 5]), device={tensor_device}, dtype={dtype}, is_shared={is_shared_tensor})}},
    batch_size=torch.Size([4, 3, 2, 1]),
    device={str(device)},
    is_shared={is_shared})"""
        assert repr(stacked_td) == expected

    def test_repr_stacked_het(self, device, dtype):
        stacked_td = torch.stack(
            [
                TensorDict(
                    {
                        "a": torch.zeros(3, dtype=dtype),
                        "b": torch.zeros(2, 3, dtype=dtype),
                    },
                    [],
                    device=device,
                ),
                TensorDict(
                    {
                        "a": torch.zeros(2, dtype=dtype),
                        "b": torch.zeros((), dtype=dtype),
                    },
                    [],
                    device=device,
                ),
            ]
        )
        if device is not None and device.type == "cuda":
            is_shared = True
        else:
            is_shared = False
        tensor_device = device if device else torch.device("cpu")
        if tensor_device.type == "cuda":
            is_shared_tensor = True
        else:
            is_shared_tensor = is_shared
        expected = f"""LazyStackedTensorDict(
    fields={{
        a: Tensor(shape=torch.Size([2, -1]), device={tensor_device}, dtype={dtype}, is_shared={is_shared_tensor}),
        b: Tensor(shape=torch.Size([-1]), device={tensor_device}, dtype={dtype}, is_shared={is_shared_tensor})}},
    batch_size=torch.Size([2]),
    device={str(device)},
    is_shared={is_shared})"""
        assert repr(stacked_td) == expected

    @pytest.mark.parametrize("index", [None, (slice(None), 0)])
    def test_repr_indexed_tensordict(self, device, dtype, index):
        tensordict = self.td(device, dtype)[index]
        if device is not None and device.type == "cuda":
            is_shared = True
        else:
            is_shared = False
        tensor_class = "Tensor"
        tensor_device = device if device else tensordict["a"].device
        if tensor_device.type == "cuda":
            is_shared_tensor = True
        else:
            is_shared_tensor = is_shared
        if index is None:
            expected = f"""TensorDict(
    fields={{
        a: {tensor_class}(shape=torch.Size([1, 4, 3, 2, 1, 5]), device={tensor_device}, dtype={dtype}, is_shared={is_shared_tensor})}},
    batch_size=torch.Size([1, 4, 3, 2, 1]),
    device={str(device)},
    is_shared={is_shared})"""
        else:
            expected = f"""TensorDict(
    fields={{
        a: {tensor_class}(shape=torch.Size([4, 2, 1, 5]), device={tensor_device}, dtype={dtype}, is_shared={is_shared_tensor})}},
    batch_size=torch.Size([4, 2, 1]),
    device={str(device)},
    is_shared={is_shared})"""

        assert repr(tensordict) == expected

    @pytest.mark.parametrize("index", [None, (slice(None), 0)])
    def test_repr_indexed_nested_tensordict(self, device, dtype, index):
        nested_tensordict = self.nested_td(device, dtype)[index]
        if device is not None and device.type == "cuda":
            is_shared = True
        else:
            is_shared = False
        tensor_class = "Tensor"
        tensor_device = device if device else nested_tensordict["b"].device
        if tensor_device.type == "cuda":
            is_shared_tensor = True
        else:
            is_shared_tensor = is_shared
        if index is None:
            expected = f"""TensorDict(
    fields={{
        b: {tensor_class}(shape=torch.Size([1, 4, 3, 2, 1, 5]), device={tensor_device}, dtype={dtype}, is_shared={is_shared_tensor}),
        my_nested_td: TensorDict(
            fields={{
                a: {tensor_class}(shape=torch.Size([1, 4, 3, 2, 1, 5]), device={tensor_device}, dtype={dtype}, is_shared={is_shared_tensor})}},
            batch_size=torch.Size([1, 4, 3, 2, 1]),
            device={str(device)},
            is_shared={is_shared})}},
    batch_size=torch.Size([1, 4, 3, 2, 1]),
    device={str(device)},
    is_shared={is_shared})"""
        else:
            expected = f"""TensorDict(
    fields={{
        b: {tensor_class}(shape=torch.Size([4, 2, 1, 5]), device={tensor_device}, dtype={dtype}, is_shared={is_shared_tensor}),
        my_nested_td: TensorDict(
            fields={{
                a: {tensor_class}(shape=torch.Size([4, 2, 1, 5]), device={tensor_device}, dtype={dtype}, is_shared={is_shared_tensor})}},
            batch_size=torch.Size([4, 2, 1]),
            device={str(device)},
            is_shared={is_shared})}},
    batch_size=torch.Size([4, 2, 1]),
    device={str(device)},
    is_shared={is_shared})"""
        assert repr(nested_tensordict) == expected

    @pytest.mark.parametrize("index", [None, (slice(None), 0)])
    def test_repr_indexed_stacked_tensordict(self, device, dtype, index):
        stacked_tensordict = self.stacked_td(device, dtype)
        if device is not None and device.type == "cuda":
            is_shared = True
        else:
            is_shared = False
        tensor_class = "Tensor"
        tensor_device = device if device else stacked_tensordict["a"].device
        if tensor_device.type == "cuda":
            is_shared_tensor = True
        else:
            is_shared_tensor = is_shared
        if index is None:
            expected = f"""LazyStackedTensorDict(
    fields={{
        a: {tensor_class}(shape=torch.Size([4, 3, 2, 1, 5]), device={tensor_device}, dtype={dtype}, is_shared={is_shared_tensor})}},
    batch_size=torch.Size([4, 3, 2, 1]),
    device={str(device)},
    is_shared={is_shared})"""
        else:
            expected = f"""LazyStackedTensorDict(
    fields={{
        a: {tensor_class}(shape=torch.Size([4, 3, 2, 1, 5]), device={tensor_device}, dtype={dtype}, is_shared={is_shared_tensor})}},
    batch_size=torch.Size([4, 3, 2, 1]),
    device={str(device)},
    is_shared={is_shared})"""
        assert repr(stacked_tensordict) == expected

    @pytest.mark.skipif(not torch.cuda.device_count(), reason="no cuda")
    @pytest.mark.parametrize("device_cast", get_available_devices())
    def test_repr_device_to_device(self, device, dtype, device_cast):
        td = self.td(device, dtype)
        if (device_cast is None and (torch.cuda.device_count() > 0)) or (
            device_cast is not None and device_cast.type == "cuda"
        ):
            is_shared = True
        else:
            is_shared = False
        tensor_class = "Tensor"
        td2 = td.to(device_cast)
        tensor_device = device_cast if device_cast else td2["a"].device
        if tensor_device.type == "cuda":
            is_shared_tensor = True
        else:
            is_shared_tensor = is_shared
        expected = f"""TensorDict(
    fields={{
        a: {tensor_class}(shape=torch.Size([4, 3, 2, 1, 5]), device={tensor_device}, dtype={dtype}, is_shared={is_shared_tensor})}},
    batch_size=torch.Size([4, 3, 2, 1]),
    device={str(device_cast)},
    is_shared={is_shared})"""
        assert repr(td2) == expected

    @pytest.mark.skipif(not torch.cuda.device_count(), reason="no cuda")
    def test_repr_batch_size_update(self, device, dtype):
        td = self.td(device, dtype)
        td.batch_size = torch.Size([4, 3, 2])
        is_shared = False
        tensor_class = "Tensor"
        if device is not None and device.type == "cuda":
            is_shared = True
        tensor_device = device if device else td["a"].device
        if tensor_device.type == "cuda":
            is_shared_tensor = True
        else:
            is_shared_tensor = is_shared
        expected = f"""TensorDict(
    fields={{
        a: {tensor_class}(shape=torch.Size([4, 3, 2, 1, 5]), device={tensor_device}, dtype={dtype}, is_shared={is_shared_tensor})}},
    batch_size=torch.Size([4, 3, 2]),
    device={device},
    is_shared={is_shared})"""
        assert repr(td) == expected


@pytest.mark.parametrize(
    "td_name",
    [
        "td",
        "stacked_td",
        "sub_td",
        "idx_td",
        "unsqueezed_td",
        "td_reset_bs",
    ],
)
@pytest.mark.parametrize(
    "device",
    get_available_devices(),
)
class TestTensorDictsRequiresGrad:
    def td(self, device):
        return TensorDict(
            source={
                "a": torch.randn(3, 1, 5, device=device),
                "b": torch.randn(3, 1, 10, device=device, requires_grad=True),
                "c": torch.randint(10, (3, 1, 3), device=device),
            },
            batch_size=[3, 1],
        )

    def stacked_td(self, device):
        return stack_td([self.td(device) for _ in range(2)], 0)

    def idx_td(self, device):
        return self.td(device)[0]

    def sub_td(self, device):
        return self.td(device).get_sub_tensordict(0)

    def unsqueezed_td(self, device):
        return self.td(device).unsqueeze(0)

    def td_reset_bs(self, device):
        td = self.td(device)
        td = td.unsqueeze(-1).to_tensordict()
        td.batch_size = torch.Size([3, 1])
        return td

    def test_view(self, td_name, device):
        torch.manual_seed(1)
        td = getattr(self, td_name)(device)
        td_view = td.view(-1)
        assert td_view.get("b").requires_grad

    def test_expand(self, td_name, device):
        torch.manual_seed(1)
        td = getattr(self, td_name)(device)
        batch_size = td.batch_size
        new_td = td.expand(3, *batch_size)
        assert new_td.get("b").requires_grad
        assert new_td.batch_size == torch.Size([3, *batch_size])

    def test_cast(self, td_name, device):
        torch.manual_seed(1)
        td = getattr(self, td_name)(device)
        td_td = td.to(TensorDict)
        assert td_td.get("b").requires_grad

    def test_clone_td(self, td_name, device):
        torch.manual_seed(1)
        td = getattr(self, td_name)(device)
        assert torch.clone(td).get("b").requires_grad

    def test_squeeze(self, td_name, device, squeeze_dim=-1):
        torch.manual_seed(1)
        td = getattr(self, td_name)(device)
        assert torch.squeeze(td, dim=-1).get("b").requires_grad


def test_batchsize_reset():
    td = TensorDict(
        {"a": torch.randn(3, 4, 5, 6), "b": torch.randn(3, 4, 5)}, batch_size=[3, 4]
    )
    # smoke-test
    td.batch_size = torch.Size([3])

    # test with list
    td.batch_size = [3]

    # test with tuple
    td.batch_size = (3,)

    # incompatible size
    with pytest.raises(
        RuntimeError,
        match=re.escape(
            "the tensor a has shape torch.Size([3, 4, 5, "
            "6]) which is incompatible with the new shape torch.Size([3, 5])"
        ),
    ):
        td.batch_size = [3, 5]

    # test set
    td.set("c", torch.randn(3))

    # test index
    td[torch.tensor([1, 2])]
    td[:]
    td[[1, 2]]
    with pytest.raises(
        IndexError,
        match=re.escape("too many indices for tensor of dimension 1"),
    ):
        td[:, 0]

    # test a greater batch_size
    td = TensorDict(
        {"a": torch.randn(3, 4, 5, 6), "b": torch.randn(3, 4, 5)}, batch_size=[3, 4]
    )
    td.batch_size = torch.Size([3, 4, 5])

    td.set("c", torch.randn(3, 4, 5, 6))
    with pytest.raises(
        RuntimeError,
        match=re.escape(
            "batch dimension mismatch, "
            "got self.batch_size=torch.Size([3, 4, 5]) and value.shape[:self.batch_dims]=torch.Size([3, 4, 2])"
        ),
    ):
        td.set("d", torch.randn(3, 4, 2))

    # test that lazy tds return an exception
    td_stack = stack_td([TensorDict({"a": torch.randn(3)}, [3]) for _ in range(2)])
    with pytest.raises(
        RuntimeError,
        match=re.escape(
            "modifying the batch size of a lazy repesentation "
            "of a tensordict is not permitted. Consider instantiating the tensordict first by calling `td = td.to_tensordict()` before resetting the batch size."
        ),
    ):
        td_stack.batch_size = [2]
    td_stack.to_tensordict().batch_size = [2]

    td = TensorDict({"a": torch.randn(3, 4)}, [3, 4])
    subtd = td.get_sub_tensordict((slice(None), torch.tensor([1, 2])))
    with pytest.raises(
        RuntimeError,
        match=re.escape(
            "modifying the batch size of a lazy repesentation of a tensordict is not permitted. Consider instantiating the tensordict first by calling `td = td.to_tensordict()` before resetting the batch size."
        ),
    ):
        subtd.batch_size = [3, 2]
    subtd.to_tensordict().batch_size = [3, 2]

    td = TensorDict({"a": torch.randn(3, 4)}, [3, 4])
    td_u = td.unsqueeze(0)
    with pytest.raises(
        RuntimeError,
        match=re.escape(
            "modifying the batch size of a lazy repesentation of a tensordict is not permitted. Consider instantiating the tensordict first by calling `td = td.to_tensordict()` before resetting the batch size."
        ),
    ):
        td_u.batch_size = [1]
    td_u.to_tensordict().batch_size = [1]


@pytest.mark.parametrize("index0", [None, slice(None)])
def test_set_sub_key(index0):
    # tests that parent tensordict is affected when subtensordict is set with a new key
    batch_size = [10, 10]
    source = {"a": torch.randn(10, 10, 10), "b": torch.ones(10, 10, 2)}
    td = TensorDict(source, batch_size=batch_size)
    idx0 = (index0, 0) if index0 is not None else 0
    td0 = td.get_sub_tensordict(idx0)
    idx = (index0, slice(2, 4)) if index0 is not None else slice(2, 4)
    sub_td = td.get_sub_tensordict(idx)
    if index0 is None:
        c = torch.randn(2, 10, 10)
    else:
        c = torch.randn(10, 2, 10)
    sub_td.set("c", c)
    assert (td.get("c")[idx] == sub_td.get("c")).all()
    assert (sub_td.get("c") == c).all()
    assert (td.get("c")[idx0] == 0).all()
    assert (td.get_sub_tensordict(idx0).get("c") == 0).all()
    assert (td0.get("c") == 0).all()


@pytest.mark.skipif(not torch.cuda.device_count(), reason="no cuda")
def test_create_on_device():
    device = torch.device(0)

    # TensorDict
    td = TensorDict({}, [5])
    assert td.device is None

    td.set("a", torch.randn(5, device=device))
    assert td.device is None

    td = TensorDict({}, [5], device="cuda:0")
    td.set("a", torch.randn(5, 1))
    assert td.get("a").device == device

    # stacked TensorDict
    td1 = TensorDict({}, [5])
    td2 = TensorDict({}, [5])
    stackedtd = stack_td([td1, td2], 0)
    assert stackedtd.device is None

    stackedtd.set("a", torch.randn(2, 5, device=device))
    assert stackedtd.device is None

    stackedtd = stackedtd.to(device)
    assert stackedtd.device == device

    td1 = TensorDict({}, [5], device="cuda:0")
    td2 = TensorDict({}, [5], device="cuda:0")
    stackedtd = stack_td([td1, td2], 0)
    stackedtd.set("a", torch.randn(2, 5, 1))
    assert stackedtd.get("a").device == device
    assert td1.get("a").device == device
    assert td2.get("a").device == device

    # TensorDict, indexed
    td = TensorDict({}, [5])
    subtd = td[1]
    assert subtd.device is None

    subtd.set("a", torch.randn(1, device=device))
    # setting element of subtensordict doesn't set top-level device
    assert subtd.device is None

    subtd = subtd.to(device)
    assert subtd.device == device
    assert subtd["a"].device == device

    td = TensorDict({}, [5], device="cuda:0")
    subtd = td[1]
    subtd.set("a", torch.randn(1))
    assert subtd.get("a").device == device

    td = TensorDict({}, [5], device="cuda:0")
    subtd = td[1:3]
    subtd.set("a", torch.randn(2))
    assert subtd.get("a").device == device

    # ViewedTensorDict
    td = TensorDict({}, [6])
    viewedtd = td.view(2, 3)
    assert viewedtd.device is None

    viewedtd = viewedtd.to(device)
    assert viewedtd.device == device

    td = TensorDict({}, [6], device="cuda:0")
    viewedtd = td.view(2, 3)
    a = torch.randn(2, 3)
    viewedtd.set("a", a)
    assert viewedtd.get("a").device == device
    assert (a.to(device) == viewedtd.get("a")).all()


def _remote_process(worker_id, command_pipe_child, command_pipe_parent, tensordict):
    command_pipe_parent.close()
    while True:
        cmd, val = command_pipe_child.recv()
        if cmd == "recv":
            b = tensordict.get("b")
            assert (b == val).all()
            command_pipe_child.send("done")
        elif cmd == "send":
            a = torch.ones(2) * val
            print("a", a.shape, "td", tensordict)
            tensordict.set_("a", a)
            assert (
                tensordict.get("a") == a
            ).all(), f'found {a} and {tensordict.get("a")}'
            command_pipe_child.send("done")
        elif cmd == "set_done":
            tensordict.set_("done", torch.ones(1, dtype=torch.bool))
            command_pipe_child.send("done")
        elif cmd == "set_undone_":
            tensordict.set_("done", torch.zeros(1, dtype=torch.bool))
            command_pipe_child.send("done")
        elif cmd == "update":
            tensordict.update_(
                TensorDict(
                    source={"a": tensordict.get("a").clone() + 1},
                    batch_size=tensordict.batch_size,
                )
            )
            command_pipe_child.send("done")
        elif cmd == "update_":
            tensordict.update_(
                TensorDict(
                    source={"a": tensordict.get("a").clone() - 1},
                    batch_size=tensordict.batch_size,
                )
            )
            command_pipe_child.send("done")

        elif cmd == "close":
            command_pipe_child.close()
            break


def _driver_func(tensordict, tensordict_unbind):
    procs = []
    children = []
    parents = []

    for i in range(2):
        command_pipe_parent, command_pipe_child = mp.Pipe()
        proc = mp.Process(
            target=_remote_process,
            args=(i, command_pipe_child, command_pipe_parent, tensordict_unbind[i]),
        )
        proc.start()
        command_pipe_child.close()
        parents.append(command_pipe_parent)
        children.append(command_pipe_child)
        procs.append(proc)

    b = torch.ones(2, 1) * 10
    tensordict.set_("b", b)
    for i in range(2):
        parents[i].send(("recv", 10))
        is_done = parents[i].recv()
        assert is_done == "done"

    for i in range(2):
        parents[i].send(("send", i))
        is_done = parents[i].recv()
        assert is_done == "done"
    a = tensordict.get("a").clone()
    assert (a[0] == 0).all()
    assert (a[1] == 1).all()

    assert not tensordict.get("done").any()
    for i in range(2):
        parents[i].send(("set_done", i))
        is_done = parents[i].recv()
        assert is_done == "done"
    assert tensordict.get("done").all()

    for i in range(2):
        parents[i].send(("set_undone_", i))
        is_done = parents[i].recv()
        assert is_done == "done"
    assert not tensordict.get("done").any()

    a_prev = tensordict.get("a").clone().contiguous()
    for i in range(2):
        parents[i].send(("update_", i))
        is_done = parents[i].recv()
        assert is_done == "done"
    new_a = tensordict.get("a").clone().contiguous()
    torch.testing.assert_close(a_prev - 1, new_a)

    a_prev = tensordict.get("a").clone().contiguous()
    for i in range(2):
        parents[i].send(("update", i))
        is_done = parents[i].recv()
        assert is_done == "done"
    new_a = tensordict.get("a").clone().contiguous()
    torch.testing.assert_close(a_prev + 1, new_a)

    for i in range(2):
        parents[i].send(("close", None))
        procs[i].join()


@pytest.mark.parametrize(
    "td_type",
    [
        "memmap",
        "memmap_stack",
        "contiguous",
        "stack",
    ],
)
def test_mp(td_type):
    tensordict = TensorDict(
        source={
            "a": torch.randn(2, 2),
            "b": torch.randn(2, 1),
            "done": torch.zeros(2, 1, dtype=torch.bool),
        },
        batch_size=[2],
    )
    if td_type == "contiguous":
        tensordict = tensordict.share_memory_()
    elif td_type == "stack":
        tensordict = stack_td(
            [
                tensordict[0].clone().share_memory_(),
                tensordict[1].clone().share_memory_(),
            ],
            0,
        )
    elif td_type == "memmap":
        tensordict = tensordict.memmap_()
    elif td_type == "memmap_stack":
        tensordict = stack_td(
            [
                tensordict[0].clone().memmap_(),
                tensordict[1].clone().memmap_(),
            ],
            0,
        )
    else:
        raise NotImplementedError
    _driver_func(
        tensordict,
        (tensordict.get_sub_tensordict(0), tensordict.get_sub_tensordict(1))
        # tensordict,
        # tensordict.unbind(0),
    )


@pytest.mark.parametrize(
    "idx",
    [
        (slice(None),),
        slice(None),
        (3, 4),
        (3, slice(None), slice(2, 2, 2)),
        (torch.tensor([1, 2, 3]),),
        ([1, 2, 3]),
        (
            torch.tensor([1, 2, 3]),
            torch.tensor([2, 3, 4]),
            torch.tensor([0, 10, 2]),
            torch.tensor([2, 4, 1]),
        ),
        torch.zeros(10, 7, 11, 5, dtype=torch.bool).bernoulli_(),
        torch.zeros(10, 7, 11, dtype=torch.bool).bernoulli_(),
        (0, torch.zeros(7, dtype=torch.bool).bernoulli_()),
    ],
)
def test_getitem_batch_size(idx):
    shape = [10, 7, 11, 5]
    shape = torch.Size(shape)
    mocking_tensor = torch.zeros(*shape)
    expected_shape = mocking_tensor[idx].shape
    resulting_shape = _getitem_batch_size(shape, idx)
    assert expected_shape == resulting_shape, (idx, expected_shape, resulting_shape)


@pytest.mark.parametrize("device", get_available_devices())
def test_requires_grad(device):
    torch.manual_seed(1)
    # Just one of the tensors have requires_grad
    tensordicts = [
        TensorDict(
            batch_size=[11, 12],
            source={
                "key1": torch.randn(
                    11, 12, 5, device=device, requires_grad=True if i == 5 else False
                ),
                "key2": torch.zeros(
                    11, 12, 50, device=device, dtype=torch.bool
                ).bernoulli_(),
            },
        )
        for i in range(10)
    ]
    stacked_td = LazyStackedTensorDict(*tensordicts, stack_dim=0)
    # First stacked tensor has requires_grad == True
    assert list(stacked_td.values())[0].requires_grad is True


@pytest.mark.parametrize("device", get_available_devices())
@pytest.mark.parametrize(
    "td_type", ["tensordict", "view", "unsqueeze", "squeeze", "stack"]
)
@pytest.mark.parametrize("update", [True, False])
def test_filling_empty_tensordict(device, td_type, update):
    if td_type == "tensordict":
        td = TensorDict({}, batch_size=[16], device=device)
    elif td_type == "view":
        td = TensorDict({}, batch_size=[4, 4], device=device).view(-1)
    elif td_type == "unsqueeze":
        td = TensorDict({}, batch_size=[16], device=device).unsqueeze(-1)
    elif td_type == "squeeze":
        td = TensorDict({}, batch_size=[16, 1], device=device).squeeze(-1)
    elif td_type == "stack":
        td = torch.stack([TensorDict({}, [], device=device) for _ in range(16)], 0)
    else:
        raise NotImplementedError

    for i in range(16):
        other_td = TensorDict({"a": torch.randn(10), "b": torch.ones(1)}, [])
        if td_type == "unsqueeze":
            other_td = other_td.unsqueeze(-1).to_tensordict()
        if update:
            subtd = td.get_sub_tensordict(i)
            subtd.update(other_td, inplace=True)
        else:
            td[i] = other_td

    assert td.device == device
    assert td.get("a").device == device
    assert (td.get("b") == 1).all()
    if td_type == "view":
        assert td._source["a"].shape == torch.Size([4, 4, 10])
    elif td_type == "unsqueeze":
        assert td._source["a"].shape == torch.Size([16, 10])
    elif td_type == "squeeze":
        assert td._source["a"].shape == torch.Size([16, 1, 10])
    elif td_type == "stack":
        assert (td[-1] == other_td.to(device)).all()


def test_getitem_nested():
    tensor = torch.randn(4, 5, 6, 7)
    sub_sub_tensordict = TensorDict({"c": tensor}, [4, 5, 6])
    sub_tensordict = TensorDict({}, [4, 5])
    tensordict = TensorDict({}, [4])

    sub_tensordict["b"] = sub_sub_tensordict
    tensordict["a"] = sub_tensordict

    # check that content match
    assert (tensordict["a"] == sub_tensordict).all()
    assert (tensordict["a", "b"] == sub_sub_tensordict).all()
    assert (tensordict["a", "b", "c"] == tensor).all()

    # check that get method returns same contents
    assert (tensordict.get("a") == sub_tensordict).all()
    assert (tensordict.get(("a", "b")) == sub_sub_tensordict).all()
    assert (tensordict.get(("a", "b", "c")) == tensor).all()

    # check that shapes are kept
    assert tensordict.shape == torch.Size([4])
    assert sub_tensordict.shape == torch.Size([4, 5])
    assert sub_sub_tensordict.shape == torch.Size([4, 5, 6])


def test_setitem_nested():
    tensor = torch.randn(4, 5, 6, 7)
    tensor2 = torch.ones(4, 5, 6, 7)
    tensordict = TensorDict({}, [4])
    sub_tensordict = TensorDict({}, [4, 5])
    sub_sub_tensordict = TensorDict({"c": tensor}, [4, 5, 6])
    sub_sub_tensordict2 = TensorDict({"c": tensor2}, [4, 5, 6])
    sub_tensordict["b"] = sub_sub_tensordict
    tensordict["a"] = sub_tensordict
    assert tensordict["a", "b"] is sub_sub_tensordict
    tensordict["a", "b"] = sub_sub_tensordict2
    assert tensordict["a", "b"] is sub_sub_tensordict2
    assert (tensordict["a", "b", "c"] == 1).all()

    # check the same with set method
    sub_tensordict.set("b", sub_sub_tensordict)
    tensordict.set("a", sub_tensordict)
    assert tensordict["a", "b"] is sub_sub_tensordict

    tensordict.set(("a", "b"), sub_sub_tensordict2)
    assert tensordict["a", "b"] is sub_sub_tensordict2
    assert (tensordict["a", "b", "c"] == 1).all()


def test_setdefault_nested():
    tensor = torch.randn(4, 5, 6, 7)
    tensor2 = torch.ones(4, 5, 6, 7)
    sub_sub_tensordict = TensorDict({"c": tensor}, [4, 5, 6])
    sub_tensordict = TensorDict({"b": sub_sub_tensordict}, [4, 5])
    tensordict = TensorDict({"a": sub_tensordict}, [4])

    # if key exists we return the existing value
    assert tensordict.setdefault(("a", "b", "c"), tensor2) is tensor

    assert tensordict.setdefault(("a", "b", "d"), tensor2) is tensor2
    assert (tensordict["a", "b", "d"] == 1).all()
    assert tensordict.get(("a", "b", "d")) is tensor2


@pytest.mark.parametrize("inplace", [True, False])
def test_select_nested(inplace):
    tensor_1 = torch.rand(4, 5, 6, 7)
    tensor_2 = torch.rand(4, 5, 6, 7)
    sub_sub_tensordict = TensorDict(
        {"t1": tensor_1, "t2": tensor_2}, batch_size=[4, 5, 6]
    )
    sub_tensordict = TensorDict(
        {"double_nested": sub_sub_tensordict}, batch_size=[4, 5]
    )
    tensordict = TensorDict(
        {
            "a": torch.rand(4, 3),
            "b": torch.rand(4, 2),
            "c": torch.rand(4, 1),
            "nested": sub_tensordict,
        },
        batch_size=[4],
    )

    selected = tensordict.select(
        "b", ("nested", "double_nested", "t2"), inplace=inplace
    )

    assert set(selected.keys(include_nested=True)) == {
        "b",
        "nested",
        ("nested", "double_nested"),
        ("nested", "double_nested", "t2"),
    }

    if inplace:
        assert selected is tensordict
        assert set(tensordict.keys(include_nested=True)) == {
            "b",
            "nested",
            ("nested", "double_nested"),
            ("nested", "double_nested", "t2"),
        }
    else:
        assert selected is not tensordict
        assert set(tensordict.keys(include_nested=True)) == {
            "a",
            "b",
            "c",
            "nested",
            ("nested", "double_nested"),
            ("nested", "double_nested", "t1"),
            ("nested", "double_nested", "t2"),
        }


def test_select_nested_missing():
    # checks that we keep a nested key even if missing nested keys are present
    td = TensorDict({"a": {"b": [1], "c": [2]}}, [])

    td_select = td.select(("a", "b"), "r", ("a", "z"), strict=False)
    assert ("a", "b") in list(td_select.keys(True, True))
    assert ("a", "b") in td_select.keys(True, True)


@pytest.mark.parametrize("inplace", [True, False])
def test_exclude_nested(inplace):
    tensor_1 = torch.rand(4, 5, 6, 7)
    tensor_2 = torch.rand(4, 5, 6, 7)
    sub_sub_tensordict = TensorDict(
        {"t1": tensor_1, "t2": tensor_2}, batch_size=[4, 5, 6]
    )
    sub_tensordict = TensorDict(
        {"double_nested": sub_sub_tensordict}, batch_size=[4, 5]
    )
    tensordict = TensorDict(
        {
            "a": torch.rand(4, 3),
            "b": torch.rand(4, 2),
            "c": torch.rand(4, 1),
            "nested": sub_tensordict,
        },
        batch_size=[4],
    )
    # making a copy for inplace tests
    tensordict2 = tensordict.clone()

    excluded = tensordict.exclude(
        "b", ("nested", "double_nested", "t2"), inplace=inplace
    )

    assert set(excluded.keys(include_nested=True)) == {
        "a",
        "c",
        "nested",
        ("nested", "double_nested"),
        ("nested", "double_nested", "t1"),
    }

    if inplace:
        assert excluded is tensordict
        assert set(tensordict.keys(include_nested=True)) == {
            "a",
            "c",
            "nested",
            ("nested", "double_nested"),
            ("nested", "double_nested", "t1"),
        }
    else:
        assert excluded is not tensordict
        assert set(tensordict.keys(include_nested=True)) == {
            "a",
            "b",
            "c",
            "nested",
            ("nested", "double_nested"),
            ("nested", "double_nested", "t1"),
            ("nested", "double_nested", "t2"),
        }

    # excluding "nested" should exclude all subkeys also
    excluded2 = tensordict2.exclude("nested", inplace=inplace)
    assert set(excluded2.keys(include_nested=True)) == {"a", "b", "c"}


def test_set_nested_keys():
    tensor = torch.randn(4, 5, 6, 7)
    tensor2 = torch.ones(4, 5, 6, 7)
    tensordict = TensorDict({}, [4])
    sub_tensordict = TensorDict({}, [4, 5])
    sub_sub_tensordict = TensorDict({"c": tensor}, [4, 5, 6])
    sub_sub_tensordict2 = TensorDict({"c": tensor2}, [4, 5, 6])
    sub_tensordict.set("b", sub_sub_tensordict)
    tensordict.set("a", sub_tensordict)
    assert tensordict.get(("a", "b")) is sub_sub_tensordict

    tensordict.set(("a", "b"), sub_sub_tensordict2)
    assert tensordict.get(("a", "b")) is sub_sub_tensordict2
    assert (tensordict.get(("a", "b", "c")) == 1).all()


def test_keys_view():
    tensor = torch.randn(4, 5, 6, 7)
    sub_sub_tensordict = TensorDict({"c": tensor}, [4, 5, 6])
    sub_tensordict = TensorDict({}, [4, 5])
    tensordict = TensorDict({}, [4])

    sub_tensordict["b"] = sub_sub_tensordict
    tensordict["a"] = sub_tensordict

    assert "a" in tensordict.keys()
    assert "random_string" not in tensordict.keys()

    assert ("a",) in tensordict.keys(include_nested=True)
    assert ("a", "b", "c") in tensordict.keys(include_nested=True)
    assert ("a", "c", "b") not in tensordict.keys(include_nested=True)

    with pytest.raises(
        TypeError, match="checks with tuples of strings is only supported"
    ):
        ("a", "b", "c") in tensordict.keys()  # noqa: B015

    with pytest.raises(TypeError, match="TensorDict keys are always strings."):
        42 in tensordict.keys()  # noqa: B015

    with pytest.raises(TypeError, match="TensorDict keys are always strings."):
        ("a", 42) in tensordict.keys()  # noqa: B015

    keys = set(tensordict.keys())
    keys_nested = set(tensordict.keys(include_nested=True))

    assert keys == {"a"}
    assert keys_nested == {"a", ("a", "b"), ("a", "b", "c")}

    leaves = set(tensordict.keys(leaves_only=True))
    leaves_nested = set(tensordict.keys(include_nested=True, leaves_only=True))

    assert leaves == set()
    assert leaves_nested == {("a", "b", "c")}


def test_error_on_contains():
    td = TensorDict(
        {"a": TensorDict({"b": torch.rand(1, 2)}, [1, 2]), "c": torch.rand(1)}, [1]
    )
    with pytest.raises(
        NotImplementedError,
        match="TensorDict does not support membership checks with the `in` keyword",
    ):
        "random_string" in td  # noqa: B015


@pytest.mark.parametrize("method", ["share_memory", "memmap"])
def test_memory_lock(method):
    torch.manual_seed(1)
    td = TensorDict({"a": torch.randn(4, 5)}, batch_size=(4, 5))

    # lock=True
    if method == "share_memory":
        td.share_memory_()
    elif method == "memmap":
        td.memmap_()
    else:
        raise NotImplementedError

    td.set("a", torch.randn(4, 5), inplace=True)
    td.set_("a", torch.randn(4, 5))  # No exception because set_ ignores the lock

    with pytest.raises(RuntimeError, match="Cannot modify locked TensorDict"):
        td.set("a", torch.randn(4, 5))

    with pytest.raises(RuntimeError, match="Cannot modify locked TensorDict"):
        td.set("b", torch.randn(4, 5))

    with pytest.raises(RuntimeError, match="Cannot modify locked TensorDict"):
        td.set("b", torch.randn(4, 5), inplace=True)


class TestMakeTensorDict:
    def test_create_tensordict(self):
        tensordict = make_tensordict(a=torch.zeros(3, 4))
        assert (tensordict["a"] == torch.zeros(3, 4)).all()

    def test_tensordict_batch_size(self):
        tensordict = make_tensordict()
        assert tensordict.batch_size == torch.Size([])

        tensordict = make_tensordict(a=torch.randn(3, 4))
        assert tensordict.batch_size == torch.Size([3, 4])

        tensordict = make_tensordict(a=torch.randn(3, 4), b=torch.randn(3, 4, 5))
        assert tensordict.batch_size == torch.Size([3, 4])

        nested_tensordict = make_tensordict(c=tensordict, d=torch.randn(3, 5))  # nested
        assert nested_tensordict.batch_size == torch.Size([3])

        nested_tensordict = make_tensordict(c=tensordict, d=torch.randn(4, 5))  # nested
        assert nested_tensordict.batch_size == torch.Size([])

        tensordict = make_tensordict(a=torch.randn(3, 4, 2), b=torch.randn(3, 4, 5))
        assert tensordict.batch_size == torch.Size([3, 4])

        tensordict = make_tensordict(a=torch.randn(3, 4), b=torch.randn(1))
        assert tensordict.batch_size == torch.Size([])

        tensordict = make_tensordict(
            a=torch.randn(3, 4), b=torch.randn(3, 4, 5), batch_size=[3]
        )
        assert tensordict.batch_size == torch.Size([3])

        tensordict = make_tensordict(
            a=torch.randn(3, 4), b=torch.randn(3, 4, 5), batch_size=[]
        )
        assert tensordict.batch_size == torch.Size([])

    @pytest.mark.parametrize("device", get_available_devices())
    def test_tensordict_device(self, device):
        tensordict = make_tensordict(
            a=torch.randn(3, 4), b=torch.randn(3, 4), device=device
        )
        assert tensordict.device == device
        assert tensordict["a"].device == device
        assert tensordict["b"].device == device

        tensordict = make_tensordict(
            a=torch.randn(3, 4, device=device),
            b=torch.randn(3, 4),
            c=torch.randn(3, 4, device="cpu"),
            device=device,
        )
        assert tensordict.device == device
        assert tensordict["a"].device == device
        assert tensordict["b"].device == device
        assert tensordict["c"].device == device

    def test_nested(self):
        input_dict = {
            "a": {"b": torch.randn(3, 4), "c": torch.randn(3, 4, 5)},
            "d": torch.randn(3),
        }
        tensordict = make_tensordict(input_dict)
        assert tensordict.shape == torch.Size([3])
        assert tensordict["a"].shape == torch.Size([3, 4])
        input_tensordict = TensorDict(
            {
                "a": {"b": torch.randn(3, 4), "c": torch.randn(3, 4, 5)},
                "d": torch.randn(3),
            },
            [],
        )
        tensordict = make_tensordict(input_tensordict)
        assert tensordict.shape == torch.Size([3])
        assert tensordict["a"].shape == torch.Size([3, 4])
        input_dict = {
            ("a", "b"): torch.randn(3, 4),
            ("a", "c"): torch.randn(3, 4, 5),
            "d": torch.randn(3),
        }
        tensordict = make_tensordict(input_dict)
        assert tensordict.shape == torch.Size([3])
        assert tensordict["a"].shape == torch.Size([3, 4])


def test_update_nested_dict():
    t = TensorDict({"a": {"d": [[[0]] * 3] * 2}}, [2, 3])
    assert ("a", "d") in t.keys(include_nested=True)
    t.update({"a": {"b": [[[1]] * 3] * 2}})
    assert ("a", "d") in t.keys(include_nested=True)
    assert ("a", "b") in t.keys(include_nested=True)
    assert t["a", "b"].shape == torch.Size([2, 3, 1])
    t.update({"a": {"d": [[[1]] * 3] * 2}})


@pytest.mark.parametrize("inplace", [True, False])
@pytest.mark.parametrize("separator", [",", "-"])
def test_flatten_unflatten_key_collision(inplace, separator):
    td1 = TensorDict(
        {
            f"a{separator}b{separator}c": torch.zeros(3),
            "a": {"b": {"c": torch.zeros(3)}},
        },
        [],
    )
    td2 = TensorDict(
        {
            f"a{separator}b": torch.zeros(3),
            "a": {"b": torch.zeros(3)},
            "g": {"d": torch.zeros(3)},
        },
        [],
    )
    td3 = TensorDict(
        {
            f"a{separator}b{separator}c": torch.zeros(3),
            "a": {"b": {"c": torch.zeros(3), "d": torch.zeros(3)}},
        },
        [],
    )

    td4 = TensorDict(
        {
            f"a{separator}b{separator}c{separator}d": torch.zeros(3),
            "a": {"b": {"c": torch.zeros(3)}},
        },
        [],
    )

    td5 = TensorDict(
        {f"a{separator}b": torch.zeros(3), "a": {"b": {"c": torch.zeros(3)}}}, []
    )

    with pytest.raises(
        KeyError, match="Flattening keys in tensordict collides with existing key *"
    ):
        _ = td1.flatten_keys(separator)

    with pytest.raises(
        KeyError, match="Flattening keys in tensordict collides with existing key *"
    ):
        _ = td2.flatten_keys(separator)

    with pytest.raises(
        KeyError, match="Flattening keys in tensordict collides with existing key *"
    ):
        _ = td3.flatten_keys(separator)

    with pytest.raises(
        KeyError,
        match=re.escape(
            "Unflattening key(s) in tensordict will override existing unflattened key"
        ),
    ):
        _ = td1.unflatten_keys(separator)

    with pytest.raises(
        KeyError,
        match=re.escape(
            "Unflattening key(s) in tensordict will override existing unflattened key"
        ),
    ):
        _ = td2.unflatten_keys(separator)

    with pytest.raises(
        KeyError,
        match=re.escape(
            "Unflattening key(s) in tensordict will override existing unflattened key"
        ),
    ):
        _ = td3.unflatten_keys(separator)

    with pytest.raises(
        KeyError,
        match=re.escape(
            "Unflattening key(s) in tensordict will override existing unflattened key"
        ),
    ):
        _ = td4.unflatten_keys(separator)

    with pytest.raises(
        KeyError,
        match=re.escape(
            "Unflattening key(s) in tensordict will override existing unflattened key"
        ),
    ):
        _ = td5.unflatten_keys(separator)

    td4_flat = td4.flatten_keys(separator)
    assert (f"a{separator}b{separator}c{separator}d") in td4_flat.keys()
    assert (f"a{separator}b{separator}c") in td4_flat.keys()

    td5_flat = td5.flatten_keys(separator)
    assert (f"a{separator}b") in td5_flat.keys()
    assert (f"a{separator}b{separator}c") in td5_flat.keys()


def test_split_with_invalid_arguments():
    td = TensorDict({"a": torch.zeros(2, 1)}, [])
    # Test empty batch size
    with pytest.raises(RuntimeError, match="not splittable"):
        td.split(1, 0)

    td = TensorDict({}, [3, 2])

    # Test invalid split_size input
    with pytest.raises(TypeError, match="must be int or list of ints"):
        td.split("1", 0)
    with pytest.raises(TypeError, match="must be int or list of ints"):
        td.split(["1", 2], 0)

    # Test invalid split_size sum
    with pytest.raises(RuntimeError, match="expects split_size to sum exactly"):
        td.split([], 0)

    with pytest.raises(RuntimeError, match="expects split_size to sum exactly"):
        td.split([1, 1], 0)

    # Test invalid dimension input
    with pytest.raises(IndexError, match="Dimension out of range"):
        td.split(1, 2)
    with pytest.raises(IndexError, match="Dimension out of range"):
        td.split(1, -3)


def test_split_with_empty_tensordict():
    td = TensorDict({}, [10])

    tds = td.split(4, 0)
    assert len(tds) == 3
    assert tds[0].shape == torch.Size([4])
    assert tds[1].shape == torch.Size([4])
    assert tds[2].shape == torch.Size([2])

    tds = td.split([1, 9], 0)

    assert len(tds) == 2
    assert tds[0].shape == torch.Size([1])
    assert tds[1].shape == torch.Size([9])

    td = TensorDict({}, [10, 10, 3])

    tds = td.split(4, 1)
    assert len(tds) == 3
    assert tds[0].shape == torch.Size([10, 4, 3])
    assert tds[1].shape == torch.Size([10, 4, 3])
    assert tds[2].shape == torch.Size([10, 2, 3])

    tds = td.split([1, 9], 1)
    assert len(tds) == 2
    assert tds[0].shape == torch.Size([10, 1, 3])
    assert tds[1].shape == torch.Size([10, 9, 3])


def test_split_with_negative_dim():
    td = TensorDict({"a": torch.zeros(5, 4, 2, 1), "b": torch.zeros(5, 4, 1)}, [5, 4])

    tds = td.split([1, 3], -1)
    assert len(tds) == 2
    assert tds[0].shape == torch.Size([5, 1])
    assert tds[0]["a"].shape == torch.Size([5, 1, 2, 1])
    assert tds[0]["b"].shape == torch.Size([5, 1, 1])
    assert tds[1].shape == torch.Size([5, 3])
    assert tds[1]["a"].shape == torch.Size([5, 3, 2, 1])
    assert tds[1]["b"].shape == torch.Size([5, 3, 1])


def test_shared_inheritance():
    td = TensorDict({"a": torch.randn(3, 4)}, [3, 4])
    td.share_memory_()

    td0, *_ = td.unbind(1)
    assert td0.is_shared()

    td0, *_ = td.split(1, 0)
    assert td0.is_shared()

    td0 = td.exclude("a")
    assert td0.is_shared()

    td0 = td.select("a")
    assert td0.is_shared()

    td.unlock_()
    td0 = td.rename_key_("a", "a.a")
    assert not td0.is_shared()
    td.share_memory_()

    td0 = td.unflatten_keys(".")
    assert td0.is_shared()

    td0 = td.flatten_keys(".")
    assert td0.is_shared()

    td0 = td.view(-1)
    assert td0.is_shared()

    td0 = td.permute(1, 0)
    assert td0.is_shared()

    td0 = td.unsqueeze(0)
    assert td0.is_shared()

    td0 = td0.squeeze(0)
    assert td0.is_shared()


class TestLazyStackedTensorDict:
    @staticmethod
    def nested_lazy_het_td(batch_size):
        shared = torch.zeros(4, 4, 2)
        hetero_3d = torch.zeros(3)
        hetero_2d = torch.zeros(2)

        individual_0_tensor = torch.zeros(1)
        individual_1_tensor = torch.zeros(1, 2)
        individual_2_tensor = torch.zeros(1, 2, 3)

        td_list = [
            TensorDict(
                {
                    "shared": shared,
                    "hetero": hetero_3d,
                    "individual_0_tensor": individual_0_tensor,
                },
                [],
            ),
            TensorDict(
                {
                    "shared": shared,
                    "hetero": hetero_3d,
                    "individual_1_tensor": individual_1_tensor,
                },
                [],
            ),
            TensorDict(
                {
                    "shared": shared,
                    "hetero": hetero_2d,
                    "individual_2_tensor": individual_2_tensor,
                },
                [],
            ),
        ]
        for i, td in enumerate(td_list):
            td[f"individual_{i}_td"] = td.clone()
            td["shared_td"] = td.clone()

        td_stack = torch.stack(td_list, dim=0)
        obs = TensorDict(
            {"lazy": td_stack, "dense": torch.zeros(3, 3, 2)},
            [],
        )
        obs = obs.expand(batch_size)
        return obs

    def recursively_check_key(self, td, value: int):
        if isinstance(td, LazyStackedTensorDict):
            for t in td.tensordicts:
                if not self.recursively_check_key(t, value):
                    return False
        elif isinstance(td, TensorDict):
            for i in td.values():
                if not self.recursively_check_key(i, value):
                    return False
        elif isinstance(td, torch.Tensor):
            return (td == value).all()
        else:
            return False

        return True

    def dense_stack_tds_v1(self, td_list, stack_dim: int) -> TensorDictBase:
        shape = list(td_list[0].shape)
        shape.insert(stack_dim, len(td_list))

        out = td_list[0].unsqueeze(stack_dim).expand(shape).clone()
        for i in range(1, len(td_list)):
            index = (slice(None),) * stack_dim + (i,)  # this is index_select
            out[index] = td_list[i]

        return out

    def dense_stack_tds_v2(self, td_list, stack_dim: int) -> TensorDictBase:
        shape = list(td_list[0].shape)
        shape.insert(stack_dim, len(td_list))

        out = td_list[0].unsqueeze(stack_dim).expand(shape).clone()

        return torch.stack(td_list, dim=stack_dim, out=out)

    @pytest.mark.parametrize("batch_size", [(), (2,), (1, 2)])
    @pytest.mark.parametrize("stack_dim", [0, 1, 2])
    def test_setitem_hetero(self, batch_size, stack_dim):
        obs = self.nested_lazy_het_td(batch_size)
        obs1 = obs.clone()
        obs1.apply_(lambda x: x + 1)

        if stack_dim > len(batch_size):
            return

        res1 = self.dense_stack_tds_v1([obs, obs1], stack_dim=stack_dim)
        res2 = self.dense_stack_tds_v2([obs, obs1], stack_dim=stack_dim)

        index = (slice(None),) * stack_dim + (0,)  # get the first in the stack
        assert self.recursively_check_key(res1[index], 0)  # check all 0
        assert self.recursively_check_key(res2[index], 0)  # check all 0
        index = (slice(None),) * stack_dim + (1,)  # get the second in the stack
        assert self.recursively_check_key(res1[index], 1)  # check all 1
        assert self.recursively_check_key(res2[index], 1)  # check all 1

    def test_add_batch_dim_cache(self):
        td = TensorDict(
            {"a": torch.rand(3, 4, 5), ("b", "c"): torch.rand(3, 4, 5)}, [3, 4, 5]
        )
        td = torch.stack([td, td.clone()], 0)
        from tensordict.nn import TensorDictModule  # noqa
        from torch import vmap

        print("first call to vmap")
        fun = vmap(lambda x: x)
        fun(td)
        td.zero_()
        # this value should be cached
        print("second call to vmap")
        std = fun(td)
        for value in std.values(True, True):
            assert (value == 0).all()

    def test_add_batch_dim_cache_nested(self):
        td = TensorDict(
            {"a": torch.rand(3, 4, 5), ("b", "c"): torch.rand(3, 4, 5)}, [3, 4, 5]
        )
        td = TensorDict({"parent": torch.stack([td, td.clone()], 0)}, [2, 3, 4, 5])
        from tensordict.nn import TensorDictModule  # noqa
        from torch import vmap

        fun = vmap(lambda x: x)
        print("first call to vmap")
        fun(td)
        td.zero_()
        # this value should be cached
        print("second call to vmap")
        std = fun(td)
        for value in std.values(True, True):
            assert (value == 0).all()

    def test_update_with_lazy(self):
        td0 = TensorDict(
            {
                ("a", "b", "c"): torch.ones(3, 4),
                ("a", "b", "d"): torch.ones(3, 4),
                "common": torch.ones(3),
            },
            [3],
        )
        td1 = TensorDict(
            {
                ("a", "b", "c"): torch.ones(3, 5) * 2,
                "common": torch.ones(3) * 2,
            },
            [3],
        )
        td = TensorDict({"parent": torch.stack([td0, td1], 0)}, [2])

        td_void = TensorDict(
            {
                ("parent", "a", "b", "c"): torch.zeros(2, 3, 4),
                ("parent", "a", "b", "e"): torch.zeros(2, 3, 4),
                ("parent", "a", "b", "d"): torch.zeros(2, 3, 5),
            },
            [2],
        )
        td_void.update(td)
        assert type(td_void.get("parent")) is LazyStackedTensorDict
        assert type(td_void.get(("parent", "a"))) is LazyStackedTensorDict
        assert type(td_void.get(("parent", "a", "b"))) is LazyStackedTensorDict
        assert (td_void.get(("parent", "a", "b"))[0].get("c") == 1).all()
        assert (td_void.get(("parent", "a", "b"))[1].get("c") == 2).all()
        assert (td_void.get(("parent", "a", "b"))[0].get("d") == 1).all()
        assert (td_void.get(("parent", "a", "b"))[1].get("d") == 0).all()  # unaffected
        assert (td_void.get(("parent", "a", "b")).get("e") == 0).all()  # unaffected

    @pytest.mark.parametrize("unsqueeze_dim", [0, 1, -1, -2])
    def test_stack_unsqueeze(self, unsqueeze_dim):
        td = TensorDict({("a", "b"): torch.ones(3, 4, 5)}, [3, 4])
        td_stack = torch.stack(td.unbind(1), 1)
        td_unsqueeze = td.unsqueeze(unsqueeze_dim)
        td_stack_unsqueeze = td_stack.unsqueeze(unsqueeze_dim)
        assert isinstance(td_stack_unsqueeze, LazyStackedTensorDict)
        for key in td_unsqueeze.keys(True, True):
            assert td_unsqueeze.get(key).shape == td_stack_unsqueeze.get(key).shape

    def test_stack_apply(self):
        td0 = TensorDict(
            {
                ("a", "b", "c"): torch.ones(3, 4),
                ("a", "b", "d"): torch.ones(3, 4),
                "common": torch.ones(3),
            },
            [3],
        )
        td1 = TensorDict(
            {
                ("a", "b", "c"): torch.ones(3, 5) * 2,
                "common": torch.ones(3) * 2,
            },
            [3],
        )
        td = TensorDict({"parent": torch.stack([td0, td1], 0)}, [2])
        td2 = td.clone()
        tdapply = td.apply(lambda x, y: x + y, td2)
        assert isinstance(tdapply["parent", "a", "b"], LazyStackedTensorDict)
        assert (tdapply["parent", "a", "b"][0]["c"] == 2).all()
        assert (tdapply["parent", "a", "b"][1]["c"] == 4).all()
        assert (tdapply["parent", "a", "b"][0]["d"] == 2).all()

    def test_stack_keys(self):
        td1 = TensorDict(source={"a": torch.randn(3)}, batch_size=[])
        td2 = TensorDict(
            source={
                "a": torch.randn(3),
                "b": torch.randn(3),
                "c": torch.randn(4),
                "d": torch.randn(5),
            },
            batch_size=[],
        )
        td = stack_td([td1, td2], 0)
        assert "a" in td.keys()
        assert "b" not in td.keys()
        assert "b" in td[1].keys()
        td.set("b", torch.randn(2, 10), inplace=False)  # overwrites
        with pytest.raises(KeyError):
            td.set_("c", torch.randn(2, 10))  # overwrites
        td.set_("b", torch.randn(2, 10))  # b has been set before

        td1.set("c", torch.randn(4))
        td[
            "c"
        ]  # we must first query that key for the stacked tensordict to update the list
        assert "c" in td.keys(), list(td.keys())  # now all tds have the key c
        td.get("c")

        td1.set("d", torch.randn(6))
        with pytest.raises(RuntimeError):
            td.get("d")

        td["e"] = torch.randn(2, 4)
        assert "e" in td.keys()  # now all tds have the key c
        td.get("e")

    def test_stacked_td_nested_keys(self):
        td = torch.stack(
            [
                TensorDict({"a": {"b": {"d": [1]}, "c": [2]}}, []),
                TensorDict({"a": {"b": {"d": [1]}, "d": [2]}}, []),
            ],
            0,
        )
        assert ("a", "b") in td.keys(True)
        assert ("a", "c") not in td.keys(True)
        assert ("a", "b", "d") in td.keys(True)
        td["a", "c"] = [[2], [3]]
        assert ("a", "c") in td.keys(True)

        keys, items = zip(*td.items(True))
        assert ("a", "b") in keys
        assert ("a", "c") in keys
        assert ("a", "d") not in keys

        td["a", "c"] = td["a", "c"] + 1
        assert (td["a", "c"] == torch.tensor([[3], [4]], device=td.device)).all()

    @pytest.mark.parametrize("device", get_available_devices())
    @pytest.mark.parametrize("stack_dim", [0, 1])
    def test_stacked_td(self, stack_dim, device):
        tensordicts = [
            TensorDict(
                batch_size=[11, 12],
                source={
                    "key1": torch.randn(11, 12, 5, device=device),
                    "key2": torch.zeros(
                        11, 12, 50, device=device, dtype=torch.bool
                    ).bernoulli_(),
                },
            )
            for _ in range(10)
        ]

        tensordicts0 = tensordicts[0]
        tensordicts1 = tensordicts[1]
        tensordicts2 = tensordicts[2]
        tensordicts3 = tensordicts[3]
        sub_td = LazyStackedTensorDict(*tensordicts, stack_dim=stack_dim)

        std_bis = stack_td(tensordicts, dim=stack_dim, contiguous=False)
        assert (sub_td == std_bis).all()

        item = (*[slice(None) for _ in range(stack_dim)], 0)
        tensordicts0.zero_()
        assert (sub_td[item].get("key1") == sub_td.get("key1")[item]).all()
        assert (
            sub_td.contiguous()[item].get("key1")
            == sub_td.contiguous().get("key1")[item]
        ).all()
        assert (sub_td.contiguous().get("key1")[item] == 0).all()

        item = (*[slice(None) for _ in range(stack_dim)], 1)
        std2 = sub_td[:5]
        tensordicts1.zero_()
        assert (std2[item].get("key1") == std2.get("key1")[item]).all()
        assert (
            std2.contiguous()[item].get("key1") == std2.contiguous().get("key1")[item]
        ).all()
        assert (std2.contiguous().get("key1")[item] == 0).all()

        std3 = sub_td[:5, :, :5]
        tensordicts2.zero_()
        item = (*[slice(None) for _ in range(stack_dim)], 2)
        assert (std3[item].get("key1") == std3.get("key1")[item]).all()
        assert (
            std3.contiguous()[item].get("key1") == std3.contiguous().get("key1")[item]
        ).all()
        assert (std3.contiguous().get("key1")[item] == 0).all()

        std4 = sub_td.select("key1")
        tensordicts3.zero_()
        item = (*[slice(None) for _ in range(stack_dim)], 3)
        assert (std4[item].get("key1") == std4.get("key1")[item]).all()
        assert (
            std4.contiguous()[item].get("key1") == std4.contiguous().get("key1")[item]
        ).all()
        assert (std4.contiguous().get("key1")[item] == 0).all()

        std5 = sub_td.unbind(1)[0]
        assert (std5.contiguous() == sub_td.contiguous().unbind(1)[0]).all()

    @pytest.mark.parametrize("device", get_available_devices())
    @pytest.mark.parametrize("stack_dim", [0, 1, 2])
    def test_stacked_indexing(self, device, stack_dim):
        tensordict = TensorDict(
            {"a": torch.randn(3, 4, 5), "b": torch.randn(3, 4, 5)},
            batch_size=[3, 4, 5],
            device=device,
        )

        tds = torch.stack(list(tensordict.unbind(stack_dim)), stack_dim)

        for item, expected_shape in (
            ((2, 2), torch.Size([5])),
            ((slice(1, 2), 2), torch.Size([1, 5])),
            ((..., 2), torch.Size([3, 4])),
        ):
            assert tds[item].batch_size == expected_shape
            assert (tds[item].get("a") == tds.get("a")[item]).all()
            assert (tds[item].get("a") == tensordict[item].get("a")).all()

    @pytest.mark.parametrize("device", get_available_devices())
    def test_stack(self, device):
        torch.manual_seed(1)
        tds_list = [TensorDict(source={}, batch_size=(4, 5)) for _ in range(3)]
        tds = stack_td(tds_list, 0, contiguous=False)
        assert tds[0] is tds_list[0]

        td = TensorDict(
            source={"a": torch.randn(4, 5, 3, device=device)}, batch_size=(4, 5)
        )
        td_list = list(td)
        td_reconstruct = stack_td(td_list, 0)
        assert td_reconstruct.batch_size == td.batch_size
        assert (td_reconstruct == td).all()

    @pytest.mark.parametrize("dim", range(2))
    @pytest.mark.parametrize("index", range(2))
    @pytest.mark.parametrize("device", get_available_devices())
    def test_lazy_stacked_insert(self, dim, index, device):
        td = TensorDict({"a": torch.zeros(4)}, [4], device=device)
        lstd = torch.stack([td] * 2, dim=dim)

        lstd.insert(
            index,
            TensorDict(
                {"a": torch.ones(4), "invalid": torch.rand(4)}, [4], device=device
            ),
        )

        bs = [4]
        bs.insert(dim, 3)

        assert lstd.batch_size == torch.Size(bs)
        assert set(lstd.keys()) == {"a"}

        t = torch.zeros(*bs, device=device)

        if dim == 0:
            t[index] = 1
        else:
            t[:, index] = 1

        torch.testing.assert_close(lstd["a"], t)

        with pytest.raises(
            TypeError, match="Expected new value to be TensorDictBase instance"
        ):
            lstd.insert(index, torch.rand(10))

        if device != torch.device("cpu"):
            with pytest.raises(ValueError, match="Devices differ"):
                lstd.insert(index, TensorDict({"a": torch.ones(4)}, [4], device="cpu"))

        with pytest.raises(ValueError, match="Batch sizes in tensordicts differs"):
            lstd.insert(index, TensorDict({"a": torch.ones(17)}, [17], device=device))

    def test_lazy_stacked_contains(self):
        td = TensorDict(
            {"a": TensorDict({"b": torch.rand(1, 2)}, [1, 2]), "c": torch.rand(1)}, [1]
        )
        lstd = torch.stack([td, td, td])

        assert td in lstd
        assert td.clone() not in lstd

        with pytest.raises(
            NotImplementedError,
            match="TensorDict does not support membership checks with the `in` keyword",
        ):
            "random_string" in lstd  # noqa: B015

    @pytest.mark.parametrize("dim", range(2))
    @pytest.mark.parametrize("device", get_available_devices())
    def test_lazy_stacked_append(self, dim, device):
        td = TensorDict({"a": torch.zeros(4)}, [4], device=device)
        lstd = torch.stack([td] * 2, dim=dim)

        lstd.append(
            TensorDict(
                {"a": torch.ones(4), "invalid": torch.rand(4)}, [4], device=device
            )
        )

        bs = [4]
        bs.insert(dim, 3)

        assert lstd.batch_size == torch.Size(bs)
        assert set(lstd.keys()) == {"a"}

        t = torch.zeros(*bs, device=device)

        if dim == 0:
            t[-1] = 1
        else:
            t[:, -1] = 1

        torch.testing.assert_close(lstd["a"], t)

        with pytest.raises(
            TypeError, match="Expected new value to be TensorDictBase instance"
        ):
            lstd.append(torch.rand(10))

        if device != torch.device("cpu"):
            with pytest.raises(ValueError, match="Devices differ"):
                lstd.append(TensorDict({"a": torch.ones(4)}, [4], device="cpu"))

        with pytest.raises(ValueError, match="Batch sizes in tensordicts differs"):
            lstd.append(TensorDict({"a": torch.ones(17)}, [17], device=device))

    def test_unbind_lazystack(self):
        td0 = TensorDict(
            {
                "a": {"b": torch.randn(3, 4), "d": torch.randn(3, 4)},
                "c": torch.randn(3, 4),
            },
            [3, 4],
        )
        td = torch.stack([td0, td0, td0], 1)

        assert all(_td is td0 for _td in td.unbind(1))

    @pytest.mark.parametrize("stack_dim", [0, 1, -1])
    def test_stack_update_heter_stacked_td(self, stack_dim):
        td1 = TensorDict({"a": torch.randn(3, 4)}, [3])
        td2 = TensorDict({"a": torch.randn(3, 5)}, [3])
        td_a = torch.stack([td1, td2], stack_dim)
        td_b = td_a.clone()
        td_a.update(td_b)
        with pytest.raises(
            RuntimeError,
            match="Found more than one unique shape in the tensors to be stacked",
        ):
            td_a.update(td_b.to_tensordict())
        td_a.update_(td_b)
        with pytest.raises(
            RuntimeError,
            match="Found more than one unique shape in the tensors to be stacked",
        ):
            td_a.update_(td_b.to_tensordict())

    @property
    def _tensor_index(self):
        torch.manual_seed(0)
        return torch.randint(2, (5, 2))

    @property
    def _idx_list(self):
        return {
            0: 1,
            1: slice(None),
            2: slice(1, 2),
            3: self._tensor_index,
            4: range(1, 2),
            5: None,
            6: [0, 1],
            7: self._tensor_index.numpy(),
        }

    @pytest.mark.parametrize("pos1", range(8))
    @pytest.mark.parametrize("pos2", range(8))
    @pytest.mark.parametrize("pos3", range(8))
    def test_lazy_indexing(self, pos1, pos2, pos3):
        torch.manual_seed(0)
        td_leaf_1 = TensorDict({"a": torch.ones(2, 3)}, [])
        inner = torch.stack([td_leaf_1] * 4, 0)
        middle = torch.stack([inner] * 3, 0)
        outer = torch.stack([middle] * 2, 0)
        outer_dense = outer.to_tensordict()
        ref_tensor = torch.zeros(2, 3, 4)
        pos1 = self._idx_list[pos1]
        pos2 = self._idx_list[pos2]
        pos3 = self._idx_list[pos3]
        index = (pos1, pos2, pos3)
        result = outer[index]
        assert result.batch_size == ref_tensor[index].shape, index
        assert result.batch_size == outer_dense[index].shape, index

    # We don't support caching for unlocked lazy stacks
    # def test_cached_unlocked_stacked(self):
    #     """same as above in the non-locked case.
    #
    #     Additionally tests that deleting the key in one tensordict raises an error."""
    #     td = TensorDict({("a", "b", "c", "d"): 1.0}, [])
    #     std = torch.stack([td, td.clone()])
    #
    #     a = std["a"]
    #     val = next(iter(std._cache['_get_str_key'].values()))
    #     assert val is a
    #     orig = std[0]['a', 'b']
    #     other = orig.clone().zero_()
    #     orig.unlock_()
    #     orig.update(other)
    #     assert (std['a', 'b', 'c', 'd'] == torch.tensor([0, 1])).all()
    #
    #     orig = std[1]['a', 'b', 'c']
    #     other = orig.clone().zero_()
    #     orig.unlock_()
    #     orig.update(other)
    #     assert (std['a', 'b', 'c', 'd'] == torch.tensor([0, 0])).all()
    #
    #     orig = std[1]['a', 'b']
    #     orig['c'] = 1.0
    #     print(std['a', 'b', 'c', 'd'])


@pytest.mark.skipif(
    not _has_torchsnapshot, reason=f"torchsnapshot not found: err={TORCHSNAPSHOT_ERR}"
)
class TestSnapshot:
    @pytest.mark.parametrize("save_name", ["doc", "data"])
    def test_inplace(self, save_name):
        td = TensorDict(
            {"a": torch.randn(3), "b": TensorDict({"c": torch.randn(3, 1)}, [3, 1])},
            [3],
        )
        td.memmap_()
        assert isinstance(td["b", "c"], MemmapTensor)

        app_state = {"state": torchsnapshot.StateDict(**{save_name: td.state_dict()})}
        path = f"/tmp/{uuid.uuid4()}"
        snapshot = torchsnapshot.Snapshot.take(app_state=app_state, path=path)

        td_plain = td.to_tensordict()
        # we want to delete refs to MemmapTensors
        assert not isinstance(td_plain["a"], MemmapTensor)
        del td

        snapshot = torchsnapshot.Snapshot(path=path)
        td_dest = TensorDict(
            {"a": torch.zeros(3), "b": TensorDict({"c": torch.zeros(3, 1)}, [3, 1])},
            [3],
        )
        td_dest.memmap_()
        assert isinstance(td_dest["b", "c"], MemmapTensor)
        app_state = {
            "state": torchsnapshot.StateDict(**{save_name: td_dest.state_dict()})
        }
        snapshot.restore(app_state=app_state)

        assert (td_dest == td_plain).all()
        assert td_dest["b"].batch_size == td_plain["b"].batch_size
        assert isinstance(td_dest["b", "c"], MemmapTensor)

    def test_update(
        self,
    ):
        tensordict = TensorDict({"a": torch.randn(3), "b": {"c": torch.randn(3)}}, [])
        state = {"state": tensordict}
        tensordict.memmap_()
        path = f"/tmp/{uuid.uuid4()}"
        snapshot = torchsnapshot.Snapshot.take(app_state=state, path=path)
        td_plain = tensordict.to_tensordict()
        assert not isinstance(td_plain["a"], MemmapTensor)
        del tensordict

        snapshot = torchsnapshot.Snapshot(path=path)
        tensordict2 = TensorDict({}, [])
        target_state = {"state": tensordict2}
        snapshot.restore(app_state=target_state)
        assert (td_plain == tensordict2).all()


@pytest.mark.parametrize("device", get_available_devices())
def test_memmap_as_tensor(device):
    td = TensorDict(
        {"a": torch.randn(3, 4), "b": {"c": torch.randn(3, 4)}}, [3, 4], device="cpu"
    )
    td_memmap = td.clone().memmap_()
    assert (td == td_memmap).all()

    assert (td == td_memmap.apply(lambda x: x.as_tensor())).all()
    if device.type == "cuda":
        td = td.pin_memory()
        td_memmap = td.clone().memmap_()
        td_memmap_pm = td_memmap.apply(lambda x: x.as_tensor()).pin_memory()
        assert (td.pin_memory().to(device) == td_memmap_pm.to(device)).all()


def test_tensordict_prealloc_nested():
    N = 3
    B = 5
    T = 4
    buffer = TensorDict({}, batch_size=[B, N])

    td_0 = TensorDict(
        {
            "env.time": torch.rand(N, 1),
            "agent.obs": TensorDict(
                {  # assuming 3 agents in a multi-agent setting
                    "image": torch.rand(N, T, 64),
                    "state": torch.rand(N, T, 3, 32, 32),
                },
                batch_size=[N, T],
            ),
        },
        batch_size=[N],
    )

    td_1 = td_0.clone()
    buffer[0] = td_0
    buffer[1] = td_1
    assert (
        repr(buffer)
        == """TensorDict(
    fields={
        agent.obs: TensorDict(
            fields={
                image: Tensor(shape=torch.Size([5, 3, 4, 64]), device=cpu, dtype=torch.float32, is_shared=False),
                state: Tensor(shape=torch.Size([5, 3, 4, 3, 32, 32]), device=cpu, dtype=torch.float32, is_shared=False)},
            batch_size=torch.Size([5, 3, 4]),
            device=None,
            is_shared=False),
        env.time: Tensor(shape=torch.Size([5, 3, 1]), device=cpu, dtype=torch.float32, is_shared=False)},
    batch_size=torch.Size([5, 3]),
    device=None,
    is_shared=False)"""
    )
    assert buffer.batch_size == torch.Size([B, N])
    assert buffer["agent.obs"].batch_size == torch.Size([B, N, T])


@pytest.mark.parametrize("like", [True, False])
def test_save_load_memmap_stacked_td(
    like,
    tmpdir,
):
    a = TensorDict({"a": [1]}, [])
    b = TensorDict({"b": [1]}, [])
    c = torch.stack([a, b])
    c = c.expand(10, 2)
    if like:
        d = c.memmap_like(prefix=tmpdir)
    else:
        d = c.memmap_(prefix=tmpdir)

    d2 = LazyStackedTensorDict.load_memmap(tmpdir)
    assert (d2 == d).all()
    assert (d2[:, 0] == d[:, 0]).all()
    if like:
        assert (d2[:, 0] == a.zero_()).all()
    else:
        assert (d2[:, 0] == a).all()


class TestErrorMessage:
    @staticmethod
    def test_err_msg_missing_nested():
        td = TensorDict({"a": torch.zeros(())}, [])
        with pytest.raises(ValueError, match="Expected a TensorDictBase instance"):
            td["a", "b"]

    @staticmethod
    def test_inplace_error():
        td = TensorDict({"a": torch.rand(())}, [])
        with pytest.raises(ValueError, match="Failed to update 'a'"):
            td.set_("a", torch.randn(2))


@pytest.mark.parametrize("batch_first", [True, False])
@pytest.mark.parametrize("make_mask", [True, False])
def test_pad_sequence(batch_first, make_mask):
    list_td = [
        TensorDict({"a": torch.ones((2,)), ("b", "c"): torch.ones((2, 3))}, [2]),
        TensorDict({"a": torch.ones((4,)), ("b", "c"): torch.ones((4, 3))}, [4]),
    ]
    padded_td = pad_sequence(list_td, batch_first=batch_first, return_mask=make_mask)
    if batch_first:
        assert padded_td.shape == torch.Size([2, 4])
        assert padded_td["a"].shape == torch.Size([2, 4])
        assert padded_td["a"][0, -1] == 0
        assert padded_td["b", "c"].shape == torch.Size([2, 4, 3])
        assert padded_td["b", "c"][0, -1, 0] == 0
    else:
        assert padded_td.shape == torch.Size([4, 2])
        assert padded_td["a"].shape == torch.Size([4, 2])
        assert padded_td["a"][-1, 0] == 0
        assert padded_td["b", "c"].shape == torch.Size([4, 2, 3])
        assert padded_td["b", "c"][-1, 0, 0] == 0
    if make_mask:
        assert "mask" in padded_td.keys()
        assert not padded_td["mask"].all()
    else:
        assert "mask" not in padded_td.keys()


class TestNamedDims(TestTensorDictsBase):
    def test_noname(self):
        td = TensorDict({}, batch_size=[3, 4, 5, 6], names=None)
        assert td.names == [None] * 4

    def test_fullname(self):
        td = TensorDict({}, batch_size=[3, 4, 5, 6], names=["a", "b", "c", "d"])
        assert td.names == ["a", "b", "c", "d"]

    def test_partial_name(self):
        td = TensorDict({}, batch_size=[3, 4, 5, 6], names=["a", None, None, "d"])
        assert td.names == ["a", None, None, "d"]

    def test_partial_set(self):
        td = TensorDict({}, batch_size=[3, 4, 5, 6], names=None)
        td.names = ["a", None, None, "d"]
        assert td.names == ["a", None, None, "d"]
        td.names = ["a", "b", "c", "d"]
        assert td.names == ["a", "b", "c", "d"]
        with pytest.raises(
            ValueError,
            match="the length of the dimension names must equate the tensordict batch_dims",
        ):
            td.names = ["a", "b", "c"]

    def test_rename(self):
        td = TensorDict({}, batch_size=[3, 4, 5, 6], names=None)
        td.names = ["a", None, None, "d"]
        td.rename_(a="c")
        assert td.names == ["c", None, None, "d"]
        td.rename_(d="z")
        assert td.names == ["c", None, None, "z"]
        td.rename_(*list("mnop"))
        assert td.names == ["m", "n", "o", "p"]
        td2 = td.rename(p="q")
        assert td.names == ["m", "n", "o", "p"]
        assert td2.names == ["m", "n", "o", "q"]
        td2 = td.rename(*list("wxyz"))
        assert td.names == ["m", "n", "o", "p"]
        assert td2.names == ["w", "x", "y", "z"]

    def test_stack(self):
        td = TensorDict({}, batch_size=[3, 4, 5, 6], names=["a", "b", "c", "d"])
        tds = torch.stack([td, td], 0)
        assert tds.names == [None, "a", "b", "c", "d"]
        tds = torch.stack([td, td], -1)
        assert tds.names == ["a", "b", "c", "d", None]
        tds = torch.stack([td, td], 2)
        tds.names = list("mnopq")
        assert tds.names == list("mnopq")
        assert td.names == ["m", "n", "p", "q"]

    def test_cat(self):
        td = TensorDict({}, batch_size=[3, 4, 5, 6], names=None)
        tdc = torch.cat([td, td], -1)
        assert tdc.names == [None] * 4
        td = TensorDict({}, batch_size=[3, 4, 5, 6], names=["a", "b", "c", "d"])
        tdc = torch.cat([td, td], -1)
        assert tdc.names == ["a", "b", "c", "d"]

    def test_unsqueeze(self):
        td = TensorDict({}, batch_size=[3, 4, 5, 6], names=None)
        td.names = ["a", "b", "c", "d"]
        tdu = td.unsqueeze(0)
        assert tdu.names == [None, "a", "b", "c", "d"]
        tdu = td.unsqueeze(-1)
        assert tdu.names == ["a", "b", "c", "d", None]
        tdu = td.unsqueeze(2)
        assert tdu.names == ["a", "b", None, "c", "d"]

    def test_squeeze(self):
        td = TensorDict({}, batch_size=[3, 4, 5, 6], names=None)
        td.names = ["a", "b", "c", "d"]
        tds = td.squeeze(0)
        assert tds.names == ["a", "b", "c", "d"]
        td = TensorDict({}, batch_size=[3, 1, 5, 6], names=None)
        td.names = ["a", "b", "c", "d"]
        tds = td.squeeze(1)
        assert tds.names == ["a", "c", "d"]

    def test_clone(self):
        td = TensorDict({}, batch_size=[3, 4, 5, 6], names=None)
        td.names = ["a", "b", "c", "d"]
        tdc = td.clone()
        assert tdc.names == ["a", "b", "c", "d"]
        tdc = td.clone(False)
        assert tdc.names == ["a", "b", "c", "d"]

    def test_permute(self):
        td = TensorDict({}, batch_size=[3, 4, 5, 6], names=None)
        td.names = ["a", "b", "c", "d"]
        tdp = td.permute(-1, -2, -3, -4)
        assert tdp.names == list("dcba")
        tdp = td.permute(-1, 1, 2, -4)
        assert tdp.names == list("dbca")

    def test_refine_names(self):
        td = TensorDict({}, batch_size=[3, 4, 5, 6])
        tdr = td.refine_names(None, None, None, "d")
        assert tdr.names == [None, None, None, "d"]
        tdr = tdr.refine_names(None, None, "c", "d")
        assert tdr.names == [None, None, "c", "d"]
        with pytest.raises(
            RuntimeError, match="refine_names: cannot coerce TensorDict"
        ):
            tdr.refine_names(None, None, "d", "d")
        tdr = td.refine_names(..., "d")
        assert tdr.names == [None, None, "c", "d"]
        tdr = td.refine_names("a", ..., "d")
        assert tdr.names == ["a", None, "c", "d"]

    def test_index(self):
        td = TensorDict({}, batch_size=[3, 4, 5, 6], names=["a", "b", "c", "d"])
        assert td[0].names == ["b", "c", "d"]
        assert td[:, 0].names == ["a", "c", "d"]
        assert td[0, :].names == ["b", "c", "d"]
        assert td[0, :1].names == ["b", "c", "d"]
        assert td[..., -1].names == ["a", "b", "c"]
        assert td[0, ..., -1].names == ["b", "c"]
        assert td[0, ..., [-1]].names == ["b", "c", "d"]
        assert td[0, ..., torch.tensor([-1])].names == ["b", "c", "d"]
        assert td[0, ..., torch.tensor(-1)].names == ["b", "c"]
        assert td[0, ..., :-1].names == ["b", "c", "d"]
        assert td[:1, ..., :-1].names == ["a", "b", "c", "d"]
        tdbool = td[torch.ones(3, dtype=torch.bool)]
        assert tdbool.names == [None, "b", "c", "d"]
        assert tdbool.ndim == 4
        tdbool = td[torch.ones(3, 4, dtype=torch.bool)]
        assert tdbool.names == [None, "c", "d"]
        assert tdbool.ndim == 3

    def test_subtd(self):
        td = TensorDict({}, batch_size=[3, 4, 5, 6], names=["a", "b", "c", "d"])
        assert td.get_sub_tensordict(0).names == ["b", "c", "d"]
        assert td.get_sub_tensordict((slice(None), 0)).names == ["a", "c", "d"]
        assert td.get_sub_tensordict((0, slice(None))).names == ["b", "c", "d"]
        assert td.get_sub_tensordict((0, slice(None, 1))).names == ["b", "c", "d"]
        assert td.get_sub_tensordict((..., -1)).names == ["a", "b", "c"]
        assert td.get_sub_tensordict((0, ..., -1)).names == ["b", "c"]
        assert td.get_sub_tensordict((0, ..., [-1])).names == ["b", "c", "d"]
        assert td.get_sub_tensordict((0, ..., torch.tensor([-1]))).names == [
            "b",
            "c",
            "d",
        ]
        assert td.get_sub_tensordict((0, ..., torch.tensor(-1))).names == ["b", "c"]
        assert td.get_sub_tensordict((0, ..., slice(None, -1))).names == ["b", "c", "d"]
        assert td.get_sub_tensordict((slice(None, 1), ..., slice(None, -1))).names == [
            "a",
            "b",
            "c",
            "d",
        ]
        tdbool = td.get_sub_tensordict(torch.ones(3, dtype=torch.bool))
        assert tdbool.names == [None, "b", "c", "d"]
        assert tdbool.ndim == 4
        tdbool = td.get_sub_tensordict(torch.ones(3, 4, dtype=torch.bool))
        assert tdbool.names == [None, "c", "d"]
        assert tdbool.ndim == 3
        with pytest.raises(
            RuntimeError, match="Names of a subtensordict cannot be modified"
        ):
            tdbool.names = "All work and no play makes Jack a dull boy"

    def test_expand(self):
        td = TensorDict({}, batch_size=[3, 4, 1, 6], names=["a", "b", "c", "d"])
        tde = td.expand(2, 3, 4, 5, 6)
        assert tde.names == [None, "a", "b", "c", "d"]

    def test_apply(self):
        td = TensorDict({}, batch_size=[3, 4, 1, 6], names=["a", "b", "c", "d"])
        tda = td.apply(lambda x: x + 1)
        assert tda.names == ["a", "b", "c", "d"]
        tda = td.apply(lambda x: x.squeeze(2), batch_size=[3, 4, 6])
        # no way to tell what the names have become, in general
        assert tda.names == [None] * 3

    def test_flatten(self):
        td = TensorDict({}, batch_size=[3, 4, 1, 6], names=["a", "b", "c", "d"])
        tdf = td.flatten(1, 3)
        assert tdf.names == ["a", None]
        tdu = tdf.unflatten(1, (4, 1, 6))
        assert tdu.names == ["a", None, None, None]
        tdf = td.flatten(1, 2)
        assert tdf.names == ["a", None, "d"]
        tdu = tdf.unflatten(1, (4, 1))
        assert tdu.names == ["a", None, None, "d"]
        tdf = td.flatten(0, 2)
        assert tdf.names == [None, "d"]
        tdu = tdf.unflatten(0, (3, 4, 1))
        assert tdu.names == [None, None, None, "d"]

    def test_gather(self):
        td = TensorDict({}, batch_size=[3, 4, 1, 6], names=["a", "b", "c", "d"])
        idx = torch.randint(6, (3, 4, 1, 18))
        tdg = td.gather(dim=-1, index=idx)
        assert tdg.names == ["a", "b", "c", "d"]

    def test_select(self):
        td = TensorDict({}, batch_size=[3, 4, 1, 6], names=["a", "b", "c", "d"])
        tds = td.select()
        assert tds.names == ["a", "b", "c", "d"]
        tde = td.exclude()
        assert tde.names == ["a", "b", "c", "d"]
        td[""] = torch.zeros(td.shape)
        td["*"] = torch.zeros(td.shape)
        tds = td.select("")
        assert tds.names == ["a", "b", "c", "d"]

    def test_detach(self):
        td = TensorDict({}, batch_size=[3, 4, 1, 6], names=["a", "b", "c", "d"])
        td[""] = torch.zeros(td.shape, requires_grad=True)
        tdd = td.detach()
        assert tdd.names == ["a", "b", "c", "d"]

    def test_unbind(self):
        td = TensorDict({}, batch_size=[3, 4, 1, 6], names=["a", "b", "c", "d"])
        *_, tdu = td.unbind(-1)
        assert tdu.names == ["a", "b", "c"]
        *_, tdu = td.unbind(-2)
        assert tdu.names == ["a", "b", "d"]

    def test_split(self):
        td = TensorDict({}, batch_size=[3, 4, 1, 6], names=["a", "b", "c", "d"])
        _, tdu = td.split(dim=-1, split_size=[3, 3])
        assert tdu.names == ["a", "b", "c", "d"]
        _, tdu = td.split(dim=1, split_size=[1, 3])
        assert tdu.names == ["a", "b", "c", "d"]

    def test_all(self):
        td = TensorDict({}, batch_size=[3, 4, 1, 6], names=["a", "b", "c", "d"])
        tda = td.all(2)
        assert tda.names == ["a", "b", "d"]
        tda = td.any(2)
        assert tda.names == ["a", "b", "d"]

    def test_masked_fill(self):
        td = TensorDict({}, batch_size=[3, 4, 1, 6], names=["a", "b", "c", "d"])
        tdm = td.masked_fill(torch.zeros(3, 4, 1, dtype=torch.bool), 1.0)
        assert tdm.names == ["a", "b", "c", "d"]

    def test_memmap_like(self, tmpdir):
        td = TensorDict(
            {"a": torch.zeros(3, 4, 1, 6)},
            batch_size=[3, 4, 1, 6],
            names=["a", "b", "c", "d"],
        )
        tdm = td.memmap_like(prefix=tmpdir)
        assert tdm.names == ["a", "b", "c", "d"]

    def test_h5(self, tmpdir):
        td = TensorDict(
            {"a": torch.zeros(3, 4, 1, 6)},
            batch_size=[3, 4, 1, 6],
            names=["a", "b", "c", "d"],
        )
        tdm = td.to_h5(filename=tmpdir / "file.h5")
        assert tdm.names == ["a", "b", "c", "d"]

    def test_nested(self):
        td = TensorDict({}, batch_size=[3, 4, 1, 6], names=["a", "b", "c", "d"])
        td["a"] = TensorDict({}, batch_size=[3, 4, 1, 6])
        assert td["a"].names == td.names
        td["a"] = TensorDict({}, batch_size=[])
        assert td["a"].names == td.names
        td = TensorDict({}, batch_size=[3, 4, 1, 6], names=None)
        td["a"] = TensorDict({}, batch_size=[3, 4, 1, 6])
        td.names = ["a", "b", None, None]
        assert td["a"].names == td.names
        td.set_("a", TensorDict({}, batch_size=[3, 4, 1, 6]))
        assert td["a"].names == td.names

    def test_error_similar(self):
        with pytest.raises(ValueError):
            td = TensorDict({}, batch_size=[3, 4, 1, 6], names=["a", "b", "c", "a"])
        with pytest.raises(ValueError):
            td = TensorDict(
                {},
                batch_size=[3, 4, 1, 6],
            )
            td.names = ["a", "b", "c", "a"]
        with pytest.raises(ValueError):
            td = TensorDict(
                {},
                batch_size=[3, 4, 1, 6],
            )
            td.refine_names("a", "a", ...)
        with pytest.raises(ValueError):
            td = TensorDict({}, batch_size=[3, 4, 1, 6], names=["a", "b", "c", "z"])
            td.rename_(a="z")

    def test_set_at(self):
        td = TensorDict(
            {"": TensorDict({}, [3, 4, 1, 6])},
            batch_size=[3, 4, 1, 6],
            names=["a", "b", "c", "d"],
        )
        td.set_at_("", TensorDict({}, [4, 1, 6]), 0)
        assert td.names == ["a", "b", "c", "d"]
        assert td[""].names == ["a", "b", "c", "d"]

    def test_change_batch_size(self):
        td = TensorDict({}, batch_size=[3, 4, 1, 6], names=["a", "b", "c", "z"])
        td.batch_size = [3, 4, 1, 6, 1]
        assert td.names == ["a", "b", "c", "z", None]
        td.batch_size = []
        assert td.names == []
        td.batch_size = [3, 4]
        assert td.names == [None, None]
        td.names = ["a", None]
        td.batch_size = [3]
        assert td.names == ["a"]

    def test_set_item_populate_names(self):
        td = TensorDict({}, [3])
        td["a"] = TensorDict({}, [3, 4], names=["a", "b"])
        assert td.names == ["a"]
        assert td["a"].names == ["a", "b"]

    def test_nested_indexing(self):
        td = TensorDict(
            {"": TensorDict({}, [3, 4], names=["c", "d"])}, [3], names=["c"]
        )
        assert td[0][""].names == td[""][0].names == ["d"]

    @pytest.mark.parametrize("device", get_available_devices())
    def test_to(self, device):
        td = TensorDict(
            {"": TensorDict({}, [3, 4, 1, 6])},
            batch_size=[3, 4, 1, 6],
            names=["a", "b", "c", "d"],
        )
        tdt = td.to(device)
        assert tdt.names == ["a", "b", "c", "d"]

    def test_stack_assign(self):
        td = TensorDict(
            {"": TensorDict({}, [3, 4], names=["c", "d"])}, [3], names=["c"]
        )
        tds = torch.stack([td, td], -1)
        assert tds.names == ["c", None]
        assert tds[""].names == ["c", None, "d"]
        with pytest.raises(ValueError):
            tds.names = ["c", "d"]
        tds.names = ["c", "e"]
        assert tds.names == ["c", "e"]
        assert tds[""].names == ["c", "e", "d"]
        assert tds[0].names == ["e"]
        assert tds[0][""].names == tds[""][0].names == ["e", "d"]

    def test_nested_td(self):
        nested_td = self.nested_td("cpu")
        nested_td.names = list("abcd")
        assert nested_td.rename(c="g").names == list("abgd")
        assert nested_td.names == list("abcd")
        nested_td.rename_(c="g")
        assert nested_td.names == list("abgd")
        assert nested_td["my_nested_td"].names == list("abgd")
        assert nested_td.contiguous().names == list("abgd")
        assert nested_td.contiguous()["my_nested_td"].names == list("abgd")

    def test_nested_tc(self):
        nested_td = self.nested_tensorclass("cpu")
        nested_td.names = list("abcd")
        assert nested_td.rename(c="g").names == list("abgd")
        assert nested_td.names == list("abcd")
        nested_td.rename_(c="g")
        assert nested_td.names == list("abgd")
        assert nested_td.get("my_nested_tc").names == list("abgd")
        assert nested_td.contiguous().names == list("abgd")
        assert nested_td.contiguous().get("my_nested_tc").names == list("abgd")

    def test_nested_stacked_td(self):
        td = self.nested_stacked_td("cpu")
        td.names = list("abcd")
        assert td.names == list("abcd")
        assert td[:, 1].names == list("acd")
        assert td["my_nested_td"][:, 1].names == list("acd")
        assert td[:, 1]["my_nested_td"].names == list("acd")
        tdr = td.rename(c="z")
        assert td.names == list("abcd")
        assert tdr.names == list("abzd")
        td.rename_(c="z")
        assert td.names == list("abzd")
        assert td[:, 1].names == list("azd")
        assert td["my_nested_td"][:, 1].names == list("azd")
        assert td[:, 1]["my_nested_td"].names == list("azd")
        assert td.contiguous().names == list("abzd")
        assert td[:, 1].contiguous()["my_nested_td"].names == list("azd")

    def test_sub_td(self):
        td = self.sub_td("cpu")
        with pytest.raises(
            RuntimeError, match="Names of a subtensordict cannot be modified"
        ):
            td.names = list("abcd")
        td = self.sub_td2("cpu")
        with pytest.raises(
            RuntimeError, match="Names of a subtensordict cannot be modified"
        ):
            td.names = list("abcd")

    def test_memmap_td(self):
        td = self.memmap_td("cpu")
        td.names = list("abcd")
        assert td.rename(c="g").names == list("abgd")
        assert td.names == list("abcd")
        td.rename_(c="g")
        assert td.names == list("abgd")
        assert td.as_tensor().names == list("abgd")

    def test_h5_td(self):
        td = self.td_h5("cpu")
        td.names = list("abcd")
        assert td.rename(c="g").names == list("abgd")
        assert td.names == list("abcd")
        td.rename_(c="g")
        assert td.names == list("abgd")

    def test_permute_td(self):
        td = self.unsqueezed_td("cpu")
        with pytest.raises(
            RuntimeError, match="Names of a lazy tensordict cannot be modified"
        ):
            td.names = list("abcd")

    def test_squeeze_td(self):
        td = self.squeezed_td("cpu")
        with pytest.raises(
            RuntimeError, match="Names of a lazy tensordict cannot be modified"
        ):
            td.names = list("abcd")

    def test_unsqueeze_td(self):
        td = self.unsqueezed_td("cpu")
        with pytest.raises(
            RuntimeError, match="Names of a lazy tensordict cannot be modified"
        ):
            td.names = list("abcd")


def _compare_tensors_identity(td0, td1):
    if isinstance(td0, LazyStackedTensorDict):
        if not isinstance(td1, LazyStackedTensorDict):
            return False
        for _td0, _td1 in zip(td0.tensordicts, td1.tensordicts):
            if not _compare_tensors_identity(_td0, _td1):
                return False
        return True
    if td0 is td1:
        return True
    for key, val in td0.items():
        if is_tensor_collection(val):
            if not _compare_tensors_identity(val, td1.get(key)):
                return False
        else:
            if val is not td1.get(key):
                return False
    else:
        return True


class TestLock:
    def test_nested_lock(self):
        td = TensorDict({("a", "b", "c", "d"): 1.0}, [])
        td = td.lock_()
        td._lock_id, id(td)
        a = td["a"]
        b = td["a", "b"]
        c = td["a", "b", "c"]
        assert len(a._lock_id) == 1
        assert len(b._lock_id) == 2
        assert len(c._lock_id) == 3
        td = td.unlock_()
        assert len(a._lock_id) == 0, a._lock_id
        assert len(b._lock_id) == 0, b._lock_id
        assert len(c._lock_id) == 0, c._lock_id
        td = td.lock_()
        del td
        assert len(a._lock_id) == 0
        assert len(b._lock_id) == 1
        assert len(c._lock_id) == 2
        a = a.lock_()
        del a
        assert len(b._lock_id) == 0
        assert len(c._lock_id) == 1
        b = b.lock_()
        del b
        assert len(c._lock_id) == 0

    def test_nested_lock_erros(self):
        td = TensorDict({("a", "b", "c", "d"): 1.0}, [])
        td = td.lock_()
        a = td["a"]
        b = td["a", "b"]
        c = td["a", "b", "c"]
        # we cannot unlock a
        with pytest.raises(
            RuntimeError,
            match="Cannot unlock a tensordict that is part of a locked graph.",
        ):
            a.unlock_()
        with pytest.raises(
            RuntimeError,
            match="Cannot unlock a tensordict that is part of a locked graph.",
        ):
            b.unlock_()
        assert len(a._lock_id) == 1
        assert len(b._lock_id) == 2
        assert len(c._lock_id) == 3
        del td
        a.unlock_()
        a.lock_()
        with pytest.raises(
            RuntimeError,
            match="Cannot unlock a tensordict that is part of a locked graph.",
        ):
            b.unlock_()

    def test_lock_two_roots(self):
        td = TensorDict({("a", "b", "c", "d"): 1.0}, [])
        td = td.lock_()
        td._lock_id, id(td)
        a = td["a"]
        b = td["a", "b"]
        c = td["a", "b", "c"]
        other_td = TensorDict({"a": a}, [])
        other_td.lock_()
        # we cannot unlock anything anymore
        with pytest.raises(
            RuntimeError,
            match="Cannot unlock a tensordict that is part of a locked graph.",
        ):
            other_td.unlock_()
        with pytest.raises(
            RuntimeError,
            match="Cannot unlock a tensordict that is part of a locked graph.",
        ):
            td.unlock_()
        # if we group them we can't unlock
        supertd = TensorDict({"td": td, "other": other_td}, [])
        supertd = supertd.lock_()
        supertd = supertd.unlock_()
        supertd = supertd.lock_()
        idsuper = id(supertd)
        idother = id(other_td)
        del supertd, other_td
        assert len(td._lock_id) == 0
        assert idsuper not in a._lock_id
        assert idother not in a._lock_id
        assert len(a._lock_id) == 1
        assert idsuper not in b._lock_id
        assert idother not in b._lock_id
        assert len(b._lock_id) == 2
        assert len(c._lock_id) == 3
        td.unlock_()

    def test_lock_stack(self):
        td0 = TensorDict({("a", "b", "c", "d"): 1.0}, [])
        td1 = td0.clone()
        td = torch.stack([td0, td1])
        td = td.lock_()
        a = td["a"]
        b = td["a", "b"]
        c = td["a", "b", "c"]
        a0 = td0["a"]
        b0 = td0["a", "b"]
        c0 = td0["a", "b", "c"]
        assert len(a._lock_id) == 3  # td, td0, td1
        assert len(b._lock_id) == 5  # td, td0, td1, a0, a1
        assert len(c._lock_id) == 7  # td, td0, td1, a0, a1, b0, b1
        assert len(a0._lock_id) == 2  # td, td0
        assert len(b0._lock_id) == 3  # td, td0, a0
        assert len(c0._lock_id) == 4  # td, td0, a0, b0
        td.unlock_()
        td.lock_()
        del td, td0, td1
        a.unlock_()
        a.lock_()
        assert len(a._lock_id) == 0
        assert len(b._lock_id) == 3  # a, a0, a1
        assert len(c._lock_id) == 5  # a, a0, a1, b0, b1
        assert len(a0._lock_id) == 1  # a
        assert len(b0._lock_id) == 2  # a, a0
        assert len(c0._lock_id) == 3  # a, a0, b0
        del a, a0
        b.unlock_()
        b.lock_()
        del b

    def test_empty_tensordict_list(self):
        td = TensorDict({("a", "b", "c", "d"): 1.0}, [])
        a = td["a"]
        b = td["a", "b"]
        c = td["a", "b", "c"]
        td = td.lock_()
        assert len(td._locked_tensordicts)
        assert len(a._locked_tensordicts)
        assert len(b._locked_tensordicts)
        td.unlock_()
        assert not len(td._locked_tensordicts)
        assert not len(a._locked_tensordicts)
        assert not len(b._locked_tensordicts)
        assert not len(c._locked_tensordicts)

    def test_empty_tensordict_list_stack(self):
        td0 = TensorDict({("a", "b", "c", "d"): 1.0}, [])
        td1 = td0.clone()
        td = torch.stack([td0, td1])
        td = td.lock_()
        a = td["a"]
        b = td["a", "b"]
        c = td["a", "b", "c"]
        a0 = td0["a"]
        b0 = td0["a", "b"]
        c0 = td0["a", "b", "c"]
        assert not hasattr(td, "_locked_tensordicts")
        assert not hasattr(a, "_locked_tensordicts")
        assert not hasattr(b, "_locked_tensordicts")
        assert not hasattr(c, "_locked_tensordicts")
        assert len(a0._locked_tensordicts)
        assert len(b0._locked_tensordicts)
        td.unlock_()
        assert not len(a0._locked_tensordicts)
        assert not len(b0._locked_tensordicts)
        assert not len(c0._locked_tensordicts)

    def test_stack_cache_lock(self):
        td0 = TensorDict({("a", "b", "c", "d"): 1.0}, [])
        td1 = td0.clone()
        td = torch.stack([td0, td1])
        assert td._is_locked is None
        td = td.lock_()
        assert td._is_locked
        td.unlock_()
        assert td._is_locked is None
        td0.lock_()
        # all tds must be locked
        assert not td.is_locked
        # lock td1
        td1.lock_()
        # we can unlock td0, even though td is locked
        assert td.is_locked
        assert td._is_locked is None  # lock wasn't called on td
        td0.unlock_()
        td.unlock_()
        assert not td0.is_locked
        assert td._is_locked is None

        td.lock_()
        assert td1.is_locked
        assert td0.is_locked
        with pytest.raises(RuntimeError):
            td1.unlock_()
        assert td1.is_locked

        # create a parent to td
        super_td = TensorDict({"td": td}, [])
        super_td.lock_()
        assert td._is_locked
        super_td.unlock_()
        assert td._is_locked is None

    def test_stacked_append_and_insert(self):
        td0 = TensorDict({("a", "b", "c", "d"): 1.0}, [])
        td1 = td0.clone()
        td = torch.stack([td0, td1])
        td.lock_()
        with pytest.raises(RuntimeError, match=re.escape(TensorDictBase.LOCK_ERROR)):
            td.insert(0, td0)
        with pytest.raises(RuntimeError, match=re.escape(TensorDictBase.LOCK_ERROR)):
            td.append(td0)
        td.unlock_()
        td.insert(0, td0)
        td.append(td0)


@pytest.mark.parametrize("memmap", [True, False])
def test_from_module(memmap):
    net = nn.Transformer()
    td = TensorDict.from_module(net)
    if memmap:
        td = td.detach().memmap_()
    net.load_state_dict(td.flatten_keys("."))


@pytest.mark.parametrize("batch_size", [None, [3, 4]])
@pytest.mark.parametrize("batch_dims", [None, 1, 2])
@pytest.mark.parametrize("device", get_available_devices())
def test_from_dict(batch_size, batch_dims, device):
    data = {
        "a": torch.zeros(3, 4, 5),
        "b": {"c": torch.zeros(3, 4, 5, 6)},
        ("d", "e"): torch.ones(3, 4, 5),
        ("b", "f"): torch.zeros(3, 4, 5, 5),
        ("d", "g", "h"): torch.ones(3, 4, 5),
    }
    if batch_dims and batch_size:
        with pytest.raises(ValueError, match="both"):
            TensorDict.from_dict(
                data, batch_size=batch_size, batch_dims=batch_dims, device=device
            )
        return
    data = TensorDict.from_dict(
        data, batch_size=batch_size, batch_dims=batch_dims, device=device
    )
    assert data.device == device
    assert "a" in data.keys()
    assert ("b", "c") in data.keys(True)
    assert ("b", "f") in data.keys(True)
    assert ("d", "e") in data.keys(True)
    assert data.device == device
    if batch_dims:
        assert data.ndim == batch_dims
        assert data["b"].ndim == batch_dims
        assert data["d"].ndim == batch_dims
        assert data["d", "g"].ndim == batch_dims
    elif batch_size:
        assert data.batch_size == torch.Size(batch_size)
        assert data["b"].batch_size == torch.Size(batch_size)
        assert data["d"].batch_size == torch.Size(batch_size)
        assert data["d", "g"].batch_size == torch.Size(batch_size)


def test_unbind_batchsize():
    td = TensorDict({"a": TensorDict({"b": torch.zeros(2, 3)}, [2, 3])}, [2])
    td["a"].batch_size
    tds = td.unbind(0)
    assert tds[0].batch_size == torch.Size([])
    assert tds[0]["a"].batch_size == torch.Size([3])


def test_empty():
    td = TensorDict(
        {
            "a": torch.zeros(()),
            ("b", "c"): torch.zeros(()),
            ("b", "d", "e"): torch.zeros(()),
        },
        [],
    )
    td_empty = td.empty(recurse=False)
    assert len(list(td_empty.keys())) == 0
    td_empty = td.empty(recurse=True)
    assert len(list(td_empty.keys())) == 1
    assert len(list(td_empty.get("b").keys())) == 1


if __name__ == "__main__":
    args, unknown = argparse.ArgumentParser().parse_known_args()
    pytest.main([__file__, "--capture", "no", "--exitfirst"] + unknown)<|MERGE_RESOLUTION|>--- conflicted
+++ resolved
@@ -1049,12 +1049,7 @@
         td_gather2 = torch.gather(td, dim=dim, index=index, out=out)
         assert (td_gather2 != 0).any()
 
-<<<<<<< HEAD
-    @pytest.mark.parametrize("from_list", [False])
-    def test_masking_set(self, td_name, device, from_list):
-=======
     def test_masking_set(self, td_name, device):
->>>>>>> 38f89ed9
         torch.manual_seed(1)
         td = getattr(self, td_name)(device)
         mask = torch.zeros(td.batch_size, dtype=torch.bool, device=device).bernoulli_(
