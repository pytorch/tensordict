# Copyright (c) Meta Platforms, Inc. and affiliates.
#
# This source code is licensed under the MIT license found in the
# LICENSE file in the root directory of this source tree.

import argparse

import pytest
import torch

from tensordict import TensorDict
from tensordict.nn import (
    dispatch,
    probabilistic as nn_probabilistic,
    ProbabilisticTensorDictModule,
    ProbabilisticTensorDictSequential,
    TensorDictModule,
    TensorDictSequential,
)
from tensordict.nn.distributions import NormalParamExtractor, NormalParamWrapper
from tensordict.nn.functional_modules import is_functional, make_functional
from tensordict.nn.probabilistic import set_interaction_mode
from torch import nn
from torch.distributions import Normal

try:
    import functorch  # noqa
    from functorch import (
        make_functional_with_buffers as make_functional_functorch,
        vmap,
    )

    _has_functorch = True
    FUNCTORCH_ERR = ""
except ImportError as err:
    _has_functorch = False
    FUNCTORCH_ERR = str(err)


class TestTDModule:
    @pytest.mark.parametrize("lazy", [True, False])
    def test_stateful(self, lazy):
        torch.manual_seed(0)
        param_multiplier = 1
        if lazy:
            net = nn.LazyLinear(4 * param_multiplier)
        else:
            net = nn.Linear(3, 4 * param_multiplier)

        tensordict_module = TensorDictModule(
            module=net, in_keys=["in"], out_keys=["out"]
        )

        td = TensorDict({"in": torch.randn(3, 3)}, [3])
        tensordict_module(td)
        assert td.shape == torch.Size([3])
        assert td.get("out").shape == torch.Size([3, 4])

    @pytest.mark.parametrize("out_keys", [["loc", "scale"], ["loc_1", "scale_1"]])
    @pytest.mark.parametrize("lazy", [True, False])
    @pytest.mark.parametrize("interaction_mode", ["mode", "random", None])
    def test_stateful_probabilistic_deprec(self, lazy, interaction_mode, out_keys):
        torch.manual_seed(0)
        param_multiplier = 2
        if lazy:
            net = nn.LazyLinear(4 * param_multiplier)
        else:
            net = nn.Linear(3, 4 * param_multiplier)

        in_keys = ["in"]
        net = TensorDictModule(
            module=NormalParamWrapper(net), in_keys=in_keys, out_keys=out_keys
        )

        kwargs = {"distribution_class": Normal}
        if out_keys == ["loc", "scale"]:
            dist_in_keys = ["loc", "scale"]
        elif out_keys == ["loc_1", "scale_1"]:
            dist_in_keys = {"loc": "loc_1", "scale": "scale_1"}
        else:
            raise NotImplementedError

        prob_module = ProbabilisticTensorDictModule(
            in_keys=dist_in_keys, out_keys=["out"], **kwargs
        )

        tensordict_module = ProbabilisticTensorDictSequential(net, prob_module)

        td = TensorDict({"in": torch.randn(3, 3)}, [3])
        with set_interaction_mode(interaction_mode):
            tensordict_module(td)
        assert td.shape == torch.Size([3])
        assert td.get("out").shape == torch.Size([3, 4])

    @pytest.mark.parametrize("out_keys", [["low"], ["low1"], [("stuff", "low1")]])
    @pytest.mark.parametrize("lazy", [True, False])
    @pytest.mark.parametrize("max_dist", [1.0, 2.0])
    @pytest.mark.parametrize("interaction_mode", ["mode", "random", None])
    def test_stateful_probabilistic_kwargs(
        self, lazy, interaction_mode, out_keys, max_dist
    ):
        torch.manual_seed(0)
        if lazy:
            net = nn.LazyLinear(4)
        else:
            net = nn.Linear(3, 4)

        in_keys = ["in"]
        net = TensorDictModule(module=net, in_keys=in_keys, out_keys=out_keys)

        kwargs = {
            "distribution_class": torch.distributions.Uniform,
            "distribution_kwargs": {"high": max_dist},
        }
        if out_keys == ["low"]:
            dist_in_keys = ["low"]
        else:
            dist_in_keys = {"low": out_keys[0]}

        prob_module = ProbabilisticTensorDictModule(
            in_keys=dist_in_keys, out_keys=["out"], **kwargs
        )

        tensordict_module = ProbabilisticTensorDictSequential(net, prob_module)

        td = TensorDict({"in": torch.randn(3, 3)}, [3])
        with set_interaction_mode(interaction_mode):
            tensordict_module(td)
        assert td.shape == torch.Size([3])
        assert td.get("out").shape == torch.Size([3, 4])

    @pytest.mark.parametrize(
        "out_keys",
        [
            ["loc", "scale"],
            ["loc_1", "scale_1"],
            [("params_td", "loc_1"), ("scale_1",)],
        ],
    )
    @pytest.mark.parametrize("lazy", [True, False])
    @pytest.mark.parametrize("interaction_mode", ["mode", "random", None])
    def test_stateful_probabilistic(self, lazy, interaction_mode, out_keys):
        torch.manual_seed(0)
        param_multiplier = 2
        if lazy:
            net = nn.LazyLinear(4 * param_multiplier)
        else:
            net = nn.Linear(3, 4 * param_multiplier)

        in_keys = ["in"]
        net = TensorDictModule(module=net, in_keys=in_keys, out_keys=["params"])
        normal_params = TensorDictModule(
            NormalParamExtractor(), in_keys=["params"], out_keys=out_keys
        )

        kwargs = {"distribution_class": Normal}
        if out_keys == ["loc", "scale"]:
            dist_in_keys = ["loc", "scale"]
        else:
            dist_in_keys = {"loc": out_keys[0], "scale": out_keys[1]}

        prob_module = ProbabilisticTensorDictModule(
            in_keys=dist_in_keys, out_keys=["out"], **kwargs
        )

        tensordict_module = ProbabilisticTensorDictSequential(
            net, normal_params, prob_module
        )

        td = TensorDict({"in": torch.randn(3, 3)}, [3])
        with set_interaction_mode(interaction_mode):
            tensordict_module(td)
        assert td.shape == torch.Size([3])
        assert td.get("out").shape == torch.Size([3, 4])

    @pytest.mark.skipif(
        not _has_functorch, reason=f"functorch not found: err={FUNCTORCH_ERR}"
    )
    def test_functional_before(self):
        torch.manual_seed(0)
        param_multiplier = 1

        net = nn.Linear(3, 4 * param_multiplier)

        params = make_functional(net)

        tensordict_module = TensorDictModule(
            module=net, in_keys=["in"], out_keys=["out"]
        )

        td = TensorDict({"in": torch.randn(3, 3)}, [3])
        tensordict_module(td, params=TensorDict({"module": params}, []))
        assert td.shape == torch.Size([3])
        assert td.get("out").shape == torch.Size([3, 4])

    @pytest.mark.skipif(
        not _has_functorch, reason=f"functorch not found: err={FUNCTORCH_ERR}"
    )
    def test_functional(self):
        torch.manual_seed(0)
        param_multiplier = 1

        net = nn.Linear(3, 4 * param_multiplier)

        tensordict_module = TensorDictModule(
            module=net, in_keys=["in"], out_keys=["out"]
        )

        params = make_functional(tensordict_module)

        td = TensorDict({"in": torch.randn(3, 3)}, [3])
        tensordict_module(td, params=params)
        assert td.shape == torch.Size([3])
        assert td.get("out").shape == torch.Size([3, 4])

    @pytest.mark.skipif(
        not _has_functorch, reason=f"functorch not found: err={FUNCTORCH_ERR}"
    )
    def test_functional_functorch(self):
        torch.manual_seed(0)
        param_multiplier = 1

        net = nn.Linear(3, 4 * param_multiplier)

        tensordict_module = TensorDictModule(
            module=net, in_keys=["in"], out_keys=["out"]
        )

        tensordict_module, params, buffers = make_functional_functorch(
            tensordict_module
        )

        td = TensorDict({"in": torch.randn(3, 3)}, [3])
        tensordict_module(params, buffers, td)
        assert td.shape == torch.Size([3])
        assert td.get("out").shape == torch.Size([3, 4])

    @pytest.mark.skipif(
        not _has_functorch, reason=f"functorch not found: err={FUNCTORCH_ERR}"
    )
    def test_functional_probabilistic_deprec(self):
        torch.manual_seed(0)
        param_multiplier = 2

        tdnet = TensorDictModule(
            module=NormalParamWrapper(nn.Linear(3, 4 * param_multiplier)),
            in_keys=["in"],
            out_keys=["loc", "scale"],
        )

        kwargs = {"distribution_class": Normal}
        prob_module = ProbabilisticTensorDictModule(
            in_keys=["loc", "scale"], out_keys=["out"], **kwargs
        )

        tensordict_module = ProbabilisticTensorDictSequential(tdnet, prob_module)
        params = make_functional(tensordict_module)

        td = TensorDict({"in": torch.randn(3, 3)}, [3])
        tensordict_module(td, params=params)
        assert td.shape == torch.Size([3])
        assert td.get("out").shape == torch.Size([3, 4])

    @pytest.mark.skipif(
        not _has_functorch, reason=f"functorch not found: err={FUNCTORCH_ERR}"
    )
    def test_functional_probabilistic(self):
        torch.manual_seed(0)
        param_multiplier = 2

        tdnet = TensorDictModule(
            module=nn.Linear(3, 4 * param_multiplier),
            in_keys=["in"],
            out_keys=["params"],
        )
        normal_params = TensorDictModule(
            NormalParamExtractor(), in_keys=["params"], out_keys=["loc", "scale"]
        )

        kwargs = {"distribution_class": Normal}
        prob_module = ProbabilisticTensorDictModule(
            in_keys=["loc", "scale"], out_keys=["out"], **kwargs
        )

        tensordict_module = ProbabilisticTensorDictSequential(
            tdnet, normal_params, prob_module
        )
        params = make_functional(tensordict_module)

        td = TensorDict({"in": torch.randn(3, 3)}, [3])
        tensordict_module(td, params=params)
        assert td.shape == torch.Size([3])
        assert td.get("out").shape == torch.Size([3, 4])

    @pytest.mark.skipif(
        not _has_functorch, reason=f"functorch not found: err={FUNCTORCH_ERR}"
    )
    def test_functional_with_buffer(self):
        torch.manual_seed(0)
        param_multiplier = 1

        net = nn.BatchNorm1d(32 * param_multiplier)
        params = make_functional(net)

        tdmodule = TensorDictModule(module=net, in_keys=["in"], out_keys=["out"])

        td = TensorDict({"in": torch.randn(3, 32 * param_multiplier)}, [3])
        tdmodule(td, params=TensorDict({"module": params}, []))
        assert td.shape == torch.Size([3])
        assert td.get("out").shape == torch.Size([3, 32])

    @pytest.mark.skipif(
        not _has_functorch, reason=f"functorch not found: err={FUNCTORCH_ERR}"
    )
    def test_functional_with_buffer_probabilistic_deprec(self):
        torch.manual_seed(0)
        param_multiplier = 2

        tdnet = TensorDictModule(
            module=NormalParamWrapper(nn.BatchNorm1d(32 * param_multiplier)),
            in_keys=["in"],
            out_keys=["loc", "scale"],
        )

        kwargs = {"distribution_class": Normal}
        prob_module = ProbabilisticTensorDictModule(
            in_keys=["loc", "scale"], out_keys=["out"], **kwargs
        )

        tdmodule = ProbabilisticTensorDictSequential(tdnet, prob_module)
        params = make_functional(tdmodule)

        td = TensorDict({"in": torch.randn(3, 32 * param_multiplier)}, [3])
        tdmodule(td, params=params)
        assert td.shape == torch.Size([3])
        assert td.get("out").shape == torch.Size([3, 32])

    @pytest.mark.skipif(
        not _has_functorch, reason=f"functorch not found: err={FUNCTORCH_ERR}"
    )
    def test_functional_with_buffer_probabilistic(self):
        torch.manual_seed(0)
        param_multiplier = 2

        tdnet = TensorDictModule(
            module=nn.BatchNorm1d(32 * param_multiplier),
            in_keys=["in"],
            out_keys=["params"],
        )
        normal_params = TensorDictModule(
            NormalParamExtractor(), in_keys=["params"], out_keys=["loc", "scale"]
        )

        kwargs = {"distribution_class": Normal}
        prob_module = ProbabilisticTensorDictModule(
            in_keys=["loc", "scale"], out_keys=["out"], **kwargs
        )

        tdmodule = ProbabilisticTensorDictSequential(tdnet, normal_params, prob_module)
        params = make_functional(tdmodule)

        td = TensorDict({"in": torch.randn(3, 32 * param_multiplier)}, [3])
        tdmodule(td, params=params)
        assert td.shape == torch.Size([3])
        assert td.get("out").shape == torch.Size([3, 32])

    @pytest.mark.skipif(
        not _has_functorch, reason=f"functorch not found: err={FUNCTORCH_ERR}"
    )
    def test_vmap(self):
        torch.manual_seed(0)
        param_multiplier = 1

        net = nn.Linear(3, 4 * param_multiplier)
        tdmodule = TensorDictModule(module=net, in_keys=["in"], out_keys=["out"])

        params = make_functional(tdmodule)

        # vmap = True
        params = params.expand(10)
        td = TensorDict({"in": torch.randn(3, 3)}, [3])
        td_out = vmap(tdmodule, (None, 0))(td, params)
        assert td_out is not td
        assert td_out.shape == torch.Size([10, 3])
        assert td_out.get("out").shape == torch.Size([10, 3, 4])

        # vmap = (0, 0)
        td = TensorDict({"in": torch.randn(3, 3)}, [3])
        td_repeat = td.expand(10, *td.batch_size)
        td_out = vmap(tdmodule, (0, 0))(td_repeat, params)
        assert td_out is not td_repeat
        assert td_out.shape == torch.Size([10, 3])
        assert td_out.get("out").shape == torch.Size([10, 3, 4])

    @pytest.mark.skipif(
        not _has_functorch, reason=f"functorch not found: err={FUNCTORCH_ERR}"
    )
    def test_vmap_probabilistic_deprec(self):
        torch.manual_seed(0)
        param_multiplier = 2

        net = NormalParamWrapper(nn.Linear(3, 4 * param_multiplier))

        tdnet = TensorDictModule(module=net, in_keys=["in"], out_keys=["loc", "scale"])

        kwargs = {"distribution_class": Normal}
        prob_module = ProbabilisticTensorDictModule(
            in_keys=["loc", "scale"], out_keys=["out"], **kwargs
        )

        tdmodule = ProbabilisticTensorDictSequential(tdnet, prob_module)
        params = make_functional(tdmodule)

        # vmap = True
        params = params.expand(10)
        td = TensorDict({"in": torch.randn(3, 3)}, [3])
        td_out = vmap(tdmodule, (None, 0))(td, params)
        assert td_out is not td
        assert td_out.shape == torch.Size([10, 3])
        assert td_out.get("out").shape == torch.Size([10, 3, 4])

        # vmap = (0, 0)
        td = TensorDict({"in": torch.randn(3, 3)}, [3])
        td_repeat = td.expand(10, *td.batch_size)
        td_out = vmap(tdmodule, (0, 0))(td_repeat, params)
        assert td_out is not td_repeat
        assert td_out.shape == torch.Size([10, 3])
        assert td_out.get("out").shape == torch.Size([10, 3, 4])

    @pytest.mark.skipif(
        not _has_functorch, reason=f"functorch not found: err={FUNCTORCH_ERR}"
    )
    def test_vmap_probabilistic(self):
        torch.manual_seed(0)
        param_multiplier = 2

        net = nn.Linear(3, 4 * param_multiplier)

        tdnet = TensorDictModule(module=net, in_keys=["in"], out_keys=["params"])
        normal_params = TensorDictModule(
            NormalParamExtractor(), in_keys=["params"], out_keys=["loc", "scale"]
        )

        kwargs = {"distribution_class": Normal}
        prob_module = ProbabilisticTensorDictModule(
            in_keys=["loc", "scale"], out_keys=["out"], **kwargs
        )

        tdmodule = ProbabilisticTensorDictSequential(tdnet, normal_params, prob_module)
        params = make_functional(tdmodule)

        # vmap = True
        params = params.expand(10)
        td = TensorDict({"in": torch.randn(3, 3)}, [3])
        td_out = vmap(tdmodule, (None, 0))(td, params)
        assert td_out is not td
        assert td_out.shape == torch.Size([10, 3])
        assert td_out.get("out").shape == torch.Size([10, 3, 4])

        # vmap = (0, 0)
        td = TensorDict({"in": torch.randn(3, 3)}, [3])
        td_repeat = td.expand(10, *td.batch_size)
        td_out = vmap(tdmodule, (0, 0))(td_repeat, params)
        assert td_out is not td_repeat
        assert td_out.shape == torch.Size([10, 3])
        assert td_out.get("out").shape == torch.Size([10, 3, 4])

    def test_dispatch(self):
        tdm = TensorDictModule(nn.Linear(1, 1), ["a"], ["b"])
        td = TensorDict({"a": torch.zeros(1, 1)}, 1)
        tdm(td)
        out = tdm(a=torch.zeros(1, 1))
        assert (out == td["b"]).all()

    def test_dispatch_nested(self):
        tdm = TensorDictModule(nn.Linear(1, 1), [("a", "c")], [("b", "d")])
        td = TensorDict({("a", "c"): torch.zeros(1, 1)}, [1])
        tdm(td)
        out = tdm(a_c=torch.zeros(1, 1))
        assert (out == td["b", "d"]).all()

    def test_dispatch_nested_confusing(self):
        tdm = TensorDictModule(nn.Linear(1, 1), [("a_1", "c")], [("b_2", "d")])
        td = TensorDict({("a_1", "c"): torch.zeros(1, 1)}, [1])
        tdm(td)
        out = tdm(a_1_c=torch.zeros(1, 1))
        assert (out == td["b_2", "d"]).all()

    def test_dispatch_nested_args(self):
        class MyModuleNest(nn.Module):
            in_keys = [("a", "c"), "d"]
            out_keys = ["b"]

            @dispatch(separator="_")
            def forward(self, tensordict):
                tensordict["b"] = tensordict["a", "c"] + tensordict["d"]
                return tensordict

        module = MyModuleNest()
        (b,) = module(torch.zeros(1, 2), d=torch.ones(1, 2))
        assert (b == 1).all()
        with pytest.raises(RuntimeError, match="Duplicated argument"):
            module(torch.zeros(1, 2), a_c=torch.ones(1, 2))

    def test_dispatch_nested_extra_args(self):
        class MyModuleNest(nn.Module):
            in_keys = [("a", "c"), "d"]
            out_keys = ["b"]

            @dispatch(separator="_")
            def forward(self, tensordict, other):
                tensordict["b"] = tensordict["a", "c"] + tensordict["d"] + other
                return tensordict

        module = MyModuleNest()
        other = 1
        (b,) = module(torch.zeros(1, 2), torch.ones(1, 2), other)
        assert (b == 2).all()

    def test_dispatch_nested_sep(self):
        class MyModuleNest(nn.Module):
            in_keys = [("a", "c")]
            out_keys = ["b"]

            @dispatch(separator="sep")
            def forward(self, tensordict):
                tensordict["b"] = tensordict["a", "c"] + 1
                return tensordict

        module = MyModuleNest()
        (b,) = module(asepc=torch.zeros(1, 2))
        assert (b == 1).all()

    @pytest.mark.parametrize("source", ["keys_in", [("a", "c")]])
    def test_dispatch_nested_source(self, source):
        class MyModuleNest(nn.Module):
            keys_in = [("a", "c")]
            out_keys = ["b"]

            @dispatch(separator="sep", source=source)
            def forward(self, tensordict):
                tensordict["b"] = tensordict["a", "c"] + 1
                return tensordict

        module = MyModuleNest()
        (b,) = module(asepc=torch.zeros(1, 2))
        assert (b == 1).all()

    @pytest.mark.parametrize("dest", ["other", ["b"]])
    def test_dispatch_nested_dest(self, dest):
        class MyModuleNest(nn.Module):
            in_keys = [("a", "c")]
            other = ["b"]

            @dispatch(separator="sep", dest=dest)
            def forward(self, tensordict):
                tensordict["b"] = tensordict["a", "c"] + 1
                return tensordict

        module = MyModuleNest()
        (b,) = module(asepc=torch.zeros(1, 2))
        assert (b == 1).all()

    def test_dispatch_multi(self):
        tdm = TensorDictSequential(
            TensorDictModule(nn.Linear(1, 1), [("a", "c")], [("b", "d")]),
            TensorDictModule(nn.Linear(1, 1), [("a", "c")], ["e"]),
        )
        td = TensorDict({("a", "c"): torch.zeros(1, 1)}, [1])
        tdm(td)
        out1, out2 = tdm(a_c=torch.zeros(1, 1))
        assert (out1 == td["b", "d"]).all()
        assert (out2 == td["e"]).all()

    def test_dispatch_module_with_additional_parameters(self):
        class MyModule(nn.Identity):
            def forward(self, input, c):
                return input

        m = MyModule()
        tdm = TensorDictModule(m, ["a"], ["b"])
        tdm(a=torch.zeros(1, 1), c=1)


class TestTDSequence:
    def test_key_exclusion(self):
        module1 = TensorDictModule(
            nn.Linear(3, 4), in_keys=["key1", "key2"], out_keys=["foo1"]
        )
        module2 = TensorDictModule(
            nn.Linear(3, 4), in_keys=["key1", "key3"], out_keys=["key1"]
        )
        module3 = TensorDictModule(
            nn.Linear(3, 4), in_keys=["foo1", "key3"], out_keys=["key2"]
        )
        seq = TensorDictSequential(module1, module2, module3)
        assert set(seq.in_keys) == {"key1", "key2", "key3"}
        assert set(seq.out_keys) == {"foo1", "key1", "key2"}

    @pytest.mark.parametrize("lazy", [True, False])
    def test_stateful(self, lazy):
        torch.manual_seed(0)
        param_multiplier = 1
        if lazy:
            net1 = nn.LazyLinear(4)
            dummy_net = nn.LazyLinear(4)
            net2 = nn.LazyLinear(4 * param_multiplier)
        else:
            net1 = nn.Linear(3, 4)
            dummy_net = nn.Linear(4, 4)
            net2 = nn.Linear(4, 4 * param_multiplier)

        kwargs = {}
        tdmodule1 = TensorDictModule(net1, in_keys=["in"], out_keys=["hidden"])
        dummy_tdmodule = TensorDictModule(
            dummy_net, in_keys=["hidden"], out_keys=["hidden"]
        )
        tdmodule2 = TensorDictModule(
            module=net2,
            in_keys=["hidden"],
            out_keys=["out"],
            **kwargs,
        )
        tdmodule = TensorDictSequential(tdmodule1, dummy_tdmodule, tdmodule2)

        assert hasattr(tdmodule, "__setitem__")
        assert len(tdmodule) == 3
        tdmodule[1] = tdmodule2
        assert len(tdmodule) == 3

        assert hasattr(tdmodule, "__delitem__")
        assert len(tdmodule) == 3
        del tdmodule[2]
        assert len(tdmodule) == 2

        assert hasattr(tdmodule, "__getitem__")
        assert tdmodule[0] is tdmodule1
        assert tdmodule[1] is tdmodule2

        td = TensorDict({"in": torch.randn(3, 3)}, [3])
        tdmodule(td)
        assert td.shape == torch.Size([3])
        assert td.get("out").shape == torch.Size([3, 4])

    @pytest.mark.parametrize("lazy", [True, False])
    def test_stateful_probabilistic_deprec(self, lazy):
        torch.manual_seed(0)
        param_multiplier = 2
        if lazy:
            net1 = nn.LazyLinear(4)
            dummy_net = nn.LazyLinear(4)
            net2 = nn.LazyLinear(4 * param_multiplier)
        else:
            net1 = nn.Linear(3, 4)
            dummy_net = nn.Linear(4, 4)
            net2 = nn.Linear(4, 4 * param_multiplier)
        net2 = NormalParamWrapper(net2)

        kwargs = {"distribution_class": Normal}
        tdmodule1 = TensorDictModule(net1, in_keys=["in"], out_keys=["hidden"])
        dummy_tdmodule = TensorDictModule(
            dummy_net, in_keys=["hidden"], out_keys=["hidden"]
        )
        tdmodule2 = TensorDictModule(
            net2, in_keys=["hidden"], out_keys=["loc", "scale"]
        )

        prob_module = ProbabilisticTensorDictModule(
            in_keys=["loc", "scale"], out_keys=["out"], **kwargs
        )
        tdmodule = ProbabilisticTensorDictSequential(
            tdmodule1, dummy_tdmodule, tdmodule2, prob_module
        )

        assert hasattr(tdmodule, "__setitem__")
        assert len(tdmodule) == 4
        tdmodule[1] = tdmodule2
        tdmodule[2] = prob_module
        assert len(tdmodule) == 4

        assert hasattr(tdmodule, "__delitem__")
        assert len(tdmodule) == 4
        del tdmodule[3]
        assert len(tdmodule) == 3

        assert hasattr(tdmodule, "__getitem__")
        assert tdmodule[0] is tdmodule1
        assert tdmodule[1] is tdmodule2
        assert tdmodule[2] is prob_module

        td = TensorDict({"in": torch.randn(3, 3)}, [3])
        tdmodule(td)
        assert td.shape == torch.Size([3])
        assert td.get("out").shape == torch.Size([3, 4])

        dist = tdmodule.get_dist(td)
        assert dist.rsample().shape[: td.ndimension()] == td.shape

    @pytest.mark.parametrize("lazy", [True, False])
    def test_stateful_probabilistic(self, lazy):
        torch.manual_seed(0)
        param_multiplier = 2
        if lazy:
            net1 = nn.LazyLinear(4)
            dummy_net = nn.LazyLinear(4)
            net2 = nn.LazyLinear(4 * param_multiplier)
        else:
            net1 = nn.Linear(3, 4)
            dummy_net = nn.Linear(4, 4)
            net2 = nn.Linear(4, 4 * param_multiplier)

        kwargs = {"distribution_class": Normal}
        tdmodule1 = TensorDictModule(net1, in_keys=["in"], out_keys=["hidden"])
        dummy_tdmodule = TensorDictModule(
            dummy_net, in_keys=["hidden"], out_keys=["hidden"]
        )
        tdmodule2 = TensorDictModule(net2, in_keys=["hidden"], out_keys=["params"])

        normal_params = TensorDictModule(
            NormalParamExtractor(), in_keys=["params"], out_keys=["loc", "scale"]
        )
        prob_module = ProbabilisticTensorDictModule(
            in_keys=["loc", "scale"], out_keys=["out"], **kwargs
        )
        tdmodule = ProbabilisticTensorDictSequential(
            tdmodule1, dummy_tdmodule, tdmodule2, normal_params, prob_module
        )

        assert hasattr(tdmodule, "__setitem__")
        assert len(tdmodule) == 5
        tdmodule[1] = tdmodule2
        tdmodule[2] = normal_params
        tdmodule[3] = prob_module
        assert len(tdmodule) == 5

        assert hasattr(tdmodule, "__delitem__")
        assert len(tdmodule) == 5
        del tdmodule[4]
        assert len(tdmodule) == 4

        assert hasattr(tdmodule, "__getitem__")
        assert tdmodule[0] is tdmodule1
        assert tdmodule[1] is tdmodule2
        assert tdmodule[2] is normal_params
        assert tdmodule[3] is prob_module

        td = TensorDict({"in": torch.randn(3, 3)}, [3])
        tdmodule(td)
        assert td.shape == torch.Size([3])
        assert td.get("out").shape == torch.Size([3, 4])

        dist = tdmodule.get_dist(td)
        assert dist.rsample().shape[: td.ndimension()] == td.shape

    @pytest.mark.skipif(
        not _has_functorch, reason=f"functorch not found: err={FUNCTORCH_ERR}"
    )
    def test_functional(self):
        torch.manual_seed(0)
        param_multiplier = 1

        net1 = nn.Linear(3, 4)
        dummy_net = nn.Linear(4, 4)
        net2 = nn.Linear(4, 4 * param_multiplier)

        tdmodule1 = TensorDictModule(net1, in_keys=["in"], out_keys=["hidden"])
        dummy_tdmodule = TensorDictModule(
            dummy_net, in_keys=["hidden"], out_keys=["hidden"]
        )
        tdmodule2 = TensorDictModule(net2, in_keys=["hidden"], out_keys=["out"])
        tdmodule = TensorDictSequential(tdmodule1, dummy_tdmodule, tdmodule2)

        params = make_functional(tdmodule)

        assert hasattr(tdmodule, "__setitem__")
        assert len(tdmodule) == 3
        tdmodule[1] = tdmodule2
        params["module", "1"] = params["module", "2"]
        assert len(tdmodule) == 3

        assert hasattr(tdmodule, "__delitem__")
        assert len(tdmodule) == 3
        del tdmodule[2]
        del params["module", "2"]
        assert len(tdmodule) == 2

        assert hasattr(tdmodule, "__getitem__")
        assert tdmodule[0] is tdmodule1
        assert tdmodule[1] is tdmodule2

        td = TensorDict({"in": torch.randn(3, 3)}, [3])
        tdmodule(td, params)
        assert td.shape == torch.Size([3])
        assert td.get("out").shape == torch.Size([3, 4])

    @pytest.mark.skipif(
        not _has_functorch, reason=f"functorch not found: err={FUNCTORCH_ERR}"
    )
    def test_functional_functorch(self):
        torch.manual_seed(0)
        param_multiplier = 1

        net1 = nn.Linear(3, 4)
        dummy_net = nn.Linear(4, 4)
        net2 = nn.Linear(4, 4 * param_multiplier)

        tdmodule1 = TensorDictModule(net1, in_keys=["in"], out_keys=["hidden"])
        dummy_tdmodule = TensorDictModule(
            dummy_net, in_keys=["hidden"], out_keys=["hidden"]
        )
        tdmodule2 = TensorDictModule(net2, in_keys=["hidden"], out_keys=["out"])
        tdmodule = TensorDictSequential(tdmodule1, dummy_tdmodule, tdmodule2)

        ftdmodule, params, buffers = make_functional_functorch(tdmodule)

        td = TensorDict({"in": torch.randn(3, 3)}, [3])
        ftdmodule(params, buffers, td)
        assert td.shape == torch.Size([3])
        assert td.get("out").shape == torch.Size([3, 4])

    @pytest.mark.skipif(
        not _has_functorch, reason=f"functorch not found: err={FUNCTORCH_ERR}"
    )
    def test_functional_probabilistic_deprec(self):
        torch.manual_seed(0)
        param_multiplier = 2

        net1 = nn.Linear(3, 4)
        dummy_net = nn.Linear(4, 4)
        net2 = nn.Linear(4, 4 * param_multiplier)
        net2 = NormalParamWrapper(net2)

        tdmodule1 = TensorDictModule(net1, in_keys=["in"], out_keys=["hidden"])
        dummy_tdmodule = TensorDictModule(
            dummy_net, in_keys=["hidden"], out_keys=["hidden"]
        )
        tdmodule2 = TensorDictModule(
            net2, in_keys=["hidden"], out_keys=["loc", "scale"]
        )

        kwargs = {"distribution_class": Normal}
        prob_module = ProbabilisticTensorDictModule(
            out_keys=["out"],
            in_keys=["loc", "scale"],
            **kwargs,
        )
        tdmodule = ProbabilisticTensorDictSequential(
            tdmodule1, dummy_tdmodule, tdmodule2, prob_module
        )

        params = make_functional(tdmodule, funs_to_decorate=["forward", "get_dist"])

        assert hasattr(tdmodule, "__setitem__")
        assert len(tdmodule) == 4
        tdmodule[1] = tdmodule2
        tdmodule[2] = prob_module
        params["module", "1"] = params["module", "2"]
        params["module", "2"] = params["module", "3"]
        assert len(tdmodule) == 4

        assert hasattr(tdmodule, "__delitem__")
        assert len(tdmodule) == 4
        del tdmodule[3]
        del params["module", "3"]
        assert len(tdmodule) == 3

        assert hasattr(tdmodule.module, "__getitem__")
        assert tdmodule[0] is tdmodule1
        assert tdmodule[1] is tdmodule2
        assert tdmodule[2] is prob_module

        td = TensorDict({"in": torch.randn(3, 3)}, [3])
        tdmodule(td, params=params)
        assert td.shape == torch.Size([3])
        assert td.get("out").shape == torch.Size([3, 4])

        dist = tdmodule.get_dist(td, params=params)
        assert dist.rsample().shape[: td.ndimension()] == td.shape

    @pytest.mark.skipif(
        not _has_functorch, reason=f"functorch not found: err={FUNCTORCH_ERR}"
    )
    def test_functional_probabilistic(self):
        torch.manual_seed(0)
        param_multiplier = 2

        net1 = nn.Linear(3, 4)
        dummy_net = nn.Linear(4, 4)
        net2 = nn.Linear(4, 4 * param_multiplier)

        tdmodule1 = TensorDictModule(net1, in_keys=["in"], out_keys=["hidden"])
        dummy_tdmodule = TensorDictModule(
            dummy_net, in_keys=["hidden"], out_keys=["hidden"]
        )
        tdmodule2 = TensorDictModule(net2, in_keys=["hidden"], out_keys=["params"])

        normal_params = TensorDictModule(
            NormalParamExtractor(), in_keys=["params"], out_keys=["loc", "scale"]
        )
        kwargs = {"distribution_class": Normal}
        prob_module = ProbabilisticTensorDictModule(
            out_keys=["out"],
            in_keys=["loc", "scale"],
            **kwargs,
        )
        tdmodule = ProbabilisticTensorDictSequential(
            tdmodule1, dummy_tdmodule, tdmodule2, normal_params, prob_module
        )

        params = make_functional(tdmodule, funs_to_decorate=["forward", "get_dist"])

        assert hasattr(tdmodule, "__setitem__")
        assert len(tdmodule) == 5
        tdmodule[1] = tdmodule2
        tdmodule[2] = normal_params
        tdmodule[3] = prob_module
        params["module", "1"] = params["module", "2"]
        params["module", "2"] = params["module", "3"]
        params["module", "3"] = params["module", "4"]
        assert len(tdmodule) == 5

        assert hasattr(tdmodule, "__delitem__")
        assert len(tdmodule) == 5
        del tdmodule[4]
        del params["module", "4"]
        assert len(tdmodule) == 4

        assert hasattr(tdmodule.module, "__getitem__")
        assert tdmodule[0] is tdmodule1
        assert tdmodule[1] is tdmodule2
        assert tdmodule[2] is normal_params
        assert tdmodule[3] is prob_module

        td = TensorDict({"in": torch.randn(3, 3)}, [3])
        tdmodule(td, params=params)
        assert td.shape == torch.Size([3])
        assert td.get("out").shape == torch.Size([3, 4])

        dist = tdmodule.get_dist(td, params=params)
        assert dist.rsample().shape[: td.ndimension()] == td.shape

    @pytest.mark.skipif(
        not _has_functorch, reason=f"functorch not found: err={FUNCTORCH_ERR}"
    )
    def test_functional_with_buffer(self):
        torch.manual_seed(0)
        param_multiplier = 1

        net1 = nn.Sequential(nn.Linear(7, 7), nn.BatchNorm1d(7))
        dummy_net = nn.Sequential(nn.Linear(7, 7), nn.BatchNorm1d(7))
        net2 = nn.Sequential(
            nn.Linear(7, 7 * param_multiplier), nn.BatchNorm1d(7 * param_multiplier)
        )

        tdmodule1 = TensorDictModule(net1, in_keys=["in"], out_keys=["hidden"])
        dummy_tdmodule = TensorDictModule(
            dummy_net, in_keys=["hidden"], out_keys=["hidden"]
        )
        tdmodule2 = TensorDictModule(net2, in_keys=["hidden"], out_keys=["out"])
        tdmodule = TensorDictSequential(tdmodule1, dummy_tdmodule, tdmodule2)

        params = make_functional(tdmodule)

        assert hasattr(tdmodule, "__setitem__")
        assert len(tdmodule) == 3
        tdmodule[1] = tdmodule2
        params["module", "1"] = params["module", "2"]
        assert len(tdmodule) == 3

        assert hasattr(tdmodule, "__delitem__")
        assert len(tdmodule) == 3
        del tdmodule[2]
        del params["module", "2"]
        assert len(tdmodule) == 2

        assert hasattr(tdmodule, "__getitem__")
        assert tdmodule[0] is tdmodule1
        assert tdmodule[1] is tdmodule2

        td = TensorDict({"in": torch.randn(3, 7)}, [3])
        tdmodule(td, params=params)

        assert td.shape == torch.Size([3])
        assert td.get("out").shape == torch.Size([3, 7])

    @pytest.mark.skipif(
        not _has_functorch, reason=f"functorch not found: err={FUNCTORCH_ERR}"
    )
    def test_functional_with_buffer_probabilistic_deprec(self):
        torch.manual_seed(0)
        param_multiplier = 2

        net1 = nn.Sequential(nn.Linear(7, 7), nn.BatchNorm1d(7))
        dummy_net = nn.Sequential(nn.Linear(7, 7), nn.BatchNorm1d(7))
        net2 = nn.Sequential(
            nn.Linear(7, 7 * param_multiplier), nn.BatchNorm1d(7 * param_multiplier)
        )
        net2 = NormalParamWrapper(net2)

        tdmodule1 = TensorDictModule(net1, in_keys=["in"], out_keys=["hidden"])
        dummy_tdmodule = TensorDictModule(
            dummy_net, in_keys=["hidden"], out_keys=["hidden"]
        )
        tdmodule2 = TensorDictModule(
            net2, in_keys=["hidden"], out_keys=["loc", "scale"]
        )

        kwargs = {"distribution_class": Normal}
        prob_module = ProbabilisticTensorDictModule(
            in_keys=["loc", "scale"],
            out_keys=["out"],
            **kwargs,
        )

        tdmodule = ProbabilisticTensorDictSequential(
            tdmodule1, dummy_tdmodule, tdmodule2, prob_module
        )

        params = make_functional(tdmodule, ["forward", "get_dist"])

        assert hasattr(tdmodule.module, "__setitem__")
        assert len(tdmodule.module) == 4
        tdmodule[1] = tdmodule2
        tdmodule[2] = prob_module
        params["module", "1"] = params["module", "2"]
        params["module", "2"] = params["module", "3"]
        assert len(tdmodule) == 4

        assert hasattr(tdmodule.module, "__delitem__")
        assert len(tdmodule.module) == 4
        del tdmodule.module[3]
        del params["module", "3"]
        assert len(tdmodule.module) == 3

        assert hasattr(tdmodule.module, "__getitem__")
        assert tdmodule[0] is tdmodule1
        assert tdmodule[1] is tdmodule2
        assert tdmodule[2] is prob_module

        td = TensorDict({"in": torch.randn(3, 7)}, [3])
        tdmodule(td, params=params)

        dist = tdmodule.get_dist(td, params=params)
        assert dist.rsample().shape[: td.ndimension()] == td.shape

        assert td.shape == torch.Size([3])
        assert td.get("out").shape == torch.Size([3, 7])

    @pytest.mark.skipif(
        not _has_functorch, reason=f"functorch not found: err={FUNCTORCH_ERR}"
    )
    def test_functional_with_buffer_probabilistic(self):
        torch.manual_seed(0)
        param_multiplier = 2

        net1 = nn.Sequential(nn.Linear(7, 7), nn.BatchNorm1d(7))
        dummy_net = nn.Sequential(nn.Linear(7, 7), nn.BatchNorm1d(7))
        net2 = nn.Sequential(
            nn.Linear(7, 7 * param_multiplier), nn.BatchNorm1d(7 * param_multiplier)
        )

        tdmodule1 = TensorDictModule(net1, in_keys=["in"], out_keys=["hidden"])
        dummy_tdmodule = TensorDictModule(
            dummy_net, in_keys=["hidden"], out_keys=["hidden"]
        )
        tdmodule2 = TensorDictModule(net2, in_keys=["hidden"], out_keys=["params"])

        normal_params = TensorDictModule(
            NormalParamExtractor(), in_keys=["params"], out_keys=["loc", "scale"]
        )
        kwargs = {"distribution_class": Normal}
        prob_module = ProbabilisticTensorDictModule(
            in_keys=["loc", "scale"],
            out_keys=["out"],
            **kwargs,
        )

        tdmodule = ProbabilisticTensorDictSequential(
            tdmodule1, dummy_tdmodule, tdmodule2, normal_params, prob_module
        )

        params = make_functional(tdmodule, ["forward", "get_dist"])

        assert hasattr(tdmodule.module, "__setitem__")
        assert len(tdmodule.module) == 5
        tdmodule[1] = tdmodule2
        tdmodule[2] = normal_params
        tdmodule[3] = prob_module
        params["module", "1"] = params["module", "2"]
        params["module", "2"] = params["module", "3"]
        params["module", "3"] = params["module", "4"]
        assert len(tdmodule) == 5

        assert hasattr(tdmodule.module, "__delitem__")
        assert len(tdmodule.module) == 5
        del tdmodule.module[4]
        del params["module", "4"]
        assert len(tdmodule.module) == 4

        assert hasattr(tdmodule.module, "__getitem__")
        assert tdmodule[0] is tdmodule1
        assert tdmodule[1] is tdmodule2
        assert tdmodule[2] is normal_params
        assert tdmodule[3] is prob_module

        td = TensorDict({"in": torch.randn(3, 7)}, [3])
        tdmodule(td, params=params)

        dist = tdmodule.get_dist(td, params=params)
        assert dist.rsample().shape[: td.ndimension()] == td.shape

        assert td.shape == torch.Size([3])
        assert td.get("out").shape == torch.Size([3, 7])

    @pytest.mark.skipif(
        not _has_functorch, reason=f"functorch not found: err={FUNCTORCH_ERR}"
    )
    def test_vmap(self):
        torch.manual_seed(0)
        param_multiplier = 1

        net1 = nn.Linear(3, 4)
        dummy_net = nn.Linear(4, 4)
        net2 = nn.Linear(4, 4 * param_multiplier)

        tdmodule1 = TensorDictModule(net1, in_keys=["in"], out_keys=["hidden"])
        dummy_tdmodule = TensorDictModule(
            dummy_net, in_keys=["hidden"], out_keys=["hidden"]
        )
        tdmodule2 = TensorDictModule(net2, in_keys=["hidden"], out_keys=["out"])
        tdmodule = TensorDictSequential(tdmodule1, dummy_tdmodule, tdmodule2)

        params = make_functional(tdmodule)

        assert hasattr(tdmodule, "__setitem__")
        assert len(tdmodule) == 3
        tdmodule[1] = tdmodule2
        params["module", "1"] = params["module", "2"]
        assert len(tdmodule) == 3

        assert hasattr(tdmodule, "__delitem__")
        assert len(tdmodule) == 3
        del tdmodule[2]
        del params["module", "2"]
        assert len(tdmodule) == 2

        assert hasattr(tdmodule, "__getitem__")
        assert tdmodule[0] is tdmodule1
        assert tdmodule[1] is tdmodule2

        # vmap = True
        params = params.expand(10)
        td = TensorDict({"in": torch.randn(3, 3)}, [3])
        td_out = vmap(tdmodule, (None, 0))(td, params)
        assert td_out is not td
        assert td_out.shape == torch.Size([10, 3])
        assert td_out.get("out").shape == torch.Size([10, 3, 4])

        # vmap = (0, 0)
        td = TensorDict({"in": torch.randn(3, 3)}, [3])
        td_repeat = td.expand(10, *td.batch_size)
        td_out = vmap(tdmodule, (0, 0))(td_repeat, params)
        assert td_out is not td_repeat
        assert td_out.shape == torch.Size([10, 3])
        assert td_out.get("out").shape == torch.Size([10, 3, 4])

    @pytest.mark.skipif(
        not _has_functorch, reason=f"functorch not found: err={FUNCTORCH_ERR}"
    )
    def test_vmap_probabilistic_deprec(self):
        torch.manual_seed(0)
        param_multiplier = 2

        net1 = nn.Linear(3, 4)

        net2 = nn.Linear(4, 4 * param_multiplier)
        net2 = NormalParamWrapper(net2)

        kwargs = {"distribution_class": Normal}
        tdmodule1 = TensorDictModule(net1, in_keys=["in"], out_keys=["hidden"])
        tdmodule2 = TensorDictModule(
            net2, in_keys=["hidden"], out_keys=["loc", "scale"]
        )
        tdmodule = ProbabilisticTensorDictSequential(
            tdmodule1,
            tdmodule2,
            ProbabilisticTensorDictModule(
                out_keys=["out"],
                in_keys=["loc", "scale"],
                **kwargs,
            ),
        )

        params = make_functional(tdmodule)

        # vmap = True
        params = params.expand(10)
        td = TensorDict({"in": torch.randn(3, 3)}, [3])
        td_out = vmap(tdmodule, (None, 0))(td, params)
        assert td_out is not td
        assert td_out.shape == torch.Size([10, 3])
        assert td_out.get("out").shape == torch.Size([10, 3, 4])

        # vmap = (0, 0)
        td = TensorDict({"in": torch.randn(3, 3)}, [3])
        td_repeat = td.expand(10, *td.batch_size)
        td_out = vmap(tdmodule, (0, 0))(td_repeat, params)
        assert td_out is not td_repeat
        assert td_out.shape == torch.Size([10, 3])
        assert td_out.get("out").shape == torch.Size([10, 3, 4])

    @pytest.mark.skipif(
        not _has_functorch, reason=f"functorch not found: err={FUNCTORCH_ERR}"
    )
    def test_vmap_probabilistic(self):
        torch.manual_seed(0)
        param_multiplier = 2

        net1 = nn.Linear(3, 4)
        net2 = nn.Linear(4, 4 * param_multiplier)

        kwargs = {"distribution_class": Normal}
        tdmodule1 = TensorDictModule(net1, in_keys=["in"], out_keys=["hidden"])
        tdmodule2 = TensorDictModule(net2, in_keys=["hidden"], out_keys=["params"])
        normal_params = TensorDictModule(
            NormalParamExtractor(), in_keys=["params"], out_keys=["loc", "scale"]
        )
        tdmodule = ProbabilisticTensorDictSequential(
            tdmodule1,
            tdmodule2,
            normal_params,
            ProbabilisticTensorDictModule(
                out_keys=["out"], in_keys=["loc", "scale"], **kwargs
            ),
        )

        params = make_functional(tdmodule)

        # vmap = True
        params = params.expand(10)
        td = TensorDict({"in": torch.randn(3, 3)}, [3])
        td_out = vmap(tdmodule, (None, 0))(td, params)
        assert td_out is not td
        assert td_out.shape == torch.Size([10, 3])
        assert td_out.get("out").shape == torch.Size([10, 3, 4])

        # vmap = (0, 0)
        td = TensorDict({"in": torch.randn(3, 3)}, [3])
        td_repeat = td.expand(10, *td.batch_size)
        td_out = vmap(tdmodule, (0, 0))(td_repeat, params)
        assert td_out is not td_repeat
        assert td_out.shape == torch.Size([10, 3])
        assert td_out.get("out").shape == torch.Size([10, 3, 4])

    @pytest.mark.skipif(
        not _has_functorch, reason=f"functorch not found: err={FUNCTORCH_ERR}"
    )
    @pytest.mark.parametrize("functional", [True, False])
    def test_submodule_sequence(self, functional):
        td_module_1 = TensorDictModule(
            nn.Linear(3, 2), in_keys=["in"], out_keys=["hidden"]
        )
        td_module_2 = TensorDictModule(
            nn.Linear(2, 4), in_keys=["hidden"], out_keys=["out"]
        )
        td_module = TensorDictSequential(td_module_1, td_module_2)

        if functional:
            td_1 = TensorDict({"in": torch.randn(5, 3)}, [5])
            sub_seq_1 = td_module.select_subsequence(out_keys=["hidden"])
            params = make_functional(sub_seq_1)
            sub_seq_1(td_1, params=params)
            assert "hidden" in td_1.keys()
            assert "out" not in td_1.keys()
            td_2 = TensorDict({"hidden": torch.randn(5, 2)}, [5])
            sub_seq_2 = td_module.select_subsequence(in_keys=["hidden"])
            params = make_functional(sub_seq_2)
            sub_seq_2(td_2, params=params)
            assert "out" in td_2.keys()
            assert td_2.get("out").shape == torch.Size([5, 4])
        else:
            td_1 = TensorDict({"in": torch.randn(5, 3)}, [5])
            sub_seq_1 = td_module.select_subsequence(out_keys=["hidden"])
            sub_seq_1(td_1)
            assert "hidden" in td_1.keys()
            assert "out" not in td_1.keys()
            td_2 = TensorDict({"hidden": torch.randn(5, 2)}, [5])
            sub_seq_2 = td_module.select_subsequence(in_keys=["hidden"])
            sub_seq_2(td_2)
            assert "out" in td_2.keys()
            assert td_2.get("out").shape == torch.Size([5, 4])

    @pytest.mark.skipif(
        not _has_functorch, reason=f"functorch not found: err={FUNCTORCH_ERR}"
    )
    @pytest.mark.parametrize("stack", [True, False])
    @pytest.mark.parametrize("functional", [True, False])
    def test_sequential_partial_deprec(self, stack, functional):
        torch.manual_seed(0)
        param_multiplier = 2

        net1 = nn.Linear(3, 4)

        net2 = nn.Linear(4, 4 * param_multiplier)
        net2 = NormalParamWrapper(net2)
        net2 = TensorDictModule(net2, in_keys=["b"], out_keys=["loc", "scale"])

        net3 = nn.Linear(4, 4 * param_multiplier)
        net3 = NormalParamWrapper(net3)
        net3 = TensorDictModule(net3, in_keys=["c"], out_keys=["loc", "scale"])

        kwargs = {"distribution_class": Normal}

        tdmodule1 = TensorDictModule(net1, in_keys=["a"], out_keys=["hidden"])
        tdmodule2 = ProbabilisticTensorDictSequential(
            net2,
            ProbabilisticTensorDictModule(
                out_keys=["out"], in_keys=["loc", "scale"], **kwargs
            ),
        )
        tdmodule3 = ProbabilisticTensorDictSequential(
            net3,
            ProbabilisticTensorDictModule(
                out_keys=["out"], in_keys=["loc", "scale"], **kwargs
            ),
        )
        tdmodule = TensorDictSequential(
            tdmodule1, tdmodule2, tdmodule3, partial_tolerant=True
        )

        if functional:
            params = make_functional(tdmodule)
        else:
            params = None

        if stack:
            td = torch.stack(
                [
                    TensorDict({"a": torch.randn(3), "b": torch.randn(4)}, []),
                    TensorDict({"a": torch.randn(3), "c": torch.randn(4)}, []),
                ],
                0,
            )
            if functional:
                tdmodule(td, params=params)
            else:
                tdmodule(td)
            assert "loc" in td.keys()
            assert "scale" in td.keys()
            assert "out" in td.keys()
            assert td["out"].shape[0] == 2
            assert td["loc"].shape[0] == 2
            assert td["scale"].shape[0] == 2
            assert "b" not in td.keys()
            assert "b" in td[0].keys()
        else:
            td = TensorDict({"a": torch.randn(3), "b": torch.randn(4)}, [])
            if functional:
                tdmodule(td, params=params)
            else:
                tdmodule(td)
            assert "loc" in td.keys()
            assert "scale" in td.keys()
            assert "out" in td.keys()
            assert "b" in td.keys()

    @pytest.mark.skipif(
        not _has_functorch, reason=f"functorch not found: err={FUNCTORCH_ERR}"
    )
    @pytest.mark.parametrize("stack", [True, False])
    @pytest.mark.parametrize("functional", [True, False])
    def test_sequential_partial(self, stack, functional):
        torch.manual_seed(0)
        param_multiplier = 2

        net1 = nn.Linear(3, 4)

        net2 = nn.Linear(4, 4 * param_multiplier)
        net2 = TensorDictModule(net2, in_keys=["b"], out_keys=["params2"])

        net3 = nn.Linear(4, 4 * param_multiplier)
        net3 = TensorDictModule(net3, in_keys=["c"], out_keys=["params3"])

        kwargs = {"distribution_class": Normal}

        tdmodule1 = TensorDictModule(net1, in_keys=["a"], out_keys=["hidden"])
        tdmodule2 = ProbabilisticTensorDictSequential(
            net2,
            TensorDictModule(
                NormalParamExtractor(), in_keys=["params2"], out_keys=["loc", "scale"]
            ),
            ProbabilisticTensorDictModule(
                out_keys=["out"], in_keys=["loc", "scale"], **kwargs
            ),
        )
        tdmodule3 = ProbabilisticTensorDictSequential(
            net3,
            TensorDictModule(
                NormalParamExtractor(), in_keys=["params3"], out_keys=["loc", "scale"]
            ),
            ProbabilisticTensorDictModule(
                out_keys=["out"], in_keys=["loc", "scale"], **kwargs
            ),
        )
        tdmodule = TensorDictSequential(
            tdmodule1, tdmodule2, tdmodule3, partial_tolerant=True
        )

        if functional:
            params = make_functional(tdmodule)
        else:
            params = None

        if stack:
            td = torch.stack(
                [
                    TensorDict({"a": torch.randn(3), "b": torch.randn(4)}, []),
                    TensorDict({"a": torch.randn(3), "c": torch.randn(4)}, []),
                ],
                0,
            )
            if functional:
                tdmodule(td, params=params)
            else:
                tdmodule(td)
            assert "loc" in td.keys()
            assert "scale" in td.keys()
            assert "out" in td.keys()
            assert td["out"].shape[0] == 2
            assert td["loc"].shape[0] == 2
            assert td["scale"].shape[0] == 2
            assert "b" not in td.keys()
            assert "b" in td[0].keys()
        else:
            td = TensorDict({"a": torch.randn(3), "b": torch.randn(4)}, [])
            if functional:
                tdmodule(td, params=params)
            else:
                tdmodule(td)
            assert "loc" in td.keys()
            assert "scale" in td.keys()
            assert "out" in td.keys()
            assert "b" in td.keys()

    def test_subsequence_weight_update(self):
        td_module_1 = TensorDictModule(
            nn.Linear(3, 2), in_keys=["in"], out_keys=["hidden"]
        )
        td_module_2 = TensorDictModule(
            nn.Linear(2, 4), in_keys=["hidden"], out_keys=["out"]
        )
        td_module = TensorDictSequential(td_module_1, td_module_2)

        td_1 = TensorDict({"in": torch.randn(5, 3)}, [5])
        sub_seq_1 = td_module.select_subsequence(out_keys=["hidden"])
        copy = sub_seq_1[0].module.weight.clone()

        opt = torch.optim.SGD(td_module.parameters(), lr=0.1)
        opt.zero_grad()
        td_1 = td_module(td_1)
        td_1["out"].mean().backward()
        opt.step()

        assert not torch.allclose(copy, sub_seq_1[0].module.weight)
        assert torch.allclose(td_module[0].module.weight, sub_seq_1[0].module.weight)


@pytest.mark.parametrize("mode", ["random", "mode"])
class TestSIM:
    def test_cm(self, mode):
        with set_interaction_mode(mode):
            assert nn_probabilistic._INTERACTION_MODE == mode

    def test_dec(self, mode):
        @set_interaction_mode(mode)
        def dummy():
            assert nn_probabilistic._INTERACTION_MODE == mode

        dummy()


def test_probabilistic_sequential_type_checks():
    td_module_1 = TensorDictModule(nn.Linear(3, 2), in_keys=["in"], out_keys=["hidden"])
    td_module_2 = TensorDictModule(
        nn.Linear(2, 4), in_keys=["hidden"], out_keys=["out"]
    )
    with pytest.raises(
        TypeError,
        match="The final module passed to ProbabilisticTensorDictSequential",
    ):
        ProbabilisticTensorDictSequential(td_module_1, td_module_2)


def test_keyerr_msg():
    module = TensorDictModule(nn.Linear(2, 3), in_keys=["a"], out_keys=["b"])
    with pytest.raises(
        KeyError, match="Some tensors that are necessary for the module call"
    ):
        module(TensorDict({"c": torch.randn(())}, []))


<<<<<<< HEAD
def test_method_forward():
    # ensure calls to custom methods are correctly forwarded to wrapped module
    from unittest.mock import MagicMock
    class MyModule(nn.Module):
        def mycustommethod(self):
            pass
        def overwrittenmethod(self):
            pass

    MyModule.mycustommethod = MagicMock()
    MyModule.overwrittenmethod = MagicMock()

    module = TensorDictModule(mymodule)
    module.mycustommethod()
    assert MyModule.mycustommethod.called

    module.mycustommethod()
    assert not MyModule.overwrittenmethod.called
=======
@pytest.mark.parametrize("keep_params", [True, False])
@pytest.mark.parametrize("return_params", [True, False])
def test_is_functional(return_params, keep_params):
    module = nn.Sequential(
        nn.ModuleList(
            [
                nn.Linear(3, 3),
                nn.Dropout(0.1),
            ]
        ),
        nn.Transformer(16),
    )
    for m in module.modules():
        assert not is_functional(m)
    make_functional(module, keep_params=keep_params, return_params=return_params)
    for m in module.modules():
        assert is_functional(m)


@pytest.mark.parametrize("keep_params", [True, False])
@pytest.mark.parametrize("return_params", [True, False])
@torch.no_grad()
def test_make_functional(return_params, keep_params):
    module = nn.Sequential(
        nn.Linear(3, 3),
        nn.Linear(3, 3),
    )
    td = TensorDict(
        {
            "0": {"weight": torch.zeros(3, 3), "bias": torch.zeros(3)},
            "1": {"weight": torch.zeros(3, 3), "bias": torch.zeros(3)},
        },
        [],
    )
    params = make_functional(
        module, keep_params=keep_params, return_params=return_params
    )
    if return_params:
        assert (params.zero_() == td).all()
    else:
        assert params is None
    if keep_params:
        assert module(torch.randn(3)).shape == torch.Size([3])

    assert module(torch.randn(3), params=td).shape == torch.Size([3])
>>>>>>> 667704ba


if __name__ == "__main__":
    args, unknown = argparse.ArgumentParser().parse_known_args()
    pytest.main([__file__, "--capture", "no", "--exitfirst"] + unknown)<|MERGE_RESOLUTION|>--- conflicted
+++ resolved
@@ -1499,7 +1499,6 @@
         module(TensorDict({"c": torch.randn(())}, []))
 
 
-<<<<<<< HEAD
 def test_method_forward():
     # ensure calls to custom methods are correctly forwarded to wrapped module
     from unittest.mock import MagicMock
@@ -1518,7 +1517,8 @@
 
     module.mycustommethod()
     assert not MyModule.overwrittenmethod.called
-=======
+
+
 @pytest.mark.parametrize("keep_params", [True, False])
 @pytest.mark.parametrize("return_params", [True, False])
 def test_is_functional(return_params, keep_params):
@@ -1564,7 +1564,6 @@
         assert module(torch.randn(3)).shape == torch.Size([3])
 
     assert module(torch.randn(3), params=td).shape == torch.Size([3])
->>>>>>> 667704ba
 
 
 if __name__ == "__main__":
