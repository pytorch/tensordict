--- conflicted
+++ resolved
@@ -2270,7 +2270,19 @@
                 mod2 = mod.select_out_keys(out_d_key)
 
 
-<<<<<<< HEAD
+@pytest.mark.parametrize("has_lambda", [False, True])
+def test_serialization(has_lambda):
+    if has_lambda:
+        mod = lambda x: x + 1
+    else:
+        mod = nn.Linear(3, 3)
+    mod = TensorDictModule(mod, in_keys=["x"], out_keys=["y"])
+    serialized = pickle.dumps(mod)
+    mod_unpickle = pickle.loads(serialized)
+    x = torch.randn(3)
+    assert (mod(x=x) == mod_unpickle(x=x)).all()
+
+
 def test_module_buffer():
     module = nn.ModuleList([])
     td = TensorDict(
@@ -2293,19 +2305,6 @@
     if torch.cuda.device_count():
         module.cuda()
         assert module.td.device.type == "cuda"
-=======
-@pytest.mark.parametrize("has_lambda", [False, True])
-def test_serialization(has_lambda):
-    if has_lambda:
-        mod = lambda x: x + 1
-    else:
-        mod = nn.Linear(3, 3)
-    mod = TensorDictModule(mod, in_keys=["x"], out_keys=["y"])
-    serialized = pickle.dumps(mod)
-    mod_unpickle = pickle.loads(serialized)
-    x = torch.randn(3)
-    assert (mod(x=x) == mod_unpickle(x=x)).all()
->>>>>>> dccac9da
 
 
 if __name__ == "__main__":
