--- conflicted
+++ resolved
@@ -1083,11 +1083,7 @@
         assert set(seq.in_keys) == set(unravel_key_list(("key1", "key2", "key3")))
         assert set(seq.out_keys) == set(unravel_key_list(("foo1", "key1", "key2")))
 
-<<<<<<< HEAD
-    def test_key_exclusion(self):
-=======
     def test_key_exclusion_constructor(self):
->>>>>>> 63c9982f
         module1 = TensorDictModule(
             nn.Linear(3, 4), in_keys=["key1", "key2"], out_keys=["foo1"]
         )
