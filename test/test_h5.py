# Copyright (c) Meta Platforms, Inc. and affiliates.
#
# This source code is licensed under the MIT license found in the
# LICENSE file in the root directory of this source tree.
import argparse
from pathlib import Path

import numpy as np
import pytest
import torch
<<<<<<< HEAD
from tensordict import PersistentTensorDict
=======
from tensordict import NonTensorData, PersistentTensorDict
>>>>>>> 1b84e0c6
from tensordict.utils import is_non_tensor
from torch import multiprocessing as mp

TIMEOUT = 100
from tensordict import TensorDict

try:
    import h5py

    _has_h5py = True
except ImportError:
    _has_h5py = False


@pytest.mark.skipif(not _has_h5py, reason="h5py not found.")
class TestH5Serialization:
    @classmethod
    def worker(cls, cyberbliptronics, q1, q2):
        assert isinstance(cyberbliptronics, PersistentTensorDict)
        assert cyberbliptronics.file.filename.endswith("groups.hdf5")
        q1.put(
            cyberbliptronics["Base_Group"][
                "Sub_Group",
            ]
        )
        assert q2.get(timeout=TIMEOUT) == "checked"
        val = cyberbliptronics["Base_Group", "Sub_Group", "default"] + 1
        q1.put(val)
        assert q2.get(timeout=TIMEOUT) == "checked"
        q1.close()
        q2.close()

    def test_h5_serialization(self, tmp_path):
        arr = np.random.randn(1000)
        fn = tmp_path / "groups.hdf5"
        with h5py.File(fn, "w") as f:
            g = f.create_group("Base_Group")
            gg = g.create_group("Sub_Group")

            _ = g.create_dataset("default", data=arr)
            _ = gg.create_dataset("default", data=arr)

        persistent_td = PersistentTensorDict(filename=fn, batch_size=[])
        q1 = mp.Queue(1)
        q2 = mp.Queue(1)
        p = mp.Process(target=self.worker, args=(persistent_td, q1, q2))
        p.start()
        try:
            val = q1.get(timeout=TIMEOUT)
            assert (torch.tensor(arr) == val["default"]).all()
            q2.put("checked")
            val = q1.get(timeout=TIMEOUT)
            assert (torch.tensor(arr) + 1 == val).all()
            q2.put("checked")
            q1.close()
            q2.close()
        finally:
            p.join()

    def test_h5_nontensor(self, tmpdir):
        file = Path(tmpdir) / "file.h5"
        td = TensorDict(
            {
                "a": 0,
                "b": 1,
                "c": "a string!",
<<<<<<< HEAD
=======
                ("d", "e"): "another string!",
>>>>>>> 1b84e0c6
            },
            [],
        )
        td = td.expand(10)
        h5td = PersistentTensorDict.from_dict(td, filename=file)
<<<<<<< HEAD
        assert h5td["c"] == b"a string!"
        td_recover = h5td.to_tensordict()
        assert is_non_tensor(td_recover.get("c"))
=======
        assert "c" in h5td.keys()
        assert "c" in h5td
        assert h5td["c"] == b"a string!"
        assert h5td.get("c").batch_size == (10,)
        assert ("d", "e") in h5td.keys(True, True)
        assert ("d", "e") in h5td
        assert h5td["d", "e"] == b"another string!"
        assert h5td.get(("d", "e")).batch_size == (10,)

        h5td.set("f", NonTensorData(1, batch_size=[10]))
        assert h5td["f"] == 1
        h5td.set(("g", "h"), NonTensorData(1, batch_size=[10]))
        assert h5td["g", "h"] == 1

        td_recover = h5td.to_tensordict()
        assert is_non_tensor(td_recover.get("c"))
        assert is_non_tensor(td_recover.get(("d", "e")))
        assert is_non_tensor(td_recover.get("f"))
        assert is_non_tensor(td_recover.get(("g", "h")))
>>>>>>> 1b84e0c6


if __name__ == "__main__":
    args, unknown = argparse.ArgumentParser().parse_known_args()
    pytest.main([__file__, "--capture", "no", "--exitfirst"] + unknown)<|MERGE_RESOLUTION|>--- conflicted
+++ resolved
@@ -8,11 +8,7 @@
 import numpy as np
 import pytest
 import torch
-<<<<<<< HEAD
-from tensordict import PersistentTensorDict
-=======
 from tensordict import NonTensorData, PersistentTensorDict
->>>>>>> 1b84e0c6
 from tensordict.utils import is_non_tensor
 from torch import multiprocessing as mp
 
@@ -79,20 +75,12 @@
                 "a": 0,
                 "b": 1,
                 "c": "a string!",
-<<<<<<< HEAD
-=======
                 ("d", "e"): "another string!",
->>>>>>> 1b84e0c6
             },
             [],
         )
         td = td.expand(10)
         h5td = PersistentTensorDict.from_dict(td, filename=file)
-<<<<<<< HEAD
-        assert h5td["c"] == b"a string!"
-        td_recover = h5td.to_tensordict()
-        assert is_non_tensor(td_recover.get("c"))
-=======
         assert "c" in h5td.keys()
         assert "c" in h5td
         assert h5td["c"] == b"a string!"
@@ -112,7 +100,6 @@
         assert is_non_tensor(td_recover.get(("d", "e")))
         assert is_non_tensor(td_recover.get("f"))
         assert is_non_tensor(td_recover.get(("g", "h")))
->>>>>>> 1b84e0c6
 
 
 if __name__ == "__main__":
