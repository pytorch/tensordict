# Copyright (c) Meta Platforms, Inc. and affiliates.
#
# This source code is licensed under the MIT license found in the
# LICENSE file in the root directory of this source tree.
from __future__ import annotations

import argparse
import ast
import contextlib
import dataclasses
import inspect
import os
import pathlib
import pickle
import re
import sys
import weakref
from multiprocessing import Pool
from pathlib import Path
from tempfile import TemporaryDirectory
from typing import Any, Optional, Tuple, Union

import numpy as np
import pytest
import tensordict.utils
import torch
from tensordict import TensorClass
from tensordict.tensorclass import from_dataclass

try:
    import torchsnapshot

    _has_torchsnapshot = True
    TORCHSNAPSHOT_ERR = ""
except ImportError as err:
    _has_torchsnapshot = False
    TORCHSNAPSHOT_ERR = str(err)

from _utils_internal import get_available_devices

from tensordict import (
    assert_allclose_td,
    is_tensorclass,
    lazy_legacy,
    LazyStackedTensorDict,
    MemoryMappedTensor,
    tensorclass,
    TensorDict,
    TensorDictBase,
)
from tensordict._lazy import _PermutedTensorDict, _ViewedTensorDict
from torch import Tensor

# Capture all warnings
pytestmark = [
    pytest.mark.filterwarnings("error"),
    pytest.mark.filterwarnings(
        "ignore:type_hints are none, cannot perform auto-casting"
    ),
    pytest.mark.filterwarnings(
        "ignore:You are using `torch.load` with `weights_only=False`"
    ),
]


def _get_methods_from_pyi(file_path):
    """
    Reads a .pyi file and returns a set of method names.

    Args:
        file_path (str): Path to the .pyi file.

    Returns:
        set: A set of method names.
    """
    with open(file_path, "r") as f:
        tree = ast.parse(f.read())

    methods = set()
    for node in tree.body:
        if isinstance(node, ast.ClassDef):
            for child_node in node.body:
                if isinstance(child_node, ast.FunctionDef):
                    methods.add(child_node.name)

    return methods


def _get_methods_from_class(cls):
    """
    Returns a set of method names from a given class.

    Args:
        cls (class): The class to get methods from.

    Returns:
        set: A set of method names.
    """
    methods = set()
    for name in dir(cls):
        attr = getattr(cls, name)
        if (
            inspect.isfunction(attr)
            or inspect.ismethod(attr)
            or isinstance(attr, property)
        ):
            methods.add(name)

    return methods


def test_tensorclass_stub_methods():
    tensorclass_pyi_path = (
        pathlib.Path(__file__).parent.parent / "tensordict/tensorclass.pyi"
    )
    tensorclass_methods = _get_methods_from_pyi(str(tensorclass_pyi_path))

    from tensordict import TensorDict

    tensordict_methods = _get_methods_from_class(TensorDict)

    missing_methods = tensordict_methods - tensorclass_methods
    missing_methods = [
        method for method in missing_methods if (not method.startswith("_"))
    ]

    if missing_methods:
        raise Exception(
            f"Missing methods in tensorclass.pyi: {sorted(missing_methods)}"
        )


def test_tensorclass_instance_methods():
    @tensorclass
    class X:
        x: torch.Tensor

    tensorclass_pyi_path = (
        pathlib.Path(__file__).parent.parent / "tensordict/tensorclass.pyi"
    )
    tensorclass_abstract_methods = _get_methods_from_pyi(str(tensorclass_pyi_path))

    tensorclass_methods = _get_methods_from_class(X)

    missing_methods = (
        tensorclass_abstract_methods - tensorclass_methods - {"data", "grad"}
    )
    missing_methods = [
        method for method in missing_methods if (not method.startswith("_"))
    ]

    if missing_methods:
        raise Exception(
            f"Missing methods in tensorclass.pyi: {sorted(missing_methods)}"
        )


<<<<<<< HEAD
def test_sorted_methods():
    from tensordict.tensorclass import (
        _FALLBACK_METHOD_FROM_TD,
        _FALLBACK_METHOD_FROM_TD_FORCE,
        _FALLBACK_METHOD_FROM_TD_NOWRAP,
        _METHOD_FROM_TD,
    )

    lists_to_check = [
        _FALLBACK_METHOD_FROM_TD_NOWRAP,
        _METHOD_FROM_TD,
        _FALLBACK_METHOD_FROM_TD_FORCE,
        _FALLBACK_METHOD_FROM_TD,
    ]
    # Check that each list is sorted and has unique elements
    for lst in lists_to_check:
        assert lst == sorted(lst), f"List {lst} is not sorted"
        assert len(lst) == len(set(lst)), f"List {lst} has duplicate elements"
    # Check that no two lists share any elements
    for i, lst1 in enumerate(lists_to_check):
        for j, lst2 in enumerate(lists_to_check):
            if i != j:
                shared_elements = set(lst1) & set(lst2)
                assert (
                    not shared_elements
                ), f"Lists {lst1} and {lst2} share elements: {shared_elements}"


=======
>>>>>>> 47a4175f
def _make_data(shape):
    return MyData(
        X=torch.rand(*shape),
        y=torch.rand(*shape),
        z="test_tensorclass",
        batch_size=shape[:1],
    )


class MyData:
    X: torch.Tensor
    y: torch.Tensor
    z: str

    def stuff(self):
        return self.X + self.y


PY8 = sys.version_info >= (3, 8) and sys.version_info < (3, 9)
PY9 = sys.version_info >= (3, 9) and sys.version_info < (3, 10)
PY10 = sys.version_info >= (3, 10)

# this slightly convoluted construction of MyData allows us to check that instances of
# the tensorclass are instances of the original class.
MyDataUndecorated, MyData = MyData, tensorclass(MyData)


@tensorclass
class MyData2:
    X: torch.Tensor
    y: torch.Tensor
    z: list


@dataclasses.dataclass
class MyDataClass:
    a: int
    b: torch.Tensor
    c: str


try:
    MyTensorClass_autocast = from_dataclass(MyDataClass, autocast=True)
    MyTensorClass_nocast = from_dataclass(MyDataClass, nocast=True)
    MyTensorClass = from_dataclass(MyDataClass)
except Exception:
    MyTensorClass_autocast = MyTensorClass_nocast = MyTensorClass = None


class TestTensorClass:
    def test_all_any(self):
        @tensorclass
        class MyClass1:
            x: torch.Tensor
            z: str
            y: "MyClass1" = None

        # with all 0
        x = MyClass1(
            torch.zeros(3, 1),
            "z",
            MyClass1(torch.zeros(3, 1), "z", batch_size=[3, 1]),
            batch_size=[3, 1],
        )
        assert x.shape == x.batch_size
        assert x.batch_size == (3, 1)
        assert x.ndim == 2
        assert x.batch_dims == 2
        assert x.numel() == 3

        assert not x.all()
        assert not x.any()
        assert isinstance(x.all(), bool)
        assert isinstance(x.any(), bool)
        for dim in [0, 1, -1, -2]:
            assert isinstance(x.all(dim=dim), MyClass1)
            assert isinstance(x.any(dim=dim), MyClass1)
            assert not x.all(dim=dim).all()
            assert not x.any(dim=dim).any()
        # with all 1
        x = x.apply(lambda x: x.fill_(1.0))
        assert isinstance(x, MyClass1)
        assert x.all()
        assert x.any()
        assert isinstance(x.all(), bool)
        assert isinstance(x.any(), bool)
        for dim in [0, 1]:
            assert isinstance(x.all(dim=dim), MyClass1)
            assert isinstance(x.any(dim=dim), MyClass1)
            assert x.all(dim=dim).all()
            assert x.any(dim=dim).any()

        # with 0 and 1
        x.y.x.fill_(0.0)
        assert not x.all()
        assert x.any()
        assert isinstance(x.all(), bool)
        assert isinstance(x.any(), bool)
        for dim in [0, 1]:
            assert isinstance(x.all(dim=dim), MyClass1)
            assert isinstance(x.any(dim=dim), MyClass1)
            assert not x.all(dim=dim).all()
            assert x.any(dim=dim).any()

        assert not x.y.all()
        assert not x.y.any()

    def test_args(self):
        @tensorclass
        class MyData:
            D: torch.Tensor
            B: torch.Tensor
            A: torch.Tensor
            C: torch.Tensor
            E: str

        D = torch.ones(3, 4, 5)
        B = torch.ones(3, 4, 5)
        A = torch.ones(3, 4, 5)
        C = torch.ones(3, 4, 5)
        E = "test_tensorclass"
        data1 = MyData(D, B=B, A=A, C=C, E=E, batch_size=[3, 4])
        data2 = MyData(D, B, A=A, C=C, E=E, batch_size=[3, 4])
        data3 = MyData(D, B, A, C=C, E=E, batch_size=[3, 4])
        data4 = MyData(D, B, A, C, E=E, batch_size=[3, 4])
        data5 = MyData(D, B, A, C, E, batch_size=[3, 4])
        data = torch.stack([data1, data2, data3, data4, data5], 0)
        assert (data.A == A).all()
        assert (data.B == B).all()
        assert (data.C == C).all()
        assert (data.D == D).all()
        assert data.E == E

    def test_attributes(self):
        X = torch.ones(3, 4, 5)
        y = torch.zeros(3, 4, 5, dtype=torch.bool)
        batch_size = [3, 4]
        z = "test_tensorclass"
        tensordict = TensorDict(
            {
                "X": X,
                "y": y,
                "z": z,
            },
            batch_size=[3, 4],
        )

        data = MyData(X=X, y=y, z=z, batch_size=batch_size)

        equality_tensordict = data._tensordict == tensordict

        assert torch.equal(data.X, X)
        assert torch.equal(data.y, y)
        assert data.batch_size == torch.Size(batch_size)
        assert equality_tensordict.all()
        assert equality_tensordict.batch_size == torch.Size(batch_size)
        assert data.z == z

    def test_property(self):
        @tensorclass
        class MyData:
            a: torch.Tensor
            b: str
            _c: Any = None

            @property
            def c(self):
                return getattr(self, "_c", None)

            @c.setter
            def c(self, value):
                self._c = value

        data = MyData(a=torch.ones(()), b="a string!")
        assert data.c is None
        data.c = "1"
        assert data.c == "1"
        assert isinstance(data.c, str)

    def test_banned_types(self):
        @tensorclass
        class MyAnyClass:
            subclass: Any = None

        data = MyAnyClass(subclass=torch.ones(3, 4), batch_size=[3])
        assert data.subclass is not None

        @tensorclass
        class MyOptAnyClass:
            subclass: Optional[Any] = None

        data = MyOptAnyClass(subclass=torch.ones(3, 4), batch_size=[3])
        assert data.subclass is not None

        @tensorclass
        class MyUnionAnyClass:
            subclass: Union[Any] = None

        data = MyUnionAnyClass(subclass=torch.ones(3, 4), batch_size=[3])
        assert data.subclass is not None

        @tensorclass
        class MyUnionAnyTDClass:
            subclass: Union[Any, TensorDict] = None

        data = MyUnionAnyTDClass(subclass=torch.ones(3, 4), batch_size=[3])
        assert data.subclass is not None

        @tensorclass
        class MyOptionalClass:
            subclass: Optional[TensorDict] = None

        data = MyOptionalClass(subclass=TensorDict({}, [3]), batch_size=[3])
        assert data.subclass is not None

        data = MyOptionalClass(subclass=torch.ones(3), batch_size=[3])
        assert data.subclass is not None

        @tensorclass
        class MyUnionClass:
            subclass: Union[MyOptionalClass, TensorDict] = None

        data = MyUnionClass(
            subclass=MyUnionClass._from_tensordict(TensorDict({}, [3])), batch_size=[3]
        )
        assert data.subclass is not None

    def test_batch_size(self):
        myc = MyData(
            X=torch.rand(2, 3, 4),
            y=torch.rand(2, 3, 4, 5),
            z="test_tensorclass",
            batch_size=[2, 3],
        )

        assert myc.batch_size == torch.Size([2, 3])
        assert myc.X.shape == torch.Size([2, 3, 4])

        myc.batch_size = torch.Size([2])

        assert myc.batch_size == torch.Size([2])
        assert myc.X.shape == torch.Size([2, 3, 4])

    def test_cat(self):
        @tensorclass
        class MyDataNested:
            X: torch.Tensor
            z: str
            y: "MyDataNested" = None

        X = torch.ones(3, 4, 5)
        z = "test_tensorclass"
        batch_size = [3, 4]
        data_nest = MyDataNested(X=X, z=z, batch_size=batch_size)
        data1 = MyDataNested(X=X, y=data_nest, z=z, batch_size=batch_size)
        data2 = MyDataNested(X=X, y=data_nest, z=z, batch_size=batch_size)

        tc_cat = torch.cat([data1, data2], 0)
        assert type(tc_cat) is type(data1)
        assert isinstance(tc_cat.y, type(data1.y))
        assert tc_cat.X.shape == torch.Size([6, 4, 5])
        assert tc_cat.y.X.shape == torch.Size([6, 4, 5])
        assert (tc_cat.X == 1).all()
        assert (tc_cat.y.X == 1).all()
        assert isinstance(tc_cat._tensordict, TensorDict)
        assert tc_cat.z == tc_cat.y.z == z

        # Testing negative scenarios
        y = torch.zeros(3, 4, 5, dtype=torch.bool)
        data3 = MyData(X=X, y=y, z=z, batch_size=batch_size)

        with pytest.raises(
            TypeError,
            match=("Multiple dispatch failed|no implementation found"),
        ):
            torch.cat([data1, data3], dim=0)

    def test_clone(self):
        @tensorclass
        class MyDataNested:
            X: torch.Tensor
            z: str
            y: "MyDataNested" = None

        X = torch.ones(3, 4, 5)
        z = "test_tensorclass"
        batch_size = [3, 4]
        data_nest = MyDataNested(X=X, z=z, batch_size=batch_size)
        data = MyDataNested(X=X, y=data_nest, z=z, batch_size=batch_size)
        clone_tc = torch.clone(data)
        assert clone_tc.batch_size == torch.Size(data.batch_size)
        assert torch.all(torch.eq(clone_tc.X, data.X))
        assert isinstance(clone_tc.y, MyDataNested)
        assert torch.all(torch.eq(clone_tc.y.X, data.y.X))
        assert clone_tc.z == data.z == z

    @pytest.mark.parametrize("file", [True, False])
    def test_consolidate(self, file, tmpdir):
        data = MyData2(
            torch.ones((2,)), torch.ones((2, 3)) * 2, "a string!", batch_size=[2]
        )
        if file:
            filename = Path(tmpdir) / "file.mmap"
        else:
            filename = None
        data_c = data.consolidate(filename=filename)
        assert data_c.z == "a string!"
        assert isinstance(data_c, MyData2)
        assert hasattr(data_c, "_consolidated")

        # test pickle
        f = Path(tmpdir) / "data.pkl"
        torch.save(data, f)
        data_load = torch.load(f, weights_only=False)
        assert isinstance(data_load, MyData2)
        assert data_load.z == "a string!"
        assert data_load.batch_size == data.batch_size
        assert (data_load == data).all()

        # with consolidated data
        f = Path(tmpdir) / "data.pkl"
        torch.save(data_c, f)
        data_load = torch.load(f, weights_only=False)
        assert isinstance(data_load, MyData2)
        assert data_load.z == "a string!"
        assert data_load.batch_size == data.batch_size
        assert (data_load == data).all()

    def test_dataclass(self):
        data = MyData(
            X=torch.ones(3, 4, 5),
            y=torch.zeros(3, 4, 5, dtype=torch.bool),
            z="test_tensorclass",
            batch_size=[3, 4],
        )
        assert dataclasses.is_dataclass(data)

    def test_default(self):
        @tensorclass
        class MyData:
            X: torch.Tensor = (
                None  # TODO: do we want to allow any default, say an integer?
            )
            y: torch.Tensor = torch.ones(3, 4, 5)

        data = MyData(batch_size=[3, 4])
        assert (data.y == 1).all()
        assert data.X is None
        data.X = torch.zeros(3, 4, 1)
        assert (data.X == 0).all()

        MyData(batch_size=[3])
        MyData(batch_size=[])
        with pytest.raises(RuntimeError, match="batch dimension mismatch"):
            MyData(batch_size=[4])

    def test_defaultfactory(self):
        @tensorclass
        class MyData:
            X: torch.Tensor = (
                None  # TODO: do we want to allow any default, say an integer?
            )
            y: torch.Tensor = dataclasses.field(
                default_factory=lambda: torch.ones(3, 4, 5)
            )

        data = MyData(batch_size=[3, 4])
        assert (data.y == 1).all()
        assert data.X is None
        data.X = torch.zeros(3, 4, 1)
        assert (data.X == 0).all()

        MyData(batch_size=[3])
        MyData(batch_size=[])
        with pytest.raises(RuntimeError, match="batch dimension mismatch"):
            MyData(batch_size=[4])

    @pytest.mark.parametrize("device", get_available_devices())
    def test_device(self, device):
        data = MyData(
            X=torch.ones(3, 4, 5),
            y=torch.zeros(3, 4, 5, dtype=torch.bool),
            z="test_tensorclass",
            batch_size=[3, 4],
            device=device,
        )
        assert data.device == device
        assert data.X.device == device
        assert data.y.device == device

        with pytest.raises(
            AttributeError, match="'str' object has no attribute 'device'"
        ):
            assert data.z.device == device

        with pytest.raises(
            RuntimeError, match="device cannot be set using tensorclass.device = device"
        ):
            data.device = torch.device("cpu")

    def test_disallowed_attributes(self):
        with pytest.raises(
            AttributeError,
            match="Attribute name reshape can't be used with @tensorclass",
        ):

            @tensorclass
            class MyInvalidClass:
                x: torch.Tensor
                y: torch.Tensor
                reshape: torch.Tensor

    def test_equal(self):
        @tensorclass
        class MyClass1:
            x: torch.Tensor
            z: str
            y: "MyClass1" = None

        @tensorclass
        class MyClass2:
            x: torch.Tensor
            z: str
            y: "MyClass2" = None

        a = MyClass1(
            torch.zeros(3),
            "z0",
            MyClass1(
                torch.ones(3),
                "z1",
                None,
                batch_size=[3],
            ),
            batch_size=[3],
        )
        assert not a._non_tensordict
        b = MyClass2(
            torch.zeros(3),
            "z0",
            MyClass2(
                torch.ones(3),
                "z1",
                None,
                batch_size=[3],
            ),
            batch_size=[3],
        )
        assert not b._non_tensordict
        c = TensorDict(
            {"x": torch.zeros(3), "z": "z0", "y": {"x": torch.ones(3), "z": "z1"}},
            batch_size=[3],
        )

        assert (a == a.clone()).all()
        assert (a != 1.0).any()
        assert (a[:2] != 1.0).any()

        assert (a.y == 1).all()
        assert (a[:2].y == 1).all()
        assert (a.y[:2] == 1).all()

        assert (a != torch.ones([])).any()
        assert (a.y == torch.ones([])).all()

        assert (a == b).all()
        assert (b == a).all()
        assert (b[:2] == a[:2]).all()

        assert (a == c).all()
        assert (a[:2] == c[:2]).all()

        assert (c == a).all()
        assert (c[:2] == a[:2]).all()

        assert (a != c.clone().zero_()).any()
        assert (c != a.clone().zero_()).any()

    def test_from_dataclass(self):
        assert is_tensorclass(MyTensorClass_autocast)
        assert MyTensorClass_nocast is not MyDataClass
        assert MyTensorClass_autocast._autocast
        x = MyTensorClass_autocast(a=0, b=0, c=0)
        assert isinstance(x.a, int)
        assert isinstance(x.b, torch.Tensor)
        assert isinstance(x.c, str)

        assert is_tensorclass(MyTensorClass_nocast)
        assert MyTensorClass_nocast is not MyTensorClass_autocast
        assert MyTensorClass_nocast._nocast

        x = MyTensorClass_nocast(a=0, b=0, c=0)
        assert is_tensorclass(MyTensorClass)
        assert not MyTensorClass._autocast
        assert not MyTensorClass._nocast
        assert isinstance(x.a, int)
        assert isinstance(x.b, int)
        assert isinstance(x.c, int)

        x = MyTensorClass(a=0, b=0, c=0)
        assert isinstance(x.a, torch.Tensor)
        assert isinstance(x.b, torch.Tensor)
        assert isinstance(x.c, torch.Tensor)

        x = TensorDict.from_dataclass(MyTensorClass(a=0, b=0, c=0))
        assert isinstance(x, TensorDict)
        assert isinstance(x["a"], torch.Tensor)
        assert isinstance(x["b"], torch.Tensor)
        assert isinstance(x["c"], torch.Tensor)
        x = from_dataclass(MyTensorClass(a=0, b=0, c=0))
        assert is_tensorclass(x)
        assert isinstance(x.a, torch.Tensor)
        assert isinstance(x.b, torch.Tensor)
        assert isinstance(x.c, torch.Tensor)

    def test_from_dict(self):
        td = TensorDict(
            {
                ("a", "b", "c"): 1,
                ("a", "d"): 2,
            },
            [],
        ).expand(10)
        d = td.to_dict()

        @tensorclass
        class MyClass:
            a: TensorDictBase

        tc = MyClass.from_dict(d, auto_batch_size=True)
        assert isinstance(tc, MyClass)
        assert isinstance(tc.a, TensorDict)
        assert tc.batch_size == torch.Size([10])

    def test_full_like(self):
        @tensorclass
        class MyDataNested:
            X: torch.Tensor
            z: str
            y: "MyDataNested" = None

        X = torch.ones(3, 4, 5)
        z = "test_tensorclass"
        batch_size = [3, 4]
        data_nest = MyDataNested(X=X, z=z, batch_size=batch_size)
        data = MyDataNested(X=X, y=data_nest, z=z, batch_size=batch_size)
        full_like_tc = torch.full_like(data, 9.0)
        assert type(full_like_tc) is type(data)
        assert full_like_tc.batch_size == torch.Size(data.batch_size)
        assert full_like_tc.X.size() == data.X.size()
        assert isinstance(full_like_tc.y, type(data.y))
        assert full_like_tc.y.X.size() == data.y.X.size()
        assert (full_like_tc.X == 9).all()
        assert (full_like_tc.y.X == 9).all()
        assert full_like_tc.z == data.z == z

    def test_frozen(self):

        @tensorclass(frozen=True, autocast=True)
        class X:
            y: torch.Tensor

        x = X(y=1)
        assert isinstance(x.y, torch.Tensor)
        _ = {x: 0}
        assert x.is_locked
        with pytest.raises((RuntimeError, dataclasses.FrozenInstanceError)):
            x.y = 0

        @tensorclass(frozen=False, autocast=True)
        class X:
            y: torch.Tensor

        x = X(y=1)
        assert isinstance(x.y, torch.Tensor)
        with pytest.raises(TypeError, match="unhashable"):
            _ = {x: 0}
        assert not x.is_locked
        x.y = 0

        @tensorclass(frozen=True, autocast=False)
        class X:
            y: torch.Tensor

        x = X(y="a string!")
        assert isinstance(x.y, str)
        _ = {x: 0}
        assert x.is_locked
        with pytest.raises((RuntimeError, dataclasses.FrozenInstanceError)):
            x.y = 0

        @tensorclass(frozen=False, autocast=False)
        class X:
            y: torch.Tensor

        x = X(y="a string!")
        assert isinstance(x.y, str)
        with pytest.raises(TypeError, match="unhashable"):
            _ = {x: 0}
        assert not x.is_locked
        x.y = 0

    @pytest.mark.parametrize("from_torch", [True, False])
    def test_gather(self, from_torch):
        @tensorclass
        class MyClass:
            x: torch.Tensor
            z: str
            y: "MyClass" = None

        c = MyClass(
            torch.randn(3, 4),
            "foo",
            MyClass(torch.randn(3, 4, 5), "bar", None, batch_size=[3, 4, 5]),
            batch_size=[3, 4],
        )
        dim = -1
        index = torch.arange(3).expand(3, 3)
        if from_torch:
            c_gather = torch.gather(c, index=index, dim=dim)
        else:
            c_gather = c.gather(index=index, dim=dim)
        assert isinstance(c_gather, type(c))
        assert c_gather.x.shape == torch.Size([3, 3])
        assert c_gather.y.shape == torch.Size([3, 3, 5])
        assert c_gather.y.x.shape == torch.Size([3, 3, 5])
        assert c_gather.y.z == "bar"
        assert c_gather.z == "foo"
        c_gather_zero = c_gather.clone().zero_()
        if from_torch:
            c_gather2 = torch.gather(c, index=index, dim=dim, out=c_gather_zero)
        else:
            c_gather2 = c.gather(index=index, dim=dim, out=c_gather_zero)

        assert (c_gather2 == c_gather).all()

    def test_get(self):
        @tensorclass
        class MyDataNest:
            X: torch.Tensor
            v: str

        @tensorclass
        class MyDataParent:
            X: Tensor
            z: TensorDictBase
            y: MyDataNest
            v: str
            k: Optional[Tensor] = None

        batch_size = [3, 4]
        X = torch.ones(3, 4, 5)
        td = TensorDict({}, batch_size)
        data_nest = MyDataNest(X=X, v="test_nested", batch_size=batch_size)
        v = "test_tensorclass"
        data = MyDataParent(X=X, y=data_nest, z=td, v=v, batch_size=batch_size)
        assert isinstance(data.y, type(data_nest))
        assert (data.get("X") == X).all()
        assert data.get("batch_size") == torch.Size(batch_size)
        assert data.get("v") == v
        assert (data.get("z") == td).all()

        # Testing nested tensor class
        assert data.get("y")._tensordict is data_nest._tensordict
        assert (data.get("y").X == X).all()
        assert (data.get(("y", "X")) == X).all()
        assert data.get("y").v == "test_nested"
        assert data.get(("y", "v")) == "test_nested"
        assert data.get("y").batch_size == torch.Size(batch_size)

        # ensure optional fields are there
        assert data.get("k") is None

        # ensure default works
        assert data.get("foo", "working") == "working"
        assert data.get(("foo", "foo2"), "working") == "working"
        assert data.get(("X", "foo2"), "working") == "working"

        assert (data.get("X", "working") == X).all()
        assert data.get("v", "working") == v

    @pytest.mark.parametrize("any_to_td", [True, False])
    def test_getattr(self, any_to_td):
        @tensorclass
        class MyDataNest:
            X: torch.Tensor
            v: str

        @tensorclass
        class MyDataParent:
            W: Any
            X: Tensor
            z: TensorDictBase
            y: MyDataNest
            v: str

        batch_size = [3, 4]
        if any_to_td:
            W = TensorDict({}, batch_size)
        else:
            W = torch.zeros(*batch_size, 1)
        X = torch.ones(3, 4, 5)
        td = TensorDict({}, batch_size)
        data_nest = MyDataNest(X=X, v="test_nested", batch_size=batch_size)
        v = "test_tensorclass"
        data = MyDataParent(X=X, y=data_nest, z=td, W=W, v=v, batch_size=batch_size)
        assert isinstance(data.y, type(data_nest))
        assert (data.X == X).all()
        assert data.batch_size == torch.Size(batch_size)
        assert data.v == v
        assert (data.z == td).all()
        assert (data.W == W).all()

        # Testing nested tensor class
        assert data.y._tensordict is data_nest._tensordict
        assert (data.y.X == X).all()
        assert data.y.v == "test_nested"
        assert data.y.batch_size == torch.Size(batch_size)

    def test_indexing(self):
        @tensorclass
        class MyDataNested:
            X: torch.Tensor
            z: list
            y: "MyDataNested" = None

        X = torch.ones(3, 4, 5)
        z = ["a", "b", "c"]
        batch_size = [3, 4]
        data_nest = MyDataNested(X=X, z=z, batch_size=batch_size)
        data = MyDataNested(X=X, y=data_nest, z=z, batch_size=batch_size)

        assert data[:2].batch_size == torch.Size([2, 4])
        assert data[:2].X.shape == torch.Size([2, 4, 5])
        assert (data[:2].X == X[:2]).all()
        assert isinstance(data[:2].y, type(data_nest))

        # Nested tensors all get indexed
        assert (data[:2].y.X == X[:2]).all()
        assert data[:2].y.batch_size == torch.Size([2, 4])
        assert data[1].batch_size == torch.Size([4])
        assert data[1][1].batch_size == torch.Size([])

        # Non-tensor data won't get indexed
        assert data[1].z == data[2].z, (data[1].z, data[2].z)
        assert data[1].z == data[:2].z
        assert data[1].z == z

        with pytest.raises(
            RuntimeError,
            match="indexing a tensordict with td.batch_dims==0 is not permitted",
        ):
            data[1][1][1]

        with pytest.raises(ValueError, match="Invalid indexing arguments."):
            data["X"]

    def test_grad(self):
        @tensorclass
        class MyClass:
            x: torch.Tensor
            y: str
            z: torch.Tensor | None = None

        a = MyClass(
            x=torch.randn(3, requires_grad=True),
            y="a string!",
            z=torch.randn(2),
        )
        assert a.requires_grad
        b = a + 1
        b.sum().x.backward()
        assert (a == a.data).all()
        assert not a.data.requires_grad
        assert a.grad.x is not None
        assert a.grad.z is None

    def test_kjt(self):
        try:
            from torchrec import KeyedJaggedTensor
        except ImportError:
            pytest.skip("TorchRec not installed.")

        def _get_kjt(
            self,
        ):
            values = torch.Tensor(
                [1.0, 2.0, 3.0, 4.0, 5.0, 6.0, 7.0, 8.0, 9.0, 10.0, 11.0]
            )
            weights = torch.Tensor(
                [1.0, 0.5, 1.5, 1.0, 0.5, 1.0, 1.0, 1.5, 1.0, 1.0, 1.0]
            )
            keys = ["index_0", "index_1", "index_2"]
            offsets = torch.IntTensor([0, 2, 2, 3, 4, 5, 8, 9, 10, 11])

            jag_tensor = KeyedJaggedTensor(
                values=values,
                keys=keys,
                offsets=offsets,
                weights=weights,
            )
            return jag_tensor

        kjt = _get_kjt()

        @tensorclass
        class MyData:
            X: torch.Tensor
            y: KeyedJaggedTensor
            z: str

        z = "test_tensorclass"
        data = MyData(X=torch.zeros(3, 1), y=kjt, z=z, batch_size=[3])
        subdata = data[:2]
        assert (
            subdata.y["index_0"].to_padded_dense()
            == torch.tensor([[1.0, 2.0], [0.0, 0.0]])
        ).all()

        subdata = data[[0, 2]]
        assert (
            subdata.y["index_0"].to_padded_dense()
            == torch.tensor([[1.0, 2.0], [3.0, 0.0]])
        ).all()
        assert subdata.z == data.z == z

    def test_len(self):
        myc = MyData(
            X=torch.rand(2, 3, 4),
            y=torch.rand(2, 3, 4, 5),
            z="test_tensorclass",
            batch_size=[2, 3],
        )
        assert len(myc) == 2

        myc2 = MyData(
            X=torch.rand(2, 3, 4),
            y=torch.rand(2, 3, 4, 5),
            z="test_tensorclass",
            batch_size=[],
        )
        assert len(myc2) == 0

    def test_multiprocessing(self):
        with Pool(os.cpu_count()) as p:
            catted = torch.cat(p.map(_make_data, [(i, 2) for i in range(1, 9)]), dim=0)

        assert catted.batch_size == torch.Size([36])
        assert catted.z == "test_tensorclass"

    def test_nested(self):
        @tensorclass
        class MyDataNested:
            X: torch.Tensor
            z: str
            y: "MyDataNested" = None

        X = torch.ones(3, 4, 5)
        z = "test_tensorclass"
        batch_size = [3, 4]
        data_nest = MyDataNested(X=X, z=z, batch_size=batch_size)
        data = MyDataNested(X=X, y=data_nest, z=z, batch_size=batch_size)
        assert isinstance(data.y, MyDataNested), type(data.y)
        assert data.z == data_nest.z == data.y.z == z

    def test_nested_eq(self):
        @tensorclass
        class MyDataNested:
            X: torch.Tensor
            z: str
            y: "MyDataNested" = None

        X = torch.ones(3, 4, 5)
        z = "test_tensorclass"
        batch_size = [3, 4]
        data_nest = MyDataNested(X=X, z=z, batch_size=batch_size)
        data = MyDataNested(X=X, y=data_nest, z=z, batch_size=batch_size)
        data_nest2 = MyDataNested(X=X, z=z, batch_size=batch_size)
        data2 = MyDataNested(X=X, y=data_nest2, z=z, batch_size=batch_size)
        assert (data == data2).all()
        assert (data == data2).X.all()
        assert (data == data2).z.all()
        assert (data == data2).y.X.all()
        assert (data == data2).y.z.all()

    @pytest.mark.parametrize("any_to_td", [True, False])
    def test_nested_heterogeneous(self, any_to_td):
        @tensorclass
        class MyDataNest:
            X: torch.Tensor
            v: str

        @tensorclass
        class MyDataParent:
            W: Any
            X: Tensor
            z: TensorDictBase
            y: MyDataNest
            v: str

        batch_size = [3, 4]
        if any_to_td:
            W = TensorDict({}, batch_size)
        else:
            W = torch.zeros(*batch_size, 1)
        X = torch.ones(3, 4, 5)
        data_nest = MyDataNest(X=X, v="test_nested", batch_size=batch_size)
        td = TensorDict({}, batch_size)
        v = "test_tensorclass"
        data = MyDataParent(X=X, y=data_nest, z=td, W=W, v=v, batch_size=batch_size)
        assert isinstance(data.y, MyDataNest)
        assert isinstance(data.y.X, Tensor)
        assert isinstance(data.X, Tensor)
        if not any_to_td:
            assert isinstance(data.W, Tensor)
        else:
            assert isinstance(data.W, TensorDict)
        assert isinstance(data, MyDataParent)
        assert isinstance(data.z, TensorDict)
        assert data.v == v
        assert data.y.v == "test_nested"
        # Testing nested indexing
        assert isinstance(data[0], type(data))
        assert isinstance(data[0].y, type(data.y))
        assert data[0].y.X.shape == torch.Size([4, 5])

    def test_nested_ne(self):
        @tensorclass
        class MyDataNested:
            X: torch.Tensor
            z: str
            y: "MyDataNested" = None

        X = torch.ones(3, 4, 5)
        z = "test_tensorclass"
        batch_size = [3, 4]
        data_nest = MyDataNested(X=X, z=z, batch_size=batch_size)
        data = MyDataNested(X=X, y=data_nest, z=z, batch_size=batch_size)
        data_nest2 = MyDataNested(X=X, z=z, batch_size=batch_size)
        z = "test_bluff"
        data2 = MyDataNested(X=X + 1, y=data_nest2, z=z, batch_size=batch_size)
        assert (data != data2).any()
        assert (data != data2).X.all()
        assert (data != data2).z.all()
        assert not (data != data2).y.X.any()
        assert not (data != data2).y.z.any()

    def test_permute(self):
        @tensorclass
        class MyDataNested:
            X: torch.Tensor
            z: str
            y: "MyDataNested" = None

        X = torch.ones(3, 4, 5)
        z = "test_tensorclass"
        batch_size = [3, 4]
        data_nest = MyDataNested(X=X, z=z, batch_size=batch_size)
        data = MyDataNested(X=X, y=data_nest, z=z, batch_size=batch_size)
        permuted_data = data.permute(1, 0)
        assert permuted_data.X.shape == torch.Size([4, 3, 5])
        assert permuted_data.y.X.shape == torch.Size([4, 3, 5])
        assert permuted_data.shape == torch.Size([4, 3])
        assert (permuted_data.X == 1).all()
        if lazy_legacy():
            assert isinstance(permuted_data._tensordict, _PermutedTensorDict)
        assert permuted_data.z == permuted_data.y.z == z

    def test_pickle(self):
        data = MyData(
            X=torch.ones(3, 4, 5),
            y=torch.zeros(3, 4, 5, dtype=torch.bool),
            z="test_tensorclass",
            batch_size=[3, 4],
        )

        with TemporaryDirectory() as tempdir:
            tempdir = Path(tempdir)

            with open(tempdir / "test.pkl", "wb") as f:
                pickle.dump(data, f)

            with open(tempdir / "test.pkl", "rb") as f:
                data2 = pickle.load(f)

        assert_allclose_td(
            data.to_tensordict(retain_none=False),
            data2.to_tensordict(retain_none=False),
        )
        assert isinstance(data2, MyData)
        assert data2.z == data.z

    def test_post_init(self):
        @tensorclass
        class MyDataPostInit:
            X: torch.Tensor
            y: torch.Tensor

            def __post_init__(self):
                assert (self.X > 0).all()
                assert self.y.abs().max() <= 10
                self.y = self.y.abs()

        y = torch.clamp(torch.randn(3, 4), min=-10, max=10)
        data = MyDataPostInit(X=torch.rand(3, 4), y=y, batch_size=[3, 4])
        assert (data.y == y.abs()).all()

        # initialising from tensordict is fine
        data = MyDataPostInit._from_tensordict(
            TensorDict({"X": torch.rand(3, 4), "y": y}, batch_size=[3, 4])
        )

        with pytest.raises(AssertionError):
            MyDataPostInit(X=-torch.ones(2), y=torch.rand(2), batch_size=[2])

        with pytest.raises(AssertionError):
            MyDataPostInit._from_tensordict(
                TensorDict({"X": -torch.ones(2), "y": torch.rand(2)}, batch_size=[2])
            )

    def test_pre_allocate(self):
        @tensorclass
        class M1:
            X: Any

        @tensorclass
        class M2:
            X: Any

        @tensorclass
        class M3:
            X: Any

        m1 = M1(M2(M3(X=None, batch_size=[4]), batch_size=[4]), batch_size=[4])
        m2 = M1(M2(M3(X=torch.randn(2), batch_size=[]), batch_size=[]), batch_size=[])
        assert m1.X.X.X is None
        m1[0] = m2
        assert (m1[0].X.X.X == m2.X.X.X).all()

    def test_repeat(self):
        @tensorclass
        class MyDataNested:
            X: torch.Tensor
            z: str
            y: "MyDataNested" = None

        X = torch.ones(3, 4, 5)
        z = "test_tensorclass"
        batch_size = [3, 4]
        data_nest = MyDataNested(X=X, z=z, batch_size=batch_size)
        data = MyDataNested(X=X, y=data_nest, z=z, batch_size=batch_size)
        assert (data.repeat(2, 3) == torch.cat([torch.cat([data] * 2, 0)] * 3, 1)).all()

    def test_repeat_interleave(self):
        @tensorclass
        class MyDataNested:
            X: torch.Tensor
            z: str
            y: "MyDataNested" = None

        X = torch.ones(3, 4, 5)
        z = "test_tensorclass"
        batch_size = [3, 4]
        data_nest = MyDataNested(X=X, z=z, batch_size=batch_size)
        data = MyDataNested(X=X, y=data_nest, z=z, batch_size=batch_size)
        assert data.repeat_interleave(2, dim=1).shape == torch.Size((3, 8))

    def test_reshape(self):
        @tensorclass
        class MyDataNested:
            X: torch.Tensor
            z: str
            y: "MyDataNested" = None

        X = torch.ones(3, 4, 5)
        z = "test_tensorclass"
        batch_size = [3, 4]
        data_nest = MyDataNested(X=X, z=z, batch_size=batch_size)
        data = MyDataNested(X=X, y=data_nest, z=z, batch_size=batch_size)
        stacked_tc = data.reshape(-1)
        assert stacked_tc.X.shape == torch.Size([12, 5])
        assert stacked_tc.y.X.shape == torch.Size([12, 5])
        assert stacked_tc.shape == torch.Size([12])
        assert (stacked_tc.X == 1).all()
        assert isinstance(stacked_tc._tensordict, TensorDict)
        assert stacked_tc.z == stacked_tc.y.z == z

    def test_set(self):
        @tensorclass
        class MyDataNest:
            X: torch.Tensor
            v: str

        @tensorclass
        class MyDataParent:
            X: Tensor
            z: TensorDictBase
            y: MyDataNest
            v: str
            k: Optional[Tensor] = None

        batch_size = [3, 4]
        X = torch.ones(3, 4, 5)
        td = TensorDict({}, batch_size)
        data_nest = MyDataNest(X=X, v="test_nested", batch_size=batch_size)
        data = MyDataParent(
            X=X, y=data_nest, z=td, v="test_tensorclass", batch_size=batch_size
        )

        assert isinstance(data.y, type(data_nest))
        assert data.y._tensordict is data_nest._tensordict
        data.set("X", torch.zeros(3, 4, 5))
        assert (data.X == torch.zeros(3, 4, 5)).all()
        v_new = "test_bluff"
        data.set("v", v_new)
        assert data.v == v_new
        # check that you can't mess up the batch_size
        with pytest.raises(
            RuntimeError,
            match=re.escape("the tensor smth has shape torch.Size([1]) which"),
        ):
            data.set("z", TensorDict({"smth": torch.zeros(1)}, []))
        # check that you can't write any attribute
        with pytest.raises(AttributeError, match=re.escape("Cannot set the attribute")):
            data.set("newattr", TensorDict({"smth": torch.zeros(1)}, []))

        # Testing nested cases
        data_nest.set("X", torch.zeros(3, 4, 5))
        assert (data_nest.X == torch.zeros(3, 4, 5)).all()
        assert (data.y.X == torch.zeros(3, 4, 5)).all()
        assert data.y.v == "test_nested"
        data.set(("y", "v"), "test_nested_new")
        assert data.y.v == data_nest.v == "test_nested_new"
        data_nest.set("v", "test_nested")
        assert data_nest.v == data.y.v == "test_nested"

        data.set(("y", ("v",)), "this time another string")
        assert data.y.v == data_nest.v == "this time another string"

        # Testing if user can override the type of the attribute
        vorig = torch.ones(3, 4, 5)
        data.set("v", vorig)
        assert (data.v == torch.ones(3, 4, 5)).all()
        assert "v" in data._tensordict.keys()
        assert "v" not in data._non_tensordict.keys()

        data.set("v", torch.zeros(3, 4, 5), inplace=True)
        assert (vorig == 0).all()
        with pytest.raises(RuntimeError, match="Cannot update an existing"):
            data.set("v", "les chaussettes", inplace=True)

        data.set("v", "test")
        assert data.v == "test"
        assert "v" in data._tensordict.keys()

        with pytest.raises(ValueError, match="Failed to update 'v'"):
            data.set("v", vorig, inplace=True)

        # ensure optional fields are writable
        data.set("k", torch.zeros(3, 4, 5))

    def test_select(self):

        @tensorclass
        class Data:
            a: torch.Tensor
            b: torch.Tensor

        data = Data(a=1, b=1)
        assert isinstance(data.a, torch.Tensor)
        assert isinstance(data.b, torch.Tensor)
        assert (data == 1).all()
        data_select = data.select("a")
        assert isinstance(data.a, torch.Tensor)
        assert isinstance(data.b, torch.Tensor)
        assert (data == 1).all()
        assert isinstance(data_select.a, torch.Tensor)
        assert data_select.b is None
        assert "a" in data_select._tensordict
        assert "b" not in data_select._tensordict
        assert (data_select == 1).all()
        assert "a" in data_select._tensordict

    def test_set_dict(self):
        @tensorclass(autocast=True)
        class MyClass:
            x: torch.Tensor
            y: MyClass = None

        c = MyClass(x=torch.zeros((10,)), y={"x": torch.ones((10,))}, batch_size=[10])

        assert isinstance(c.y, MyClass)
        assert c.y.batch_size == c.batch_size

    @pytest.mark.parametrize("any_to_td", [True, False])
    def test_setattr(self, any_to_td):
        @tensorclass
        class MyDataNest:
            X: torch.Tensor
            v: str

        @tensorclass
        class MyDataParent:
            W: Any
            X: Tensor
            z: TensorDictBase
            y: MyDataNest
            v: Any
            k: Optional[Tensor] = None

        batch_size = [3, 4]
        if any_to_td:
            W = TensorDict({}, batch_size)
        else:
            W = torch.zeros(*batch_size, 1)
        X = torch.ones(3, 4, 5)
        td = TensorDict({}, batch_size)
        data_nest = MyDataNest(X=X, v="test_nested", batch_size=batch_size)
        data = MyDataParent(
            X=X, y=data_nest, z=td, W=W, v="test_tensorclass", batch_size=batch_size
        )
        assert isinstance(data.y, type(data_nest))
        assert data.y._tensordict is data_nest._tensordict
        data.X = torch.zeros(3, 4, 5)
        assert (data.X == torch.zeros(3, 4, 5)).all()
        v_new = "test_bluff"
        data.v = v_new
        assert data.v == v_new
        # check that you can't mess up the batch_size
        with pytest.raises(
            RuntimeError,
            match=re.escape("the tensor smth has shape torch.Size([1]) which"),
        ):
            data.z = TensorDict({"smth": torch.zeros(1)}, [])
        # check that you can't write any attribute
        with pytest.raises(AttributeError, match=re.escape("Cannot set the attribute")):
            data.newattr = TensorDict({"smth": torch.zeros(1)}, [])
        # Testing nested cases
        data_nest.X = torch.zeros(3, 4, 5)
        assert (data_nest.X == torch.zeros(3, 4, 5)).all()
        assert (data.y.X == torch.zeros(3, 4, 5)).all()
        assert data.y.v == "test_nested"
        data.y.v = "test_nested_new"
        assert data.y.v == data_nest.v == "test_nested_new"
        data_nest.v = "test_nested"
        assert data_nest.v == data.y.v == "test_nested"

        # Testing if user can override the type of the attribute
        data.v = torch.ones(3, 4, 5)
        assert (data.v == torch.ones(3, 4, 5)).all()
        assert "v" in data._tensordict.keys()
        assert "v" not in data._non_tensordict.keys()

        data.v = "test"
        assert data.v == "test"
        assert "v" in data._tensordict.keys()
        assert "v" not in data._non_tensordict.keys()

        # ensure optional fields are writable
        data.k = torch.zeros(3, 4, 5)

    def test_setitem(self):
        data = MyData(
            X=torch.ones(3, 4, 5),
            y=torch.zeros(3, 4, 5),
            z="test_tensorclass",
            batch_size=[3, 4],
        )

        x = torch.randn(3, 4, 5)
        y = torch.ones(3, 4, 5)
        z = "test_tensorclass"
        batch_size = [3, 4]
        data2 = MyData(X=x, y=y, z=z, batch_size=batch_size)
        data3 = MyData(X=y, y=x, z=z, batch_size=batch_size)

        # Testing the data before setting
        assert (data[:2].X == torch.ones(2, 4, 5)).all()
        assert (data[:2].y == torch.zeros(2, 4, 5)).all()
        assert data[:2].z == "test_tensorclass"
        assert (data[[1, 2]].X == torch.ones(5)).all()

        # Setting the item and testing post setting the item
        data[:2] = data2[:2].clone()
        assert (data[:2].X == data2[:2].X).all()
        assert (data[:2].y == data2[:2].y).all()
        assert data[:2].z == z

        data[[1, 2]] = data3[[1, 2]].clone()
        assert (data[[1, 2]].X == data3[[1, 2]].X).all()
        assert (data[[1, 2]].y == data3[[1, 2]].y).all()
        assert data[[1, 2]].z == z

        data[:, [1, 2]] = data2[:, [1, 2]].clone()
        assert (data[:, [1, 2]].X == data2[:, [1, 2]].X).all()
        assert (data[:, [1, 2]].y == data[:, [1, 2]].y).all()
        assert data[:, [1, 2]].z == z

        with pytest.raises(
            RuntimeError, match="indexed destination TensorDict batch size is"
        ):
            data[:, [1, 2]] = data.clone()

        # Negative testcase for non-tensor data
        z = "test_bluff"
        data2 = MyData(X=x, y=y, z=z, batch_size=batch_size)
        data[1] = data2[1]
        assert (data[1] == data2[1]).all()
        assert data[1].z == ["test_bluff"] * data[1].numel()

        # Validating nested test cases
        @tensorclass
        class MyDataNested:
            X: torch.Tensor
            z: list
            y: "MyDataNested" = None

        X = torch.randn(3, 4, 5)
        z = ["a", "b", "c"]
        batch_size = [3, 4]
        data_nest = MyDataNested(X=X, z=z, batch_size=batch_size)
        data = MyDataNested(X=X, y=data_nest, z=z, batch_size=batch_size)
        X2 = torch.ones(3, 4, 5)
        data_nest2 = MyDataNested(X=X2, z=z, batch_size=batch_size)
        data2 = MyDataNested(X=X2, y=data_nest2, z=z, batch_size=batch_size)
        data[:2] = data2[:2].clone()
        assert (data[:2].X == data2[:2].X).all()
        assert (data[:2].y.X == data2[:2].y.X).all()
        assert data[:2].z == z

        # Negative Scenario
        data3 = MyDataNested(X=X2, y=data_nest2, z=["e", "f"], batch_size=batch_size)
        data[:2] = data3[:2]
        assert data[:2].z == data3[:2]._get_str("z", None).tolist()

    @pytest.mark.parametrize(
        "broadcast_type",
        ["scalar", "tensor", "tensordict", "maptensor"],
    )
    def test_setitem_broadcast(self, broadcast_type):
        @tensorclass
        class MyDataNested:
            X: torch.Tensor
            z: list
            y: "MyDataNested" = None

        X = torch.ones(3, 4, 5)
        z = ["a", "b", "c"]
        batch_size = [3, 4]
        data_nest = MyDataNested(X=X, z=z, batch_size=batch_size)
        data = MyDataNested(X=X, y=data_nest, z=z, batch_size=batch_size)

        if broadcast_type == "scalar":
            val = 0
        elif broadcast_type == "tensor":
            val = torch.zeros(4, 5)
        elif broadcast_type == "tensordict":
            val = TensorDict({"X": torch.zeros(2, 4, 5)}, batch_size=[2, 4])
        elif broadcast_type == "maptensor":
            val = MemoryMappedTensor.from_tensor(torch.zeros(4, 5))

        data[:2] = val
        assert (data[:2] == 0).all()
        assert (data.X[:2] == 0).all()
        assert (data.y.X[:2] == 0).all()

    def test_setitem_memmap(self):
        # regression test PR #203
        # We should be able to set tensors items with MemoryMappedTensors and viceversa
        @tensorclass
        class MyDataMemMap1:
            x: torch.Tensor
            y: MemoryMappedTensor

        data1 = MyDataMemMap1(
            x=torch.zeros(3, 4, 5),
            y=MemoryMappedTensor.from_tensor(torch.zeros(3, 4, 5)),
            batch_size=[3, 4],
        )

        data2 = MyDataMemMap1(
            x=MemoryMappedTensor.from_tensor(torch.ones(3, 4, 5)),
            y=torch.ones(3, 4, 5),
            batch_size=[3, 4],
        )

        data1[:2] = data2[:2]
        assert (data1[:2] == 1).all()
        assert (data1.x[:2] == 1).all()
        assert (data1.y[:2] == 1).all()
        data2[2:] = data1[2:]
        assert (data2[2:] == 0).all()
        assert (data2.x[2:] == 0).all()
        assert (data2.y[2:] == 0).all()

    def test_setitem_other_cls(self):
        @tensorclass
        class MyData1:
            x: torch.Tensor
            y: MemoryMappedTensor

        data1 = MyData1(
            x=torch.zeros(3, 4, 5),
            y=MemoryMappedTensor.from_tensor(torch.zeros(3, 4, 5)),
            batch_size=[3, 4],
        )

        # Set Item should work for other tensorclass
        @tensorclass
        class MyData2:
            x: MemoryMappedTensor
            y: torch.Tensor

        data_other_cls = MyData2(
            x=MemoryMappedTensor.from_tensor(torch.ones(3, 4, 5)),
            y=torch.ones(3, 4, 5),
            batch_size=[3, 4],
        )
        data1[:2] = data_other_cls[:2]
        data_other_cls[2:] = data1[2:]

        # Set Item should raise if other tensorclass with different members
        @tensorclass
        class MyData3:
            x: MemoryMappedTensor
            z: torch.Tensor

        data_wrong_cls = MyData3(
            x=MemoryMappedTensor.from_tensor(torch.ones(3, 4, 5)),
            z=torch.ones(3, 4, 5),
            batch_size=[3, 4],
        )
        with pytest.raises(
            ValueError,
            match="__setitem__ is only allowed for same-class or compatible class .* assignment",
        ):
            data1[:2] = data_wrong_cls[:2]
        with pytest.raises(
            ValueError,
            match="__setitem__ is only allowed for same-class or compatible class .* assignment",
        ):
            data_wrong_cls[2:] = data1[2:]

    def test_signature(self):
        sig = inspect.signature(MyData)
        assert list(sig.parameters) == ["X", "y", "z", "batch_size", "device", "names"]

        with pytest.raises(TypeError, match="missing 3 required positional arguments"):
            MyData(batch_size=[10])

        with pytest.raises(TypeError, match="missing 2 required positional argument"):
            MyData(X=torch.rand(10), batch_size=[10])

        with pytest.raises(TypeError, match="missing 1 required positional argument"):
            MyData(X=torch.rand(10), y=torch.rand(10), batch_size=[10], device="cpu")

        # No batch_size is empty batch size
        assert MyData(
            X=torch.rand(10), y=torch.rand(10), z="str"
        ).batch_size == torch.Size([])

        # all positional arguments + batch_size is fine
        MyData(
            X=torch.rand(10), y=torch.rand(10), z="test_tensorclass", batch_size=[10]
        )

    def test_split(self):
        @tensorclass
        class MyDataNested:
            X: torch.Tensor
            z: str
            y: "MyDataNested" = None

        X = torch.ones(3, 6, 5)
        z = "test_tensorclass"
        batch_size = [3, 6]
        data_nest = MyDataNested(X=X, z=z, batch_size=batch_size)
        data = MyData(X=X, y=data_nest, z=z, batch_size=batch_size)
        split_tcs = torch.split(data, split_size_or_sections=[3, 2, 1], dim=1)
        assert type(split_tcs[1]) is type(data)
        assert split_tcs[0].batch_size == torch.Size([3, 3])
        assert split_tcs[1].batch_size == torch.Size([3, 2])
        assert split_tcs[2].batch_size == torch.Size([3, 1])

        assert split_tcs[0].y.batch_size == torch.Size([3, 3])
        assert split_tcs[1].y.batch_size == torch.Size([3, 2])
        assert split_tcs[2].y.batch_size == torch.Size([3, 1])

        assert torch.all(torch.eq(split_tcs[0].X, torch.ones(3, 3, 5)))
        assert torch.all(torch.eq(split_tcs[0].y[0].X, torch.ones(3, 3, 5)))
        assert split_tcs[0].z == split_tcs[1].z == split_tcs[2].z == z
        assert split_tcs[0].y[0].z == split_tcs[0].y[1].z == split_tcs[0].y[2].z == z

    def test_update(self):
        @tensorclass
        class MyDataNested:
            X: torch.Tensor
            z: str
            y: "MyDataNested" = None

            @classmethod
            def get_data(cls, shift):
                X = torch.zeros(1, 4, 5) + shift
                z = f"test_tensorclass{shift}"
                batch_size = [1, 4]
                data_nest = cls(X=X, z=z, batch_size=batch_size)
                data = cls(X=X, y=data_nest, z=z, batch_size=batch_size)
                return data

        data1 = MyDataNested.get_data(1)
        # for _data1 in (data1, data1.to_dict(), data1.to_tensordict()):
        data0 = MyDataNested.get_data(0)
        data0.update(data1)
        assert (data0.X == 1).all()
        assert data0.z == "test_tensorclass1"
        assert (data0.y.X == 1).all()
        assert data0.y.z == "test_tensorclass1"
        data0 = MyDataNested.get_data(0)
        data0.update(data1.to_dict(retain_none=False))
        assert (data0.X == 1).all()
        assert data0.z == "test_tensorclass1", data0.z
        assert (data0.y.X == 1).all()
        assert data0.y.z == "test_tensorclass1"

        data0 = MyDataNested.get_data(0)
        data0.update(data1.to_tensordict(retain_none=False))
        assert (data0.X == 1).all()
        assert data0.z == "test_tensorclass1"
        assert (data0.y.X == 1).all()
        assert data0.y.z == "test_tensorclass1"

    def test_replace(self):
        @tensorclass
        class MyDataNested:
            X: torch.Tensor
            z: str
            y: "MyDataNested" = None

        X = torch.ones(1, 4, 5)
        z = "test_tensorclass"
        batch_size = [1, 4]
        data_nest = MyDataNested(X=X, z=z, batch_size=batch_size)
        data = MyDataNested(X=X, y=data_nest, z=z, batch_size=batch_size)

        replacement = data.clone().zero_()
        replacement.z = "replacement"
        replacement.y.z = "replacement"
        assert data.z == "test_tensorclass"
        assert data.y.z == "test_tensorclass"
        data_replace = data.replace(replacement)

        assert isinstance(data_replace, MyDataNested)
        assert isinstance(data_replace.y, MyDataNested)
        assert data.z == "test_tensorclass"
        assert data.y.z == "test_tensorclass"
        assert data_replace.z == "replacement"
        assert data_replace.y.z == "replacement"

        assert (data.X == 1).all()
        assert (data.y.X == 1).all()
        assert (data_replace.X == 0).all()
        assert (data_replace.y.X == 0).all()

    def test_squeeze(self):
        @tensorclass
        class MyDataNested:
            X: torch.Tensor
            z: str
            y: "MyDataNested" = None

        X = torch.ones(1, 4, 5)
        z = "test_tensorclass"
        batch_size = [1, 4]
        data_nest = MyDataNested(X=X, z=z, batch_size=batch_size)
        data = MyDataNested(X=X, y=data_nest, z=z, batch_size=batch_size)
        squeeze_tc = torch.squeeze(data)
        assert squeeze_tc.batch_size == torch.Size([4])
        assert squeeze_tc.X.shape == torch.Size([4, 5])
        assert squeeze_tc.y.X.shape == torch.Size([4, 5])
        assert squeeze_tc.z == squeeze_tc.y.z == z

    @pytest.mark.parametrize("lazy", [True, False])
    def test_stack(self, lazy):
        @tensorclass
        class MyDataNested:
            X: torch.Tensor
            z: str
            y: "MyDataNested" = None

        X = torch.ones(3, 4, 5)
        z = "test_tensorclass"
        batch_size = [3, 4]
        data_nest = MyDataNested(X=X, z=z, batch_size=batch_size)
        data1 = MyDataNested(X=X, y=data_nest, z=z, batch_size=batch_size)
        data2 = MyDataNested(X=X, y=data_nest, z=z, batch_size=batch_size)

        if lazy:
            stacked_tc = LazyStackedTensorDict.lazy_stack([data1, data2], 0)
        else:
            stacked_tc = torch.stack([data1, data2], 0)
        assert type(stacked_tc) is type(data1)
        assert isinstance(stacked_tc.y, type(data1.y))
        assert stacked_tc.X.shape == torch.Size([2, 3, 4, 5])
        assert stacked_tc.y.X.shape == torch.Size([2, 3, 4, 5])
        assert (stacked_tc.X == 1).all()
        assert (stacked_tc.y.X == 1).all()
        if lazy_legacy() or lazy:
            assert isinstance(stacked_tc._tensordict, LazyStackedTensorDict)
            assert isinstance(stacked_tc.y._tensordict, LazyStackedTensorDict)
        zlist = z
        if lazy:
            for d in range(stacked_tc.ndim - 1, -1, -1):
                zlist = [zlist] * stacked_tc.batch_size[d]
        assert stacked_tc.z == stacked_tc.y.z
        assert stacked_tc.z == zlist

        # Testing negative scenarios
        y = torch.zeros(3, 4, 5, dtype=torch.bool)
        data3 = MyData(X=X, y=y, z=z, batch_size=batch_size)

        with pytest.raises(
            TypeError,
            match=("Multiple dispatch failed|no implementation found"),
        ):
            torch.stack([data1, data3], dim=0)

    def test_statedict_errors(self):
        @tensorclass
        class MyClass:
            x: torch.Tensor
            z: str
            y: "MyClass" = None

        z = "test_tensorclass"
        tc = MyClass(
            x=torch.randn(3),
            z=z,
            y=MyClass(x=torch.randn(3), z=z, batch_size=[]),
            batch_size=[],
        )

        sd = tc.state_dict()
        sd["a"] = None
        with pytest.raises(KeyError, match="Key 'a' wasn't expected in the state-dict"):
            tc.load_state_dict(sd)
        del sd["a"]
        sd["_tensordict"]["a"] = None
        with pytest.raises(KeyError, match="Key 'a' wasn't expected in the state-dict"):
            tc.load_state_dict(sd)
        del sd["_tensordict"]["a"]
        sd["_non_tensordict"]["a"] = None
        with pytest.raises(KeyError, match="Key 'a' wasn't expected in the state-dict"):
            tc.load_state_dict(sd)
        del sd["_non_tensordict"]["a"]
        sd["_tensordict"]["y"]["_tensordict"]["a"] = None
        with pytest.raises(KeyError, match="Key 'a' wasn't expected in the state-dict"):
            tc.load_state_dict(sd)

    def test_tensorclass_get_at(self):
        @tensorclass
        class MyDataNest:
            X: torch.Tensor
            v: str

        @tensorclass
        class MyDataParent:
            X: Tensor
            z: TensorDictBase
            y: MyDataNest
            v: str
            k: Optional[Tensor] = None

        batch_size = [3, 4]
        X = torch.ones(3, 4, 5)
        td = TensorDict({}, batch_size)
        data_nest = MyDataNest(X=X, v="test_nested", batch_size=batch_size)
        v = "test_tensorclass"
        data = MyDataParent(X=X, y=data_nest, z=td, v=v, batch_size=batch_size)

        assert (data.get("X")[2:3] == data.get_at("X", slice(2, 3))).all()
        assert (data.get(("y", "X"))[2:3] == data.get_at(("y", "X"), slice(2, 3))).all()

        # check default
        assert data.get_at(("y", "foo"), slice(2, 3), "working") == "working"
        assert data.get_at("foo", slice(2, 3), "working") == "working"

    def test_tensorclass_set_at_(self):
        @tensorclass
        class MyDataNest:
            X: torch.Tensor
            v: str

        @tensorclass
        class MyDataParent:
            X: Tensor
            z: TensorDictBase
            y: MyDataNest
            v: str
            k: Optional[Tensor] = None

        batch_size = [3, 4]
        X = torch.ones(3, 4, 5)
        td = TensorDict({}, batch_size)
        data_nest = MyDataNest(X=X, v="test_nested", batch_size=batch_size)
        v = "test_tensorclass"
        data = MyDataParent(X=X, y=data_nest, z=td, v=v, batch_size=batch_size)

        data.set_at_("X", 5, slice(2, 3))
        data.set_at_(("y", "X"), 5, slice(2, 3))
        assert (data.get_at("X", slice(2, 3)) == 5).all()
        assert (data.get_at(("y", "X"), slice(2, 3)) == 5).all()
        # assert other not changed
        assert (data.get_at("X", slice(0, 2)) == 1).all()
        assert (data.get_at(("y", "X"), slice(0, 2)) == 1).all()
        assert (data.get_at("X", slice(3, 5)) == 1).all()
        assert (data.get_at(("y", "X"), slice(3, 5)) == 1).all()

    def test_to_tensordict(self):
        @tensorclass
        class MyClass:
            x: torch.Tensor
            z: str
            y: "MyClass" = None

        c = MyClass(
            torch.randn(3, 4),
            "foo",
            MyClass(torch.randn(3, 4, 5), "bar", None, batch_size=[3, 4, 5]),
            batch_size=[3, 4],
        )

        ctd = c.to_tensordict(retain_none=False)
        assert isinstance(ctd, TensorDictBase)
        assert "x" in ctd.keys()
        assert "z" in ctd.keys()
        assert "y" in ctd.keys()
        assert ("y", "x") in ctd.keys(True)

    @pytest.mark.skipif(
        not _has_torchsnapshot,
        reason=f"torchsnapshot not found: err={TORCHSNAPSHOT_ERR}",
    )
    def test_torchsnapshot(self, tmp_path):
        @tensorclass
        class MyClass:
            x: torch.Tensor
            z: str
            y: "MyClass" = None

        z = "test_tensorclass"
        tc = MyClass(
            x=torch.randn(3),
            z=z,
            y=MyClass(x=torch.randn(3), z=z, batch_size=[]),
            batch_size=[],
        )
        tc.memmap_()
        assert isinstance(tc.y.x, MemoryMappedTensor)
        assert tc.z == z

        app_state = {
            "state": torchsnapshot.StateDict(tensordict=tc.state_dict(keep_vars=True))
        }
        snapshot = torchsnapshot.Snapshot.take(app_state=app_state, path=str(tmp_path))

        tc_dest = MyClass(
            x=torch.randn(3),
            z="other",
            y=MyClass(x=torch.randn(3), z=z, batch_size=[]),
            batch_size=[],
        )
        tc_dest.memmap_()
        assert isinstance(tc_dest.y.x, MemoryMappedTensor)
        app_state = {
            "state": torchsnapshot.StateDict(
                tensordict=tc_dest.state_dict(keep_vars=True)
            )
        }
        snapshot.restore(app_state=app_state)

        assert (tc_dest == tc).all()
        assert tc_dest.y.batch_size == tc.y.batch_size
        assert isinstance(tc_dest.y.x, MemoryMappedTensor)
        # torchsnapshot does not support updating strings and such
        assert tc_dest.z != z

        tc_dest = MyClass(
            x=torch.randn(3),
            z="other",
            y=MyClass(x=torch.randn(3), z=z, batch_size=[]),
            batch_size=[],
        )
        tc_dest.memmap_()
        tc_dest.load_state_dict(tc.state_dict())
        assert (tc_dest == tc).all()
        assert tc_dest.y.batch_size == tc.y.batch_size
        assert isinstance(tc_dest.y.x, MemoryMappedTensor)
        # load_state_dict outperforms snapshot in this case
        assert tc_dest.z == z

    def test_type(self):
        data = MyData(
            X=torch.ones(3, 4, 5),
            y=torch.zeros(3, 4, 5, dtype=torch.bool),
            z="test_tensorclass",
            batch_size=[3, 4],
        )
        assert isinstance(data, MyData)
        assert is_tensorclass(data)
        assert is_tensorclass(MyData)
        # we get an instance of the user defined class, not a dynamically defined subclass
        assert type(data) is MyDataUndecorated

    def test_unbind(self):
        @tensorclass
        class MyDataNested:
            X: torch.Tensor
            z: str
            y: "MyDataNested" = None

        X = torch.ones(3, 4, 5)
        z = "test_tensorclass"
        batch_size = [3, 4]
        data_nest = MyDataNested(X=X, z=z, batch_size=batch_size)
        data = MyDataNested(X=X, y=data_nest, z=z, batch_size=batch_size)
        unbind_tcs = torch.unbind(data, 0)
        assert type(unbind_tcs[1]) is type(data)
        assert type(unbind_tcs[0].y[0]) is type(data)
        assert len(unbind_tcs) == 3
        assert torch.all(torch.eq(unbind_tcs[0].X, torch.ones(4, 5)))
        assert torch.all(torch.eq(unbind_tcs[0].y[0].X, torch.ones(4, 5)))
        assert unbind_tcs[0].batch_size == torch.Size([4])
        assert unbind_tcs[0].z == unbind_tcs[1].z == unbind_tcs[2].z == z

    def test_unsqueeze(self):
        @tensorclass
        class MyDataNested:
            X: torch.Tensor
            z: str
            y: "MyDataNested" = None

        X = torch.ones(3, 4, 5)
        z = "test_tensorclass"
        batch_size = [3, 4]
        data_nest = MyDataNested(X=X, z=z, batch_size=batch_size)
        data = MyDataNested(X=X, y=data_nest, z=z, batch_size=batch_size)
        unsqueeze_tc = torch.unsqueeze(data, dim=1)
        assert unsqueeze_tc.batch_size == torch.Size([3, 1, 4])
        assert unsqueeze_tc.X.shape == torch.Size([3, 1, 4, 5])
        assert unsqueeze_tc.y.X.shape == torch.Size([3, 1, 4, 5])
        assert unsqueeze_tc.z == unsqueeze_tc.y.z == z

    def test_view(self):
        @tensorclass
        class MyDataNested:
            X: torch.Tensor
            z: str
            y: "MyDataNested" = None

        X = torch.ones(3, 4, 5)
        z = "test_tensorclass"
        batch_size = [3, 4]
        data_nest = MyDataNested(X=X, z=z, batch_size=batch_size)
        data = MyDataNested(X=X, y=data_nest, z=z, batch_size=batch_size)
        viewed_td = data.view(-1)
        assert viewed_td.X.shape == torch.Size([12, 5])
        assert viewed_td.y.X.shape == torch.Size([12, 5])
        assert viewed_td.shape == torch.Size([12])
        assert (viewed_td.X == 1).all()
        if lazy_legacy():
            assert isinstance(viewed_td._tensordict, _ViewedTensorDict)
        assert viewed_td.z == viewed_td.y.z == z

    def test_weakref_attr(self):
        @tensorclass
        class Y:
            _z: weakref.ref

            @property
            def z(self) -> torch.Tensor:
                return self._z()

        obj = torch.ones(())
        y0 = Y(weakref.ref(obj), batch_size=[1])
        y1 = Y(weakref.ref(obj), batch_size=[1])
        y = torch.cat([y0, y1])
        assert y.z.shape == torch.Size(())
        y = torch.stack([y0, y1])
        assert y.z.shape == torch.Size(())


class TestMemmap:
    def test_from_memmap(self, tmpdir):
        td = TensorDict(
            {
                ("a", "b", "c"): 1,
                ("a", "d"): 2,
            },
            [],
        ).expand(10)

        @tensorclass
        class MyClass:
            a: TensorDictBase

        MyClass._from_tensordict(td).memmap_(tmpdir)

        tc = MyClass.load_memmap(tmpdir)
        assert isinstance(tc.a, TensorDict)
        assert tc.batch_size == torch.Size([10])

    def test_load_scenarios(self, tmpdir):
        @tensorclass
        class MyClass:
            X: torch.Tensor
            td: TensorDict
            integer: int
            string: str
            dictionary: dict

        @tensorclass
        class MyOtherClass:
            Y: torch.Tensor

        data = MyClass(
            X=torch.randn(10, 3),
            td=TensorDict({"y": torch.randn(10)}, batch_size=[10]),
            integer=3,
            string="a string",
            dictionary={"some_data": "a"},
            batch_size=[],
        )

        data.memmap_(tmpdir)
        data2 = MyClass.load_memmap(tmpdir)
        assert (data2 == data).all()
        data.apply_(lambda x: x + 1)
        assert (data2 == data).all()
        data3 = MyOtherClass.load_memmap(tmpdir)
        assert isinstance(data3, MyClass)

    def test_memmap_(self):
        @tensorclass
        class MyClass:
            x: torch.Tensor
            z: str
            y: "MyClass" = None

        c = MyClass(
            torch.randn(3, 4),
            "foo",
            MyClass(torch.randn(3, 4, 5), "bar", None, batch_size=[3, 4, 5]),
            batch_size=[3, 4],
        )

        cmemmap = c.memmap_()
        assert cmemmap is c
        assert isinstance(c.x, MemoryMappedTensor)
        assert isinstance(c.y.x, MemoryMappedTensor)
        assert c.z == "foo"

    def test_memmap_like(self):
        @tensorclass
        class MyClass:
            x: torch.Tensor
            z: str
            y: "MyClass" = None

        c = MyClass(
            torch.randn(3, 4),
            "foo",
            MyClass(torch.randn(3, 4, 5), "bar", None, batch_size=[3, 4, 5]),
            batch_size=[3, 4],
        )

        cmemmap = c.memmap_like()
        assert cmemmap is not c
        assert cmemmap.y is not c.y
        assert (cmemmap == 0).all()
        assert isinstance(cmemmap.x, MemoryMappedTensor)
        assert isinstance(cmemmap.y.x, MemoryMappedTensor)
        assert cmemmap.z == "foo"
        assert cmemmap.is_memmap()


class TestNesting:
    @tensorclass
    class TensorClass:
        tens: torch.Tensor
        order: Tuple[str]
        test: str

    def get_nested(self):
        c = self.TensorClass(torch.ones(1), ("a", "b", "c"), "Hello", batch_size=[])

        td = torch.stack(
            [TensorDict({"t": torch.ones(1), "c": c}, batch_size=[]) for _ in range(3)]
        )
        return td

    def test_apply(self):
        td = self.get_nested()
        td = td.apply(lambda x: x + 1)
        assert isinstance(td.get("c")[0], self.TensorClass)

    def test_chunk(self):
        td = self.get_nested()
        td, _ = td.chunk(2, dim=0)
        assert isinstance(td.get("c")[0], self.TensorClass)

    def test_idx(self):
        td = self.get_nested()[0]
        assert isinstance(td.get("c"), self.TensorClass)

    def test_split(self):
        td = self.get_nested()
        td, _ = td.split([2, 1], dim=0)
        assert isinstance(td.get("c")[0], self.TensorClass)

    def test_to(self):
        td = self.get_nested()
        if torch.cuda.is_available():
            device = torch.device("cuda:0")
        else:
            device = torch.device("cpu:1")
        td_device = td.to(device)
        assert isinstance(td_device.get("c")[0], self.TensorClass)
        assert td_device is not td
        assert td_device.device == device

        td_device = td.to(device, inplace=True)
        assert td_device is td
        assert td_device.device == device

        td_cpu = td_device.to("cpu", inplace=True)
        assert td_cpu.device == torch.device("cpu")

        td_double = td.to(torch.float64, inplace=True)
        assert td_double is td
        assert td_double.dtype == torch.double
        assert td_double.device == torch.device("cpu")


def test_decorator():
    @tensorclass
    class MyClass:
        X: torch.Tensor
        y: Any

    obj = MyClass(X=torch.zeros(2), y="a string!", batch_size=[])
    assert not obj.is_locked
    with obj.lock_():
        assert obj.is_locked
        with obj.unlock_():
            assert not obj.is_locked
        assert obj.is_locked
    assert not obj.is_locked


def test_to_dict():
    @tensorclass
    class TestClass:
        my_tensor: torch.Tensor
        my_str: str

    test_class = TestClass(
        my_tensor=torch.tensor([1, 2, 3]), my_str="hello", batch_size=[3]
    )

    assert (
        test_class == TestClass.from_dict(test_class.to_dict(), auto_batch_size=True)
    ).all()

    # Currently we don't test non-tensor in __eq__ because __eq__ can break with arrays and such
    # test_class2 = TestClass(
    #     my_tensor=torch.tensor([1, 2, 3]), my_str="goodbye", batch_size=[3]
    # )
    #
    # assert not (test_class == TestClass.from_dict(test_class2.to_dict())).all()

    test_class3 = TestClass(
        my_tensor=torch.tensor([1, 2, 0]), my_str="hello", batch_size=[3]
    )

    assert not (
        test_class == TestClass.from_dict(test_class3.to_dict(), auto_batch_size=True)
    ).all()


@tensorclass(autocast=True)
class AutoCast:
    tensor: torch.Tensor
    non_tensor: str
    td: TensorDict
    tc: AutoCast


@tensorclass(autocast=True)
class AutoCastOr:
    tensor: torch.Tensor
    non_tensor: str
    td: TensorDict
    tc: AutoCast | None = None


@tensorclass(autocast=True)
class AutoCastOptional:
    tensor: torch.Tensor
    non_tensor: str
    td: TensorDict
    # DO NOT CHANGE Optional
    tc: Optional[AutoCast] = None


@tensorclass(autocast=True)
class AutoCastTensor:
    tensor: torch.Tensor
    integer: int
    string: str
    floating: float
    numpy_array: np.ndarray
    anything: Any


class TestNoCasting:
    def test_nocast_int(self):
        @tensorclass(nocast=False)
        class X:
            a: int  # type is irrelevant

        assert isinstance(X(1).a, torch.Tensor)

        @tensorclass(nocast=True)
        class X:
            a: int  # type is irrelevant

        assert isinstance(X(1).a, int)

    def test_nocast_np(self):
        @tensorclass(nocast=False)
        class X:
            a: int  # type is irrelevant

        assert isinstance(X(np.array([1])).a, torch.Tensor)

        @tensorclass(nocast=True)
        class X:
            a: int  # type is irrelevant

        assert isinstance(X(np.array([1])).a, np.ndarray)

    def test_nocast_bool(self):
        @tensorclass(nocast=False)
        class X:
            a: int  # type is irrelevant

        assert isinstance(X(True).a, torch.Tensor)

        @tensorclass(nocast=True)
        class X:
            a: int  # type is irrelevant

        assert isinstance(X(False).a, bool)

    def test_exclusivity(self):
        with pytest.raises(ValueError, match="exclusive"):

            @tensorclass(nocast=True, autocast=True)
            class X:
                a: int  # type is irrelevant


class TestAutoCasting:
    @tensorclass(autocast=True)
    class ClsAutoCast:
        tensor: torch.Tensor
        non_tensor: str
        td: TensorDict
        tc: "ClsAutoCast"  # noqa: F821
        tc_global: AutoCast

    def test_autocast_attr(self):
        @tensorclass(autocast=False)
        class T:
            X: torch.Tensor

        assert not T._autocast

        @tensorclass
        class T:
            X: torch.Tensor

        assert not T._autocast

        @tensorclass(autocast=True)
        class T:
            X: torch.Tensor

        assert T._autocast

    def test_autocast_simple(self):
        obj = AutoCastTensor(
            tensor=1,
            integer=1,
            string=1,
            floating=1,
            numpy_array=1,
            anything=1,
        )
        assert isinstance(obj.tensor, torch.Tensor)
        assert isinstance(obj.integer, int)
        assert isinstance(obj.string, str), type(obj.string)
        assert isinstance(obj.floating, float)
        assert isinstance(obj.numpy_array, np.ndarray)
        assert isinstance(obj.anything, torch.Tensor)
        obj.tensor = 1.0
        assert isinstance(obj.tensor, torch.Tensor)
        with pytest.raises(TypeError):
            obj.tensor = "str"
        obj.anything = 1.0
        assert isinstance(obj.anything, torch.Tensor)
        obj.anything = "str"

    def test_autocast(self):
        # Autocasting is implemented only for tensordict / tensorclasses.
        # Since some type annotations are not supported such as `Tensor | None`,
        # we don't want to encourage this feature too much, as it will break
        # in many cases.
        obj = AutoCast(
            tensor=torch.zeros(()),
            non_tensor="x",
            td={"a": 0.0},
            tc={
                "tensor": torch.zeros(()),
                "non_tensor": "y",
                "td": {"b": 0.0},
                "tc": None,
            },
        )

        assert isinstance(obj, AutoCast), type(obj)
        assert isinstance(obj.tensor, torch.Tensor)
        assert isinstance(obj.non_tensor, str)
        assert isinstance(obj.td, TensorDict)
        assert isinstance(obj.tc, AutoCast), (type(obj.tc), type(obj))

        assert isinstance(obj.tc.tensor, torch.Tensor)
        assert isinstance(obj.tc.non_tensor, str)
        assert isinstance(obj.tc.td, TensorDict)
        assert obj.tc.tc is None

    def test_autocast_cls(self):
        obj = self.ClsAutoCast(
            tensor=torch.zeros(()),
            non_tensor="x",
            td={"a": 0.0},
            tc={
                "tensor": torch.zeros(()),
                "non_tensor": "y",
                "td": {"b": 0.0},
                "tc": None,
            },
            tc_global=AutoCast(
                tensor=torch.zeros(()), non_tensor="x", td={"a": 0.0}, tc=None
            ),
        )

        assert isinstance(obj.tensor, torch.Tensor)
        assert isinstance(obj.non_tensor, str)
        assert isinstance(obj.td, TensorDict)
        if not PY8:
            assert isinstance(obj.tc, self.ClsAutoCast), (type(obj.tc), type(obj))
        else:
            assert isinstance(obj.tc, dict), (type(obj.tc), type(obj))

        assert isinstance(obj.tc_global, AutoCast), (type(obj.tc), type(obj))

        if not PY8:
            assert isinstance(obj.tc.tensor, torch.Tensor)
            assert isinstance(obj.tc.non_tensor, str)
            assert isinstance(obj.tc.td, TensorDict)
            assert obj.tc.tc is None

    def test_autocast_or(self):
        with (
            pytest.warns(
                UserWarning, match="This may be caused by annotations that use plain"
            )
            if not PY10
            else contextlib.nullcontext()
        ):
            obj = AutoCastOr(
                tensor=torch.zeros(()),
                non_tensor="x",
                td={"a": 0.0},
                tc={
                    "tensor": torch.zeros(()),
                    "non_tensor": "y",
                    "td": {"b": 0.0},
                    "tc": None,
                },
            )

        assert isinstance(obj.tensor, torch.Tensor)
        assert isinstance(obj.non_tensor, str)
        if not PY10:
            assert not isinstance(obj.td, TensorDict)
        else:
            assert isinstance(obj.td, TensorDict)
        assert not isinstance(obj.tc, AutoCast), (type(obj.tc), type(obj))

        assert isinstance(obj.tc["tensor"], torch.Tensor)
        assert isinstance(obj.tc["non_tensor"], str)
        assert not isinstance(obj.tc["td"], TensorDict)
        assert obj.tc["tc"] is None

    def test_autocast_optional(self):
        obj = AutoCastOptional(
            tensor=torch.zeros(()),
            non_tensor="x",
            td={"a": 0.0},
            tc={
                "tensor": torch.zeros(()),
                "non_tensor": "y",
                "td": {"b": 0.0},
                "tc": None,
            },
        )

        assert isinstance(obj.tensor, torch.Tensor)
        assert isinstance(obj.non_tensor, str)
        # With Optional, no error is raised
        assert isinstance(obj.td, TensorDict)
        assert not isinstance(obj.tc, AutoCast), (type(obj.tc), type(obj))

        assert isinstance(obj.tc["tensor"], torch.Tensor)
        assert isinstance(obj.tc["non_tensor"], str)
        assert not isinstance(obj.tc["td"], TensorDict)
        assert obj.tc["tc"] is None

    def test_autocast_func(self):
        @tensorclass(autocast=True)
        class FuncAutoCast:
            tensor: torch.Tensor
            non_tensor: str
            td: TensorDict
            tc: FuncAutoCast
            tc_global: AutoCast
            tc_cls: TestAutoCasting.ClsAutoCast

        obj = FuncAutoCast(
            tensor=torch.zeros(()),
            non_tensor="x",
            td={"a": 0.0},
            tc={
                "tensor": torch.zeros(()),
                "non_tensor": "y",
                "td": {"b": 0.0},
                "tc": None,
            },
            tc_global={
                "tensor": torch.zeros(()),
                "non_tensor": "x",
                "td": {"a": 0.0},
                "tc": None,
            },
            tc_cls={
                "tensor": torch.zeros(()),
                "non_tensor": "x",
                "td": {"a": 0.0},
                "tc": None,
                "tc_global": {
                    "tensor": torch.zeros(()),
                    "non_tensor": "x",
                    "td": {"a": 0.0},
                    "tc": None,
                },
            },
        )

        assert isinstance(obj.tensor, torch.Tensor)
        assert isinstance(obj.non_tensor, str)
        assert isinstance(obj.td, TensorDict)
        assert isinstance(obj.tc, FuncAutoCast), (type(obj.tc), type(obj))
        assert isinstance(obj.tc_cls, self.ClsAutoCast), (type(obj.tc), type(obj))
        assert isinstance(obj.tc_global, AutoCast), (type(obj.tc), type(obj))

        assert isinstance(obj.tc.tensor, torch.Tensor)
        assert isinstance(obj.tc.non_tensor, str)
        assert isinstance(obj.tc.td, TensorDict)
        assert obj.tc.tc is None


class TestShadow:
    def test_no_shadow(self):
        with pytest.raises(AttributeError):

            @tensorclass
            class MyClass:
                x: str
                y: int
                batch_size: Any

        with pytest.raises(AttributeError):

            @tensorclass
            class MyClass:  # noqa: F811
                x: str
                y: int
                names: Any

        with pytest.raises(AttributeError):

            @tensorclass
            class MyClass:  # noqa: F811
                x: str
                y: int
                device: Any

        @tensorclass(shadow=True)
        class MyClass:  # noqa: F811
            x: str
            y: int
            batch_size: Any
            names: Any
            device: Any

    def test_shadow_values(self):
        @tensorclass(shadow=True)
        class MyClass:
            batch_size: Any
            names: Any
            device: Any

        c = MyClass(batch_size=0, names=0, device=0)
        assert c.batch_size == 0
        assert c.names == 0
        assert c.device == 0

    def test_shadow_repr(self):
        @tensorclass(shadow=True)
        class MyClass:
            batch_size: Any
            names: Any
            device: Any

        c = MyClass(batch_size=0, names=0, device=0)
        assert (
            repr(c)
            == """MyClass(
    batch_size=Tensor(shape=torch.Size([]), device=cpu, dtype=torch.int64, is_shared=False),
    device=Tensor(shape=torch.Size([]), device=cpu, dtype=torch.int64, is_shared=False),
    names=Tensor(shape=torch.Size([]), device=cpu, dtype=torch.int64, is_shared=False),
    shape=torch.Size([]),
    is_shared=False)"""
        )


class TestVMAP:
    def test_regular_vmap(self):
        @tensorclass
        class VmappableClass:
            x: torch.Tensor
            y: torch.Tensor

        data = VmappableClass(
            x=torch.zeros(3, 4), y=torch.ones(3, 4), batch_size=[3, 4]
        )

        def assert_is_data(x):
            assert isinstance(x, VmappableClass)
            return x

        data_bis = torch.vmap(assert_is_data)(data)
        assert isinstance(data_bis, VmappableClass)
        assert (data_bis == data).all()

    def test_non_tensor_vmap(self):
        @tensorclass
        class VmappableClass:
            x: torch.Tensor
            y: torch.Tensor
            non_tensor: Any

        data = VmappableClass(
            x=torch.zeros(3, 4),
            y=torch.ones(3, 4),
            non_tensor="a string!",
            batch_size=[3, 4],
        )

        def assert_is_data(x):
            assert isinstance(x, VmappableClass)
            return x

        data_bis = torch.vmap(assert_is_data)(data)
        assert isinstance(data_bis, VmappableClass)
        assert "non_tensor" in data_bis._tensordict
        assert "non_tensor" not in data_bis._non_tensordict
        assert (data_bis == data).all()
        assert data_bis.non_tensor == "a string!"


class TestSerialization:
    def test_save_load(self, tmpdir):
        myc = MyData(
            X=torch.rand(2, 3, 4),
            y=torch.rand(2, 3, 4, 5),
            z="test_tensorclass",
            batch_size=[2, 3],
        )
        myc.save(tmpdir)
        tensordict.utils.print_directory_tree(tmpdir)
        myc_load = TensorDict.load(tmpdir)
        assert myc_load.z == "test_tensorclass"
        assert (myc == myc_load).all()


class TestPointWise:
    def test_pointwise(self):
        @tensorclass
        class X:
            a: torch.Tensor
            b: str

        x = X(torch.zeros(()), "a string")
        assert (x + 1).b == "a string"
        x += 1
        assert x.a == 1
        assert (x.add(1) == (x + 1)).all()
        assert (x.mul(2) == (x * 2)).all()
        assert (x.div(2) == (x / 2)).all()

    def test_logic_and_right_ops(self):
        @tensorclass
        class MyClass:
            x: str

        c = MyClass(torch.randn(10))
        _ = c < 0
        _ = c > 0
        _ = c <= 0
        _ = c >= 0
        _ = c != 0

        _ = c.bool() ^ True
        _ = True ^ c.bool()

        _ = c.bool() | False
        _ = False | c.bool()

        _ = c.bool() & False
        _ = False & c.bool()

        _ = abs(c)

        _ = c + 1
        _ = 1 + c
        c += 1

        _ = c * 1
        _ = 1 * c

        _ = c - 1
        _ = 1 - c
        c -= 1

        _ = c / 1
        _ = 1 / c

        _ = c**1
        # not implemented
        # 1 ** c


class TestSubClassing:
    def test_subclassing(self):
        class SubClass(TensorClass):
            a: int

        assert is_tensorclass(SubClass)
        assert not SubClass._autocast
        assert not SubClass._nocast
        assert issubclass(SubClass, TensorClass)

    def test_subclassing_autocast(self):
        class SubClass(TensorClass, autocast=True):
            a: int

        assert is_tensorclass(SubClass)
        assert SubClass._autocast
        assert not SubClass._nocast
        assert issubclass(SubClass, TensorClass)
        assert isinstance(SubClass(torch.ones(())).a, int)

        class SubClass(TensorClass["autocast"]):
            a: int

        assert not TensorClass._autocast
        assert is_tensorclass(SubClass)
        assert SubClass._autocast
        assert not SubClass._nocast
        assert issubclass(SubClass, TensorClass)
        assert isinstance(SubClass(torch.ones(())).a, int)

    def test_subclassing_nocast(self):
        class SubClass(TensorClass, nocast=True):
            a: int

        assert is_tensorclass(SubClass)
        assert not SubClass._autocast
        assert SubClass._nocast
        assert issubclass(SubClass, TensorClass)
        assert isinstance(SubClass(1).a, int)

        class SubClass(TensorClass["nocast"]):
            a: int

        assert not TensorClass._nocast
        assert is_tensorclass(SubClass)
        assert not SubClass._autocast
        assert SubClass._nocast
        assert issubclass(SubClass, TensorClass)
        assert isinstance(SubClass(1).a, int)

    def test_subclassing_mult(self):
        class SubClass(TensorClass, nocast=True, frozen=True):
            a: int

        assert is_tensorclass(SubClass)
        assert not SubClass._autocast
        assert SubClass._nocast
        assert SubClass._frozen
        assert issubclass(SubClass, TensorClass)
        s = SubClass(1)
        assert isinstance(s.a, int)
        with pytest.raises((RuntimeError, dataclasses.FrozenInstanceError)):
            s.a = 2

        class SubClass(TensorClass["nocast", "frozen"]):
            a: int

        assert not TensorClass._nocast
        assert not TensorClass._frozen
        assert is_tensorclass(SubClass)
        assert SubClass._nocast
        assert SubClass._frozen
        assert issubclass(SubClass, TensorClass)
        s = SubClass(1)
        assert isinstance(s.a, int)
        with pytest.raises((RuntimeError, dataclasses.FrozenInstanceError)):
            s.a = 2

    def test_subclassing_super_call(self):
        class SubClass(TensorClass, nocast=True):
            a: int
            b: int

            def __setattr__(self, key, value):
                if key == "b":
                    return super().__setattr__("b", value + 1)
                return super().__setattr__("a", value - 1)

        s = SubClass(a=torch.zeros(3), b=torch.zeros(3))
        assert (s.a == -1).all()
        assert (s.b == 1).all()
        s.a = torch.ones(())
        s.b = torch.ones(())
        assert (s.a == 0).all()
        assert (s.b == 2).all()


if __name__ == "__main__":
    args, unknown = argparse.ArgumentParser().parse_known_args()
    pytest.main([__file__, "--capture", "no", "--exitfirst"] + unknown)<|MERGE_RESOLUTION|>--- conflicted
+++ resolved
@@ -155,7 +155,6 @@
         )
 
 
-<<<<<<< HEAD
 def test_sorted_methods():
     from tensordict.tensorclass import (
         _FALLBACK_METHOD_FROM_TD,
@@ -184,8 +183,6 @@
                 ), f"Lists {lst1} and {lst2} share elements: {shared_elements}"
 
 
-=======
->>>>>>> 47a4175f
 def _make_data(shape):
     return MyData(
         X=torch.rand(*shape),
