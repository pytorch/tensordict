--- conflicted
+++ resolved
@@ -4,11 +4,8 @@
 # LICENSE file in the root directory of this source tree.
 import argparse
 import contextlib
-<<<<<<< HEAD
+import os
 from typing import Any
-=======
-import os
->>>>>>> 423a577c
 
 import pytest
 
