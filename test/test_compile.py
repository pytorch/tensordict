--- conflicted
+++ resolved
@@ -294,7 +294,6 @@
     #     assert (td_op == td_op_c).all()
 
 
-<<<<<<< HEAD
 @tensorclass
 class MyClass:
     a: "MyClass"
@@ -493,9 +492,7 @@
             assert clone_c(data).a.b is data.a.b
 
 
-=======
 @pytest.mark.parametrize("mode", [None, "reduce-overhead"])
->>>>>>> af0f4a9d
 class TestNN:
     def test_func(self, mode):
         td = TensorDict({"a": 0})
