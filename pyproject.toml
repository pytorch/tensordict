[build-system]
requires = ["setuptools", "wheel", "pybind11", "setuptools_scm"]
build-backend = "setuptools.build_meta"

[tool.usort]
first_party_detection = false
target-version = ["py39"]
excludes = [
    "gallery",
    "tutorials",
]

[tool.black]
line-length = 88
<<<<<<< HEAD
target-version = ["py38"]

[project]
name = "tensordict"
version = "0.8.0"
description = "TensorDict is a pytorch dedicated tensor container."
authors = [
  { name="Vincent Moens", email="vincentmoens@gmail.com" }
]
readme = "README.md"
license = { text = "BSD" }
requires-python = ">=3.9"
classifiers = [
    "Programming Language :: Python :: 3.9",
    "Programming Language :: Python :: 3.10",
    "Programming Language :: Python :: 3.11",
    "Programming Language :: Python :: 3.12",
    "Programming Language :: Python :: 3.13",
    "Development Status :: 4 - Beta"
]
dependencies = [
    "torch",
    "numpy",
    "cloudpickle",
    "orjson",
    "packaging",
]

[project.urls]
homepage = "https://github.com/pytorch/tensordict"

[project.optional-dependencies]
tests = [
    "pytest",
    "pyyaml",
    "pytest-instafail",
    "pytest-rerunfailures",
    "pytest-benchmark"
]
checkpointing = ["torchsnapshot-nightly"]
h5 = ["h5py>=3.8"]
dev = ["pybind11", "cmake", "ninja"]

[tool.setuptools]
packages = { find = { exclude = ["test", "tutorials", "packaging", "gallery", "docs"] } }

#[tool.setuptools.extension]
#my_extension = { sources = ["tensordict/csrc/pybind.cpp", "tensordict/csrc/utils.cpp"] }

[tool.setuptools.package-data]
"tensordict" = ["*.so", "*.pyd"]
=======
target-version = ["py39"]
>>>>>>> 355c0f32
<|MERGE_RESOLUTION|>--- conflicted
+++ resolved
@@ -12,8 +12,7 @@
 
 [tool.black]
 line-length = 88
-<<<<<<< HEAD
-target-version = ["py38"]
+target-version = ["py39"]
 
 [project]
 name = "tensordict"
@@ -63,7 +62,4 @@
 #my_extension = { sources = ["tensordict/csrc/pybind.cpp", "tensordict/csrc/utils.cpp"] }
 
 [tool.setuptools.package-data]
-"tensordict" = ["*.so", "*.pyd"]
-=======
-target-version = ["py39"]
->>>>>>> 355c0f32
+"tensordict" = ["*.so", "*.pyd"]