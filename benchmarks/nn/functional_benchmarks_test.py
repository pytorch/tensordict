--- conflicted
+++ resolved
@@ -164,23 +164,8 @@
 
 
 @torch.no_grad()
-<<<<<<< HEAD
-@pytest.mark.parametrize(
-    "stack",
-    [
-        True, False])
-@pytest.mark.parametrize(
-    "tdmodule",
-    [
-        True, False
-    ],
-=======
 @pytest.mark.parametrize("stack", [True, False])
-@pytest.mark.parametrize(
-    "tdmodule",
-    [True, False],
->>>>>>> 92648165
-)
+@pytest.mark.parametrize("tdmodule", [True, False])
 def test_vmap_mlp_speed(benchmark, stack, tdmodule):
     # tests speed of vmapping over a transformer
     device = "cuda" if torch.cuda.device_count() else "cpu"
