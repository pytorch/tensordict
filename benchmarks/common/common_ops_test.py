--- conflicted
+++ resolved
@@ -300,24 +300,6 @@
     )
 
 
-<<<<<<< HEAD
-def test_lock_nested(benchmark):
-    benchmark.pedantic(
-        lambda td: list(td.lock_()), setup=big_nested_td, rounds=1000, iterations=1
-    )
-
-
-def test_lock_stack_nested(benchmark):
-    benchmark.pedantic(
-        lambda td: list(td.lock_()),
-        setup=big_nested_stacked_td,
-        rounds=1000,
-        iterations=1,
-    )
-
-
-=======
->>>>>>> 8fe0cbc0
 def test_unlock_nested(benchmark):
     benchmark.pedantic(
         lambda td: list(td.unlock_()),
