# Copyright (c) Meta Platforms, Inc. and affiliates.
#
# This source code is licensed under the MIT license found in the
# LICENSE file in the root directory of this source tree.

from __future__ import annotations

import abc

import json
import numbers
import os
from collections import defaultdict
from copy import copy
from numbers import Number
from pathlib import Path
from textwrap import indent
from typing import Any, Callable, Iterable, Iterator, List, Sequence, Tuple, Type
from warnings import warn

import numpy as np
import torch

try:
    from functorch import dim as ftdim

    _has_funcdim = True
except ImportError:
    from tensordict.utils import _ftdim_mock as ftdim

    _has_funcdim = False

from tensordict.base import (
    _ACCEPTED_CLASSES,
    _default_is_leaf,
    _is_tensor_collection,
    _register_tensor_class,
    BEST_ATTEMPT_INPLACE,
    CompatibleType,
    is_tensor_collection,
    NO_DEFAULT,
    T,
    TensorDictBase,
)

from tensordict.memmap import MemoryMappedTensor
from tensordict.memmap_deprec import MemmapTensor as _MemmapTensor
from tensordict.utils import (
    _add_batch_dim_pre_hook,
    _BatchedUninitializedBuffer,
    _BatchedUninitializedParameter,
    _clone_value,
    _expand_to_match_shape,
    _get_item,
    _get_leaf_tensordict,
    _get_shape_from_args,
    _getitem_batch_size,
    _index_preserve_data_ptr,
    _is_number,
    _is_shared,
    _is_tensorclass,
    _KEY_ERROR,
    _LOCK_ERROR,
    _NON_STR_KEY_ERR,
    _NON_STR_KEY_TUPLE_ERR,
    _parse_to,
    _prune_selected_keys,
    _set_item,
    _set_max_batch_size,
    _shape,
    _STRDTYPE2DTYPE,
    _StringOnlyDict,
    _sub_index,
    _unravel_key_to_tuple,
    as_decorator,
    Buffer,
    cache,
    convert_ellipsis_to_idx,
    DeviceType,
    expand_as_right,
    IndexType,
    is_non_tensor,
    is_tensorclass,
    KeyedJaggedTensor,
    lock_blocked,
    NestedKey,
    unravel_key,
    unravel_key_list,
)
from torch import Tensor
from torch.jit._shape_functions import infer_size_impl
from torch.utils._pytree import tree_map

_register_tensor_class(ftdim.Tensor)

__base__setattr__ = torch.nn.Module.__setattr__

_has_functorch = False
try:
    try:
        from torch._C._functorch import (
            _add_batch_dim,
            _remove_batch_dim,
            is_batchedtensor,
        )
    except ImportError:
        from functorch._C import is_batchedtensor

    _has_functorch = True
except ImportError:
    _has_functorch = False

    def is_batchedtensor(tensor: Tensor) -> bool:
        """Placeholder for the functorch function."""
        return False


class TensorDict(TensorDictBase):
    """A batched dictionary of tensors.

    TensorDict is a tensor container where all tensors are stored in a
    key-value pair fashion and where each element shares the same first ``N``
    leading dimensions shape, where is an arbitrary number with ``N >= 0``.

    Additionally, if the tensordict has a specified device, then each element
    must share that device.

    TensorDict instances support many regular tensor operations with the notable
    exception of algebraic operations:

    - operations on shape: when a shape operation is called (indexing,
      reshape, view, expand, transpose, permute,
      unsqueeze, squeeze, masking etc), the operations is done as if it
      was executed on a tensor of the same shape as the batch size then
      expended to the right, e.g.:

        >>> td = TensorDict({'a': torch.zeros(3, 4, 5)}, batch_size=[3, 4])
        >>> # returns a TensorDict of batch size [3, 4, 1]:
        >>> td_unsqueeze = td.unsqueeze(-1)
        >>> # returns a TensorDict of batch size [12]
        >>> td_view = td.view(-1)
        >>> # returns a tensor of batch size [12, 4]
        >>> a_view = td.view(-1).get("a")

    - casting operations: a TensorDict can be cast on a different device using

        >>> td_cpu = td.to("cpu")
        >>> dictionary = td.to_dict()

      A call of the `.to()` method with a dtype will return an error.

    - Cloning (:meth:`~TensorDictBase.clone`), contiguous (:meth:`~TensorDictBase.contiguous`);

    - Reading: `td.get(key)`, `td.get_at(key, index)`

    - Content modification: :obj:`td.set(key, value)`, :obj:`td.set_(key, value)`,
      :obj:`td.update(td_or_dict)`, :obj:`td.update_(td_or_dict)`, :obj:`td.fill_(key,
      value)`, :obj:`td.rename_key_(old_name, new_name)`, etc.

    - Operations on multiple tensordicts: `torch.cat(tensordict_list, dim)`,
      `torch.stack(tensordict_list, dim)`, `td1 == td2`, `td.apply(lambda x+y, other_td)` etc.

    Args:
        source (TensorDict or Dict[NestedKey, Union[Tensor, TensorDictBase]]): a
            data source. If empty, the tensordict can be populated subsequently.
        batch_size (iterable of int, optional): a batch size for the
            tensordict. The batch size can be modified subsequently as long
            as it is compatible with its content.
            If not batch-size is provided, an empty batch-size is assumed (it
            is not inferred automatically from the data). To automatically set
            the batch-size, refer to :meth:`~.auto_batch_size_`.
        device (torch.device or compatible type, optional): a device for the
            TensorDict. If provided, all tensors will be stored on that device.
            If not, tensors on different devices are allowed.
        names (lsit of str, optional): the names of the dimensions of the
            tensordict. If provided, its length must match the one of the
            ``batch_size``. Defaults to ``None`` (no dimension name, or ``None``
            for every dimension).
        non_blocking (bool, optional): if ``True`` and a device is passed, the tensordict
<<<<<<< HEAD
            is delivered without synchronization. This is the fastest option but is only
            safe when casting from cpu to cuda (otherwise a synchronization call must be
            implemented by the user).
            If ``False`` is passed, every tensor movement will be done synchronously.
            If ``None`` (default), the device casting will be done asynchronously but
            a synchronization will be executed after creation if required. This option
            should generally be faster than ``False`` and potentially slower than ``True``.
=======
            is delivered without synchronization. If ``False``, a global synchronization
            will be made before delivering the tensordict, making sure that all the stored
            tensors are ready to be read. Defaults to ``False``.
        lock (bool, optional): if ``True``, the resulting tensordict will be
            locked.
>>>>>>> 25c61251

    Examples:
        >>> import torch
        >>> from tensordict import TensorDict
        >>> source = {'random': torch.randn(3, 4),
        ...     'zeros': torch.zeros(3, 4, 5)}
        >>> batch_size = [3]
        >>> td = TensorDict(source, batch_size=batch_size)
        >>> print(td.shape)  # equivalent to td.batch_size
        torch.Size([3])
        >>> td_unqueeze = td.unsqueeze(-1)
        >>> print(td_unqueeze.get("zeros").shape)
        torch.Size([3, 1, 4, 5])
        >>> print(td_unqueeze[0].shape)
        torch.Size([1])
        >>> print(td_unqueeze.view(-1).shape)
        torch.Size([3])
        >>> print((td.clone()==td).all())
        True

    """

    _td_dim_names = None
    _is_shared = False
    _is_memmap = False
    _has_exclusive_keys = False

    def __init__(
        self,
        source: T | dict[str, CompatibleType],
        batch_size: Sequence[int] | torch.Size | int | None = None,
        device: DeviceType | None = None,
        names: Sequence[str] | None = None,
<<<<<<< HEAD
        non_blocking: bool = None,
=======
        non_blocking: bool = False,
        lock: bool = False,
>>>>>>> 25c61251
        _run_checks: bool = True,
    ) -> None:
        has_device = False
        if non_blocking is None:
            sub_non_blocking = True
            non_blocking = False
        else:
            sub_non_blocking = non_blocking
        if device is not None and isinstance(device, (int, str)):
            device = torch.device(device)
            has_device = True
        self._device = device

        self._tensordict = _tensordict = _StringOnlyDict()
        if not _run_checks:
            self._batch_size = batch_size
            if source:  # faster than calling items
                for key, value in source.items():
                    if isinstance(value, dict):
                        value = TensorDict(
                            value,
                            batch_size=self._batch_size,
                            device=self._device,
                            _run_checks=_run_checks,
                            non_blocking=sub_non_blocking,
                        )
                    _tensordict[key] = value
            self._td_dim_names = names
        else:
            if not isinstance(source, (TensorDictBase, dict)):
                raise ValueError(
                    "A TensorDict source is expected to be a TensorDictBase "
                    f"sub-type or a dictionary, found type(source)={type(source)}."
                )
            self._batch_size = self._parse_batch_size(source, batch_size)
            self.names = names

            if source is not None:
                for key, value in source.items():
                    self.set(key, value, non_blocking=sub_non_blocking)
        if not non_blocking and sub_non_blocking and has_device:
            self._sync_all()
        if lock:
            self.lock_()

    @classmethod
    def from_module(
        cls,
        module: torch.nn.Module,
        as_module: bool = False,
        lock: bool = False,
        use_state_dict: bool = False,
    ):
        result = cls._from_module(
            module=module, as_module=as_module, use_state_dict=use_state_dict
        )
        if lock:
            result.lock_()
        return result

    @classmethod
    def _from_module(
        cls,
        module: torch.nn.Module,
        as_module: bool = False,
        use_state_dict: bool = False,
        prefix="",
    ):
        from tensordict.nn import TensorDictParams

        if isinstance(module, TensorDictParams):
            return module
        destination = {}
        if use_state_dict:
            keep_vars = False
            # do we need this feature atm?
            local_metadata = {}
            # if hasattr(destination, "_metadata"):
            #     destination._metadata[prefix[:-1]] = local_metadata
            for hook in module._state_dict_pre_hooks.values():
                hook(module, prefix, keep_vars)
            module._save_to_state_dict(destination, "", keep_vars)
        else:
            for name, param in module._parameters.items():
                if param is None:
                    continue
                destination[name] = param
            for name, buffer in module._buffers.items():
                if buffer is None:
                    continue
                destination[name] = buffer

        if use_state_dict:
            for hook in module._state_dict_hooks.values():
                hook_result = hook(module, destination, prefix, local_metadata)
                if hook_result is not None:
                    destination = hook_result
        destination = TensorDict(destination, batch_size=[])
        for name, submodule in module._modules.items():
            if submodule is not None:
                subtd = cls._from_module(
                    module=submodule,
                    as_module=False,
                    use_state_dict=use_state_dict,
                    prefix=prefix + name + ".",
                )
                destination._set_str(
                    name, subtd, validated=True, inplace=False, non_blocking=False
                )

        if as_module:
            from tensordict.nn.params import TensorDictParams

            return TensorDictParams(destination, no_convert=True)
        return destination

    def is_empty(self):

        for item in self._tensordict.values():
            # we need to check if item is empty
            if _is_tensor_collection(type(item)):
                if not item.is_empty():
                    return False

                if is_non_tensor(item):
                    return False
            else:
                return False
        return True

    def _to_module(
        self,
        module,
        *,
        inplace: bool | None = None,
        return_swap: bool = True,
        swap_dest=None,
        memo=None,
        use_state_dict: bool = False,
        non_blocking: bool = False,
    ):

        if not use_state_dict and isinstance(module, TensorDictBase):
            if return_swap:
                swap = module.copy()
                module._param_td = getattr(self, "_param_td", self)
                return swap
            else:
                module.update(self)
                return

        # we use __dict__ directly to avoid the getattr/setattr overhead whenever we can
        __dict__ = module.__dict__

        hooks = memo["hooks"]
        if return_swap:
            _swap = {}
            memo[id(module)] = _swap

        if use_state_dict:
            if inplace is not None:
                raise RuntimeError(
                    "inplace argument cannot be passed when use_state_dict=True."
                )
            # execute module's pre-hooks
            state_dict = self.flatten_keys(".")
            prefix = ""
            strict = True
            local_metadata = {}
            missing_keys = []
            unexpected_keys = []
            error_msgs = []
            for hook in module._load_state_dict_pre_hooks.values():
                hook(
                    state_dict,
                    prefix,
                    local_metadata,
                    strict,
                    missing_keys,
                    unexpected_keys,
                    error_msgs,
                )

            def convert_type(x, y):
                if isinstance(y, torch.nn.Parameter):
                    return torch.nn.Parameter(x)
                if isinstance(y, Buffer):
                    return Buffer(x)
                return x

            input = state_dict.unflatten_keys(".")._fast_apply(
                convert_type, self, propagate_lock=True
            )
        else:
            input = self
            inplace = bool(inplace)

        for key, value in input.items():
            if isinstance(value, (Tensor, ftdim.Tensor)):
                if module.__class__.__setattr__ is __base__setattr__:
                    # if setattr is the native nn.Module.setattr, we can rely on _set_tensor_dict
                    local_out = _set_tensor_dict(
                        __dict__, hooks, module, key, value, inplace
                    )
                else:
                    if return_swap:
                        local_out = getattr(module, key)
                    if not inplace:
                        # use specialized __setattr__ if needed
                        delattr(module, key)
                        setattr(module, key, value)
                    else:
                        new_val = local_out
                        if return_swap:
                            local_out = local_out.clone()
                        new_val.data.copy_(value.data, non_blocking=non_blocking)
            else:
                if value.is_empty():
                    # if there is at least one key, we must populate the module.
                    # Otherwise, we just go to the next key
                    continue
                child = __dict__["_modules"][key]
                local_out = memo.get(id(child), NO_DEFAULT)

                if local_out is NO_DEFAULT:
                    # if isinstance(child, TensorDictBase):
                    #     # then child is a TensorDictParams
                    #     from tensordict.nn import TensorDictParams
                    #
                    #     local_out = child
                    #     if not isinstance(value, TensorDictParams):
                    #         value = TensorDictParams(value, no_convert=True)
                    #     __dict__["_modules"][key] = value
                    # else:
                    local_out = value._to_module(
                        child,
                        inplace=inplace,
                        return_swap=return_swap,
                        swap_dest={},  # we'll be calling update later
                        memo=memo,
                        use_state_dict=use_state_dict,
                        non_blocking=non_blocking,
                    )

            if return_swap:
                _swap[key] = local_out
        if return_swap:
            if isinstance(swap_dest, dict):
                return _swap
            elif swap_dest is not None:

                def _quick_set(swap_dict, swap_td):
                    for key, val in swap_dict.items():
                        if isinstance(val, dict):
                            _quick_set(val, swap_td._get_str(key, default=NO_DEFAULT))
                        elif swap_td._get_str(key, None) is not val:
                            swap_td._set_str(
                                key,
                                val,
                                inplace=False,
                                validated=True,
                                non_blocking=non_blocking,
                            )

                _quick_set(_swap, swap_dest)
                return swap_dest
            else:
                return TensorDict(_swap, batch_size=[], _run_checks=False)

    def __ne__(self, other: object) -> T | bool:
        if _is_tensorclass(other):
            return other != self
        if isinstance(other, (dict,)):
            other = self.from_dict_instance(other)
        if _is_tensor_collection(other.__class__):
            keys1 = set(self.keys())
            keys2 = set(other.keys())
            if len(keys1.difference(keys2)) or len(keys1) != len(keys2):
                raise KeyError(
                    f"keys in {self} and {other} mismatch, got {keys1} and {keys2}"
                )
            d = {}
            for key, item1 in self.items():
                d[key] = item1 != other.get(key)
            return TensorDict(batch_size=self.batch_size, source=d, device=self.device)
        if isinstance(other, (numbers.Number, Tensor)):
            return TensorDict(
                {key: value != other for key, value in self.items()},
                self.batch_size,
                device=self.device,
            )
        return True

    def __xor__(self, other: object) -> T | bool:
        if _is_tensorclass(other):
            return other ^ self
        if isinstance(other, (dict,)):
            other = self.from_dict_instance(other)
        if _is_tensor_collection(other.__class__):
            keys1 = set(self.keys())
            keys2 = set(other.keys())
            if len(keys1.difference(keys2)) or len(keys1) != len(keys2):
                raise KeyError(
                    f"keys in {self} and {other} mismatch, got {keys1} and {keys2}"
                )
            d = {}
            for key, item1 in self.items():
                d[key] = item1 ^ other.get(key)
            return TensorDict(batch_size=self.batch_size, source=d, device=self.device)
        if isinstance(other, (numbers.Number, Tensor)):
            return TensorDict(
                {key: value ^ other for key, value in self.items()},
                self.batch_size,
                device=self.device,
            )
        return True

    def __or__(self, other: object) -> T | bool:
        if _is_tensorclass(other):
            return other | self
        if isinstance(other, (dict,)):
            other = self.from_dict_instance(other)
        if _is_tensor_collection(other.__class__):
            keys1 = set(self.keys())
            keys2 = set(other.keys())
            if len(keys1.difference(keys2)) or len(keys1) != len(keys2):
                raise KeyError(
                    f"keys in {self} and {other} mismatch, got {keys1} and {keys2}"
                )
            d = {}
            for key, item1 in self.items():
                d[key] = item1 | other.get(key)
            return TensorDict(batch_size=self.batch_size, source=d, device=self.device)
        if isinstance(other, (numbers.Number, Tensor)):
            return TensorDict(
                {key: value | other for key, value in self.items()},
                self.batch_size,
                device=self.device,
            )
        return False

    def __eq__(self, other: object) -> T | bool:
        if is_tensorclass(other):
            return other == self
        if isinstance(other, (dict,)):
            other = self.from_dict_instance(other)
        if _is_tensor_collection(other.__class__):
            keys1 = set(self.keys())
            keys2 = set(other.keys())
            if len(keys1.difference(keys2)) or len(keys1) != len(keys2):
                keys1 = sorted(
                    keys1,
                    key=lambda key: "".join(key) if isinstance(key, tuple) else key,
                )
                keys2 = sorted(
                    keys2,
                    key=lambda key: "".join(key) if isinstance(key, tuple) else key,
                )
                raise KeyError(f"keys in tensordicts mismatch, got {keys1} and {keys2}")
            d = {}
            for key, item1 in self.items():
                d[key] = item1 == other.get(key)
            return TensorDict(source=d, batch_size=self.batch_size, device=self.device)
        if isinstance(other, (numbers.Number, Tensor)):
            return TensorDict(
                {key: value == other for key, value in self.items()},
                self.batch_size,
                device=self.device,
            )
        return False

    def __ge__(self, other: object) -> T | bool:
        if is_tensorclass(other):
            return other <= self
        if isinstance(other, (dict,)):
            other = self.from_dict_instance(other)
        if _is_tensor_collection(other.__class__):
            keys1 = set(self.keys())
            keys2 = set(other.keys())
            if len(keys1.difference(keys2)) or len(keys1) != len(keys2):
                keys1 = sorted(
                    keys1,
                    key=lambda key: "".join(key) if isinstance(key, tuple) else key,
                )
                keys2 = sorted(
                    keys2,
                    key=lambda key: "".join(key) if isinstance(key, tuple) else key,
                )
                raise KeyError(f"keys in tensordicts mismatch, got {keys1} and {keys2}")
            d = {}
            for key, item1 in self.items():
                d[key] = item1 >= other.get(key)
            return TensorDict(source=d, batch_size=self.batch_size, device=self.device)
        if isinstance(other, (numbers.Number, Tensor)):
            return TensorDict(
                {key: value >= other for key, value in self.items()},
                self.batch_size,
                device=self.device,
            )
        return False

    def __gt__(self, other: object) -> T | bool:
        if is_tensorclass(other):
            return other < self
        if isinstance(other, (dict,)):
            other = self.from_dict_instance(other)
        if _is_tensor_collection(other.__class__):
            keys1 = set(self.keys())
            keys2 = set(other.keys())
            if len(keys1.difference(keys2)) or len(keys1) != len(keys2):
                keys1 = sorted(
                    keys1,
                    key=lambda key: "".join(key) if isinstance(key, tuple) else key,
                )
                keys2 = sorted(
                    keys2,
                    key=lambda key: "".join(key) if isinstance(key, tuple) else key,
                )
                raise KeyError(f"keys in tensordicts mismatch, got {keys1} and {keys2}")
            d = {}
            for key, item1 in self.items():
                d[key] = item1 > other.get(key)
            return TensorDict(source=d, batch_size=self.batch_size, device=self.device)
        if isinstance(other, (numbers.Number, Tensor)):
            return TensorDict(
                {key: value > other for key, value in self.items()},
                self.batch_size,
                device=self.device,
            )
        return False

    def __le__(self, other: object) -> T | bool:
        if is_tensorclass(other):
            return other >= self
        if isinstance(other, (dict,)):
            other = self.from_dict_instance(other)
        if _is_tensor_collection(other.__class__):
            keys1 = set(self.keys())
            keys2 = set(other.keys())
            if len(keys1.difference(keys2)) or len(keys1) != len(keys2):
                keys1 = sorted(
                    keys1,
                    key=lambda key: "".join(key) if isinstance(key, tuple) else key,
                )
                keys2 = sorted(
                    keys2,
                    key=lambda key: "".join(key) if isinstance(key, tuple) else key,
                )
                raise KeyError(f"keys in tensordicts mismatch, got {keys1} and {keys2}")
            d = {}
            for key, item1 in self.items():
                d[key] = item1 <= other.get(key)
            return TensorDict(source=d, batch_size=self.batch_size, device=self.device)
        if isinstance(other, (numbers.Number, Tensor)):
            return TensorDict(
                {key: value <= other for key, value in self.items()},
                self.batch_size,
                device=self.device,
            )
        return False

    def __lt__(self, other: object) -> T | bool:
        if is_tensorclass(other):
            return other > self
        if isinstance(other, (dict,)):
            other = self.from_dict_instance(other)
        if _is_tensor_collection(other.__class__):
            keys1 = set(self.keys())
            keys2 = set(other.keys())
            if len(keys1.difference(keys2)) or len(keys1) != len(keys2):
                keys1 = sorted(
                    keys1,
                    key=lambda key: "".join(key) if isinstance(key, tuple) else key,
                )
                keys2 = sorted(
                    keys2,
                    key=lambda key: "".join(key) if isinstance(key, tuple) else key,
                )
                raise KeyError(f"keys in tensordicts mismatch, got {keys1} and {keys2}")
            d = {}
            for key, item1 in self.items():
                d[key] = item1 < other.get(key)
            return TensorDict(source=d, batch_size=self.batch_size, device=self.device)
        if isinstance(other, (numbers.Number, Tensor)):
            return TensorDict(
                {key: value < other for key, value in self.items()},
                self.batch_size,
                device=self.device,
            )
        return False

    def __setitem__(
        self,
        index: IndexType,
        value: T | dict | numbers.Number | CompatibleType,
    ) -> None:
        istuple = isinstance(index, tuple)
        if istuple or isinstance(index, str):
            # try:
            index_unravel = _unravel_key_to_tuple(index)
            if index_unravel:
                self._set_tuple(
                    index_unravel,
                    value,
                    inplace=BEST_ATTEMPT_INPLACE
                    if isinstance(self, _SubTensorDict)
                    else False,
                    validated=False,
                    non_blocking=False,
                )
                return

        # we must use any and because using Ellipsis in index can break with some indices
        if index is Ellipsis or (
            isinstance(index, tuple) and any(idx is Ellipsis for idx in index)
        ):
            index = convert_ellipsis_to_idx(index, self.batch_size)

        if isinstance(value, (TensorDictBase, dict)):
            indexed_bs = _getitem_batch_size(self.batch_size, index)
            if isinstance(value, dict):
                value = self.from_dict_instance(value, batch_size=indexed_bs)
                # value = self.empty(recurse=True)[index].update(value)
            if value.batch_size != indexed_bs:
                if value.shape == indexed_bs[-len(value.shape) :]:
                    # try to expand on the left (broadcasting)
                    value = value.expand(indexed_bs)
                else:
                    try:
                        # copy and change batch_size if can't be expanded
                        value = value.copy()
                        value.batch_size = indexed_bs
                    except RuntimeError as err:
                        raise RuntimeError(
                            f"indexed destination TensorDict batch size is {indexed_bs} "
                            f"(batch_size = {self.batch_size}, index={index}), "
                            f"which differs from the source batch size {value.batch_size}"
                        ) from err

            keys = set(self.keys())
            if any(key not in keys for key in value.keys()):
                subtd = self._get_sub_tensordict(index)
            for key, item in value.items():
                if key in keys:
                    self._set_at_str(
                        key, item, index, validated=False, non_blocking=False
                    )
                else:
                    subtd.set(key, item, inplace=True, non_blocking=False)
        else:
            for key in self.keys():
                self.set_at_(key, value, index)

    def all(self, dim: int = None) -> bool | TensorDictBase:
        if dim is not None and (dim >= self.batch_dims or dim < -self.batch_dims):
            raise RuntimeError(
                "dim must be greater than or equal to -tensordict.batch_dims and "
                "smaller than tensordict.batch_dims"
            )
        if dim is not None:
            if dim < 0:
                dim = self.batch_dims + dim

            names = None
            if self._has_names():
                names = copy(self.names)
                names = [name for i, name in enumerate(names) if i != dim]

            return TensorDict(
                source={key: value.all(dim=dim) for key, value in self.items()},
                batch_size=[b for i, b in enumerate(self.batch_size) if i != dim],
                device=self.device,
                names=names,
            )
        return all(value.all() for value in self.values())

    def any(self, dim: int = None) -> bool | TensorDictBase:
        if dim is not None and (dim >= self.batch_dims or dim < -self.batch_dims):
            raise RuntimeError(
                "dim must be greater than or equal to -tensordict.batch_dims and "
                "smaller than tensordict.batch_dims"
            )
        if dim is not None:
            if dim < 0:
                dim = self.batch_dims + dim

            names = None
            if self._has_names():
                names = copy(self.names)
                names = [name for i, name in enumerate(names) if i != dim]

            return TensorDict(
                source={key: value.any(dim=dim) for key, value in self.items()},
                batch_size=[b for i, b in enumerate(self.batch_size) if i != dim],
                device=self.device,
                names=names,
            )
        return any([value.any() for value in self.values()])

    def _apply_nest(
        self,
        fn: Callable,
        *others: T,
        batch_size: Sequence[int] | None = None,
        device: torch.device | None = NO_DEFAULT,
        names: Sequence[str] | None = None,
        inplace: bool = False,
        checked: bool = False,
        call_on_nested: bool = False,
        default: Any = NO_DEFAULT,
        named: bool = False,
        nested_keys: bool = False,
        prefix: tuple = (),
        filter_empty: bool | None = None,
        is_leaf: Callable = None,
        **constructor_kwargs,
    ) -> T | None:
        if inplace:
            result = self
            is_locked = result.is_locked
        elif batch_size is not None:

            def make_result():
                return TensorDict(
                    {},
                    batch_size=torch.Size(batch_size),
                    names=names,
                    device=self.device if device is NO_DEFAULT else device,
                    _run_checks=False,
                    **constructor_kwargs,
                )

            result = None
            is_locked = False
        else:

            def make_result():
                return TensorDict(
                    {},
                    batch_size=self.batch_size,
                    device=self.device if device is NO_DEFAULT else device,
                    names=self.names if self._has_names() else None,
                    _run_checks=False,
                    **constructor_kwargs,
                )

            result = None
            is_locked = False

        any_set = False
        if is_leaf is None:
            is_leaf = _default_is_leaf

        for key, item in self.items():
            if (
                not call_on_nested
                and not is_leaf(item.__class__)
                # and not is_non_tensor(item)
            ):
                if default is not NO_DEFAULT:
                    _others = [_other._get_str(key, default=None) for _other in others]
                    _others = [
                        self.empty(recurse=True) if _other is None else _other
                        for _other in _others
                    ]
                else:
                    _others = [
                        _other._get_str(key, default=NO_DEFAULT) for _other in others
                    ]

                item_trsf = item._apply_nest(
                    fn,
                    *_others,
                    inplace=inplace,
                    batch_size=batch_size,
                    device=device,
                    checked=checked,
                    named=named,
                    nested_keys=nested_keys,
                    default=default,
                    prefix=prefix + (key,),
                    filter_empty=filter_empty,
                    is_leaf=is_leaf,
                    **constructor_kwargs,
                )
            else:
                _others = [_other._get_str(key, default=default) for _other in others]
                if named:
                    if nested_keys:
                        item_trsf = fn(
                            prefix + (key,) if prefix != () else key, item, *_others
                        )
                    else:
                        item_trsf = fn(key, item, *_others)
                else:
                    item_trsf = fn(item, *_others)
            if item_trsf is not None:
                if not any_set:
                    if result is None:
                        result = make_result()
                    any_set = True
                if isinstance(self, _SubTensorDict):
                    result.set(key, item_trsf, inplace=inplace)
                else:
                    result._set_str(
                        key,
                        item_trsf,
                        inplace=BEST_ATTEMPT_INPLACE if inplace else False,
                        validated=checked,
                        non_blocking=False,
                    )

        if filter_empty and not any_set:
            return
        elif filter_empty is None and not any_set and not self.is_empty():
            # we raise the deprecation warning only if the tensordict wasn't already empty.
            # After we introduce the new behaviour, we will have to consider what happens
            # to empty tensordicts by default: will they disappear or stay?
            warn(
                "Your resulting tensordict has no leaves but you did not specify filter_empty=False. "
                "Currently, this returns an empty tree (filter_empty=True), but from v0.5 it will return "
                "a None unless filter_empty=False. "
                "To silcence this warning, set filter_empty to the desired value in your call to `apply`.",
                category=DeprecationWarning,
            )
        if result is None:
            result = make_result()

        if not inplace and is_locked:
            result.lock_()
        return result

    # Functorch compatibility
    @cache  # noqa: B019
    def _add_batch_dim(self, *, in_dim, vmap_level):
        td = self

        def _add_batch_dim_wrapper(key, value):
            if is_tensor_collection(value):
                return value._add_batch_dim(in_dim=in_dim, vmap_level=vmap_level)

            if isinstance(
                value, (_BatchedUninitializedParameter, _BatchedUninitializedBuffer)
            ):
                value.in_dim = in_dim
                value.vmap_level = vmap_level
                return value
            return _add_batch_dim(value, in_dim, vmap_level)

        out = TensorDict(
            {key: _add_batch_dim_wrapper(key, value) for key, value in td.items()},
            batch_size=torch.Size(
                [b for i, b in enumerate(td.batch_size) if i != in_dim]
            ),
            names=[name for i, name in enumerate(td.names) if i != in_dim],
            _run_checks=False,
            lock=self.is_locked,
        )
        return out

    @cache  # noqa: B019
    def _remove_batch_dim(self, vmap_level, batch_size, out_dim):
        new_batch_size = list(self.batch_size)
        new_batch_size.insert(out_dim, batch_size)
        new_names = list(self.names)
        new_names.insert(out_dim, None)
        out = TensorDict(
            {
                key: value._remove_batch_dim(
                    vmap_level=vmap_level, batch_size=batch_size, out_dim=out_dim
                )
                if is_tensor_collection(value)
                else _remove_batch_dim(value, vmap_level, batch_size, out_dim)
                for key, value in self.items()
            },
            batch_size=new_batch_size,
            names=new_names,
            lock=self.is_locked,
        )
        return out

    def _convert_to_tensordict(self, dict_value: dict[str, Any]) -> T:
        return TensorDict(
            dict_value,
            batch_size=self.batch_size,
            device=self.device,
        )

    def _index_tensordict(
        self,
        index: IndexType,
        new_batch_size: torch.Size | None = None,
        names: List[str] | None = None,
    ) -> T:
        batch_size = self.batch_size
        batch_dims = len(batch_size)
        if (
            not batch_size
            and index is not None
            and (not isinstance(index, tuple) or any(idx is not None for idx in index))
        ):
            raise RuntimeError(
                f"indexing a tensordict with td.batch_dims==0 is not permitted. Got index {index}."
            )
        if new_batch_size is not None:
            batch_size = new_batch_size
        else:
            batch_size = _getitem_batch_size(batch_size, index)

        if names is None:
            names = self._get_names_idx(index)

        source = {}
        for key, item in self.items():
            if isinstance(item, TensorDict):
                # this is the simplest case, we can pre-compute the batch size easily
                new_batch_size = batch_size + item.batch_size[batch_dims:]
                source[key] = item._index_tensordict(
                    index, new_batch_size=new_batch_size
                )
            else:
                source[key] = _get_item(item, index)
        result = TensorDict(
            source=source,
            batch_size=batch_size,
            device=self.device,
            names=names,
            _run_checks=False,
            # lock=self.is_locked,
        )
        if self._is_memmap and _index_preserve_data_ptr(index):
            result._is_memmap = True
            result.lock_()
        elif self._is_shared and _index_preserve_data_ptr(index):
            result._is_shared = True
            result.lock_()
        return result

    def expand(self, *args, **kwargs) -> T:
        tensordict_dims = self.batch_dims
        shape = _get_shape_from_args(*args, **kwargs)

        # new shape dim check
        if len(shape) < len(self.shape):
            raise RuntimeError(
                f"the number of sizes provided ({len(shape)}) must be greater or equal to the number of "
                f"dimensions in the TensorDict ({tensordict_dims})"
            )

        # new shape compatability check
        for old_dim, new_dim in zip(self.batch_size, shape[-tensordict_dims:]):
            if old_dim != 1 and new_dim != old_dim:
                raise RuntimeError(
                    "Incompatible expanded shape: The expanded shape length at non-singleton dimension should be same "
                    f"as the original length. target_shape = {shape}, existing_shape = {self.batch_size}"
                )

        def _expand(tensor):
            tensor_shape = tensor.shape
            tensor_dims = len(tensor_shape)
            last_n_dims = tensor_dims - tensordict_dims
            if last_n_dims > 0:
                new_shape = (*shape, *tensor_shape[-last_n_dims:])
            else:
                new_shape = shape
            return tensor.expand(new_shape)

        names = [None] * (len(shape) - tensordict_dims) + self.names
        return self._fast_apply(
            _expand,
            batch_size=shape,
            call_on_nested=True,
            names=names,
            propagate_lock=True,
        )

    def _unbind(self, dim: int):
        batch_size = torch.Size([s for i, s in enumerate(self.batch_size) if i != dim])
        names = None
        if self._has_names():
            names = copy(self.names)
            names = [name for i, name in enumerate(names) if i != dim]
        device = self.device

        is_shared = self._is_shared
        is_memmap = self._is_memmap

        def empty():
            result = TensorDict(
                {}, batch_size=batch_size, names=names, _run_checks=False, device=device
            )
            result._is_shared = is_shared
            result._is_memmap = is_memmap
            return result

        tds = tuple(empty() for _ in range(self.batch_size[dim]))

        def unbind(key, val, tds=tds):
            unbound = (
                val.unbind(dim)
                if not isinstance(val, TensorDictBase)
                # tensorclass is also unbound using plain unbind
                else val._unbind(dim)
            )
            for td, _val in zip(tds, unbound):
                td._set_str(
                    key, _val, validated=True, inplace=False, non_blocking=False
                )

        for key, val in self.items():
            unbind(key, val)
        return tds

    def split(self, split_size: int | list[int], dim: int = 0) -> list[TensorDictBase]:
        # we must use slices to keep the storage of the tensors
        WRONG_TYPE = "split(): argument 'split_size' must be int or list of ints"
        batch_size = self.batch_size
        batch_sizes = []
        batch_dims = len(batch_size)
        if dim < 0:
            dim = len(batch_size) + dim
        if dim >= batch_dims or dim < 0:
            raise IndexError(
                f"Dimension out of range (expected to be in range of [-{self.batch_dims}, {self.batch_dims - 1}], but got {dim})"
            )
        max_size = batch_size[dim]
        if isinstance(split_size, int):
            idx0 = 0
            idx1 = min(max_size, split_size)
            split_sizes = [slice(idx0, idx1)]
            batch_sizes.append(
                torch.Size(
                    tuple(
                        d if i != dim else idx1 - idx0 for i, d in enumerate(batch_size)
                    )
                )
            )
            while idx1 < max_size:
                idx0 = idx1
                idx1 = min(max_size, idx1 + split_size)
                split_sizes.append(slice(idx0, idx1))
                batch_sizes.append(
                    torch.Size(
                        tuple(
                            d if i != dim else idx1 - idx0
                            for i, d in enumerate(batch_size)
                        )
                    )
                )
        elif isinstance(split_size, (list, tuple)):
            if len(split_size) == 0:
                raise RuntimeError("Insufficient number of elements in split_size.")
            try:
                idx0 = 0
                idx1 = split_size[0]
                split_sizes = [slice(idx0, idx1)]
                batch_sizes.append(
                    torch.Size(
                        tuple(
                            d if i != dim else idx1 - idx0
                            for i, d in enumerate(batch_size)
                        )
                    )
                )
                for idx in split_size[1:]:
                    idx0 = idx1
                    idx1 = min(max_size, idx1 + idx)
                    split_sizes.append(slice(idx0, idx1))
                    batch_sizes.append(
                        torch.Size(
                            tuple(
                                d if i != dim else idx1 - idx0
                                for i, d in enumerate(batch_size)
                            )
                        )
                    )
            except TypeError:
                raise TypeError(WRONG_TYPE)

            if idx1 < batch_size[dim]:
                raise RuntimeError(
                    f"Split method expects split_size to sum exactly to {self.batch_size[dim]} (tensor's size at dimension {dim}), but got split_size={split_size}"
                )
        else:
            raise TypeError(WRONG_TYPE)
        index = (slice(None),) * dim
        names = self.names
        return tuple(
            self._index_tensordict(index + (ss,), new_batch_size=bs, names=names)
            for ss, bs in zip(split_sizes, batch_sizes)
        )

    def masked_select(self, mask: Tensor) -> T:
        d = {}
        mask_expand = mask
        while mask_expand.ndimension() > self.batch_dims:
            mndim = mask_expand.ndimension()
            mask_expand = mask_expand.squeeze(-1)
            if mndim == mask_expand.ndimension():  # no more squeeze
                break
        for key, value in self.items():
            d[key] = value[mask_expand]
        dim = int(mask.sum().item())
        other_dim = self.shape[mask.ndim :]
        return TensorDict(
            device=self.device, source=d, batch_size=torch.Size([dim, *other_dim])
        )

    def _view(
        self,
        *args,
        **kwargs,
    ) -> T:
        shape = _get_shape_from_args(*args, **kwargs)
        if any(dim < 0 for dim in shape):
            shape = infer_size_impl(shape, self.numel())
        if torch.Size(shape) == self.shape:
            return self
        batch_dims = self.batch_dims

        def _view(tensor):
            return tensor.view((*shape, *tensor.shape[batch_dims:]))

        result = self._fast_apply(
            _view, batch_size=shape, call_on_nested=True, propagate_lock=True
        )
        self._maybe_set_shared_attributes(result)
        return result

    def reshape(
        self,
        *args,
        **kwargs,
    ) -> T:
        shape = _get_shape_from_args(*args, **kwargs)
        if any(dim < 0 for dim in shape):
            shape = infer_size_impl(shape, self.numel())
            shape = torch.Size(shape)
        if torch.Size(shape) == self.shape:
            return self
        batch_dims = self.batch_dims

        def _reshape(tensor):
            return tensor.reshape((*shape, *tensor.shape[batch_dims:]))

        return self._fast_apply(
            _reshape, batch_size=shape, call_on_nested=True, propagate_lock=True
        )

    def _transpose(self, dim0, dim1):
        def _transpose(tensor):
            return tensor.transpose(dim0, dim1)

        batch_size = list(self.batch_size)
        v0 = batch_size[dim0]
        v1 = batch_size[dim1]
        batch_size[dim1] = v0
        batch_size[dim0] = v1
        if self._has_names():
            names = self.names
            names = [
                names[dim0] if i == dim1 else names[dim1] if i == dim0 else names[i]
                for i in range(self.ndim)
            ]
        else:
            names = None
        result = self._fast_apply(
            _transpose,
            batch_size=torch.Size(batch_size),
            call_on_nested=True,
            names=names,
            propagate_lock=True,
        )
        self._maybe_set_shared_attributes(result)
        return result

    def _permute(self, *args, **kwargs):
        dims_list = _get_shape_from_args(*args, kwarg_name="dims", **kwargs)
        dims_list = [dim if dim >= 0 else self.ndim + dim for dim in dims_list]
        if any(dim < 0 or dim >= self.ndim for dim in dims_list):
            raise ValueError(
                "Received an permutation order incompatible with the tensordict shape."
            )
        # note: to allow this to work recursively, we must allow permutation order with fewer elements than dims,
        # as long as this list is complete.
        if not np.array_equal(sorted(dims_list), range(len(dims_list))):
            raise ValueError(
                f"Cannot compute the permutation, got dims={dims_list} but expected a permutation of {list(range(len(dims_list)))}."
            )
        if not len(dims_list) and not self.batch_dims:
            return self
        if np.array_equal(dims_list, range(len(dims_list))):
            return self

        def _permute(tensor):
            return tensor.permute(*dims_list, *range(len(dims_list), tensor.ndim))

        batch_size = self.batch_size
        batch_size = [batch_size[p] for p in dims_list] + list(
            batch_size[len(dims_list) :]
        )
        if self._has_names():
            names = self.names
            names = [names[i] for i in dims_list]
        else:
            names = None
        result = self._fast_apply(
            _permute,
            batch_size=batch_size,
            call_on_nested=True,
            names=names,
            propagate_lock=True,
        )
        self._maybe_set_shared_attributes(result)
        return result

    def _squeeze(self, dim=None):
        batch_size = self.batch_size
        if dim is None:
            names = list(self.names)
            batch_size, names = zip(
                *[(size, name) for size, name in zip(batch_size, names) if size != 1]
            )
            batch_size = torch.Size(batch_size)
            if batch_size == self.batch_size:
                return self

            # we only want to squeeze dimensions lower than the batch dim, and view
            # is the perfect op for this
            def _squeeze(tensor):
                return tensor.view(*batch_size, *tensor.shape[self.batch_dims :])

            return self._fast_apply(
                _squeeze,
                batch_size=batch_size,
                names=names,
                inplace=False,
                call_on_nested=True,
                propagate_lock=True,
            )
        # make the dim positive
        if dim < 0:
            newdim = self.batch_dims + dim
        else:
            newdim = dim

        if (newdim >= self.batch_dims) or (newdim < 0):
            raise RuntimeError(
                f"squeezing is allowed for dims comprised between "
                f"`-td.batch_dims` and `td.batch_dims - 1` only. Got "
                f"dim={dim} with a batch size of {self.batch_size}."
            )
        if batch_size[dim] != 1:
            return self
        batch_size = list(batch_size)
        batch_size.pop(dim)
        batch_size = list(batch_size)
        names = list(self.names)
        names.pop(dim)

        result = self._fast_apply(
            lambda x: x.squeeze(newdim),
            batch_size=batch_size,
            names=names,
            inplace=False,
            call_on_nested=True,
            propagate_lock=True,
        )
        self._maybe_set_shared_attributes(result)
        return result

    def _unsqueeze(self, dim):
        # make the dim positive
        if dim < 0:
            newdim = self.batch_dims + dim + 1
        else:
            newdim = dim

        if (newdim > self.batch_dims) or (newdim < 0):
            raise RuntimeError(
                f"unsqueezing is allowed for dims comprised between "
                f"`-td.batch_dims - 1` and `td.batch_dims` only. Got "
                f"dim={dim} with a batch size of {self.batch_size}."
            )
        batch_size = list(self.batch_size)
        batch_size.insert(newdim, 1)
        batch_size = torch.Size(batch_size)

        names = copy(self.names)
        names.insert(newdim, None)

        def _unsqueeze(tensor):
            return tensor.unsqueeze(newdim)

        result = self._fast_apply(
            _unsqueeze,
            batch_size=batch_size,
            names=names,
            inplace=False,
            call_on_nested=True,
            propagate_lock=True,
        )
        self._maybe_set_shared_attributes(result)
        return result

    @classmethod
    def from_dict(cls, input_dict, batch_size=None, device=None, batch_dims=None):
        """Returns a TensorDict created from a dictionary or another :class:`~.tensordict.TensorDict`.

        If ``batch_size`` is not specified, returns the maximum batch size possible.

        This function works on nested dictionaries too, or can be used to determine the
        batch-size of a nested tensordict.

        Args:
            input_dict (dictionary, optional): a dictionary to use as a data source
                (nested keys compatible).
            batch_size (iterable of int, optional): a batch size for the tensordict.
            device (torch.device or compatible type, optional): a device for the TensorDict.
            batch_dims (int, optional): the ``batch_dims`` (ie number of leading dimensions
                to be considered for ``batch_size``). Exclusinve with ``batch_size``.
                Note that this is the __maximum__ number of batch dims of the tensordict,
                a smaller number is tolerated.

        Examples:
            >>> input_dict = {"a": torch.randn(3, 4), "b": torch.randn(3)}
            >>> print(TensorDict.from_dict(input_dict))
            TensorDict(
                fields={
                    a: Tensor(shape=torch.Size([3, 4]), device=cpu, dtype=torch.float32, is_shared=False),
                    b: Tensor(shape=torch.Size([3]), device=cpu, dtype=torch.float32, is_shared=False)},
                batch_size=torch.Size([3]),
                device=None,
                is_shared=False)
            >>> # nested dict: the nested TensorDict can have a different batch-size
            >>> # as long as its leading dims match.
            >>> input_dict = {"a": torch.randn(3), "b": {"c": torch.randn(3, 4)}}
            >>> print(TensorDict.from_dict(input_dict))
            TensorDict(
                fields={
                    a: Tensor(shape=torch.Size([3]), device=cpu, dtype=torch.float32, is_shared=False),
                    b: TensorDict(
                        fields={
                            c: Tensor(shape=torch.Size([3, 4]), device=cpu, dtype=torch.float32, is_shared=False)},
                        batch_size=torch.Size([3, 4]),
                        device=None,
                        is_shared=False)},
                batch_size=torch.Size([3]),
                device=None,
                is_shared=False)
            >>> # we can also use this to work out the batch sie of a tensordict
            >>> input_td = TensorDict({"a": torch.randn(3), "b": {"c": torch.randn(3, 4)}}, [])
            >>> print(TensorDict.from_dict(input_td))
            TensorDict(
                fields={
                    a: Tensor(shape=torch.Size([3]), device=cpu, dtype=torch.float32, is_shared=False),
                    b: TensorDict(
                        fields={
                            c: Tensor(shape=torch.Size([3, 4]), device=cpu, dtype=torch.float32, is_shared=False)},
                        batch_size=torch.Size([3, 4]),
                        device=None,
                        is_shared=False)},
                batch_size=torch.Size([3]),
                device=None,
                is_shared=False)

        """
        if batch_dims is not None and batch_size is not None:
            raise ValueError(
                "Cannot pass both batch_size and batch_dims to `from_dict`."
            )

        batch_size_set = torch.Size(()) if batch_size is None else batch_size
        input_dict = copy(input_dict)
        for key, value in list(input_dict.items()):
            if isinstance(value, (dict,)):
                # we don't know if another tensor of smaller size is coming
                # so we can't be sure that the batch-size will still be valid later
                input_dict[key] = TensorDict.from_dict(
                    value, batch_size=[], device=device, batch_dims=None
                )
        # _run_checks=False breaks because a tensor may have the same batch-size as the tensordict
        out = cls(
            input_dict,
            batch_size=batch_size_set,
            device=device,
        )
        if batch_size is None:
            _set_max_batch_size(out, batch_dims)
        else:
            out.batch_size = batch_size
        return out

    def from_dict_instance(
        self, input_dict, batch_size=None, device=None, batch_dims=None
    ):
        if batch_dims is not None and batch_size is not None:
            raise ValueError(
                "Cannot pass both batch_size and batch_dims to `from_dict`."
            )
        from tensordict import TensorDict

        batch_size_set = torch.Size(()) if batch_size is None else batch_size
        input_dict = copy(input_dict)
        for key, value in list(input_dict.items()):
            if isinstance(value, (dict,)):
                cur_value = self.get(key, None)
                if cur_value is not None:
                    input_dict[key] = cur_value.from_dict_instance(
                        value, batch_size=[], device=device, batch_dims=None
                    )
                    continue
                # we don't know if another tensor of smaller size is coming
                # so we can't be sure that the batch-size will still be valid later
                input_dict[key] = TensorDict.from_dict(
                    value, batch_size=[], device=device, batch_dims=None
                )
        out = TensorDict.from_dict(
            input_dict,
            batch_size=batch_size_set,
            device=device,
        )
        if batch_size is None:
            _set_max_batch_size(out, batch_dims)
        else:
            out.batch_size = batch_size
        return out

    @staticmethod
    def _parse_batch_size(
        source: T | dict,
        batch_size: Sequence[int] | torch.Size | int | None = None,
    ) -> torch.Size:
        try:
            return torch.Size(batch_size)
        except Exception:
            if batch_size is None:
                return torch.Size([])
            elif isinstance(batch_size, Number):
                return torch.Size([batch_size])
            elif isinstance(source, TensorDictBase):
                return source.batch_size
            raise ValueError(
                "batch size was not specified when creating the TensorDict "
                "instance and it could not be retrieved from source."
            )

    @property
    def batch_dims(self) -> int:
        return len(self.batch_size)

    @batch_dims.setter
    def batch_dims(self, value: int) -> None:
        raise RuntimeError(
            f"Setting batch dims on {self.__class__.__name__} instances is "
            f"not allowed."
        )

    def _has_names(self):
        return self._td_dim_names is not None

    def _erase_names(self):
        self._td_dim_names = None

    @property
    def names(self):
        names = self._td_dim_names
        if names is None:
            return [None for _ in range(self.batch_dims)]
        return names

    def _get_names_idx(self, idx):
        if not self._has_names():
            names = None
        else:

            def is_boolean(idx):
                try:
                    from functorch import dim as ftdim

                except ImportError:
                    from tensordict.utils import _ftdim_mock as ftdim

                if isinstance(idx, ftdim.Dim):
                    return None
                if isinstance(idx, tuple) and len(idx) == 1:
                    return is_boolean(idx[0])
                if hasattr(idx, "dtype") and idx.dtype is torch.bool:
                    return idx.ndim
                return None

            num_boolean_dim = is_boolean(idx)
            names = self.names
            if num_boolean_dim:
                names = [None] + names[num_boolean_dim:]
            else:
                if not isinstance(idx, tuple):
                    idx = (idx,)
                if len([_idx for _idx in idx if _idx is not None]) < self.ndim:
                    idx = (*idx, Ellipsis)
                idx_names = convert_ellipsis_to_idx(idx, self.batch_size)
                # this will convert a [None, :, :, 0, None, 0] in [None, 0, 1, None, 3]
                count = 0
                idx_to_take = []
                no_more_tensors = False
                for _idx in idx_names:
                    if _idx is None:
                        idx_to_take.append(None)
                    elif _is_number(_idx):
                        count += 1
                    elif isinstance(_idx, (torch.Tensor, np.ndarray)):
                        if not no_more_tensors:
                            idx_to_take.extend([count] * _idx.ndim)
                            count += 1
                            no_more_tensors = True
                        else:
                            # skip this one
                            count += 1
                    else:
                        idx_to_take.append(count)
                        count += 1
                names = [names[i] if i is not None else None for i in idx_to_take]
        return names

    @names.setter
    def names(self, value):
        # we don't run checks on types for efficiency purposes
        if value is None:
            self._rename_subtds(value)
            self._erase_names()
            return
        value = list(value)
        num_none = sum(v is None for v in value)
        if num_none:
            num_none -= 1
        if len(set(value)) != len(value) - num_none:
            raise ValueError(f"Some dimension names are non-unique: {value}.")
        if len(value) != self.batch_dims:
            raise ValueError(
                "the length of the dimension names must equate the tensordict batch_dims attribute. "
                f"Got {value} for batch_dims {self.batch_dims}."
            )
        self._rename_subtds(value)
        self._td_dim_names = list(value)

    def _rename_subtds(self, names):
        if names is None:
            for item in self._tensordict.values():
                if _is_tensor_collection(type(item)):
                    item._erase_names()
            return
        for item in self._tensordict.values():
            if _is_tensor_collection(item.__class__):
                item_names = item.names
                td_names = list(names) + item_names[len(names) :]
                item.rename_(*td_names)

    @property
    def device(self) -> torch.device | None:
        """Device of the tensordict.

        Returns `None` if device hasn't been provided in the constructor or set via `tensordict.to(device)`.

        """
        return self._device

    @device.setter
    def device(self, value: DeviceType) -> None:
        raise RuntimeError(
            "device cannot be set using tensordict.device = device, "
            "because device cannot be updated in-place. To update device, use "
            "tensordict.to(new_device), which will return a new tensordict "
            "on the new device."
        )

    @property
    def batch_size(self) -> torch.Size:
        return self._batch_size

    @batch_size.setter
    def batch_size(self, new_size: torch.Size) -> None:
        self._batch_size_setter(new_size)

    def _change_batch_size(self, new_size: torch.Size) -> None:
        if not hasattr(self, "_orig_batch_size"):
            self._orig_batch_size = self.batch_size
        elif self._orig_batch_size == new_size:
            del self._orig_batch_size
        self._batch_size = new_size

    # Checks
    def _check_is_shared(self) -> bool:
        share_list = [_is_shared(value) for value in self.values()]
        if any(share_list) and not all(share_list):
            shared_str = ", ".join(
                [f"{key}: {_is_shared(value)}" for key, value in self.items()]
            )
            raise RuntimeError(
                f"tensors must be either all shared or not, but mixed "
                f"features is not allowed. "
                f"Found: {shared_str}"
            )
        return all(share_list) and len(share_list) > 0

    def _check_device(self) -> None:
        devices = {value.device for value in self.values()}
        if self.device is not None and len(devices) >= 1 and devices != {self.device}:
            raise RuntimeError(
                f"TensorDict.device is {self._device}, but elements have "
                f"device values {devices}. If TensorDict.device is set then "
                "all elements must share that device."
            )

    @lock_blocked
    def popitem(self) -> Tuple[NestedKey, CompatibleType]:
        return self._tensordict.popitem()

    def pin_memory(self) -> T:
        def pin_mem(tensor):
            return tensor.pin_memory()

        return self._fast_apply(pin_mem, propagate_lock=True)

    def _set_str(
        self,
        key: NestedKey,
        value: dict[str, CompatibleType] | CompatibleType,
        *,
        inplace: bool,
        validated: bool,
        ignore_lock: bool = False,
        non_blocking: bool = False,
    ) -> T:
        if inplace is not False:
            best_attempt = inplace is BEST_ATTEMPT_INPLACE
            inplace = self._convert_inplace(inplace, key)
        if not validated:
            value = self._validate_value(value, check_shape=True)
        if not inplace:
            if self._is_locked and not ignore_lock:
                raise RuntimeError(_LOCK_ERROR)
            self._tensordict[key] = value
        else:
            try:
                dest = self._get_str(key, default=NO_DEFAULT)
                if best_attempt and _is_tensor_collection(dest.__class__):
                    dest.update(value, inplace=True, non_blocking=non_blocking)
                else:
                    if dest is not value:
                        dest.copy_(value, non_blocking=non_blocking)
            except KeyError as err:
                raise err
            except Exception as err:
                raise ValueError(
                    f"Failed to update '{key}' in tensordict {self}"
                ) from err
        return self

    def _set_dict(
        self,
        d: dict[str, CompatibleType],
        *,
        validated: bool,
    ):
        if not validated:
            raise RuntimeError("Not Implemented for non-validated inputs")
        self._tensordict = d

    def _set_tuple(
        self,
        key: NestedKey,
        value: dict[str, CompatibleType] | CompatibleType,
        *,
        inplace: bool,
        validated: bool,
        non_blocking: bool = False,
    ) -> T:
        if len(key) == 1:
            return self._set_str(
                key[0],
                value,
                inplace=inplace,
                validated=validated,
                non_blocking=non_blocking,
            )
        td = self._get_str(key[0], None)
        if td is None:
            td = self._create_nested_str(key[0])
            inplace = False
        elif not _is_tensor_collection(td.__class__):
            raise KeyError(
                f"The entry {key[0]} is already present in tensordict {self}."
            )
        td._set_tuple(
            key[1:],
            value,
            inplace=inplace,
            validated=validated,
            non_blocking=non_blocking,
        )
        return self

    def _set_at_str(self, key, value, idx, *, validated, non_blocking: bool):
        if not validated:
            value = self._validate_value(value, check_shape=False)
            validated = True
        tensor_in = self._get_str(key, NO_DEFAULT)

        if isinstance(idx, tuple) and len(idx) and isinstance(idx[0], tuple):
            warn(
                "Multiple indexing can lead to unexpected behaviours when "
                "setting items, for instance `td[idx1][idx2] = other` may "
                "not write to the desired location if idx1 is a list/tensor."
            )
            tensor_in = _sub_index(tensor_in, idx)
            tensor_in.copy_(value, non_blocking=non_blocking)
        else:
            tensor_out = _set_item(
                tensor_in, idx, value, validated=validated, non_blocking=non_blocking
            )
            if tensor_in is not tensor_out:
                if self._is_shared or self._is_memmap:
                    raise RuntimeError(
                        "You're attempting to update a leaf in-place with a shared "
                        "tensordict, but the new value does not match the previous. "
                        "If you're using NonTensorData, see the class documentation "
                        "to see how to properly pre-allocate memory in shared contexts."
                    )
                # this happens only when a NonTensorData becomes a NonTensorStack
                # so it is legitimate (there is no in-place modification of a tensor
                # that was expected to happen but didn't).
                # For this reason we can ignore the locked attribute of the td.
                self._set_str(
                    key,
                    tensor_out,
                    validated=True,
                    inplace=False,
                    ignore_lock=True,
                    non_blocking=non_blocking,
                )

        return self

    def _set_at_tuple(self, key, value, idx, *, validated, non_blocking: bool):
        if len(key) == 1:
            return self._set_at_str(
                key[0], value, idx, validated=validated, non_blocking=non_blocking
            )
        if key[0] not in self.keys():
            # this won't work
            raise KeyError(f"key {key} not found in set_at_ with tensordict {self}.")
        else:
            td = self._get_str(key[0], NO_DEFAULT)
        td._set_at_tuple(
            key[1:], value, idx, validated=validated, non_blocking=non_blocking
        )
        return self

    @lock_blocked
    def del_(self, key: NestedKey) -> T:
        key = _unravel_key_to_tuple(key)
        if len(key) > 1:
            td, subkey = _get_leaf_tensordict(self, key)
            td.del_(subkey)
            return self

        del self._tensordict[key[0]]
        return self

    @lock_blocked
    def rename_key_(
        self, old_key: NestedKey, new_key: NestedKey, safe: bool = False
    ) -> T:
        # these checks are not perfect, tuples that are not tuples of strings or empty
        # tuples could go through but (1) it will raise an error anyway and (2)
        # those checks are expensive when repeated often.
        if old_key == new_key:
            return self
        if not isinstance(old_key, (str, tuple)):
            raise TypeError(
                f"Expected old_name to be a string or a tuple of strings but found {type(old_key)}"
            )
        if not isinstance(new_key, (str, tuple)):
            raise TypeError(
                f"Expected new_name to be a string or a tuple of strings but found {type(new_key)}"
            )
        if safe and (new_key in self.keys(include_nested=True)):
            raise KeyError(f"key {new_key} already present in TensorDict.")

        if isinstance(new_key, str):
            self._set_str(
                new_key,
                self.get(old_key),
                inplace=False,
                validated=True,
                non_blocking=False,
            )
        else:
            self._set_tuple(
                new_key,
                self.get(old_key),
                inplace=False,
                validated=True,
                non_blocking=False,
            )
        self.del_(old_key)
        return self

    def _stack_onto_(self, list_item: list[CompatibleType], dim: int) -> TensorDict:
        # if not isinstance(key, str):
        #     raise ValueError("_stack_onto_ expects string keys.")
        for key in self.keys():
            vals = [item._get_str(key, None) for item in list_item]
            if all(v is None for v in vals):
                continue
            dest = self._get_str(key, NO_DEFAULT)
            torch.stack(
                vals,
                dim=dim,
                out=dest,
            )
        return self

    def entry_class(self, key: NestedKey) -> type:
        return type(self.get(key))

    def _stack_onto_at_(
        self,
        list_item: list[CompatibleType],
        dim: int,
        idx: IndexType,
    ) -> TensorDict:
        if not isinstance(idx, tuple):
            idx = (idx,)
        idx = convert_ellipsis_to_idx(idx, self.batch_size)
        for key in self.keys():
            vals = [td._get_str(key, NO_DEFAULT) for td in list_item]
            if all(v is None for v in vals):
                continue
            v = self._get_str(key, NO_DEFAULT)
            v_idx = v[idx]
            if v.data_ptr() != v_idx.data_ptr():
                raise IndexError(
                    f"Index {idx} is incompatible with stack(..., out=data) as the storages of the indexed tensors differ."
                )
            torch.stack(vals, dim=dim, out=v_idx)
            # raise ValueError(
            #     f"Cannot stack onto an indexed tensor with index {idx} "
            #     f"as its storage differs."
            # )
        return self

    def _get_str(self, key, default):
        first_key = key
        out = self._tensordict.get(first_key, None)
        if out is None:
            return self._default_get(first_key, default)
        return out

    def _get_tuple(self, key, default):
        first = self._get_str(key[0], default)
        if len(key) == 1 or first is default:
            return first
        try:
            return first._get_tuple(key[1:], default=default)
        except AttributeError as err:
            if "has no attribute" in str(err):
                raise ValueError(
                    f"Expected a TensorDictBase instance but got {type(first)} instead"
                    f" for key '{key[1:]}' in tensordict:\n{self}."
                )

    def share_memory_(self) -> T:
        if self.is_memmap():
            raise RuntimeError(
                "memmap and shared memory are mutually exclusive features."
            )
        if self.device is not None and self.device.type == "cuda":
            # cuda tensors are shared by default
            return self
        for value in self.values():
            if (
                isinstance(value, Tensor)
                and value.device.type == "cpu"
                or _is_tensor_collection(value.__class__)
            ):
                value.share_memory_()
        self._is_shared = True
        self.lock_()
        return self

    def detach_(self) -> T:
        for value in self.values():
            value.detach_()
        return self

    def _memmap_(
        self,
        *,
        prefix: str | None,
        copy_existing: bool,
        executor,
        futures,
        inplace,
        like,
        share_non_tensor,
    ) -> T:
        def save_metadata(data: TensorDictBase, filepath, metadata=None):
            if metadata is None:
                metadata = {}
            metadata.update(
                {
                    "shape": list(data.shape),
                    "device": str(data.device),
                    "_type": str(data.__class__),
                }
            )
            with open(filepath, "w") as json_metadata:
                json.dump(metadata, json_metadata)

        if prefix is not None:
            prefix = Path(prefix)
            if not prefix.exists():
                os.makedirs(prefix, exist_ok=True)
            metadata = {}
        if inplace and self._is_shared:
            raise RuntimeError(
                "memmap and shared memory are mutually exclusive features."
            )
        dest = (
            self
            if inplace
            else TensorDict(
                {},
                batch_size=self.batch_size,
                names=self.names if self._has_names() else None,
                device=torch.device("cpu"),
            )
        )

        # We must set these attributes before memmapping because we need the metadata
        # to match the tensordict content.
        if inplace:
            self._is_memmap = True
            self._is_shared = False  # since they are mutually exclusive
            self._device = torch.device("cpu")
        else:
            dest._is_memmap = True
            dest._is_shared = False  # since they are mutually exclusive

        for key, value in self.items():
            type_value = type(value)
            if _is_tensor_collection(type_value):
                dest._tensordict[key] = value._memmap_(
                    prefix=prefix / key if prefix is not None else None,
                    copy_existing=copy_existing,
                    executor=executor,
                    futures=futures,
                    inplace=inplace,
                    like=like,
                    share_non_tensor=share_non_tensor,
                )
                if prefix is not None:
                    metadata[key] = {
                        "type": type_value.__name__,
                    }
                continue
            else:
                # user did specify location and memmap is in wrong place, so we copy
                def _populate(
                    dest=dest, value=value, key=key, copy_existing=copy_existing
                ):
                    filename = None if prefix is None else str(prefix / f"{key}.memmap")
                    dest._tensordict[key] = MemoryMappedTensor.from_tensor(
                        value.data if value.requires_grad else value,
                        filename=filename,
                        copy_existing=copy_existing,
                        existsok=True,
                        copy_data=not like,
                    )

                if executor is None:
                    _populate()
                else:
                    futures.append(executor.submit(_populate))
                if prefix is not None:
                    metadata[key] = {
                        "device": str(value.device),
                        "shape": list(value.shape),
                        "dtype": str(value.dtype),
                    }

        if prefix is not None:
            if executor is None:
                save_metadata(
                    dest,
                    prefix / "meta.json",
                    metadata=metadata,
                )
            else:
                futures.append(
                    executor.submit(save_metadata, dest, prefix / "meta.json", metadata)
                )
        dest._is_locked = True
        return dest

    @classmethod
    def _load_memmap(cls, prefix: str, metadata: dict) -> T:
        if metadata["device"] == "None":
            metadata["device"] = None
        else:
            metadata["device"] = torch.device(metadata["device"])
        metadata["shape"] = torch.Size(metadata["shape"])

        out = cls({}, batch_size=metadata.pop("shape"), device=metadata.pop("device"))

        paths = set()
        for key, entry_metadata in metadata.items():
            if not isinstance(entry_metadata, dict):
                # there can be other metadata
                continue
            type_value = entry_metadata.get("type", None)
            if type_value is not None:
                paths.add(key)
                continue
            dtype = entry_metadata.get("dtype", None)
            shape = entry_metadata.get("shape", None)
            if (
                not (prefix / f"{key}.memmap").exists()
                or dtype is None
                or shape is None
            ):
                # invalid dict means
                continue
            out._set_str(
                key,
                MemoryMappedTensor.from_filename(
                    dtype=_STRDTYPE2DTYPE[dtype],
                    shape=torch.Size(entry_metadata["shape"]),
                    filename=str(prefix / f"{key}.memmap"),
                ),
                validated=True,
                inplace=False,
                non_blocking=False,
            )
        # iterate over folders and load them
        for path in prefix.iterdir():
            if path.is_dir() and path.parts[-1] in paths:
                key = path.parts[len(prefix.parts) :]
                out.set(key, TensorDict.load_memmap(path))
        return out

    def to(self, *args, **kwargs: Any) -> T:
        non_blocking = kwargs.pop("non_blocking", None)
        device, dtype, _, convert_to_format, batch_size = _parse_to(*args, **kwargs)
        result = self

        if device is not None and dtype is None and device == self.device:
            return result

        if non_blocking is None:
            sub_non_blocking = True
            non_blocking = False
        else:
            sub_non_blocking = non_blocking

        if convert_to_format is not None:

            def to(tensor):
                return tensor.to(
                    device,
                    dtype,
                    non_blocking=sub_non_blocking,
                    convert_to_format=convert_to_format,
                )

        else:

            def to(tensor):
                return tensor.to(
                    device=device, dtype=dtype, non_blocking=sub_non_blocking
                )

        apply_kwargs = {}
        if device is not None or dtype is not None:
            apply_kwargs["device"] = device if device is not None else self.device
            apply_kwargs["batch_size"] = batch_size
            result = result._fast_apply(to, propagate_lock=True, **apply_kwargs)
        elif batch_size is not None:
            result.batch_size = batch_size
        if device is not None and sub_non_blocking and not non_blocking:
            self._sync_all()
        return result

    def where(self, condition, other, *, out=None, pad=None):
        if _is_tensor_collection(other.__class__):

            def func(tensor, _other, key):
                if tensor is None:
                    if pad is not None:
                        tensor = _other
                        _other = pad
                    else:
                        raise KeyError(
                            f"Key {key} not found and no pad value provided."
                        )
                    cond = expand_as_right(~condition, tensor)
                elif _other is None:
                    if pad is not None:
                        _other = pad
                    else:
                        raise KeyError(
                            f"Key {key} not found and no pad value provided."
                        )
                    cond = expand_as_right(condition, tensor)
                else:
                    cond = expand_as_right(condition, tensor)
                return torch.where(
                    condition=cond,
                    input=tensor,
                    other=_other,
                )

            result = self.empty() if out is None else out
            other_keys = set(other.keys())
            # we turn into a list because out could be = to self!
            for key in list(self.keys()):
                tensor = self._get_str(key, default=NO_DEFAULT)
                _other = other._get_str(key, default=None)
                if _is_tensor_collection(type(tensor)):
                    _out = None if out is None else out._get_str(key, None)
                    if _other is None:
                        _other = tensor.empty()
                    val = tensor.where(
                        condition=condition, other=_other, out=_out, pad=pad
                    )
                else:
                    val = func(tensor, _other, key)
                result._set_str(
                    key, val, inplace=False, validated=True, non_blocking=False
                )
                other_keys.discard(key)
            for key in other_keys:
                tensor = None
                _other = other._get_str(key, default=NO_DEFAULT)
                if _is_tensor_collection(type(_other)):
                    try:
                        tensor = _other.empty()
                    except NotImplementedError:
                        # H5 tensordicts do not support select()
                        tensor = _other.to_tensordict().empty()
                    val = _other.where(
                        condition=~condition, other=tensor, out=None, pad=pad
                    )
                else:
                    val = func(tensor, _other, key)
                result._set_str(
                    key, val, inplace=False, validated=True, non_blocking=False
                )
            return result
        else:
            if out is None:

                def func(tensor):
                    return torch.where(
                        condition=expand_as_right(condition, tensor),
                        input=tensor,
                        other=other,
                    )

                return self._fast_apply(func, propagate_lock=True)
            else:

                def func(tensor, _out):
                    return torch.where(
                        condition=expand_as_right(condition, tensor),
                        input=tensor,
                        other=other,
                        out=_out,
                    )

                return self._fast_apply(func, out, propagate_lock=True)

    def masked_fill_(self, mask: Tensor, value: float | int | bool) -> T:
        for item in self.values():
            mask_expand = expand_as_right(mask, item)
            item.masked_fill_(mask_expand, value)
        return self

    def masked_fill(self, mask: Tensor, value: float | bool) -> T:
        td_copy = self.clone()
        return td_copy.masked_fill_(mask, value)

    def is_contiguous(self) -> bool:
        return all([value.is_contiguous() for _, value in self.items()])

    def _clone(self, recurse: bool = True) -> T:
        result = TensorDict(
            source={key: _clone_value(value, recurse) for key, value in self.items()},
            batch_size=self.batch_size,
            device=self.device,
            names=copy(self._td_dim_names),
            _run_checks=False,
        )
        # If this is uncommented, a shallow copy of a shared/memmap will be shared and locked too
        # This may be undesirable, not sure if this should be the default behaviour
        # (one usually does a copy to modify it).
        # if not recurse:
        #     self._maybe_set_shared_attributes(result)
        return result

    def contiguous(self) -> T:
        source = {key: value.contiguous() for key, value in self.items()}
        batch_size = self.batch_size
        device = self.device
        out = TensorDict(
            source=source,
            batch_size=batch_size,
            device=device,
            names=self.names,
            _run_checks=False,
        )
        return out

    def empty(self, recurse=False) -> T:
        if not recurse:
            return TensorDict(
                device=self._device,
                batch_size=self._batch_size,
                source={},
                names=self._td_dim_names,
                _run_checks=False,
            )
        return super().empty(recurse=recurse)

    def _select(
        self,
        *keys: NestedKey,
        inplace: bool = False,
        strict: bool = True,
        set_shared: bool = True,
    ) -> T:
        if inplace and self.is_locked:
            raise RuntimeError(_LOCK_ERROR)

        source = {}
        if len(keys):
            keys_to_select = None
            for key in keys:
                if isinstance(key, str):
                    subkey = []
                else:
                    key, subkey = key[0], key[1:]

                val = self._get_str(key, default=None if not strict else NO_DEFAULT)
                if val is None:
                    continue
                source[key] = val
                if len(subkey):
                    if keys_to_select is None:
                        # delay creation of defaultdict
                        keys_to_select = defaultdict(list)
                    keys_to_select[key].append(subkey)

            if keys_to_select is not None:
                for key, val in keys_to_select.items():
                    source[key] = source[key]._select(
                        *val, strict=strict, inplace=inplace, set_shared=set_shared
                    )

        result = TensorDict(
            device=self.device,
            batch_size=self.batch_size,
            source=source,
            # names=self.names if self._has_names() else None,
            names=self._td_dim_names,
            _run_checks=False,
        )
        if inplace:
            self._tensordict = result._tensordict
            return self
        # If this is uncommented, a shallow copy of a shared/memmap will be shared and locked too
        # This may be undesirable, not sure if this should be the default behaviour
        # (one usually does a copy to modify it).
        # if set_shared:
        #     self._maybe_set_shared_attributes(result)
        return result

    def _exclude(
        self, *keys: NestedKey, inplace: bool = False, set_shared: bool = True
    ) -> T:
        # faster than Base.exclude
        if not len(keys):
            return self.copy() if not inplace else self
        if not inplace:
            _tensordict = copy(self._tensordict)
        else:
            _tensordict = self._tensordict
        keys_to_exclude = None
        for key in keys:
            key = unravel_key(key)
            if isinstance(key, str):
                _tensordict.pop(key, None)
            else:
                if keys_to_exclude is None:
                    # delay creation of defaultdict
                    keys_to_exclude = defaultdict(list)
                if key[0] in self._tensordict:
                    keys_to_exclude[key[0]].append(key[1:])
        if keys_to_exclude is not None:
            for key, cur_keys in keys_to_exclude.items():
                val = _tensordict.get(key, None)
                if val is not None:
                    val = val._exclude(
                        *cur_keys, inplace=inplace, set_shared=set_shared
                    )
                    if not inplace:
                        _tensordict[key] = val
        if inplace:
            return self
        result = TensorDict(
            _tensordict,
            batch_size=self.batch_size,
            device=self.device,
            names=self.names if self._has_names() else None,
            _run_checks=False,
        )
        # If this is uncommented, a shallow copy of a shared/memmap will be shared and locked too
        # This may be undesirable, not sure if this should be the default behaviour
        # (one usually does a copy to modify it).
        # if set_shared:
        #     self._maybe_set_shared_attributes(result)
        return result

    def keys(
        self,
        include_nested: bool = False,
        leaves_only: bool = False,
        is_leaf: Callable[[Type], bool] | None = None,
    ) -> _TensorDictKeysView:
        if not include_nested and not leaves_only:
            return self._tensordict.keys()
        else:
            return self._nested_keys(
                include_nested=include_nested, leaves_only=leaves_only, is_leaf=is_leaf
            )

    @cache  # noqa: B019
    def _nested_keys(
        self,
        include_nested: bool = False,
        leaves_only: bool = False,
        is_leaf: Callable[[Type], bool] | None = None,
    ) -> _TensorDictKeysView:
        return _TensorDictKeysView(
            self,
            include_nested=include_nested,
            leaves_only=leaves_only,
            is_leaf=is_leaf,
        )

    def __getstate__(self):
        result = {
            key: val
            for key, val in self.__dict__.items()
            if key
            not in ("_last_op", "_cache", "__last_op_queue", "__lock_parents_weakrefs")
        }
        return result

    def __setstate__(self, state):
        for key, value in state.items():
            setattr(self, key, value)
        self._cache = None
        self.__last_op_queue = None
        self._last_op = None
        if self._is_locked:
            # this can cause avoidable overhead, as we will be locking the leaves
            # then locking their parent, and the parent of the parent, every
            # time re-locking tensordicts that have already been locked.
            # To avoid this, we should lock only at the root, but it isn't easy
            # to spot what the root is...
            self._is_locked = False
            self.lock_()

    # some custom methods for efficiency
    def items(
        self,
        include_nested: bool = False,
        leaves_only: bool = False,
        is_leaf: Callable[[Type], bool] | None = None,
    ) -> Iterator[tuple[str, CompatibleType]]:
        if not include_nested and not leaves_only:
            return self._tensordict.items()
        elif include_nested and leaves_only:
            is_leaf = _default_is_leaf if is_leaf is None else is_leaf

            def fast_iter():
                for k, val in self._tensordict.items():
                    if not is_leaf(val.__class__):
                        yield from (
                            ((k, *((_key,) if isinstance(_key, str) else _key)), _val)
                            for _key, _val in val.items(
                                include_nested=include_nested,
                                leaves_only=leaves_only,
                                is_leaf=is_leaf,
                            )
                        )
                    else:
                        yield k, val

            return fast_iter()
        else:
            return super().items(
                include_nested=include_nested, leaves_only=leaves_only, is_leaf=is_leaf
            )

    def values(
        self,
        include_nested: bool = False,
        leaves_only: bool = False,
        is_leaf: Callable[[Type], bool] | None = None,
    ) -> Iterator[tuple[str, CompatibleType]]:
        if not include_nested and not leaves_only:
            return self._tensordict.values()
        else:
            return super().values(
                include_nested=include_nested,
                leaves_only=leaves_only,
                is_leaf=is_leaf,
            )


class _SubTensorDict(TensorDictBase):
    """A TensorDict that only sees an index of the stored tensors."""

    _lazy = True
    _inplace_set = True
    _safe = False

    def __init__(
        self,
        source: T,
        idx: IndexType,
        batch_size: Sequence[int] | None = None,
    ) -> None:
        if not _is_tensor_collection(source.__class__):
            raise TypeError(
                f"Expected source to be a subclass of TensorDictBase, "
                f"got {type(source)}"
            )
        self._source = source
        idx = (
            (idx,)
            if not isinstance(
                idx,
                (
                    tuple,
                    list,
                ),
            )
            else tuple(idx)
        )
        if any(item is Ellipsis for item in idx):
            idx = convert_ellipsis_to_idx(idx, self._source.batch_size)
        self._batch_size = _getitem_batch_size(self._source.batch_size, idx)
        self.idx = idx

        if batch_size is not None and batch_size != self.batch_size:
            raise RuntimeError("batch_size does not match self.batch_size.")

    # These attributes should never be set
    @property
    def _is_shared(self):
        return self._source._is_shared

    @property
    def _is_memmap(self):
        return self._source._is_memmap

    @staticmethod
    def _convert_ellipsis(idx, shape):
        if any(_idx is Ellipsis for _idx in idx):
            new_idx = []
            cursor = -1
            for _idx in idx:
                if _idx is Ellipsis:
                    if cursor == len(idx) - 1:
                        # then we can just skip
                        continue
                    n_upcoming = len(idx) - cursor - 1
                    while cursor < len(shape) - n_upcoming:
                        cursor += 1
                        new_idx.append(slice(None))
                else:
                    new_idx.append(_idx)
            return tuple(new_idx)
        return idx

    @property
    def batch_size(self) -> torch.Size:
        return self._batch_size

    @batch_size.setter
    def batch_size(self, new_size: torch.Size) -> None:
        self._batch_size_setter(new_size)

    @property
    def names(self):
        names = self._source._get_names_idx(self.idx)
        if names is None:
            return [None] * self.batch_dims
        return names

    @names.setter
    def names(self, value):
        raise RuntimeError(
            "Names of a subtensordict cannot be modified. Instantiate it as a TensorDict first."
        )

    def _has_names(self):
        return self._source._has_names()

    def _erase_names(self):
        raise RuntimeError(
            "Cannot erase names of a _SubTensorDict. Erase source TensorDict's names instead."
        )

    def _rename_subtds(self, names):
        for key in self.keys():
            if _is_tensor_collection(self.entry_class(key)):
                raise RuntimeError("Cannot rename nested sub-tensordict dimensions.")

    @property
    def device(self) -> None | torch.device:
        return self._source.device

    @device.setter
    def device(self, value: DeviceType) -> None:
        self._source.device = value

    def _preallocate(self, key: NestedKey, value: CompatibleType) -> T:
        return self._source.set(key, value)

    def _convert_inplace(self, inplace, key):
        has_key = key in self.keys()
        if inplace is not False:
            if inplace is True and not has_key:  # inplace could be None
                raise KeyError(
                    _KEY_ERROR.format(key, self.__class__.__name__, sorted(self.keys()))
                )
            inplace = has_key
        if not inplace and has_key:
            raise RuntimeError(
                "Calling `_SubTensorDict.set(key, value, inplace=False)` is "
                "prohibited for existing tensors. Consider calling "
                "_SubTensorDict.set_(...) or cloning your tensordict first."
            )
        elif not inplace and self.is_locked:
            raise RuntimeError(_LOCK_ERROR)
        return inplace

    from_dict_instance = TensorDict.from_dict_instance

    def _set_str(
        self,
        key: NestedKey,
        value: dict[str, CompatibleType] | CompatibleType,
        *,
        inplace: bool,
        validated: bool,
        ignore_lock: bool = False,
        non_blocking: bool = False,
    ) -> T:
        inplace = self._convert_inplace(inplace, key)
        # it is assumed that if inplace=False then the key doesn't exist. This is
        # checked in set method, but not here. responsibility lies with the caller
        # so that this method can have minimal overhead from runtime checks
        parent = self._source
        if not validated:
            value = self._validate_value(value, check_shape=True)
            validated = True
        if not inplace:
            if _is_tensor_collection(value.__class__):
                value_expand = _expand_to_match_shape(
                    parent.batch_size, value, self.batch_dims, self.device
                )
                for _key, _tensor in value.items():
                    value_expand._set_str(
                        _key,
                        _expand_to_match_shape(
                            parent.batch_size, _tensor, self.batch_dims, self.device
                        ),
                        inplace=inplace,
                        validated=validated,
                        ignore_lock=ignore_lock,
                        non_blocking=non_blocking,
                    )
            else:
                value_expand = torch.zeros(
                    (
                        *parent.batch_size,
                        *_shape(value)[self.batch_dims :],
                    ),
                    dtype=value.dtype,
                    device=self.device,
                )
                if self._is_shared:
                    value_expand.share_memory_()
                elif self._is_memmap:
                    value_expand = MemoryMappedTensor.from_tensor(value_expand)
            parent._set_str(
                key,
                value_expand,
                inplace=False,
                validated=validated,
                ignore_lock=ignore_lock,
                non_blocking=non_blocking,
            )

        parent._set_at_str(
            key, value, self.idx, validated=validated, non_blocking=non_blocking
        )
        return self

    def _set_tuple(
        self,
        key: NestedKey,
        value: dict[str, CompatibleType] | CompatibleType,
        *,
        inplace: bool,
        validated: bool,
        non_blocking: bool = False,
    ) -> T:
        if len(key) == 1:
            return self._set_str(
                key[0],
                value,
                inplace=inplace,
                validated=validated,
                non_blocking=non_blocking,
            )
        parent = self._source
        td = parent._get_str(key[0], None)
        if td is None:
            td = parent.select()
            parent._set_str(
                key[0], td, inplace=False, validated=True, non_blocking=non_blocking
            )
        _SubTensorDict(td, self.idx)._set_tuple(
            key[1:],
            value,
            inplace=inplace,
            validated=validated,
            non_blocking=non_blocking,
        )
        return self

    def _set_at_str(self, key, value, idx, *, validated, non_blocking: bool):
        tensor_in = self._get_str(key, NO_DEFAULT)
        if not validated:
            value = self._validate_value(value, check_shape=False)
            validated = True
        if isinstance(idx, tuple) and len(idx) and isinstance(idx[0], tuple):
            warn(
                "Multiple indexing can lead to unexpected behaviours when "
                "setting items, for instance `td[idx1][idx2] = other` may "
                "not write to the desired location if idx1 is a list/tensor."
            )
            tensor_in = _sub_index(tensor_in, idx)
            tensor_in.copy_(value)
            tensor_out = tensor_in
        else:
            tensor_out = _set_item(
                tensor_in, idx, value, validated=validated, non_blocking=non_blocking
            )
        # make sure that the value is updated
        self._source._set_at_str(
            key, tensor_out, self.idx, validated=validated, non_blocking=non_blocking
        )
        return self

    def _set_at_tuple(self, key, value, idx, *, validated, non_blocking: bool):
        if len(key) == 1:
            return self._set_at_str(
                key[0], value, idx, validated=validated, non_blocking=non_blocking
            )
        if key[0] not in self.keys():
            # this won't work
            raise KeyError(f"key {key} not found in set_at_ with tensordict {self}.")
        else:
            td = self._get_str(key[0], NO_DEFAULT)
        td._set_at_tuple(
            key[1:], value, idx, validated=validated, non_blocking=non_blocking
        )
        return self

    # @cache  # noqa: B019
    def keys(
        self,
        include_nested: bool = False,
        leaves_only: bool = False,
        is_leaf: Callable[[Type], bool] | None = None,
    ) -> _TensorDictKeysView:
        return self._source.keys(
            include_nested=include_nested, leaves_only=leaves_only, is_leaf=is_leaf
        )

    def entry_class(self, key: NestedKey) -> type:
        source_type = type(self._source.get(key))
        if _is_tensor_collection(source_type):
            return self.__class__
        return source_type

    def _stack_onto_(self, list_item: list[CompatibleType], dim: int) -> _SubTensorDict:
        self._source._stack_onto_at_(list_item, dim=dim, idx=self.idx)
        return self

    def to(self, *args, **kwargs: Any) -> T:
        device, dtype, non_blocking, convert_to_format, batch_size = _parse_to(
            *args, **kwargs
        )
        result = self

        if device is not None and dtype is None and device == self.device:
            return result
        return self.to_tensordict().to(*args, **kwargs)

    def _change_batch_size(self, new_size: torch.Size) -> None:
        if not hasattr(self, "_orig_batch_size"):
            self._orig_batch_size = self.batch_size
        elif self._orig_batch_size == new_size:
            del self._orig_batch_size
        self._batch_size = new_size

    def get(
        self,
        key: NestedKey,
        default: Tensor | str | None = NO_DEFAULT,
    ) -> CompatibleType:
        return self._source.get_at(key, self.idx, default=default)

    def _get_non_tensor(self, key: NestedKey, default=NO_DEFAULT):
        out = super()._get_non_tensor(key, default=default)

        if isinstance(out, _SubTensorDict) and is_non_tensor(out._source):
            return out._source
        return out

    def _get_str(self, key, default):
        if key in self.keys() and _is_tensor_collection(self.entry_class(key)):
            data = self._source._get_str(key, NO_DEFAULT)
            if is_non_tensor(data):
                return data[self.idx]
            return _SubTensorDict(data, self.idx)
        return self._source._get_at_str(key, self.idx, default=default)

    def _get_tuple(self, key, default):
        return self._source._get_at_tuple(key, self.idx, default=default)

    def update(
        self,
        input_dict_or_td: dict[str, CompatibleType] | TensorDictBase,
        clone: bool = False,
        inplace: bool = False,
        *,
        non_blocking: bool = False,
        keys_to_update: Sequence[NestedKey] | None = None,
        **kwargs,
    ) -> _SubTensorDict:
        if input_dict_or_td is self:
            # no op
            return self

        if getattr(self._source, "_has_exclusive_keys", False):
            raise RuntimeError(
                "Cannot use _SubTensorDict.update with a LazyStackedTensorDict that has exclusive keys."
            )
        if keys_to_update is not None:
            if len(keys_to_update) == 0:
                return self
            keys_to_update = unravel_key_list(keys_to_update)
        keys = set(self.keys(False))
        for key, value in input_dict_or_td.items():
            key = _unravel_key_to_tuple(key)
            firstkey, subkey = key[0], key[1:]
            if keys_to_update and not any(
                firstkey == ktu if isinstance(ktu, str) else firstkey == ktu[0]
                for ktu in keys_to_update
            ):
                continue
            if clone and hasattr(value, "clone"):
                value = value.clone()
            elif clone:
                value = tree_map(torch.clone, value)
            # the key must be a string by now. Let's check if it is present
            if firstkey in keys:
                target_class = self.entry_class(firstkey)
                if _is_tensor_collection(target_class):
                    target = self._source.get(firstkey)._get_sub_tensordict(self.idx)
                    if len(subkey):
                        sub_keys_to_update = _prune_selected_keys(
                            keys_to_update, firstkey
                        )
                        target.update(
                            {subkey: value},
                            inplace=False,
                            keys_to_update=sub_keys_to_update,
                            non_blocking=non_blocking,
                        )
                        continue
                    elif isinstance(value, dict) or _is_tensor_collection(
                        value.__class__
                    ):
                        sub_keys_to_update = _prune_selected_keys(
                            keys_to_update, firstkey
                        )
                        target.update(
                            value,
                            keys_to_update=sub_keys_to_update,
                            non_blocking=non_blocking,
                        )
                        continue
                    raise ValueError(
                        f"Tried to replace a tensordict with an incompatible object of type {type(value)}"
                    )
                else:
                    self._set_tuple(
                        key,
                        value,
                        inplace=True,
                        validated=False,
                        non_blocking=non_blocking,
                    )
            else:
                self._set_tuple(
                    key,
                    value,
                    inplace=BEST_ATTEMPT_INPLACE if inplace else False,
                    validated=False,
                    non_blocking=non_blocking,
                )
        return self

    def update_(
        self,
        input_dict: dict[str, CompatibleType] | TensorDictBase,
        clone: bool = False,
        *,
        non_blocking: bool = False,
        keys_to_update: Sequence[NestedKey] | None = None,
    ) -> _SubTensorDict:
        return self.update_at_(
            input_dict,
            idx=self.idx,
            discard_idx_attr=True,
            clone=clone,
            keys_to_update=keys_to_update,
            non_blocking=non_blocking,
        )

    def update_at_(
        self,
        input_dict: dict[str, CompatibleType] | TensorDictBase,
        idx: IndexType,
        *,
        discard_idx_attr: bool = False,
        clone: bool = False,
        non_blocking: bool = False,
        keys_to_update: Sequence[NestedKey] | None = None,
    ) -> _SubTensorDict:
        if keys_to_update is not None:
            if len(keys_to_update) == 0:
                return self
            keys_to_update = unravel_key_list(keys_to_update)
        for key, value in input_dict.items():
            key = _unravel_key_to_tuple(key)
            firstkey, _ = key[0], key[1:]
            if keys_to_update and not any(
                firstkey == ktu if isinstance(ktu, str) else firstkey == ktu[0]
                for ktu in keys_to_update
            ):
                continue
            if not isinstance(value, tuple(_ACCEPTED_CLASSES)):
                raise TypeError(
                    f"Expected value to be one of types {_ACCEPTED_CLASSES} "
                    f"but got {type(value)}"
                )
            if clone:
                value = value.clone()
            if discard_idx_attr:
                self._source._set_at_tuple(
                    key,
                    value,
                    idx,
                    non_blocking=non_blocking,
                    validated=False,
                )
            else:
                self._set_at_tuple(
                    key, value, idx, validated=False, non_blocking=non_blocking
                )
        return self

    def get_parent_tensordict(self) -> T:
        if not isinstance(self._source, TensorDictBase):
            raise TypeError(
                f"_SubTensorDict was initialized with a source of type"
                f" {self._source.__class__.__name__}, "
                "parent tensordict not accessible"
            )
        return self._source

    @lock_blocked
    def del_(self, key: NestedKey) -> T:
        self._source = self._source.del_(key)
        return self

    @lock_blocked
    def popitem(self) -> Tuple[NestedKey, CompatibleType]:
        raise NotImplementedError(
            f"popitem not implemented for class {type(self).__name__}."
        )

    def _clone(self, recurse: bool = True) -> _SubTensorDict:
        """Clones the _SubTensorDict.

        Args:
            recurse (bool, optional): if ``True`` (default), a regular
                :class:`~.tensordict.TensorDict` instance will be created from the :class:`~.tensordict._SubTensorDict`.
                Otherwise, another :class:`~.tensordict._SubTensorDict` with identical content
                will be returned.

        Examples:
            >>> data = TensorDict({"a": torch.arange(4).reshape(2, 2,)}, batch_size=[2, 2])
            >>> sub_data = data._get_sub_tensordict([0,])
            >>> print(sub_data)
            _SubTensorDict(
                fields={
                    a: Tensor(shape=torch.Size([2]), device=cpu, dtype=torch.int64, is_shared=False)},
                batch_size=torch.Size([2]),
                device=None,
                is_shared=False)
            >>> # the data of both subtensordict is the same
            >>> print(data.get("a").data_ptr(), sub_data.get("a").data_ptr())
            140183705558208 140183705558208
            >>> sub_data_clone = sub_data.clone(recurse=True)
            >>> print(sub_data_clone)
            TensorDict(
                fields={
                    a: Tensor(shape=torch.Size([2]), device=cpu, dtype=torch.int64, is_shared=False)},
                batch_size=torch.Size([2]),
                device=None,
                is_shared=False)
            >>. print(sub_data.get("a").data_ptr())
            140183705558208
            >>> sub_data_clone = sub_data.clone(recurse=False)
            >>> print(sub_data_clone)
            _SubTensorDict(
                fields={
                    a: Tensor(shape=torch.Size([2]), device=cpu, dtype=torch.int64, is_shared=False)},
                batch_size=torch.Size([2]),
                device=None,
                is_shared=False)
            >>> print(sub_data.get("a").data_ptr())
            140183705558208
        """
        if not recurse:
            return _SubTensorDict(
                source=self._source._clone(recurse=False), idx=self.idx
            )
        return self.to_tensordict()

    def is_contiguous(self) -> bool:
        return all(value.is_contiguous() for value in self.values())

    def contiguous(self) -> T:
        return TensorDict(
            batch_size=self.batch_size,
            source={key: value.contiguous() for key, value in self.items()},
            device=self.device,
            names=self.names,
            _run_checks=False,
        )

    def _select(
        self,
        *keys: NestedKey,
        inplace: bool = False,
        strict: bool = True,
        set_shared: bool = True,
    ) -> T:
        if inplace:
            raise RuntimeError("Cannot call select inplace on a lazy tensordict.")
        return self.to_tensordict()._select(
            *keys, inplace=False, strict=strict, set_shared=set_shared
        )

    def _exclude(
        self, *keys: NestedKey, inplace: bool = False, set_shared: bool = True
    ) -> T:
        if inplace:
            raise RuntimeError("Cannot call exclude inplace on a lazy tensordict.")
        return self.to_tensordict()._exclude(
            *keys, inplace=False, set_shared=set_shared
        )

    def expand(self, *args: int, inplace: bool = False) -> T:
        if len(args) == 1 and isinstance(args[0], Sequence):
            shape = tuple(args[0])
        else:
            shape = args
        return self._fast_apply(
            lambda x: x.expand((*shape, *x.shape[self.ndim :])),
            batch_size=shape,
            propagate_lock=True,
        )

    def is_shared(self) -> bool:
        return self._source.is_shared()

    def is_memmap(self) -> bool:
        return self._source.is_memmap()

    def rename_key_(
        self, old_key: NestedKey, new_key: NestedKey, safe: bool = False
    ) -> _SubTensorDict:
        self._source.rename_key_(old_key, new_key, safe=safe)
        return self

    def pin_memory(self) -> T:
        self._source.pin_memory()
        return self

    def detach_(self) -> T:
        raise RuntimeError("Detaching a sub-tensordict in-place cannot be done.")

    def where(self, condition, other, *, out=None, pad=None):
        return self.to_tensordict().where(
            condition=condition, other=other, out=out, pad=pad
        )

    def masked_fill_(self, mask: Tensor, value: float | bool) -> T:
        for key, item in self.items():
            self.set_(key, torch.full_like(item, value))
        return self

    def masked_fill(self, mask: Tensor, value: float | bool) -> T:
        td_copy = self.clone()
        return td_copy.masked_fill_(mask, value)

    def memmap_(
        self,
        prefix: str | None = None,
        copy_existing: bool = False,
        num_threads: int = 0,
    ) -> T:
        raise RuntimeError(
            "Converting a sub-tensordict values to memmap cannot be done."
        )

    def _memmap_(
        self,
        *,
        prefix: str | None,
        copy_existing: bool,
        executor,
        futures,
        inplace,
        like,
        share_non_tensor,
    ) -> T:
        if prefix is not None:

            def save_metadata(prefix=prefix, self=self):
                prefix = Path(prefix)
                if not prefix.exists():
                    os.makedirs(prefix, exist_ok=True)
                with open(prefix / "meta.json", "w") as f:
                    json.dump(
                        {
                            "_type": str(self.__class__),
                            "index": _index_to_str(self.idx),
                        },
                        f,
                    )

            if executor is None:
                save_metadata()
            else:
                futures.append(executor.submit(save_metadata))

        _source = self._source._memmap_(
            prefix=prefix / "_source" if prefix is not None else None,
            copy_existing=copy_existing,
            executor=executor,
            futures=futures,
            inplace=inplace,
            like=like,
            share_non_tensor=share_non_tensor,
        )
        if not inplace:
            result = _SubTensorDict(_source, idx=self.idx)
        else:
            result = self
        return result

    @classmethod
    def _load_memmap(cls, prefix: Path, metadata: dict):
        index = metadata["index"]
        return _SubTensorDict(
            TensorDict.load_memmap(prefix / "_source"), _str_to_index(index)
        )

    def share_memory_(self) -> T:
        raise RuntimeError(
            "Casting a sub-tensordict values to shared memory cannot be done."
        )

    @property
    def is_locked(self) -> bool:
        return self._source.is_locked

    @is_locked.setter
    def is_locked(self, value) -> bool:
        if value:
            self.lock_()
        else:
            self.unlock_()

    @as_decorator("is_locked")
    def lock_(self) -> T:
        # we can't lock sub-tensordicts because that would mean that the
        # parent tensordict cannot be modified either.
        if not self.is_locked:
            raise RuntimeError(
                "Cannot lock a _SubTensorDict. Lock the parent tensordict instead."
            )
        return self

    @as_decorator("is_locked")
    def unlock_(self) -> T:
        if self.is_locked:
            raise RuntimeError(
                "Cannot unlock a _SubTensorDict. Unlock the parent tensordict instead."
            )
        return self

    def _remove_lock(self, lock_id):
        raise RuntimeError(
            "Cannot unlock a _SubTensorDict. Unlock the parent tensordict instead."
        )

    def _propagate_lock(self, lock_ids=None):
        raise RuntimeError(
            "Cannot lock a _SubTensorDict. Lock the parent tensordict instead."
        )

    def __del__(self):
        pass

    def _create_nested_str(self, key):
        # this may fail with a sub-sub tensordict
        out = self._source.empty()
        self._source._set_str(
            key, out, inplace=False, validated=True, non_blocking=False
        )
        # the id of out changes
        return self._get_str(key, default=NO_DEFAULT)

    # TODO: check these implementations
    __eq__ = TensorDict.__eq__
    __ne__ = TensorDict.__ne__
    __ge__ = TensorDict.__ge__
    __gt__ = TensorDict.__gt__
    __le__ = TensorDict.__le__
    __lt__ = TensorDict.__lt__
    __setitem__ = TensorDict.__setitem__
    __xor__ = TensorDict.__xor__
    __or__ = TensorDict.__or__
    _check_device = TensorDict._check_device
    _check_is_shared = TensorDict._check_is_shared
    all = TensorDict.all
    any = TensorDict.any
    masked_select = TensorDict.masked_select
    memmap_like = TensorDict.memmap_like
    reshape = TensorDict.reshape
    split = TensorDict.split
    _to_module = TensorDict._to_module
    _unbind = TensorDict._unbind

    def _view(self, *args, **kwargs):
        raise RuntimeError(
            "Cannot call `view` on a sub-tensordict. Call `reshape` instead."
        )

    def _transpose(self, dim0, dim1):
        raise RuntimeError(
            "Cannot call `transpose` on a sub-tensordict. Make it dense before calling this method by calling `to_tensordict`."
        )

    def _permute(
        self,
        *args,
        **kwargs,
    ):
        raise RuntimeError(
            "Cannot call `permute` on a sub-tensordict. Make it dense before calling this method by calling `to_tensordict`."
        )

    def _squeeze(self, dim=None):
        raise RuntimeError(
            "Cannot call `squeeze` on a sub-tensordict. Make it dense before calling this method by calling `to_tensordict`."
        )

    def _unsqueeze(self, dim):
        raise RuntimeError(
            "Cannot call `unsqueeze` on a sub-tensordict. Make it dense before calling this method by calling `to_tensordict`."
        )

    _add_batch_dim = TensorDict._add_batch_dim

    _apply_nest = TensorDict._apply_nest
    # def _apply_nest(self, *args, **kwargs):
    #     return self.to_tensordict()._apply_nest(*args, **kwargs)
    _convert_to_tensordict = TensorDict._convert_to_tensordict

    _get_names_idx = TensorDict._get_names_idx

    def _index_tensordict(self, index, new_batch_size=None, names=None):
        # we ignore the names and new_batch_size which are only provided for
        # efficiency purposes
        return self._get_sub_tensordict(index)

    def _remove_batch_dim(self, *args, **kwargs):
        raise NotImplementedError


###########################
# Keys utils


class _TensorDictKeysView:
    """A Key view for TensorDictBase instance.

    _TensorDictKeysView is returned when accessing tensordict.keys() and holds a
    reference to the original TensorDict. This class enables us to support nested keys
    when performing membership checks and when iterating over keys.

    Examples:
        >>> import torch
        >>> from tensordict import TensorDict

        >>> td = TensorDict(
        >>>     {"a": TensorDict({"b": torch.rand(1, 2)}, [1, 2]), "c": torch.rand(1)},
        >>>     [1],
        >>> )

        >>> assert "a" in td.keys()
        >>> assert ("a",) in td.keys()
        >>> assert ("a", "b") in td.keys()
        >>> assert ("a", "c") not in td.keys()

        >>> assert set(td.keys()) == {("a", "b"), "c"}
    """

    def __init__(
        self,
        tensordict: T,
        include_nested: bool,
        leaves_only: bool,
        is_leaf: Callable[[Type], bool] = None,
    ) -> None:
        self.tensordict = tensordict
        self.include_nested = include_nested
        self.leaves_only = leaves_only
        if is_leaf is None:
            is_leaf = _default_is_leaf
        self.is_leaf = is_leaf

    def __iter__(self) -> Iterable[str] | Iterable[tuple[str, ...]]:
        if not self.include_nested:
            if self.leaves_only:
                for key in self._keys():
                    target_class = self.tensordict.entry_class(key)
                    if _is_tensor_collection(target_class):
                        continue
                    yield key
            else:
                yield from self._keys()
        else:
            yield from (
                key if len(key) > 1 else key[0]
                for key in self._iter_helper(self.tensordict)
            )

    def _iter_helper(
        self, tensordict: T, prefix: str | None = None
    ) -> Iterable[str] | Iterable[tuple[str, ...]]:
        for key, value in self._items(tensordict):
            full_key = self._combine_keys(prefix, key)
            cls = value.__class__
            while cls is list:
                # For lazy stacks
                value = value[0]
                cls = value.__class__
            is_leaf = self.is_leaf(cls)
            if self.include_nested and not is_leaf:
                yield from self._iter_helper(value, prefix=full_key)
            if not self.leaves_only or is_leaf:
                yield full_key

    def _combine_keys(self, prefix: tuple | None, key: NestedKey) -> tuple:
        if prefix is not None:
            return prefix + (key,)
        return (key,)

    def __len__(self) -> int:
        return sum(1 for _ in self)

    def _items(
        self, tensordict: TensorDictBase | None = None
    ) -> Iterable[tuple[NestedKey, CompatibleType]]:
        if tensordict is None:
            tensordict = self.tensordict
        if isinstance(tensordict, TensorDict) or is_tensorclass(tensordict):
            return tensordict._tensordict.items()
        from tensordict.nn import TensorDictParams

        if isinstance(tensordict, TensorDictParams):
            return tensordict._param_td.items()
        if isinstance(tensordict, KeyedJaggedTensor):
            return tuple((key, tensordict[key]) for key in tensordict.keys())
        from tensordict._lazy import (
            _CustomOpTensorDict,
            _iter_items_lazystack,
            LazyStackedTensorDict,
        )

        if isinstance(tensordict, LazyStackedTensorDict):
            return _iter_items_lazystack(tensordict, return_none_for_het_values=True)
        if isinstance(tensordict, _CustomOpTensorDict):
            # it's possible that a TensorDict contains a nested LazyStackedTensorDict,
            # or _CustomOpTensorDict, so as we iterate through the contents we need to
            # be careful to not rely on tensordict._tensordict existing.
            return (
                (key, tensordict._get_str(key, NO_DEFAULT))
                for key in tensordict._source.keys()
            )
        raise NotImplementedError(type(tensordict))

    def _keys(self) -> _TensorDictKeysView:
        return self.tensordict._tensordict.keys()

    def __contains__(self, key: NestedKey) -> bool:
        key = _unravel_key_to_tuple(key)
        if not key:
            raise TypeError(_NON_STR_KEY_ERR)

        if isinstance(key, str):
            if key in self._keys():
                if self.leaves_only:
                    # TODO: make this faster for LazyStacked without compromising regular
                    return not _is_tensor_collection(
                        type(self.tensordict._get_str(key))
                    )
                return True
            return False
        else:
            # thanks to _unravel_key_to_tuple we know the key is a tuple
            if len(key) == 1:
                return key[0] in self._keys()
            elif self.include_nested:
                item_root = self.tensordict._get_str(key[0], default=None)
                if item_root is not None:
                    entry_type = type(item_root)
                    if issubclass(entry_type, (Tensor, _MemmapTensor)):
                        return False
                    elif entry_type is KeyedJaggedTensor:
                        if len(key) > 2:
                            return False
                        return key[1] in item_root.keys()
                    # TODO: make this faster for LazyStacked without compromising regular
                    _is_tensordict = _is_tensor_collection(entry_type)
                    if _is_tensordict:
                        # # this will call _unravel_key_to_tuple many times
                        # return key[1:] in self.tensordict._get_str(key[0], NO_DEFAULT).keys(include_nested=self.include_nested)
                        # this won't call _unravel_key_to_tuple but requires to get the default which can be suboptimal
                        if len(key) >= 3:
                            leaf_td = item_root._get_tuple(key[1:-1], None)
                            if leaf_td is None or (
                                not _is_tensor_collection(leaf_td.__class__)
                                and not isinstance(leaf_td, KeyedJaggedTensor)
                            ):
                                return False
                        else:
                            leaf_td = item_root
                        return key[-1] in leaf_td.keys()
                return False
            # this is reached whenever there is more than one key but include_nested is False
            if all(isinstance(subkey, str) for subkey in key):
                raise TypeError(_NON_STR_KEY_TUPLE_ERR)

    def __repr__(self):
        include_nested = f"include_nested={self.include_nested}"
        leaves_only = f"leaves_only={self.leaves_only}"
        return f"{self.__class__.__name__}({list(self)},\n{indent(include_nested, 4*' ')},\n{indent(leaves_only, 4*' ')})"


def _set_tensor_dict(  # noqa: F811
    module_dict,
    hooks,
    module: torch.nn.Module,
    name: str,
    tensor: torch.Tensor,
    inplace: bool,
) -> None:
    """Simplified version of torch.nn.utils._named_member_accessor."""
    was_buffer = False
    out = module_dict["_parameters"].pop(name, None)  # type: ignore[assignment]
    if out is None:
        out = module_dict["_buffers"].pop(name, None)
        was_buffer = out is not None
    if out is None:
        out = module_dict.pop(name)
    if inplace:
        # swap tensor and out after updating out
        out_tmp = out.clone()
        out.data.copy_(tensor.data)
        tensor = out
        out = out_tmp

    if isinstance(tensor, torch.nn.Parameter):
        for hook in hooks:
            output = hook(module, name, tensor)
            if output is not None:
                tensor = output
        module_dict["_parameters"][name] = tensor

        if isinstance(
            tensor, (_BatchedUninitializedParameter, _BatchedUninitializedBuffer)
        ):
            module.register_forward_pre_hook(
                _add_batch_dim_pre_hook(), with_kwargs=True
            )

    elif was_buffer and isinstance(tensor, torch.Tensor):
        module_dict["_buffers"][name] = tensor
    else:
        module_dict[name] = tensor
    return out


class _subtd_meta_deprec(abc.ABCMeta):
    def __call__(self, *args, **kwargs):
        warn(
            "SubTensorDict will become a private feature in v0.4. Please refrain from using it directly."
        )
        instance = _SubTensorDict(*args, **kwargs)
        return instance


def _index_to_str(index):
    if isinstance(index, tuple):
        return tuple(_index_to_str(elt) for elt in index)
    if isinstance(index, slice):
        return ("slice", {"start": index.start, "stop": index.stop, "step": index.step})
    if isinstance(index, range):
        return ("range", {"start": index.start, "stop": index.stop, "step": index.step})
    if isinstance(index, Tensor):
        return ("tensor", index.tolist(), str(index.device))
    return index


def _str_to_index(index):
    if isinstance(index, tuple):
        if not len(index):
            return index
        if index[0] == "slice":
            index = index[1]
            return slice(index["start"], index["stop"], index["step"])
        if index[0] == "range":
            index = index[1]
            return range(index["start"], index["stop"], index["step"])
        if index[0] == "tensor":
            index, device = index[1:]
            return torch.tensor(index, device=device)
        return tuple(_index_to_str(elt) for elt in index)
    return index


class SubTensorDict(_SubTensorDict, metaclass=_subtd_meta_deprec):
    """Deprecated public version of _SubTensorDict class.

    See :class:`~tensordict._SubTensorDict`.
    """

    ...


_register_tensor_class(TensorDict)
_register_tensor_class(_SubTensorDict)<|MERGE_RESOLUTION|>--- conflicted
+++ resolved
@@ -177,7 +177,6 @@
             ``batch_size``. Defaults to ``None`` (no dimension name, or ``None``
             for every dimension).
         non_blocking (bool, optional): if ``True`` and a device is passed, the tensordict
-<<<<<<< HEAD
             is delivered without synchronization. This is the fastest option but is only
             safe when casting from cpu to cuda (otherwise a synchronization call must be
             implemented by the user).
@@ -185,13 +184,8 @@
             If ``None`` (default), the device casting will be done asynchronously but
             a synchronization will be executed after creation if required. This option
             should generally be faster than ``False`` and potentially slower than ``True``.
-=======
-            is delivered without synchronization. If ``False``, a global synchronization
-            will be made before delivering the tensordict, making sure that all the stored
-            tensors are ready to be read. Defaults to ``False``.
         lock (bool, optional): if ``True``, the resulting tensordict will be
             locked.
->>>>>>> 25c61251
 
     Examples:
         >>> import torch
@@ -225,12 +219,8 @@
         batch_size: Sequence[int] | torch.Size | int | None = None,
         device: DeviceType | None = None,
         names: Sequence[str] | None = None,
-<<<<<<< HEAD
         non_blocking: bool = None,
-=======
-        non_blocking: bool = False,
         lock: bool = False,
->>>>>>> 25c61251
         _run_checks: bool = True,
     ) -> None:
         has_device = False
