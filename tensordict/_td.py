--- conflicted
+++ resolved
@@ -20,11 +20,7 @@
 import numpy as np
 import orjson as json
 import torch
-<<<<<<< HEAD
-import weakref
-
-=======
->>>>>>> adaada11
+
 from tensordict.base import (
     _ACCEPTED_CLASSES,
     _default_is_leaf,
