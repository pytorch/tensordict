--- conflicted
+++ resolved
@@ -129,38 +129,23 @@
                 value = value[: local_shape.numel()]
             value = value.view(local_shape)
             if key.startswith("<NJT>"):
-<<<<<<< HEAD
-                key = key.replace("<NJT>", "")
+                raise RuntimeError
+            elif key.startswith("<NJT_VALUES>"):
+                key = key.replace("<NJT_VALUES>", "")
                 if prefix:
                     total_key = prefix + (key,)
                 else:
                     total_key = (key,)
                 _nt_values_and_keys.put((value, total_key))
-=======
-                raise RuntimeError
-            elif key.startswith("<NJT_VALUES>"):
-                nested_values = value
-                nested_lengths = None
->>>>>>> 509cd953
                 continue
             elif key.startswith("<NJT_LENGTHS>"):
                 _nt_lengths.put(value)
                 continue
             elif key.startswith("<NJT_OFFSETS>"):
-<<<<<<< HEAD
                 _nt_offsets.put(value)
                 if _nt_offsets.qsize() > _nt_lengths.qsize():
                     _nt_lengths.put(None)
                 continue
-=======
-                from torch.nested._internal.nested_tensor import NestedTensor
-
-                offsets = value
-                value = NestedTensor(
-                    nested_values, offsets=offsets, lengths=nested_lengths
-                )
-                key = key.replace("<NJT_OFFSETS>", "")
->>>>>>> 509cd953
             d[key] = value
         for key, val in metadata.items():
             # Each remaining key is a tuple pointing to a sub-tensordict
