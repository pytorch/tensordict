--- conflicted
+++ resolved
@@ -162,12 +162,7 @@
         tensordict: TensorDictBase,
         tensors: List,
         tensordict_out: Optional[TensorDictBase] = None,
-<<<<<<< HEAD
-        out_keys: Optional[Iterable[str]] = None,
-=======
         out_keys: Optional[Iterable[NESTED_KEY]] = None,
-        vmap: Optional[int] = None,
->>>>>>> ee759c27
     ) -> TensorDictBase:
 
         if out_keys is None:
