--- conflicted
+++ resolved
@@ -24,17 +24,12 @@
 
 from tensordict.utils import implement_for
 from torch import nn
-<<<<<<< HEAD
-from torch.nn.modules.module import _global_parameter_registration_hooks
-from torch.nn.modules.module import _global_parameter_registration_hooks
-=======
 
 try:
     from torch.nn.modules.module import _global_parameter_registration_hooks
 except ModuleNotFoundError:
     # old torch version, passing
     pass
->>>>>>> 4d679e4c
 
 
 @implement_for("torch", "2.0", None)
