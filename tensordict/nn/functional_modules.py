--- conflicted
+++ resolved
@@ -15,25 +15,20 @@
 
 import torch
 from tensordict import TensorDict
-<<<<<<< HEAD
 from tensordict.tensordict import (
     # _is_tensor_collection,
     is_tensor_collection,
     TensorDictBase,
 )
-=======
 from tensordict.tensordict import is_tensor_collection, TensorDictBase
 
 from tensordict.utils import implement_for
->>>>>>> b72007cd
 from torch import nn
 from torch.nn.modules.module import _global_parameter_registration_hooks
-
-
-<<<<<<< HEAD
-=======
+from torch.nn.modules.module import _global_parameter_registration_hooks
+
+
 @implement_for("torch", "2.0", None)
->>>>>>> b72007cd
 def _register_params(self, name, param):
     """A simplified version of register_param where checks are skipped."""
     for hook in _global_parameter_registration_hooks.values():
@@ -41,14 +36,12 @@
         if output is not None:
             param = output
     self._parameters[name] = param
-<<<<<<< HEAD
-=======
 
 
 @implement_for("torch", None, "2.0")
 def _register_params(self, name, param):  # noqa: F811
     self.register_parameter(name, param)
->>>>>>> b72007cd
+
 
 
 def set_tensor(module: "torch.nn.Module", name: str, tensor: torch.Tensor) -> None:
@@ -66,7 +59,6 @@
         module._buffers[name] = tensor
     else:
         module.__dict__[name] = tensor
-<<<<<<< HEAD
 
 
 def set_tensor_dict(module_dict, module, name: str, tensor: torch.Tensor) -> None:
@@ -88,8 +80,6 @@
         module_dict["_buffers"][name] = tensor
     else:
         module_dict[name] = tensor
-=======
->>>>>>> b72007cd
 
 
 _RESET_OLD_TENSORDICT = True
@@ -399,12 +389,8 @@
         old_tensordict_dict = {}
     # keys = set(tensordict.keys())
     children = set()
-<<<<<<< HEAD
     # this loop ignores the memo from named children
     for key, child in __dict__["_modules"].items():  # model.named_children():
-=======
-    for key, child in model.named_children():
->>>>>>> b72007cd
         children.add(key)
         value = tensordict.get(key, None)
         if value is None:
@@ -437,11 +423,7 @@
         # if is_param:
         #     delattr(model, key)
         #     print(value)
-<<<<<<< HEAD
         set_tensor_dict(__dict__, model, key, value)
-=======
-        set_tensor(model, key, value)
->>>>>>> b72007cd
     old_tensordict.update(old_tensordict_dict)
     if was_stateless or not return_old_tensordict:
         return old_tensordict
