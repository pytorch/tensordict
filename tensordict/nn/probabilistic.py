--- conflicted
+++ resolved
@@ -19,10 +19,7 @@
 
 from tensordict.nn.utils import set_skip_existing
 from tensordict.tensordict import TensorDictBase
-<<<<<<< HEAD
 from tensordict.utils import _seq_of_nested_key_check, NestedKey
-=======
->>>>>>> 7f165fc5
 from torch import distributions as D, Tensor
 
 __all__ = ["ProbabilisticTensorDictModule", "ProbabilisticTensorDictSequential"]
@@ -303,26 +300,18 @@
                 key = key[0]
             else:
                 raise ValueError(
-<<<<<<< HEAD
-                    f"in_keys dict keys should all be strings. "
-                    f"{self.__class__.__name__} got {in_keys}"
-=======
                     f"The distribution keys should all be strings. "
                     f"{self.__class__.__name__} got {dist_keys}"
->>>>>>> 7f165fc5
                 )
             _dist_keys.append(key)
         dist_keys = tuple(_dist_keys)
 
         self.out_keys = out_keys
         self.in_keys = in_keys
-<<<<<<< HEAD
+        self.dist_keys = dist_keys
         if log_prob_key is None:
             log_prob_key = "sample_log_prob"
         self.log_prob_key = log_prob_key
-=======
-        self.dist_keys = dist_keys
->>>>>>> 7f165fc5
 
         if default_interaction_mode is not None:
             _insert_interaction_mode_deprecation_warning("default_")
@@ -347,20 +336,17 @@
 
     def get_dist(self, tensordict: TensorDictBase) -> D.Distribution:
         try:
-<<<<<<< HEAD
             dist_kwargs = {}
             for dist_key, td_key in self.in_keys.items():
                 if isinstance(dist_key, tuple):
                     dist_key = dist_key[
                         -1
                     ]  # It one of the in_keys is a tuple, try to match the dist_kward with the leaf
-                dist_kwargs[dist_key] = tensordict[td_key]
-=======
+                dist_kwargs[dist_key] = tensordict.get(td_key)
             dist_kwargs = {
                 dist_key: tensordict.get(td_key)
                 for dist_key, td_key in zip(self.dist_keys, self.in_keys)
             }
->>>>>>> 7f165fc5
             dist = self.distribution_class(**dist_kwargs, **self.distribution_kwargs)
         except TypeError as err:
             if "an unexpected keyword argument" in str(err):
