# Copyright (c) Meta Platforms, Inc. and affiliates.
#
# This source code is licensed under the MIT license found in the
# LICENSE file in the root directory of this source tree.

from __future__ import annotations

import functools
import inspect
import os
from distutils.util import strtobool
from typing import Any, Callable

import torch
from torch import nn

<<<<<<< HEAD
AUTO_MAKE_FUNCTIONAL = strtobool(os.environ.get("AUTO_MAKE_FUNCTIONAL", "False"))
=======
AUTO_MAKE_FUNCTIONAL = strtobool(os.environ.get("AUTO_MAKE_FUNCTIONAL", "True"))
>>>>>>> 86d64068


DISPATCH_TDNN_MODULES = strtobool(os.environ.get("DISPATCH_TDNN_MODULES", "True"))

__all__ = ["mappings", "inv_softplus", "biased_softplus"]

_SKIP_EXISTING = False

from tensordict._contextlib import _DecoratorContextManager


def inv_softplus(bias: float | torch.Tensor) -> float | torch.Tensor:
    """Inverse softplus function.

    Args:
        bias (float or tensor): the value to be softplus-inverted.
    """
    is_tensor = True
    if not isinstance(bias, torch.Tensor):
        is_tensor = False
        bias = torch.tensor(bias)
    out = bias.expm1().clamp_min(1e-6).log()
    if not is_tensor and out.numel() == 1:
        return out.item()
    return out


class biased_softplus(nn.Module):
    """A biased softplus module.

    The bias indicates the value that is to be returned when a zero-tensor is
    passed through the transform.

    Args:
        bias (scalar): 'bias' of the softplus transform. If bias=1.0, then a _bias shift will be computed such that
            softplus(0.0 + _bias) = bias.
        min_val (scalar): minimum value of the transform.
            default: 0.1
    """

    def __init__(self, bias: float, min_val: float = 0.01) -> None:
        super().__init__()
        self.bias = inv_softplus(bias - min_val)
        self.min_val = min_val

    def forward(self, x: torch.Tensor) -> torch.Tensor:
        return torch.nn.functional.softplus(x + self.bias) + self.min_val


def mappings(key: str) -> Callable:
    """Given an input string, returns a surjective function f(x): R -> R^+.

    Args:
        key (str): one of "softplus", "exp", "relu", "expln",
            or "biased_softplus". If the key beggins with "biased_softplus",
            then it needs to take the following form:
            ```"biased_softplus_{bias}"``` where ```bias``` can be converted to a floating point number that will be used to bias the softplus function.
            Alternatively, the ```"biased_softplus_{bias}_{min_val}"``` syntax can be used. In that case, the additional ```min_val``` term is a floating point
            number that will be used to encode the minimum value of the softplus transform.
            In practice, the equation used is softplus(x + bias) + min_val, where bias and min_val are values computed such that the conditions above are met.

    Returns:
         a Callable

    """
    _mappings: dict[str, Callable] = {
        "softplus": torch.nn.functional.softplus,
        "exp": torch.exp,
        "relu": torch.relu,
        "biased_softplus": biased_softplus(1.0),
    }
    if key in _mappings:
        return _mappings[key]
    elif key.startswith("biased_softplus"):
        stripped_key = key.split("_")
        if len(stripped_key) == 3:
            return biased_softplus(float(stripped_key[-1]))
        elif len(stripped_key) == 4:
            return biased_softplus(
                float(stripped_key[-2]), min_val=float(stripped_key[-1])
            )
        else:
            raise ValueError(f"Invalid number of args in  {key}")

    else:
        raise NotImplementedError(f"Unknown mapping {key}")


class set_skip_existing(_DecoratorContextManager):
    """A context manager for skipping existing nodes in a TensorDict graph.

    When used as a context manager, it will set the `skip_existing()` value
    to the ``mode`` indicated, leaving the user able to code up methods that
    will check the global value and execute the code accordingly.

    When used as a method decorator, it will check the tensordict input keys
    and if the ``skip_existing()`` call returns ``True``, it will skip the method
    if all the output keys are already present.
    This not not expected to be used as a decorator for methods that do not
    respect the following signature: ``def fun(self, tensordict, *args, **kwargs)``.

    Args:
        mode (bool, optional):
            If ``True``, it indicates that existing entries in the graph
            won't be overwritten, unless they are only partially present. :func:`~.skip_existing`
            will return ``True``.
            If ``False``, no check will be performed.
            If ``None``, the value of :func:`~.skip_existing` will not be
            changed. This is intended to be used exclusively for decorating
            methods and allow their behaviour to depend on the same class
            when used as a context manager (see example below).
            Defaults to ``True``.
        in_key_attr (str, optional): the name of the input key list attribute
            in the module's method being decorated. Defaults to ``in_keys``.
        out_key_attr (str, optional): the name of the output key list attribute
            in the module's method being decorated. Defaults to ``out_keys``.

    Examples:
        >>> with set_skip_existing():
        ...     if skip_existing():
        ...         print("True")
        ...     else:
        ...         print("False")
        ...
        True
        >>> print("calling from outside:", skip_existing())
        calling from outside: False

    This class can also be used as a decorator:
    Examples:
        >>> from tensordict import TensorDict
        >>> from tensordict.nn import set_skip_existing, skip_existing, TensorDictModuleBase
        >>> class MyModule(TensorDictModuleBase):
        ...     in_keys = []
        ...     out_keys = ["out"]
        ...     @set_skip_existing()
        ...     def forward(self, tensordict):
        ...         print("hello")
        ...         tensordict.set("out", torch.zeros(()))
        ...         return tensordict
        >>> module = MyModule()
        >>> module(TensorDict({"out": torch.zeros(())}, []))  # does not print anything
        TensorDict(
            fields={
                out: Tensor(shape=torch.Size([]), device=cpu, dtype=torch.float32, is_shared=False)},
            batch_size=torch.Size([]),
            device=None,
            is_shared=False)
        >>> module(TensorDict({}, []))  # prints hello
        hello
        TensorDict(
            fields={
                out: Tensor(shape=torch.Size([]), device=cpu, dtype=torch.float32, is_shared=False)},
            batch_size=torch.Size([]),
            device=None,
            is_shared=False)

    Decorating a method with the mode set to ``None`` is useful whenever one
    wants ot let the context manager take care of skipping things from the outside:
        >>> from tensordict import TensorDict
        >>> from tensordict.nn import set_skip_existing, skip_existing, TensorDictModuleBase
        >>> class MyModule(TensorDictModuleBase):
        ...     in_keys = []
        ...     out_keys = ["out"]
        ...     @set_skip_existing(None)
        ...     def forward(self, tensordict):
        ...         print("hello")
        ...         tensordict.set("out", torch.zeros(()))
        ...         return tensordict
        >>> module = MyModule()
        >>> _ = module(TensorDict({"out": torch.zeros(())}, []))  # prints "hello"
        hello
        >>> with set_skip_existing(True):
        ...     _ = module(TensorDict({"out": torch.zeros(())}, []))  # no print


    .. note::
        To allow for modules to have the same input and output keys and not
        mistakenly ignoring subgraphs, ``@set_skip_existing(True)`` will be
        deactivated whenever the output keys are also the input keys:

            >>> class MyModule(TensorDictModuleBase):
            ...     in_keys = ["out"]
            ...     out_keys = ["out"]
            ...     @set_skip_existing()
            ...     def forward(self, tensordict):
            ...         print("calling the method!")
            ...         return tensordict
            ...
            >>> module = MyModule()
            >>> module(TensorDict({"out": torch.zeros(())}, []))  # does not print anything
            calling the method!
            TensorDict(
                fields={
                    out: Tensor(shape=torch.Size([]), device=cpu, dtype=torch.float32, is_shared=False)},
                batch_size=torch.Size([]),
                device=None,
                is_shared=False)


    """

    def __init__(
        self, mode: bool | None = True, in_key_attr="in_keys", out_key_attr="out_keys"
    ):
        self.mode = mode
        self.in_key_attr = in_key_attr
        self.out_key_attr = out_key_attr
        self._called = False

    def clone(self) -> set_skip_existing:
        # override this method if your children class takes __init__ parameters
        out = self.__class__(self.mode)
        out._called = self._called
        return out

    def __call__(self, func: Callable):

        self._called = True

        # sanity check
        for i, key in enumerate(inspect.signature(func).parameters):
            if i == 0:
                # skip self
                continue
            if key != "tensordict":
                raise RuntimeError(
                    "the first argument of the wrapped function must be "
                    "named 'tensordict'."
                )
            break

        @functools.wraps(func)
        def wrapper(_self, tensordict, *args: Any, **kwargs: Any) -> Any:
            in_keys = getattr(_self, self.in_key_attr)
            out_keys = getattr(_self, self.out_key_attr)
            # we use skip_existing to allow users to override the mode internally
            if (
                skip_existing()
                and all(key in tensordict.keys(True) for key in out_keys)
                and not any(key in out_keys for key in in_keys)
            ):
                return tensordict
            return func(_self, tensordict, *args, **kwargs)

        return super().__call__(wrapper)

    def __enter__(self) -> None:
        global _SKIP_EXISTING
        self.prev = _SKIP_EXISTING
        if self.mode is not None:
            _SKIP_EXISTING = self.mode
        elif not self._called:
            raise RuntimeError(
                f"It seems you are using {self.__class__.__name__} as a decorator with ``None`` input. "
                f"This behaviour is not allowed."
            )

    def __exit__(self, exc_type: Any, exc_value: Any, traceback: Any) -> None:
        global _SKIP_EXISTING
        _SKIP_EXISTING = self.prev


def skip_existing():
    """Returns whether or not existing entries in a tensordict should be re-computed by a module."""
    return _SKIP_EXISTING


def _rebuild_buffer(data, requires_grad, backward_hooks):
    buffer = Buffer(data, requires_grad)
    # NB: This line exists only for backwards compatibility; the
    # general expectation is that backward_hooks is an empty
    # OrderedDict.  See Note [Don't serialize hooks]
    buffer._backward_hooks = backward_hooks

    return buffer


# For backward compatibility in imports
from tensordict.utils import Buffer  # noqa


def _auto_make_functional():
<<<<<<< HEAD
    global DISPATCH_TDNN_MODULES
=======
    """Returns ``True`` if TensorDictModuleBase subclasses are automatically made functional with the old API."""
    global AUTO_MAKE_FUNCTIONAL
>>>>>>> 86d64068
    return AUTO_MAKE_FUNCTIONAL


class _set_auto_make_functional(_DecoratorContextManager):
<<<<<<< HEAD
    def __init__(self, mode):
        self.mode = mode

    def __call__(self, func):
        @functools.wraps(func)
        def new_func(*args, **kwargs):
            with self:
                return func(*args, **kwargs)

        return new_func

=======
    """Controls if TensorDictModule subclasses should be made functional automatically with the old API."""

    def __init__(self, mode):
        self.mode = mode

>>>>>>> 86d64068
    def clone(self):
        return self.__class__(self.mode)

    def __enter__(self):
        global AUTO_MAKE_FUNCTIONAL
        self._saved_mode = AUTO_MAKE_FUNCTIONAL
        AUTO_MAKE_FUNCTIONAL = self.mode

    def __exit__(self, exc_type, exc_val, exc_tb):
        global AUTO_MAKE_FUNCTIONAL
        AUTO_MAKE_FUNCTIONAL = self._saved_mode


def _dispatch_td_nn_modules():
<<<<<<< HEAD
=======
    """Returns ``True`` if @dispatch should be used. Not using dispatch is faster and also better compatible with torch.compile."""
>>>>>>> 86d64068
    global DISPATCH_TDNN_MODULES
    return DISPATCH_TDNN_MODULES


class _set_dispatch_td_nn_modules(_DecoratorContextManager):
<<<<<<< HEAD
    def __init__(self, mode):
        self.mode = mode

    def __call__(self, func):
        @wraps(func)
        def new_func(*args, **kwargs):
            with self:
                return func(*args, **kwargs)

        return new_func

=======
    """Controls whether @dispatch should be used. Not using dispatch is faster and also better compatible with torch.compile."""

    def __init__(self, mode):
        self.mode = mode

>>>>>>> 86d64068
    def clone(self):
        return self.__class__(self.mode)

    def __enter__(self):
        global DISPATCH_TDNN_MODULES
        self._saved_mode = DISPATCH_TDNN_MODULES
        DISPATCH_TDNN_MODULES = self.mode

    def __exit__(self, exc_type, exc_val, exc_tb):
        global DISPATCH_TDNN_MODULES
        DISPATCH_TDNN_MODULES = self._saved_mode<|MERGE_RESOLUTION|>--- conflicted
+++ resolved
@@ -14,11 +14,7 @@
 import torch
 from torch import nn
 
-<<<<<<< HEAD
-AUTO_MAKE_FUNCTIONAL = strtobool(os.environ.get("AUTO_MAKE_FUNCTIONAL", "False"))
-=======
 AUTO_MAKE_FUNCTIONAL = strtobool(os.environ.get("AUTO_MAKE_FUNCTIONAL", "True"))
->>>>>>> 86d64068
 
 
 DISPATCH_TDNN_MODULES = strtobool(os.environ.get("DISPATCH_TDNN_MODULES", "True"))
@@ -302,35 +298,17 @@
 
 
 def _auto_make_functional():
-<<<<<<< HEAD
-    global DISPATCH_TDNN_MODULES
-=======
     """Returns ``True`` if TensorDictModuleBase subclasses are automatically made functional with the old API."""
     global AUTO_MAKE_FUNCTIONAL
->>>>>>> 86d64068
     return AUTO_MAKE_FUNCTIONAL
 
 
 class _set_auto_make_functional(_DecoratorContextManager):
-<<<<<<< HEAD
+    """Controls if TensorDictModule subclasses should be made functional automatically with the old API."""
+
     def __init__(self, mode):
         self.mode = mode
 
-    def __call__(self, func):
-        @functools.wraps(func)
-        def new_func(*args, **kwargs):
-            with self:
-                return func(*args, **kwargs)
-
-        return new_func
-
-=======
-    """Controls if TensorDictModule subclasses should be made functional automatically with the old API."""
-
-    def __init__(self, mode):
-        self.mode = mode
-
->>>>>>> 86d64068
     def clone(self):
         return self.__class__(self.mode)
 
@@ -345,34 +323,17 @@
 
 
 def _dispatch_td_nn_modules():
-<<<<<<< HEAD
-=======
     """Returns ``True`` if @dispatch should be used. Not using dispatch is faster and also better compatible with torch.compile."""
->>>>>>> 86d64068
     global DISPATCH_TDNN_MODULES
     return DISPATCH_TDNN_MODULES
 
 
 class _set_dispatch_td_nn_modules(_DecoratorContextManager):
-<<<<<<< HEAD
+    """Controls whether @dispatch should be used. Not using dispatch is faster and also better compatible with torch.compile."""
+
     def __init__(self, mode):
         self.mode = mode
 
-    def __call__(self, func):
-        @wraps(func)
-        def new_func(*args, **kwargs):
-            with self:
-                return func(*args, **kwargs)
-
-        return new_func
-
-=======
-    """Controls whether @dispatch should be used. Not using dispatch is faster and also better compatible with torch.compile."""
-
-    def __init__(self, mode):
-        self.mode = mode
-
->>>>>>> 86d64068
     def clone(self):
         return self.__class__(self.mode)
 
