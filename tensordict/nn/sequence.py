# Copyright (c) Meta Platforms, Inc. and affiliates.
#
# This source code is licensed under the MIT license found in the
# LICENSE file in the root directory of this source tree.

from __future__ import annotations

from copy import deepcopy
from typing import Iterable, List, Tuple, Union

_has_functorch = False
try:
    import functorch

    _has_functorch = True
except ImportError:
    print(
        "failed to import functorch. TensorDict's features that do not require "
        "functional programming should work, but functionality and performance "
        "may be affected. Consider installing functorch and/or upgrating pytorch."
    )
    FUNCTORCH_ERROR = "functorch not installed. Consider installing functorch to use this functionality."

<<<<<<< HEAD
from tensordict.nn.common import TensorDictModule
=======
import torch

from tensordict.nn.common import dispatch_kwargs, TensorDictModule
from tensordict.nn.probabilistic import ProbabilisticTensorDictModule
>>>>>>> 83b09569
from tensordict.tensordict import LazyStackedTensorDict, TensorDictBase
from tensordict.utils import _normalize_key, NESTED_KEY
from torch import nn

__all__ = ["TensorDictSequential"]


class TensorDictSequential(TensorDictModule):
    """A sequence of TensorDictModules.

    Similarly to :obj:`nn.Sequence` which passes a tensor through a chain of mappings that read and write a single tensor
    each, this module will read and write over a tensordict by querying each of the input modules.
    When calling a :obj:`TensorDictSequencial` instance with a functional module, it is expected that the parameter lists (and
    buffers) will be concatenated in a single list.

    Args:
         modules (iterable of TensorDictModules): ordered sequence of TensorDictModule instances to be run sequentially.
         partial_tolerant (bool, optional): if True, the input tensordict can miss some of the input keys.
            If so, the only module that will be executed are those who can be executed given the keys that
            are present.
            Also, if the input tensordict is a lazy stack of tensordicts AND if partial_tolerant is :obj:`True` AND if the
            stack does not have the required keys, then TensorDictSequential will scan through the sub-tensordicts
            looking for those that have the required keys, if any.

    TensorDictSequence supports functional, modular and vmap coding:
    Examples:
        >>> import torch
        >>> from tensordict import TensorDict
        >>> from tensordict.nn import (
        ...     ProbabilisticTensorDictModule,
        ...     ProbabilisticTensorDictSequential,
        ...     TensorDictModule,
        ...     TensorDictSequential,
        ... )
        >>> from tensordict.nn.distributions import NormalParamExtractor
        >>> from tensordict.nn.functional_modules import make_functional
        >>> from torch.distributions import Normal
        >>> td = TensorDict({"input": torch.randn(3, 4)}, [3,])
        >>> net1 = torch.nn.Linear(4, 8)
        >>> module1 = TensorDictModule(net1, in_keys=["input"], out_keys=["params"])
        >>> normal_params = TensorDictModule(
                NormalParamExtractor(), in_keys=["params"], out_keys=["loc", "scale"]
            )
        >>> td_module1 = ProbabilisticTensorDictSequential(
        ...     module1,
        ...     normal_params,
        ...     ProbabilisticTensorDictModule(
        ...         in_keys=["loc", "scale"],
        ...         out_keys=["hidden"],
        ...         distribution_class=Normal,
        ...         return_log_prob=True,
        ...     )
        ... )
        >>> module2 = torch.nn.Linear(4, 8)
        >>> td_module2 = TensorDictModule(
        ...    module=module2, in_keys=["hidden"], out_keys=["output"]
        ... )
        >>> td_module = TensorDictSequential(td_module1, td_module2)
        >>> params = make_functional(td_module)
        >>> _ = td_module(td, params=params)
        >>> print(td)
        TensorDict(
            fields={
                hidden: Tensor(torch.Size([3, 4]), dtype=torch.float32),
                input: Tensor(torch.Size([3, 4]), dtype=torch.float32),
                loc: Tensor(torch.Size([3, 4]), dtype=torch.float32),
                output: Tensor(torch.Size([3, 8]), dtype=torch.float32),
                params: Tensor(torch.Size([3, 8]), dtype=torch.float32),
                sample_log_prob: Tensor(torch.Size([3, 4]), dtype=torch.float32),
                scale: Tensor(torch.Size([3, 4]), dtype=torch.float32)},
            batch_size=torch.Size([3]),
            device=None,
            is_shared=False)

    In the vmap case:
        >>> from functorch import vmap
        >>> params = params.expand(4)
        >>> td_vmap = vmap(td_module, (None, 0))(td, params)
        >>> print(td_vmap)
        TensorDict(
            fields={
                hidden: Tensor(torch.Size([4, 3, 4]), dtype=torch.float32),
                input: Tensor(torch.Size([4, 3, 4]), dtype=torch.float32),
                loc: Tensor(torch.Size([4, 3, 4]), dtype=torch.float32),
                output: Tensor(torch.Size([4, 3, 8]), dtype=torch.float32),
                params: Tensor(torch.Size([4, 3, 8]), dtype=torch.float32),
                sample_log_prob: Tensor(torch.Size([4, 3, 4]), dtype=torch.float32),
                scale: Tensor(torch.Size([4, 3, 4]), dtype=torch.float32)},
            batch_size=torch.Size([4, 3]),
            device=None,
            is_shared=False)

    """

    module: nn.ModuleList

    def __init__(
        self,
        *modules: TensorDictModule,
        partial_tolerant: bool = False,
    ):
        in_keys, out_keys = self._compute_in_and_out_keys(modules)

        super().__init__(
            module=nn.ModuleList(list(modules)), in_keys=in_keys, out_keys=out_keys
        )

        self.partial_tolerant = partial_tolerant

    def _compute_in_and_out_keys(self, modules: List[TensorDictModule]) -> Tuple[List]:
        in_keys = []
        out_keys = []
        for module in modules:
            # we sometimes use in_keys to select keys of a tensordict that are
            # necessary to run a TensorDictModule. If a key is an intermediary in
            # the chain, there is no reason why it should belong to the input
            # TensorDict.
            for in_key in module.in_keys:
                if in_key not in (out_keys + in_keys):
                    in_keys.append(in_key)
            out_keys += module.out_keys

        out_keys = [
            out_key
            for i, out_key in enumerate(out_keys)
            if out_key not in out_keys[i + 1 :]
        ]
        return in_keys, out_keys

    @staticmethod
    def _find_functional_module(module: TensorDictModule) -> nn.Module:
        if not _has_functorch:
            raise ImportError(FUNCTORCH_ERROR)
        fmodule = module
        while not isinstance(
            fmodule, (functorch.FunctionalModule, functorch.FunctionalModuleWithBuffers)
        ):
            try:
                fmodule = fmodule.module
            except AttributeError:
                raise AttributeError(
                    f"couldn't find a functional module in module of type {type(module)}"
                )
        return fmodule

    def select_subsequence(
        self,
        in_keys: Iterable[NESTED_KEY] = None,
        out_keys: Iterable[NESTED_KEY] = None,
    ) -> "TensorDictSequential":
        """Returns a new TensorDictSequential with only the modules that are necessary to compute the given output keys with the given input keys.

        Args:
            in_keys: input keys of the subsequence we want to select
            out_keys: output keys of the subsequence we want to select

        Returns:
            A new TensorDictSequential with only the modules that are necessary acording to the given input and output keys.
        """
        if in_keys is None:
            in_keys = deepcopy(self.in_keys)
        else:
            in_keys = [_normalize_key(key) for key in in_keys]
        if out_keys is None:
            out_keys = deepcopy(self.out_keys)
        else:
            out_keys = [_normalize_key(key) for key in out_keys]
        id_to_keep = set(range(len(self.module)))
        for i, module in enumerate(self.module):
            if all(key in in_keys for key in module.in_keys):
                in_keys.extend(module.out_keys)
            else:
                id_to_keep.remove(i)
        for i, module in reversed(list(enumerate(self.module))):
            if i in id_to_keep:
                if any(key in out_keys for key in module.out_keys):
                    out_keys.extend(module.in_keys)
                else:
                    id_to_keep.remove(i)
        id_to_keep = sorted(id_to_keep)

        modules = [self.module[i] for i in id_to_keep]

        if modules == []:
            raise ValueError(
                "No modules left after selection. Make sure that in_keys and out_keys are coherent."
            )

        return self.__class__(*modules)

    def _run_module(
        self,
        module,
        tensordict,
        **kwargs,
    ):
        tensordict_keys = set(tensordict.keys(include_nested=True))
        if not self.partial_tolerant or all(
            key in tensordict_keys for key in module.in_keys
        ):
            tensordict = module(tensordict, **kwargs)
        elif self.partial_tolerant and isinstance(tensordict, LazyStackedTensorDict):
            for sub_td in tensordict.tensordicts:
                tensordict_keys = set(sub_td.keys(include_nested=True))
                if all(key in tensordict_keys for key in module.in_keys):
                    module(sub_td, **kwargs)
            tensordict._update_valid_keys()
        return tensordict

    @dispatch_kwargs
    def forward(
        self,
        tensordict: TensorDictBase,
        tensordict_out=None,
        **kwargs,
    ) -> TensorDictBase:
        if not len(kwargs):
            for module in self.module:
                tensordict = self._run_module(module, tensordict, **kwargs)
        else:
            raise RuntimeError(
                "TensorDictSequential does not support keyword arguments other than 'tensordict_out', 'in_keys' and 'out_keys'"
            )
        if tensordict_out is not None:
            tensordict_out.update(tensordict, inplace=True)
            return tensordict_out
        return tensordict

    def __len__(self):
        return len(self.module)

    def __getitem__(self, index: Union[int, slice]) -> TensorDictModule:
        if isinstance(index, int):
            return self.module.__getitem__(index)
        else:
            return self.__class__(*self.module.__getitem__(index))

    def __setitem__(self, index: int, tensordict_module: TensorDictModule) -> None:
        return self.module.__setitem__(idx=index, module=tensordict_module)

    def __delitem__(self, index: Union[int, slice]) -> None:
        self.module.__delitem__(idx=index)<|MERGE_RESOLUTION|>--- conflicted
+++ resolved
@@ -21,14 +21,11 @@
     )
     FUNCTORCH_ERROR = "functorch not installed. Consider installing functorch to use this functionality."
 
-<<<<<<< HEAD
-from tensordict.nn.common import TensorDictModule
-=======
 import torch
 
 from tensordict.nn.common import dispatch_kwargs, TensorDictModule
 from tensordict.nn.probabilistic import ProbabilisticTensorDictModule
->>>>>>> 83b09569
+from tensordict.nn.common import TensorDictModule
 from tensordict.tensordict import LazyStackedTensorDict, TensorDictBase
 from tensordict.utils import _normalize_key, NESTED_KEY
 from torch import nn
