--- conflicted
+++ resolved
@@ -234,13 +234,9 @@
         tc = cls.__new__(cls)
         tc.__dict__["tensordict"] = tensordict
 
-<<<<<<< HEAD
         tc.__dict__["non_tensordict"] = (
             non_tensordict if non_tensordict is not None else {}
         )
-=======
-        tc.__dict__["non_tensordict"] = non_tensordict if non_tensordict is not None else {}
->>>>>>> 0b5d1c7a
         # since we aren't calling the dataclass init method, we need to manually check
         # whether a __post_init__ method has been defined and invoke it if so
         if hasattr(tc, "__post_init__"):
@@ -251,11 +247,7 @@
 
 
 def _getstate(self):
-<<<<<<< HEAD
     """Returns a state dict which consists of tensor and non_tensor dicts for serialization"""
-=======
-    """ Returns a state dict which consists of tensor and non_tensor dicts for serialization"""
->>>>>>> 0b5d1c7a
     return {"tensordict": self.tensordict, "non_tensordict": self.non_tensordict}
 
 
@@ -348,11 +340,10 @@
     non_tensor_res = {}
     for key, value in self.non_tensordict.items():
         if is_tensorclass(value):
-            # Get the item recursively for the nested tensors
             non_tensor_res[key] = _getitem(value, item)
         else:
-            # Non-tensor data remains same
             non_tensor_res[key] = value
+
     return self.to_tensorclass(tensor_res, non_tensor_res)  # device=res.device)
 
 
@@ -627,7 +618,6 @@
 
 
 def _all_non_td_fields_as_str(src_dict) -> list:
-    """Returns a string typed key-value pairs of non-tensor data"""
     result = []
     for key, val in src_dict.items():
         if not is_tensordict(val):
@@ -637,7 +627,6 @@
 
 
 def _validate_non_tensor_data(list_tds) -> bool:
-    """Returns True if all the list of tensor classes has the same non-tensor data"""
     list_tds_copy = list_tds.copy()
     td = list_tds_copy.pop()
     for key, val in td.non_tensordict.items():
