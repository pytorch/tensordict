--- conflicted
+++ resolved
@@ -5,438 +5,6 @@
     is_tensorclass as is_tensorclass_true,
     tensorclass as tensorclass_true,
 )
-<<<<<<< HEAD
-from tensordict.utils import DeviceType, IndexType, NestedKey
-from torch import Tensor
-
-T = TypeVar("T", bound=TensorDictBase)
-PY37 = sys.version_info < (3, 8)
-
-# Regex precompiled patterns
-OPTIONAL_PATTERN = re.compile(r"Optional\[(.*?)\]")
-UNION_PATTERN = re.compile(r"Union\[(.*?)\]")
-
-# methods where non_tensordict data should be cleared in the return value
-_CLEAR_METADATA = {"all", "any"}
-# torch functions where we can wrap the corresponding TensorDict version
-_TD_PASS_THROUGH = {
-    torch.unbind,
-    torch.full_like,
-    torch.zeros_like,
-    torch.ones_like,
-    torch.clone,
-    torch.squeeze,
-    torch.unsqueeze,
-    torch.split,
-    torch.permute,
-    torch.split,
-    torch.stack,
-    torch.cat,
-    torch.gather,
-}
-
-
-def is_tensorclass(obj: type | Any) -> bool:
-    """Returns True if obj is either a tensorclass or an instance of a tensorclass."""
-    cls = obj if isinstance(obj, type) else type(obj)
-    return (
-        dataclasses.is_dataclass(cls)
-        and "to_tensordict" in cls.__dict__
-        and "_from_tensordict" in cls.__dict__
-    )
-
-
-def tensorclass(cls: T) -> T:
-    """A decorator to create :obj:`tensorclass` classes.
-
-    :obj:`tensorclass` classes are specialized :obj:`dataclass` instances that
-    can execute some pre-defined tensor operations out of the box, such as
-    indexing, item assignment, reshaping, casting to device or storage and many
-    others.
-
-    Examples:
-        >>> from tensordict.prototype import tensorclass
-        >>> import torch
-        >>> from typing import Optional
-        >>>
-        >>> @tensorclass
-        ... class MyData:
-        ...     X: torch.Tensor
-        ...     y: torch.Tensor
-        ...     z: str
-        ...     def expand_and_mask(self):
-        ...         X = self.X.unsqueeze(-1).expand_as(self.y)
-        ...         X = X[self.y]
-        ...         return X
-        ...
-        >>> data = MyData(
-        ...     X=torch.ones(3, 4, 1),
-        ...     y=torch.zeros(3, 4, 2, 2, dtype=torch.bool),
-        ...     z="test"
-        ...     batch_size=[3, 4])
-        >>> print(data)
-        MyData(
-            X=Tensor(torch.Size([3, 4, 1]), dtype=torch.float32),
-            y=Tensor(torch.Size([3, 4, 2, 2]), dtype=torch.bool),
-            z="test"
-            batch_size=[3, 4],
-            device=None,
-            is_shared=False)
-        >>> print(data.expand_and_mask())
-        tensor([])
-
-    It is also possible to nest tensorclasses instances within each other:
-        Examples:
-        >>> from tensordict.prototype import tensorclass
-        >>> import torch
-        >>> from typing import Optional
-        >>>
-        >>> @tensorclass
-        ... class NestingMyData:
-        ...     nested: MyData
-        ...
-        >>> nesting_data = NestingMyData(nested=data, batch_size=[3, 4])
-        >>> # although the data is stored as a TensorDict, the type hint helps us
-        >>> # to appropriately cast the data to the right type
-        >>> assert isinstance(nesting_data.nested, type(data))
-
-
-    """
-
-    def __torch_function__(
-        cls,
-        func: Callable,
-        types: tuple[type, ...],
-        args: tuple[Any, ...] = (),
-        kwargs: dict[str, Any] | None = None,
-    ) -> Callable:
-        if func not in _TD_PASS_THROUGH or not all(
-            issubclass(t, (Tensor, cls)) for t in types
-        ):
-            return NotImplemented
-
-        if kwargs is None:
-            kwargs = {}
-
-        # get the output type from the arguments / keyword arguments
-        if len(args) > 0:
-            tc = args[0]
-        else:
-            tc = kwargs.get("input", kwargs["tensors"])
-        if isinstance(tc, (tuple, list)):
-            tc = tc[0]
-
-        args = tuple(_arg_to_tensordict(arg) for arg in args)
-        kwargs = {key: _arg_to_tensordict(value) for key, value in kwargs.items()}
-
-        res = TD_HANDLED_FUNCTIONS[func](*args, **kwargs)
-        if isinstance(res, (list, tuple)):
-            return res.__class__(_from_tensordict_with_copy(tc, td) for td in res)
-        return _from_tensordict_with_copy(tc, res)
-
-    cls = dataclass(cls)
-    expected_keys = set(cls.__dataclass_fields__)
-
-    for attr in cls.__dataclass_fields__:
-        if attr in dir(TensorDict):
-            raise AttributeError(
-                f"Attribute name {attr} can't be used with @tensorclass"
-            )
-
-    cls.__init__ = _init_wrapper(cls.__init__)
-    cls._from_tensordict = classmethod(_from_tensordict_wrapper(expected_keys))
-    cls.__torch_function__ = classmethod(__torch_function__)
-    cls.__getstate__ = _getstate
-    cls.__setstate__ = _setstate
-    cls.__getattribute__ = _getattribute_wrapper(cls.__getattribute__)
-    cls.__setattr__ = _setattr_wrapper(cls.__setattr__, expected_keys)
-    cls.__getattr__ = _getattr
-    cls.__getitem__ = _getitem
-    cls.__getitems__ = _getitem
-    cls.__setitem__ = _setitem
-    cls.__repr__ = _repr
-    cls.__len__ = _len
-    cls.__eq__ = __eq__
-    cls.__ne__ = __ne__
-    cls.set = _set
-    cls.set_at_ = _set_at_
-    cls.get = _get
-    cls.get_at = _get_at
-    cls.state_dict = _state_dict
-    cls.load_state_dict = _load_state_dict
-
-    cls.to_tensordict = _to_tensordict
-    cls.device = property(_device, _device_setter)
-    cls.batch_size = property(_batch_size, _batch_size_setter)
-
-    cls.__doc__ = f"{cls.__name__}{inspect.signature(cls)}"
-
-    tensordict_lib.tensordict._ACCEPTED_CLASSES += [cls]
-    return cls
-
-
-def _arg_to_tensordict(arg):
-    # if arg is a tensorclass or sequence of tensorclasses, extract the underlying
-    # tensordicts and return those instead
-    if is_tensorclass(arg):
-        return arg._tensordict
-    elif isinstance(arg, (tuple, list)) and all(is_tensorclass(item) for item in arg):
-        return arg.__class__(item._tensordict for item in arg)
-    return arg
-
-
-def _from_tensordict_with_copy(tc, tensordict):
-    # creates a new tensorclass with the same type as tc, and a copy of the
-    # non_tensordict data
-    return tc._from_tensordict(
-        tensordict=tensordict, non_tensordict=copy(tc._non_tensordict)
-    )
-
-
-def _from_tensordict_with_none(tc, tensordict):
-    # creates a new tensorclass with the same type as tc, and all non_tensordict entries
-    # set to None
-    return tc._from_tensordict(
-        tensordict=tensordict,
-        non_tensordict={key: None for key in tc._non_tensordict},
-    )
-
-
-def _init_wrapper(init: Callable) -> Callable:
-    init_sig = inspect.signature(init)
-    params = list(init_sig.parameters.values())
-    # drop first entry of params which corresponds to self and isn't passed by the user
-    required_params = [p.name for p in params[1:] if p.default is inspect._empty]
-
-    @functools.wraps(init)
-    def wrapper(
-        self,
-        *args: Any,
-        batch_size: Sequence[int] | torch.Size | int,
-        device: DeviceType | None = None,
-        **kwargs,
-    ):
-        for value, key in zip(args, self.__dataclass_fields__):
-            if key in kwargs:
-                raise ValueError(f"The key {key} is already set in kwargs")
-            kwargs[key] = value
-
-        for key, field in self.__dataclass_fields__.items():
-            if field.default_factory is not dataclasses.MISSING:
-                default = field.default_factory()
-            else:
-                default = field.default
-            if default not in (None, dataclasses.MISSING):
-                kwargs.setdefault(key, default)
-
-        missing_params = [p for p in required_params if p not in kwargs]
-        if missing_params:
-            n_missing = len(missing_params)
-            raise TypeError(
-                f"{self.__class__.__name__}.__init__() missing {n_missing} "
-                f"required positional argument{'' if n_missing == 1 else 's'}: "
-                f"""{", ".join(f"'{name}'" for name in missing_params)}"""
-            )
-
-        if not isinstance(batch_size, torch.Size):
-            batch_size = torch.Size(batch_size)
-        self._tensordict = TensorDict(
-            {}, batch_size=batch_size, device=device, _run_checks=False
-        )
-        # To save non tensor data (Nested tensor classes also go here)
-        self._non_tensordict = {}
-        init(self, **{key: value for key, value in kwargs.items()})
-
-    new_params = [
-        inspect.Parameter("batch_size", inspect.Parameter.KEYWORD_ONLY),
-        inspect.Parameter("device", inspect.Parameter.KEYWORD_ONLY, default=None),
-    ]
-    wrapper.__signature__ = init_sig.replace(parameters=params + new_params)
-
-    return wrapper
-
-
-def _from_tensordict_wrapper(expected_keys):
-    def wrapper(cls, tensordict, non_tensordict=None):  # noqa: D417
-        """Tensor class wrapper to instantiate a new tensor class object.
-
-        Args:
-            tensordict (TensorDict): Dictionary of tensor types
-            non_tensordict (dict): Dictionary with non-tensor and nested tensor class objects
-
-        """
-        if not isinstance(tensordict, TensorDictBase):
-            raise RuntimeError(
-                f"Expected a TensorDictBase instance but got {type(tensordict)}"
-            )
-        # Validating keys of tensordict
-        for key in tensordict.keys():
-            if key not in expected_keys:
-                raise ValueError(
-                    f"Keys from the tensordict ({set(tensordict.keys())}) must "
-                    f"correspond to the class attributes ({expected_keys})."
-                )
-
-        # Validating non-tensor keys and for key clash
-        tensor_keys = set(tensordict.keys())
-        if non_tensordict is not None:
-            for key in non_tensordict.keys():
-                if key not in expected_keys:
-                    raise ValueError(
-                        f"Keys from the non-tensor data ({set(non_tensordict.keys())}) must "
-                        f"correspond to the class attributes ({expected_keys})."
-                    )
-                if key in tensor_keys:
-                    raise KeyError(
-                        f"{key} is present in both tensor and non-tensor dicts"
-                    )
-        # bypass initialisation. this means we don't incur any overhead creating an
-        # empty tensordict and writing values to it. we can skip this because we already
-        # have a tensordict to use as the underlying tensordict
-        tc = cls.__new__(cls)
-        tc.__dict__["_tensordict"] = tensordict
-
-        tc.__dict__["_non_tensordict"] = (
-            non_tensordict if non_tensordict is not None else {}
-        )
-        # since we aren't calling the dataclass init method, we need to manually check
-        # whether a __post_init__ method has been defined and invoke it if so
-        if hasattr(tc, "__post_init__"):
-            tc.__post_init__()
-        return tc
-
-    return wrapper
-
-
-def _getstate(self) -> dict[str, Any]:
-    """Returns a state dict which consists of tensor and non_tensor dicts for serialization.
-
-    Returns:
-        dictionary of state of tensor class
-
-    """
-    return {"tensordict": self._tensordict, "non_tensordict": self._non_tensordict}
-
-
-def _setstate(self, state: dict[str, Any]) -> None:  # noqa: D417
-    """Used to set the state of an object using state parameter.
-
-    Args:
-        state (dict): State parameter to set the object
-    """
-    self._tensordict = state.get("tensordict", None)
-    self._non_tensordict = state.get("non_tensordict", None)
-
-
-def _getattribute_wrapper(getattribute: Callable) -> Callable:
-    """Retrieve the value of an object's attribute or raise AttributeError.
-
-    Args:
-        item (str) : name of the attribute to retrieve
-
-    Returns:
-        value of the attribute
-
-    """
-
-    @functools.wraps(getattribute)
-    def wrapper(self, item: str) -> Any:
-        if not item.startswith("__"):
-            if (
-                "_tensordict" in self.__dict__
-                and item in self.__dict__["_tensordict"].keys()
-            ):
-                out = self._tensordict[item]
-                return out
-            elif (
-                "_non_tensordict" in self.__dict__
-                and item in self.__dict__["_non_tensordict"]
-            ):
-                out = self._non_tensordict[item]
-                return out
-        return getattribute(self, item)
-
-    return wrapper
-
-
-def _setattr_wrapper(setattr_: Callable, expected_keys: set[str]) -> Callable:
-    @functools.wraps(setattr_)
-    def wrapper(self, key: str, value: Any) -> None:  # noqa: D417
-        """Set the value of an attribute for the tensor class object.
-
-        Args:
-            key (str): the name of the attribute to set
-            value (any): the value to set for the attribute
-
-        """
-        if (
-            "_tensordict" not in self.__dict__
-            or "_non_tensordict" not in self.__dict__
-            or key in ("batch_size", "device")
-        ):
-            return setattr_(self, key, value)
-        if key not in expected_keys:
-            raise AttributeError(
-                f"Cannot set the attribute '{key}', expected attributes are {expected_keys}."
-            )
-
-        if isinstance(value, tuple(tensordict_lib.tensordict._ACCEPTED_CLASSES)):
-            # Avoiding key clash, honoring the user input to assign tensor type data to the key
-            if key in self._non_tensordict.keys():
-                del self._non_tensordict[key]
-            self._tensordict[key] = value
-        else:
-            # Avoiding key clash, honoring the user input to assign non-tensor data to the key
-            if key in self._tensordict.keys():
-                del self._tensordict[key]
-            # Saving all non-tensor attributes
-            self._non_tensordict[key] = value
-        return None
-
-    return wrapper
-
-
-def _getattr(self, attr: str) -> Any:
-    """Retrieve the value of an object's attribute, or a method output if attr is callable.
-
-    Args:
-        attr: name of the attribute to retrieve or function to compute
-
-    Returns:
-        value of the attribute, or a method output applied on the instance
-
-    """
-    res = getattr(self._tensordict, attr)
-    if not callable(res):
-        return res
-    func = res
-
-    @functools.wraps(func)
-    def wrapped_func(*args, **kwargs):
-        args = tuple(_arg_to_tensordict(arg) for arg in args)
-        kwargs = {key: _arg_to_tensordict(value) for key, value in kwargs.items()}
-        res = func(*args, **kwargs)
-        if isinstance(res, TensorDictBase):
-            if attr.endswith("_"):
-                # in-place operation, return the current object
-                return self
-            elif attr in _CLEAR_METADATA:
-                # this is an attribute where copying the metadata makes no sense, e.g.
-                # .all or .any, so we replace all values with None
-                return self._from_tensordict(
-                    res, {k: None for k in self._non_tensordict}
-                )
-            # create a new tensorclass from res and copy the metadata from self
-            return self._from_tensordict(res, copy(self._non_tensordict))
-        return res
-
-    return wrapped_func
-
-
-def _getitem(self, item: NestedKey) -> Any:
-    """Retrieve the class object at the given index. Indexing will happen for nested tensors as well.
-=======
->>>>>>> b2c28842
 
 
 @wraps(tensorclass_true)
