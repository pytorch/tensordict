# Copyright (c) Meta Platforms, Inc. and affiliates.
#
# This source code is licensed under the MIT license found in the
# LICENSE file in the root directory of this source tree.

from __future__ import annotations

import dataclasses
import functools
import inspect
import numbers
import re
import sys
import typing
import warnings
from dataclasses import dataclass
from pathlib import Path
from textwrap import indent
from typing import Any, Callable, Sequence, TypeVar, Union

import torch
<<<<<<< HEAD

from packaging import version

from tensordict.memmap import MemmapTensor
=======
>>>>>>> e4a206f3
from tensordict.tensordict import (
    _ACCEPTED_CLASSES,
    get_repr,
    is_tensordict,
    TensorDict,
    TensorDictBase,
)
from tensordict.utils import DeviceType, NestedKey
from torch import Tensor

T = TypeVar("T", bound=TensorDictBase)
PY37 = sys.version_info < (3, 8)

# We keep a dict of str -> class to call the class based on the string
CLASSES_DICT: dict[str, type] = {}

# Regex precompiled patterns
OPTIONAL_PATTERN = re.compile(r"Optional\[(.*?)\]")
UNION_PATTERN = re.compile(r"Union\[(.*?)\]")


def is_tensorclass(obj: type | Any) -> bool:
    """Returns True if obj is either a tensorclass or an instance of a tensorclass"""
    cls = obj if isinstance(obj, type) else type(obj)
    return dataclasses.is_dataclass(cls) and cls.__name__ in CLASSES_DICT


def tensorclass(cls: T) -> T:
    """A decorator to create :obj:`tensorclass` classes.

    :obj:`tensorclass` classes are specialized :obj:`dataclass` instances that
    can execute some pre-defined tensor operations out of the box, such as
    indexing, item assignment, reshaping, casting to device or storage and many
    others.

    Examples:
        >>> from tensordict.prototype import tensorclass
        >>> import torch
        >>> from typing import Optional
        >>>
        >>> @tensorclass
        ... class MyData:
        ...     X: torch.Tensor
        ...     y: torch.Tensor
        ...     z: str
        ...     def expand_and_mask(self):
        ...         X = self.X.unsqueeze(-1).expand_as(self.y)
        ...         X = X[self.y]
        ...         return X
        ...
        >>> data = MyData(
        ...     X=torch.ones(3, 4, 1),
        ...     y=torch.zeros(3, 4, 2, 2, dtype=torch.bool),
        ...     z="test"
        ...     batch_size=[3, 4])
        >>> print(data)
        MyData(
            X=Tensor(torch.Size([3, 4, 1]), dtype=torch.float32),
            y=Tensor(torch.Size([3, 4, 2, 2]), dtype=torch.bool),
            z="test"
            batch_size=[3, 4],
            device=None,
            is_shared=False)
        >>> print(data.expand_and_mask())
        tensor([])

    It is also possible to nest tensorclasses instances within each other:
        Examples:
        >>> from tensordict.prototype import tensorclass
        >>> import torch
        >>> from typing import Optional
        >>>
        >>> @tensorclass
        ... class NestingMyData:
        ...     nested: MyData
        ...
        >>> nesting_data = NestingMyData(nested=data, batch_size=[3, 4])
        >>> # although the data is stored as a TensorDict, the type hint helps us
        >>> # to appropriately cast the data to the right type
        >>> assert isinstance(nesting_data.nested, type(data))


    """
    td_handled_functions: dict[Callable, Callable] = {}

    def implements_for_tdc(torch_function: Callable) -> Callable:
        """Register a torch function override for _TensorClass."""

        @functools.wraps(torch_function)
        def decorator(func: Callable) -> Callable:
            td_handled_functions[torch_function] = func
            return func

        return decorator

    def __torch_function__(
        cls,
        func: Callable,
        types: tuple[type, ...],
        args: tuple[Any, ...] = (),
        kwargs: dict[str, Any] | None = None,
    ) -> Callable:
        if kwargs is None:
            kwargs = {}
        if func not in td_handled_functions or not all(
            issubclass(t, (Tensor, cls)) for t in types
        ):
            return NotImplemented

        return td_handled_functions[func](*args, **kwargs)

    cls = dataclass(cls)
    expected_keys = set(cls.__dataclass_fields__)

    for attr in cls.__dataclass_fields__:
        if attr in dir(TensorDict):
            raise AttributeError(
                f"Attribute name {attr} can't be used with @tensorclass"
            )

    cls.__init__ = _init_wrapper(cls.__init__)
    cls._from_tensordict = classmethod(_from_tensordict_wrapper(expected_keys))
    cls.__torch_function__ = classmethod(__torch_function__)
    cls.__getstate__ = _getstate
    cls.__setstate__ = _setstate
    cls.__getattribute__ = _getattribute_wrapper(cls.__getattribute__)
    cls.__setattr__ = _setattr_wrapper(cls.__setattr__, expected_keys)
    cls.__getattr__ = _getattr
    cls.__getitem__ = _getitem
    cls.__setitem__ = _setitem
    cls.__repr__ = _repr
    cls.__len__ = _len
    cls.__eq__ = __eq__
    cls.__ne__ = __ne__
    cls.any = _any
    cls.all = _all
    cls.state_dict = _state_dict
    cls.load_state_dict = _load_state_dict
    cls.gather = _gather

    cls.to_tensordict = _to_tensordict
    cls.memmap_ = _memmap_
    cls.memmap_like = _memmap_like
    cls.device = property(_device, _device_setter)
    cls.batch_size = property(_batch_size, _batch_size_setter)

    implements_for_tdc(torch.unbind)(_unbind)
    implements_for_tdc(torch.full_like)(_full_like)
    implements_for_tdc(torch.zeros_like)(_zeros_like)
    implements_for_tdc(torch.zeros_like)(_ones_like)
    implements_for_tdc(torch.clone)(_clone)
    implements_for_tdc(torch.squeeze)(_squeeze)
    implements_for_tdc(torch.unsqueeze)(_unsqueeze)
    implements_for_tdc(torch.permute)(_permute)
    implements_for_tdc(torch.split)(_split)
    implements_for_tdc(torch.stack)(_stack)
    implements_for_tdc(torch.cat)(_cat)
    implements_for_tdc(torch.gather)(_gather)

    cls.__doc__ = f"{cls.__name__}{inspect.signature(cls)}"

    CLASSES_DICT[cls.__name__] = cls
    return cls


def _init_wrapper(init: Callable) -> Callable:
    init_sig = inspect.signature(init)
    params = list(init_sig.parameters.values())
    # drop first entry of params which corresponds to self and isn't passed by the user
    required_params = [p.name for p in params[1:] if p.default is inspect._empty]

    @functools.wraps(init)
    def wrapper(
        self,
        *args: Any,
        batch_size: Sequence[int] | torch.Size | int,
        device: DeviceType | None = None,
        **kwargs,
    ):
        for value, key in zip(args, self.__dataclass_fields__):
            if key in kwargs:
                raise ValueError(f"The key {key} is already set in kwargs")
            kwargs[key] = value

        for key, field in self.__dataclass_fields__.items():
            if field.default_factory is not dataclasses.MISSING:
                default = field.default_factory()
            else:
                default = field.default
            if default not in (None, dataclasses.MISSING):
                kwargs.setdefault(key, default)

        missing_params = [p for p in required_params if p not in kwargs]
        if missing_params:
            n_missing = len(missing_params)
            raise TypeError(
                f"{self.__class__.__name__}.__init__() missing {n_missing} "
                f"required positional argument{'' if n_missing == 1 else 's'}: "
                f"""{", ".join(f"'{name}'" for name in missing_params)}"""
            )

        self._tensordict = TensorDict(
            {}, batch_size=batch_size, device=device, _run_checks=False
        )
        # To save non tensor data (Nested tensor classes also go here)
        self._non_tensordict = {}
        init(self, **{key: value for key, value in kwargs.items()})

    new_params = [
        inspect.Parameter("batch_size", inspect.Parameter.KEYWORD_ONLY),
        inspect.Parameter("device", inspect.Parameter.KEYWORD_ONLY, default=None),
    ]
    wrapper.__signature__ = init_sig.replace(parameters=params + new_params)

    return wrapper


def _from_tensordict_wrapper(expected_keys):
    def wrapper(cls, tensordict, non_tensordict=None):
        """Tensor class wrapper to instantiate a new tensor class object

        Args:
            tensordict (TensorDict): Dictionary of tensor types
            non_tensordict (dict): Dictionary with non-tensor and nested tensor class objects

        """
        # Validating keys of tensordict
        for key in tensordict.keys():
            if key not in expected_keys:
                raise ValueError(
                    f"Keys from the tensordict ({set(tensordict.keys())}) must "
                    f"correspond to the class attributes ({expected_keys})."
                )

        # Validating non-tensor keys and for key clash
        tensor_keys = set(tensordict.keys())
        if non_tensordict is not None:
            for key in non_tensordict.keys():
                if key not in expected_keys:
                    raise ValueError(
                        f"Keys from the non-tensor data ({set(non_tensordict.keys())}) must "
                        f"correspond to the class attributes ({expected_keys})."
                    )
                if key in tensor_keys:
                    raise KeyError(
                        f"{key} is present in both tensor and non-tensor dicts"
                    )
        # bypass initialisation. this means we don't incur any overhead creating an
        # empty tensordict and writing values to it. we can skip this because we already
        # have a tensordict to use as the underlying tensordict
        tc = cls.__new__(cls)
        tc.__dict__["_tensordict"] = tensordict

        tc.__dict__["_non_tensordict"] = (
            non_tensordict if non_tensordict is not None else {}
        )
        # since we aren't calling the dataclass init method, we need to manually check
        # whether a __post_init__ method has been defined and invoke it if so
        if hasattr(tc, "__post_init__"):
            tc.__post_init__()
        return tc

    return wrapper


def _getstate(self) -> dict[str, Any]:
    """Returns a state dict which consists of tensor and non_tensor dicts for serialization.

    Returns:
        dictionary of state of tensor class

    """
    return {"tensordict": self._tensordict, "non_tensordict": self._non_tensordict}


def _setstate(self, state: dict[str, Any]) -> None:
    """Used to set the state of an object using state parameter

    Args:
        state (dict): State parameter to set the object
    """
    self._tensordict = state.get("tensordict", None)
    self._non_tensordict = state.get("non_tensordict", None)


def _getattribute_wrapper(getattribute: Callable) -> Callable:
    """Retrieve the value of an object's attribute or raise AttributeError

    Args:
        item (str) : name of the attribute to retrieve

    Returns:
        value of the attribute

    """

    @functools.wraps(getattribute)
    def wrapper(self, item: str) -> Any:
        if not item.startswith("__"):
            if (
                "_tensordict" in self.__dict__
                and item in self.__dict__["_tensordict"].keys()
            ):
                out = self._tensordict[item]
                expected_type = self.__dataclass_fields__[item].type
                out = _get_typed_output(out, expected_type)
                return out
            elif (
                "_non_tensordict" in self.__dict__
                and item in self.__dict__["_non_tensordict"].keys()
            ):
                out = self._non_tensordict[item]
                return out
        return getattribute(self, item)

    return wrapper


def _setattr_wrapper(setattr_: Callable, expected_keys: set[str]) -> Callable:
    """Set the value of an attribute for the tensor class object

    Args:
        key (str): the name of the attribute to set
        value (any): the value to set for the attribute

    """

    @functools.wraps(setattr_)
    def wrapper(self, key: str, value: Any) -> None:
        if (
            "_tensordict" not in self.__dict__
            or "_non_tensordict" not in self.__dict__
            or key in ("batch_size", "device")
        ):
            return setattr_(self, key, value)
        if key not in expected_keys:
            raise AttributeError(
                f"Cannot set the attribute '{key}', expected attributes are {expected_keys}."
            )

        if isinstance(value, _ACCEPTED_CLASSES):
            # Avoiding key clash, honoring the user input to assign tensor type data to the key
            if key in self._non_tensordict.keys():
                del self._non_tensordict[key]
            self._tensordict[key] = value
        else:
            # Avoiding key clash, honoring the user input to assign non-tensor data to the key
            if key in self._tensordict.keys():
                del self._tensordict[key]
            # Saving all non-tensor attributes
            self._non_tensordict[key] = value
        return None

    return wrapper


def _getattr(self, attr: str) -> Any:
    """Retrieve the value of an object's attribute, or a method output if attr is callable

    Args:
        attr: name of the attribute to retrieve or function to compute

    Returns:
        value of the attribute, or a method output applied on the instance

    """
    res = getattr(self._tensordict, attr)
    if not callable(res):
        return res
    func = res

    @functools.wraps(getattr)
    def wrapped_func(*args, **kwargs):
        res = func(*args, **kwargs)
        # Handling nested tensor class
        non_tensor_dict = {}
        for key, value in self._non_tensordict.items():
            if is_tensorclass(value):
                temp = getattr(value, attr)
                if callable(temp):
                    # Recursively calling for nested tensor classes
                    non_tensor_dict[key] = temp(*args, **kwargs)
                else:
                    non_tensor_dict[key] = temp
            else:
                non_tensor_dict[key] = value
        if isinstance(res, TensorDictBase):
            new = self._from_tensordict(res, non_tensor_dict)
            return new
        else:
            return res

    return wrapped_func


def _getitem(self, item: NestedKey) -> Any:
    """Retrieve the class object at the given index. Indexing will happen for nested tensors as well

    Args:
       item (int or any other valid index type): index of the object to retrieve

    Returns:
        Tensor class object at the given index

    """
    if isinstance(item, str) or (
        isinstance(item, tuple) and all(isinstance(_item, str) for _item in item)
    ):
        raise ValueError("Invalid indexing arguments.")
    tensor_res = self._tensordict[item]
    non_tensor_res = {}
    for key, value in self._non_tensordict.items():
        if is_tensorclass(value):
            non_tensor_res[key] = _getitem(value, item)
        else:
            non_tensor_res[key] = value

    return self._from_tensordict(tensor_res, non_tensor_res)  # device=res.device)


def _setitem(self, item: NestedKey, value: Any) -> None:
    """Set the value of the Tensor class object at the given index. Note that there is no strict validation on non-tensor values

    Args:
        item (int or any other valid index type): index of the object to set
        value (any): value to set for the item

    """
    if isinstance(item, str) or (
        isinstance(item, tuple) and all(isinstance(_item, str) for _item in item)
    ):
        raise ValueError("Invalid indexing arguments.")

    if not is_tensorclass(value) and not isinstance(
        value, (TensorDictBase, numbers.Number, Tensor, MemmapTensor)
    ):
        raise ValueError(
            f"__setitem__ only supports tensorclasses, tensordicts,"
            f" numeric scalars and tensors. Got {type(value)}"
        )

    # if it is one of accepted "broadcast" types
    if not is_tensorclass(value):
        # attempt broadcast on all tensordata and nested tensorclasses
        self._tensordict[item] = value
        for key, val in self._non_tensordict.items():
            if is_tensorclass(val):
                _setitem(self._non_tensordict[key], item, value)
        return

    # else it is tensorclass
    if not isinstance(value, self.__class__):
        self_keys = set().union(self._non_tensordict, self._tensordict.keys())
        value_keys = set().union(value._non_tensordict, value._tensordict.keys())
        if self_keys != value_keys:
            # if tensorclass but different class ensure that all keys are equal
            raise ValueError(
                "__setitem__ is only allowed for same-class or "
                "compatible class (i.e. same members) assignment"
            )

    # Validating the non-tensor data before setting the item
    for key, val in value._non_tensordict.items():
        # Setting the item for nested tensor class
        if key in self._non_tensordict.keys() and is_tensorclass(val):
            _setitem(self._non_tensordict[key], item, val)
        else:
            # Raise a warning if non_tensor data doesn't match
            if (
                key in self._non_tensordict.keys()
                and val is not self._non_tensordict[key]
            ):
                warnings.warn(
                    f"Meta data at {repr(key)} may or may not be equal, this may result in "
                    f"undefined behaviours",
                    category=UserWarning,
                    stacklevel=2,
                )

    for key in value._tensordict.keys():
        # Making sure that the key-clashes won't happen, if the key is present in tensor data in value
        # we will honor that and remove the key-value pair from non-tensor data
        if key in self._non_tensordict.keys():
            del self._non_tensordict[key]

    self._tensordict[item] = value._tensordict


def _repr(self) -> str:
    """Return a string representation of Tensor class object"""
    fields = _all_td_fields_as_str(self._tensordict)
    field_str = fields
    non_tensor_fields = _all_non_td_fields_as_str(self._non_tensordict)
    batch_size_str = indent(f"batch_size={self.batch_size}", 4 * " ")
    device_str = indent(f"device={self.device}", 4 * " ")
    is_shared_str = indent(f"is_shared={self.is_shared()}", 4 * " ")
    if len(non_tensor_fields) > 0:
        non_tensor_field_str = indent(
            ",\n".join(non_tensor_fields),
            4 * " ",
        )
        string = ",\n".join(
            [field_str, non_tensor_field_str, batch_size_str, device_str, is_shared_str]
        )
    else:
        string = ",\n".join([field_str, batch_size_str, device_str, is_shared_str])
    return f"{self.__class__.__name__}(\n{string})"


def _len(self) -> int:
    """Returns the length of first dimension, if there is, otherwise 0."""
    return len(self._tensordict)


def _to_tensordict(self) -> TensorDict:
    """Convert the tensorclass into a regular TensorDict.

    Makes a copy of all entries. Memmap and shared memory tensors are converted to
    regular tensors.

    Returns:
        A new TensorDict object containing the same values as the tensorclass.

    """
    td = self._tensordict.to_tensordict()
    for key, val in self._non_tensordict.items():
        if is_tensorclass(val):
            td[key] = val.to_tensordict()
    return td


def _memmap_(self, prefix: str | None = None, copy_existing: bool = False):
    """Writes all tensors onto a MemmapTensor.

    Args:
        prefix (str): directory prefix where the memmap tensors will have to
            be stored.
        copy_existing (bool): If False (default), an exception will be raised if an
            entry in the tensorclass is already a MemmapTensor but is not saved in
            the correct location according to prefix. If True, any MemmapTensors
            that are not in the correct location are copied to the new location.

    The tensorclass is then locked, meaning that the only writing operations that
    can be executed must be done in-place.
    Once the tensordict is unlocked, the memmap attribute is turned to False,
    because cross-process identity is not guaranteed anymore.

    Returns:
        self.

    Note:
        Serialising in this fashion might be slow with deeply nested tensordicts, so
        we do not recommend calling this method inside a training loop.
    """
    if prefix is not None:
        prefix = Path(prefix)
    self._tensordict.memmap_(prefix=prefix, copy_existing=copy_existing)
    for key, val in self._non_tensordict.items():
        if is_tensorclass(val):
            if prefix is not None:
                val.memmap_(prefix=prefix / key, copy_existing=copy_existing)
            else:
                val.memmap_()
    return self


def _memmap_like(
    self,
    prefix: str | None = None,
):
    """Creates an empty Memory-mapped tensorclass with the same content shape as the current one.

    Args:
        prefix (str): directory prefix where the memmap tensors will have to
            be stored.

    The resulting tensorclass will be locked and ``is_memmap() = True``,
    meaning that the only writing operations that can be executed must be done in-place.
    Once the tensorclass is unlocked, the memmap attribute is turned to False,
    because cross-process identity is not guaranteed anymore.

    Returns:
        a new tensorclass instance with data stored as memory-mapped tensors.

    """
    if prefix is not None:
        prefix = Path(prefix)
    out_td = self._tensordict.memmap_like(prefix=prefix)
    out_other = {}
    for key, val in self._non_tensordict.items():
        if is_tensorclass(val):
            if prefix is not None:
                out_other[key] = val.memmap_like(prefix=prefix / key)
            else:
                out_other[key] = val.memmap_like()
        else:
            out_other[key] = val
    return self._from_tensordict(out_td, out_other)


def _device(self) -> torch.device:
    """Retrieves the device type of tensor class"""
    return self._tensordict.device


def _device_setter(self, value: DeviceType) -> None:
    raise RuntimeError(
        "device cannot be set using tensorclass.device = device, "
        "because device cannot be updated in-place. To update device, use "
        "tensorclass.to(new_device), which will return a new tensorclass "
        "on the new device."
    )


def _batch_size(self) -> torch.Size:
    """Retrieves the batch size for the tensor class

    Returns:
        batch size (torch.Size)

    """
    return self._tensordict.batch_size


def _batch_size_setter(self, new_size: torch.Size) -> None:
    """Set the value of batch_size

    Args:
        new_size (torch.Size): new_batch size to be set

    """
    self._tensordict._batch_size_setter(new_size)


def _state_dict(self) -> dict[str, Any]:
    """Returns a state_dict dictionary that can be used to save and load data from a tensorclass."""
    state_dict = {"_tensordict": self._tensordict.state_dict()}
    state_dict["_non_tensordict"] = {
        key: value if not is_tensorclass(value) else value.state_dict()
        for key, value in self._non_tensordict.items()
    }
    return state_dict


def _load_state_dict(self, state_dict: dict[str, Any]):
    """Loads a state_dict attemptedly in-place on the destination tensorclass."""
    for key, item in state_dict.items():
        # keys will never be nested which facilitates everything, but let's
        # double check in case someone does something nasty
        if not isinstance(key, str):
            raise TypeError("Only str keys are allowed when calling load_state_dict.")
        if key == "_non_tensordict":
            for sub_key, sub_item in item.items():
                if is_tensorclass(self._non_tensordict.get(sub_key, None)):
                    self._non_tensordict[sub_key].load_state_dict(sub_item)
                # sub_item is the state dict of a tensorclass
                elif isinstance(sub_item, dict) and "_non_tensordict" in sub_item:
                    raise RuntimeError(
                        "Loading a saved tensorclass on a uninitialized tensorclass is not allowed"
                    )
                else:
                    # check that sub_key is part of the tensorclass
                    if sub_key not in self.__class__.__dataclass_fields__:
                        raise KeyError(
                            f"Key '{sub_key}' wasn't expected in the state-dict."
                        )
                    self._non_tensordict[sub_key] = sub_item
        elif key == "_tensordict":
            for sub_key in item.keys():
                if (
                    sub_key not in self.__class__.__dataclass_fields__
                    and sub_key not in ("__batch_size", "__device")
                ):
                    raise KeyError(
                        f"Key '{sub_key}' wasn't expected in the state-dict."
                    )

            self._tensordict.load_state_dict(item)
        else:
            raise KeyError(f"Key '{key}' wasn't expected in the state-dict.")

    return self


def _any(self, dim: int | None = None) -> bool:
    """A recursive implementation of `any()` over the tensorclass leaves.

    If the `dim` arg is passed, the resulting tensorclass will have
    this dimension removed.

    Args:
        dim (int, optional): if provided, ``any`` will run over that dimension and reduce it.
            When traversing the tensorclass leaves,  negative dims will be turned to positive
            ones compared with the root tensorclass' batch-size to avoid any clash
            of dimensions.
            Defaults to None, i.e., full reduction in a single boolean value.

    Returns:
        A boolean if ``dim`` is ``None``, a tensorclass of the same class as the
        parent otherwise (with the target dimension reduced).

    Examples:
        >>> @tensorclass
        ... class MyClass:
        ...      X: Tensor
        ...      y: "MyClass"
        ...
        >>> c = MyClass(
        ...     torch.randn(3, 4),
        ...     MyClass(torch.randn(3, 4, 1), None, batch_size=[3, 4, 1]),
        ...     batch_size=[3, 4])
        >>> c_any = c.any()  # bool
        >>> assert isinstance(c_any, bool)
        >>> print(c.any(dim=0))
        MyClass(
            X=Tensor(shape=torch.Size([4]), device=cpu, dtype=torch.bool, is_shared=False),
            y=MyClass(
                X=Tensor(shape=torch.Size([4, 1]), device=cpu, dtype=torch.bool, is_shared=False),
                y=None,
                batch_size=torch.Size([4, 1]),
                device=None,
                is_shared=False),
            batch_size=torch.Size([4]),
            device=None,
            is_shared=False)
        >>> # one can work with negative dimensions, which will be converted to positive dims for the root tensorclass
        >>> assert (c.any(-1) == c.any(1)).all()
        >>> assert c.any(-1).y.batch_size == c.any(1).y.batch_size

    """
    if dim is None:
        if self._tensordict.any():
            return True
        return any(
            value.any()
            for value in self._non_tensordict.values()
            if is_tensorclass(value)
        )

    if dim < 0:
        dim = self.batch_dims + dim

    non_tensor = {
        key: None if not is_tensorclass(obj) else obj.any(dim=dim)
        for key, obj in self._non_tensordict.items()
    }
    return self._from_tensordict(
        self._tensordict.any(dim=dim),
        non_tensor,
    )


def _all(self, dim: int | None = None) -> bool:
    """A recursive implementation of `all()` over the tensorclass leaves.

    If the `dim` arg is passed, the resulting tensorclass will have
    this dimension removed.

    Args:
        dim (int, optional): if provided, ``all`` will run over that dimension and reduce it.
            When traversing the tensorclass leaves,  negative dims will be turned to positive
            ones compared with the root tensorclass' batch-size to avoid any clash
            of dimensions.
            Defaults to None, i.e., full reduction in a single boolean value.

    Returns:
        A boolean if ``dim`` is ``None``, a tensorclass of the same class as the
        parent otherwise (with the target dimension reduced).

    Examples:
        >>> @tensorclass
        ... class MyClass:
        ...      X: Tensor
        ...      y: "MyClass"
        ...
        >>> c = MyClass(
        ...     torch.randn(3, 4),
        ...     MyClass(torch.randn(3, 4, 1), None, batch_size=[3, 4, 1]),
        ...     batch_size=[3, 4])
        >>> c_all = c.all()  # bool
        >>> assert isinstance(c_all, bool)
        >>> print(c.all(dim=0))
        MyClass(
            X=Tensor(shape=torch.Size([4]), device=cpu, dtype=torch.bool, is_shared=False),
            y=MyClass(
                X=Tensor(shape=torch.Size([4, 1]), device=cpu, dtype=torch.bool, is_shared=False),
                y=None,
                batch_size=torch.Size([4, 1]),
                device=None,
                is_shared=False),
            batch_size=torch.Size([4]),
            device=None,
            is_shared=False)
        >>> # one can work with negative dimensions, which will be converted to positive dims for the root tensorclass
        >>> assert (c.all(-1) == c.all(1)).all()
        >>> assert c.all(-1).y.batch_size == c.all(1).y.batch_size

    """
    if dim is None:
        return self._tensordict.all() and all(
            value.all()
            for value in self._non_tensordict.values()
            if is_tensorclass(value)
        )

    if dim < 0:
        dim = self.batch_dims + dim

    non_tensor = {
        key: None if not is_tensorclass(obj) else obj.all(dim=dim)
        for key, obj in self._non_tensordict.items()
    }
    return self._from_tensordict(
        self._tensordict.all(dim=dim),
        non_tensor,
    )


def _gather(self, dim: int, index: torch.Tensor, out: TensorDictBase | None = None):
    """Gathers values along an axis specified by `dim`.

    Args:
        dim (int): the dimension along which collect the elements
        index (torch.Tensor): a long tensor which number of dimension matches
            the one of the tensordict with only one dimension differring between
            the two (the gathering dimension). Its elements refer to the
            index to be gathered along the required dimension.
        out (TensorDictBase, optional): a destination tensordict. It must
            have the same shape as the index.

    Examples:
        >>> @tensorclass
        ... class MyClass:
        ...     x: torch.Tensor
        ...     z: str
        ...     y: "MyClass1" = None  # future: drop quotes
        ...
        >>> c = MyClass(torch.randn(3, 4), "foo", MyClass(torch.randn(3, 4, 5), "bar", None, batch_size=[3, 4, 5]), batch_size=[3, 4])
        >>> dim = -1
        >>> index = torch.arange(3).expand(3, 3)
        >>> c_gather = c.gather(index=index, dim=dim)
        >>> print(c_gather)

    """
    if dim < 0:
        dim = self.batch_dims + dim

    def _get_out(key, nontensor):
        if out is None:
            return None
        if nontensor:
            return out._non_tensordict[key]
        else:
            return out._tensordict

    def _expand_index(obj):
        index_expand = index
        while index_expand.ndimension() < obj.ndimension():
            index_expand = index_expand.unsqueeze(-1)
        target_shape = list(obj.shape)
        target_shape[dim] = index_expand.shape[dim]
        index_expand = index_expand.expand(target_shape)
        return index_expand

    non_tensor = {
        key: obj
        if not is_tensorclass(obj)
        else obj.gather(dim=dim, index=_expand_index(obj), out=_get_out(key, True))
        for key, obj in self._non_tensordict.items()
    }
    return self._from_tensordict(
        self._tensordict.gather(dim=dim, index=index, out=_get_out(None, False)),
        non_tensor,
    )


def __eq__(self, other: object) -> bool:
    """Compares the Tensor class object to another object for equality. However, the equality check for non-tensor data is not performed.

    Args:
        other: object to compare to this object. Can be a tensorclass, a
            tensordict or any compatible type (int, float or tensor), in
            which case the equality check will be propagated to the leaves.

    Returns:
        False if the objects are of different class types, Tensorclass of boolean
        values for tensor attributes and None for non-tensor attributes

    Examples:
        >>> @tensorclass
        ... class MyClass:
        ...     x: Tensor
        ...     y: "MyClass"
        ...     z: str
        ...
        >>> c1 = MyClass(
        ...     x=torch.randn(3, 4),
        ...     y=MyClass(
        ...         x=torch.randn(3, 4, 1),
        ...         y=None,
        ...         z="bar",
        ...         batch_size=[3, 4, 1],
        ...     ),
        ...     z="foo",
        ...     batch_size=[3, 4],
        ... )
        >>> c2 = c1.clone()
        >>> print(c1 == c2)
        MyClass(
            x=Tensor(shape=torch.Size([3, 4]), device=cpu, dtype=torch.bool, is_shared=False),
            y=MyClass(
                x=Tensor(shape=torch.Size([3, 4, 1]), device=cpu, dtype=torch.bool, is_shared=False),
                y=None,
                z=None,
                batch_size=torch.Size([3, 4, 1]),
                device=None,
                is_shared=False),
            z=None,
            batch_size=torch.Size([3, 4]),
            device=None,
            is_shared=False)
        >>> assert (c1 == c2).all()
        >>> assert (c1[:2] == c2[:2]).all()
        >>> assert not (c1 == c2.apply(lambda x: x+1)).all()

    """
    if not is_tensorclass(other) and not isinstance(
        other, (TensorDictBase, numbers.Number, Tensor, MemmapTensor)
    ):
        return False
    non_tensor = {}
    for key, value in self._non_tensordict.items():
        if is_tensorclass(value):
            if is_tensorclass(other):
                non_tensor[key] = value == other._non_tensordict[key]
            elif isinstance(other, TensorDictBase):
                non_tensor[key] = value == other[key]
                # remove tensorclass keys to make sure that the following tensordict comparison works
                other = other.exclude(key)
            else:
                # attempt a broadcast comparison
                non_tensor[key] = value == other
        else:
            non_tensor[key] = None
    if is_tensorclass(other):
        tensor = self._tensordict == other._tensordict
    elif isinstance(other, TensorDictBase):
        tensor = self._tensordict == other
    else:
        tensor = self._tensordict == other
    out = self._from_tensordict(tensor, non_tensor)
    return out


def __ne__(self, other: object) -> bool:
    """Compare the Tensor class object to another object for inequality. However, the equality check for non-tensor data is not performed.

    Args:
        other: object to compare to this object

    Returns:
        False if the objects are of different class types, Tensorclass of boolean values for tensor attributes and None for non-tensor attributes

    Examples:
        >>> @tensorclass
        ... class MyClass:
        ...     x: Tensor
        ...     y: "MyClass"
        ...     z: str
        ...
        >>> c1 = MyClass(
        ...     x=torch.randn(3, 4),
        ...     y=MyClass(
        ...         x=torch.randn(3, 4, 1),
        ...         y=None,
        ...         z="bar",
        ...         batch_size=[3, 4, 1],
        ...     ),
        ...     z="foo",
        ...     batch_size=[3, 4],
        ... )
        >>> c2 = c1.clone()
        >>> print(c1 != c2)
        MyClass(
            x=Tensor(shape=torch.Size([3, 4]), device=cpu, dtype=torch.bool, is_shared=False),
            y=MyClass(
                x=Tensor(shape=torch.Size([3, 4, 1]), device=cpu, dtype=torch.bool, is_shared=False),
                y=None,
                z=None,
                batch_size=torch.Size([3, 4, 1]),
                device=None,
                is_shared=False),
            z=None,
            batch_size=torch.Size([3, 4]),
            device=None,
            is_shared=False)
        >>> c2 = c2.apply(lambda x: x+1)
        >>> assert (c1 != c2).all()

    """
    if not is_tensorclass(other) and not isinstance(
        other, (TensorDictBase, numbers.Number, Tensor, MemmapTensor)
    ):
        return True
    non_tensor = {}
    for key, value in self._non_tensordict.items():
        if is_tensorclass(value):
            if is_tensorclass(other):
                non_tensor[key] = value != other._non_tensordict[key]
            elif isinstance(other, TensorDictBase):
                non_tensor[key] = value != other[key]
                # remove tensorclass keys to make sure that the following tensordict comparison works
                other = other.exclude(key)
            else:
                # attempt a broadcast comparison
                non_tensor[key] = value == other
        else:
            non_tensor[key] = None
    if is_tensorclass(other):
        tensor = self._tensordict != other._tensordict
    elif isinstance(other, TensorDictBase):
        tensor = self._tensordict != other
    else:
        tensor = self._tensordict != other
    out = self._from_tensordict(tensor, non_tensor)
    return out


def _handle_non_tensor_dict(
    func, non_tensor_dict: dict[str, Any], *args: Any, **kwargs: Any
) -> dict[str, Any]:
    """Helper function to handle  non_tensor_dict in a given tensor class especially the nestor tensor objects

    Args:
        func (callable): Function to apply on nested Tensor classes
        non_tensor_dict (dict): Dictionary containing non-tensor and nestor tensor class data
        *args (tuple): Positional arguments to pass to the 'func'
        **kwargs (dict): Keyword arguments to pass to the 'func'

    Returns:
        non_tensor_dict (dict): non_tensor_dict after processing

    """

    for key, value in non_tensor_dict.items():
        if is_tensorclass(value):
            non_tensor_dict[key] = func(value, *args, **kwargs)
    return non_tensor_dict


def _handle_list_non_tensor_dict(
    func: Callable, list_of_tdc: list[type], *args: Any, **kwargs: Any
) -> dict[str, Any]:
    """Helper function to handle  list of non_tensor_dict in a given tensor class especially the nestor tensor objects

    Args:
        func (callable): Function to apply on nested Tensor classes
        list_of_tdc (list): list of tensor class objects
        *args (tuple): Positional arguments to pass to the 'func'
        **kwargs (dict): Keyword arguments to pass to the 'func'

    Returns:
        non_tensor_dict (dict): non_tensor_dict after processing

    """
    tdc = list_of_tdc[0]
    non_tensordict = tdc._non_tensordict
    for key, value in non_tensordict.items():
        if is_tensorclass(value):
            list_non_tdc = []
            for tdc in list_of_tdc:
                if not isinstance(value, type(tdc._non_tensordict[key])):
                    raise ValueError(
                        f"The values assigned for the attribute "
                        f"{repr(key)} are not matching"
                    )
                list_non_tdc.append(tdc._non_tensordict[key])
            non_tensordict[key] = func(list_non_tdc, *args, **kwargs)

    return non_tensordict


def _unbind(tdc, dim: int = 0) -> list:
    """Unbind the tensor class object along a given dimension, the behavior is extended to nested tensor classes as well.(no impact to non-tensor data)

    Args:
        tdc: tensor class object
        dim (int): the dimension along which to unbind the tensor (default is 0)

    Returns:
        out (list): list of tensor class objects representing the unbound parts of the original tensor class object

    """
    tensordicts = torch.unbind(tdc._tensordict, dim)
    non_tensor_dict = _handle_non_tensor_dict(_unbind, tdc._non_tensordict, dim)
    out = [tdc._from_tensordict(td, non_tensor_dict) for td in tensordicts]
    return out


def _full_like(tdc, fill_value: float):
    """Fill the tensor types of tensor class object with the fill value, the behavior is extended to nested tensor classes as well (no impact to non-tensor data)

    Args:
        tdc: tensor class object
        fill_value (float): The value with which the filling happen

    Returns:
        out: the filled tensor class object

    """
    tensordict = torch.full_like(tdc._tensordict, fill_value)
    non_tensor_dict = _handle_non_tensor_dict(
        _full_like, tdc._non_tensordict, fill_value
    )
    out = tdc._from_tensordict(tensordict, non_tensor_dict)
    return out


def _zeros_like(tdc):
    """Fill the tensor types of tensor class object including nested tensor classes with zeros (no impact to non-tensor data)

    Args:
        tdc: tensor class object

    Returns:
        out: tensor class object filled with zeros

    """
    return _full_like(tdc, 0.0)


def _ones_like(tdc):
    """Fill the tensor types of tensor class object including nested tensor classes with ones (no impact to non-tensor data)

    Args:
        tdc: tensor class object

    Returns:
        out: tensor class object filled with ones

    """
    return _full_like(tdc, 1.0)


def _clone(tdc):
    """Create a shallow copy of the tensor class object, the behavior is extended to nested tensor classes as well

    Args:
        tdc: tensor class object

    Returns:
        out: a shallow copy of the tensor class object

    """
    tensordict = torch.clone(tdc._tensordict)
    non_tensor_dict = _handle_non_tensor_dict(_clone, tdc._non_tensordict)
    out = tdc._from_tensordict(tensordict, non_tensor_dict)
    return out


def _squeeze(tdc):
    """Remove single-dimensional entries from the shape of a tensors for the tensor class objects including nested tensor classes (no impact on non-tensor data)

    Args:
        tdc: tensor class object

    Returns:
        out: squeezed tensor class object

    """
    tensordict = torch.squeeze(tdc._tensordict)
    non_tensor_dict = _handle_non_tensor_dict(_squeeze, tdc._non_tensordict)
    out = tdc._from_tensordict(tensordict, non_tensor_dict)
    return out


def _unsqueeze(tdc, dim: int = 0):
    """Insert a single-dimensional entry at the specified position in the shape of a tensor for tensor class objects including the nested tensor classes (no impact on non-tensor data)

    Args:
        tdc: tensor class object
        dim (int, optional): the position at which to insert the single-dimensional entry

    Returns:
        out: tensor class object with the single-dimensional entry inserted

    """
    tensordict = torch.unsqueeze(tdc._tensordict, dim)
    non_tensor_dict = _handle_non_tensor_dict(_unsqueeze, tdc._non_tensordict, dim)
    out = tdc._from_tensordict(tensordict, non_tensor_dict)
    return out


def _permute(tdc, dims: int | Sequence[int]):
    """Permute the dimensions of a tensor class object including nested tensor classes (no impact on non-tensor data)

    Args:
        tdc: tensor class object
        dims (int or tuple of ints): the desired order of the dimensions

    Returns:
        out: permuted tensor class object

    """
    tensordict = torch.permute(tdc._tensordict, dims)
    non_tensor_dict = _handle_non_tensor_dict(_permute, tdc._non_tensordict, dims)
    out = tdc._from_tensordict(tensordict, non_tensor_dict)
    return out


def _split(tdc, split_size_or_sections: int | Sequence[int], dim: int = 0):
    """
    Split a tensor class object into smaller tensor class objects along a given dimension.

    It extends the behavior to nested tensor classes (no impact on non-tensor data)

    Args:
       tdc: tensor class object
       split_size_or_sections (int or list): the size of each split
       dim (int, optional): the dimension along which to split the tensor (default is 0)

    Returns:
        out[list]: list of smaller tensor class objects


    """
    tensordicts = torch.split(tdc._tensordict, split_size_or_sections, dim)
    non_tensor_dict = _handle_non_tensor_dict(
        _split, tdc._non_tensordict, split_size_or_sections, dim
    )
    out = [tdc._from_tensordict(td, non_tensor_dict) for td in tensordicts]
    return out


def _stack(list_of_tdc: Sequence, dim: int = 0):
    """Stack tensor class objects along a given dimension, the behavior is extended to nested tensor classes. (no impact on non-tensor data)

    Args:
        list_of_tdc (list): list of  tensor class objects to stack
        dim (int, optional): the position of the new dimension (default is 0)

    Returns:
        out: stacked tensor class object

    """
    tensordict = torch.stack([tdc._tensordict for tdc in list_of_tdc], dim)
    non_tensordict = _handle_list_non_tensor_dict(_stack, list_of_tdc, dim)
    out = list_of_tdc[0]._from_tensordict(tensordict, non_tensordict)
    return out


def _cat(list_of_tdc: Sequence, dim: int = 0):
    """Concatenate tensor class objects along a given dimension, the behavior is extended to nested tensor classes as well.(no impact on non-tensor data)

    Args:
        list_of_tdc (list): list of  tensor class objects to concatenate
        dim (int, optional): the position of the new dimension (default is 0)

    Returns:
        out: concatenated tensor class object

    """
    tensordict = torch.cat([tdc._tensordict for tdc in list_of_tdc], dim)
    non_tensordict = _handle_list_non_tensor_dict(_cat, list_of_tdc, dim)
    out = list_of_tdc[0]._from_tensordict(tensordict, non_tensordict)
    return out


def _get_typed_output(out, expected_type: str | type):
    # from __future__ import annotations turns types in strings. For those we use CLASSES_DICT.
    # Otherwise, if the output is some TensorDictBase subclass, we check the type and if it
    # does not match, we map it. In all other cases, just return what has been gathered.
    if isinstance(expected_type, str) and expected_type in CLASSES_DICT:
        out = CLASSES_DICT[expected_type]._from_tensordict(out)
    elif (
        isinstance(expected_type, type)
        and not isinstance(out, expected_type)
        and isinstance(out, TensorDictBase)
    ):
        out = expected_type._from_tensordict(out)
    elif isinstance(out, TensorDictBase):
        dest_dtype = _check_td_out_type(expected_type)
        if dest_dtype is not None:
            out = dest_dtype._from_tensordict(out)

    return out


def _single_td_field_as_str(key, item, tensordict):
    """Returns a string as a  key-value pair of tensordict

    Args:
        key (str): key of tensor dict item
        item (tensor type): value to be returned for key
        tensordict (Tensordict): Tensordict object

    Returns:
        String representation of a key-value pair

    """
    if is_tensordict(type(item)):
        return f"{key}={repr(tensordict[key])}"
    return f"{key}={get_repr(item)}"


def _all_td_fields_as_str(td: TensorDictBase) -> str:
    """Returns indented representation of tensor dict values as a key-value pairs

    Args:
        td (TensorDict) : Tensordict object

    Returns:
        String representation of all tensor data

    """
    return indent(
        ",\n".join(
            sorted([_single_td_field_as_str(key, item, td) for key, item in td.items()])
        ),
        4 * " ",
    )


def _all_non_td_fields_as_str(src_dict) -> list:
    """Returns a list of string representation of non-tensor key-value pairs

    Args:
        src_dict (dict): non_tensor_dict

    Returns:
        result (list): list of strings with key-value representation

    """
    result = []
    for key, val in src_dict.items():
        if not is_tensordict(val):
            result.append(f"{key}={repr(val)}")

    return result


def _check_td_out_type(field_def):
    """This function determines the type of attributes in the tensorclass,
    in order that results from calls to the underlying tensordict
    can be cast to the expected type before being returned
    """
    if PY37:
        field_def = str(field_def)
    if isinstance(field_def, str):
        optional_match = OPTIONAL_PATTERN.search(field_def)
        union_match = UNION_PATTERN.search(field_def)
        if optional_match is not None:
            args = [optional_match.group(1)]
        elif union_match is not None:
            args = union_match.group(1).split(", ")
        else:
            args = None
        if args:
            args = [arg for arg in args if arg not in ("NoneType",)]
        # skip all Any or TensorDict or Optional[TensorDict] or Union[TensorDict] or Optional[Any]
        if (args is None and (field_def == "Any" or "TensorDict" in field_def)) or (
            args and len(args) == 1 and args[0] == "Any"
        ):
            return None
        if args and len(args) == 1 and "TensorDict" in args[0]:
            return None
        elif args:
            # remove the NoneType from args
            if len(args) == 1 and args[0] in CLASSES_DICT:
                return CLASSES_DICT[args[0]]
            if len(args) == 1 and ("TensorDict" in args[0] or args[0] == "Any"):
                return None
            else:
                raise TypeError(
                    f"{field_def} has args {args} which can't be deterministically cast."
                )
        elif args is None:
            return None
        else:
            raise TypeError(
                f"{field_def} has args {args} which can't be deterministically cast."
            )
    else:
        if typing.get_origin(field_def) is Union:
            args = typing.get_args(field_def)
            # remove the NoneType from args
            args = [arg for arg in args if arg not in (type(None),)]
            if len(args) == 1 and (
                typing.Any is not args[0]
                and args[0] is not TensorDictBase
                and TensorDictBase not in args[0].__bases__
            ):
                # If there is just one type in Union or Optional, we return that type
                return args[0]
            elif len(args) == 1 and (
                typing.Any is args[0]
                or args[0] is TensorDictBase
                or TensorDictBase in args[0].__bases__
            ):
                # Any or any TensorDictBase subclass are always ok if alone
                return None
            else:
                raise TypeError(
                    f"{field_def} has args {args} which can't be deterministically cast."
                )
        elif (
            field_def is typing.Any
            or field_def is TensorDictBase
            or TensorDictBase in field_def.__bases__
        ):
            # Any or any TensorDictBase subclass are alway ok if alone
            return None
        else:
            raise TypeError(f"{field_def} can't be deterministically cast.")<|MERGE_RESOLUTION|>--- conflicted
+++ resolved
@@ -19,13 +19,8 @@
 from typing import Any, Callable, Sequence, TypeVar, Union
 
 import torch
-<<<<<<< HEAD
-
-from packaging import version
 
 from tensordict.memmap import MemmapTensor
-=======
->>>>>>> e4a206f3
 from tensordict.tensordict import (
     _ACCEPTED_CLASSES,
     get_repr,
