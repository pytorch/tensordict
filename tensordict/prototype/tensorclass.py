--- conflicted
+++ resolved
@@ -707,13 +707,9 @@
         >>> assert not (c1 == c2.apply(lambda x: x+1)).all()
 
     """
-<<<<<<< HEAD
-    if not is_tensorclass(other) and not isinstance(
-        other, (TensorDictBase, numbers.Number, Tensor, MemmapTensor)
-=======
+
     if not is_tensor_collection(other) and not isinstance(
-        other, (dict, numbers.Number, Tensor)
->>>>>>> 696ac1ab
+        other, (dict, TensorDictBase, numbers.Number, Tensor, MemmapTensor)
     ):
         return False
     if is_tensorclass(other):
@@ -769,13 +765,8 @@
         >>> assert (c1 != c2).all()
 
     """
-<<<<<<< HEAD
-    if not is_tensorclass(other) and not isinstance(
-        other, (TensorDictBase, numbers.Number, Tensor, MemmapTensor)
-=======
     if not is_tensor_collection(other) and not isinstance(
-        other, (dict, numbers.Number, Tensor)
->>>>>>> 696ac1ab
+        other, (dict, numbers.Number, Tensor, MemmapTensor)
     ):
         return True
     if is_tensorclass(other):
