--- conflicted
+++ resolved
@@ -90,11 +90,7 @@
                 for attr in attributes:
                     if attr in dir(TensorDict):
                         raise Exception(
-<<<<<<< HEAD
-                            f"Attribute name {attr} can't be used for _TensorClass"
-=======
                             f"Attribute name {attr} can't be used with @tensorclass"
->>>>>>> 1098b778
                         )
 
                 def _get_value(value):
@@ -290,11 +286,7 @@
             return f"{name}(\n{string})"
 
     def implements_for_tdc(torch_function: Callable) -> Callable:
-<<<<<<< HEAD
-        """Register a torch function override for TensorClass."""
-=======
         """Register a torch function override for _TensorClass."""
->>>>>>> 1098b778
 
         @functools.wraps(torch_function)
         def decorator(func):
