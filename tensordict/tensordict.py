--- conflicted
+++ resolved
@@ -35,8266 +35,4 @@
     is_tensorclass,
     lock_blocked,
     NestedKey,
-<<<<<<< HEAD
-    prod,
-)
-from torch import distributed as dist, Tensor
-from torch.utils._pytree import tree_map
-
-try:
-    from torch.jit._shape_functions import infer_size_impl
-except ImportError:
-    from tensordict.utils import infer_size_impl
-
-# from torch.utils._pytree import _register_pytree_node
-
-
-_has_functorch = False
-try:
-    try:
-        from functorch._C import is_batchedtensor
-    except ImportError:
-        from torch._C._functorch import (
-            _add_batch_dim,
-            _remove_batch_dim,
-            is_batchedtensor,
-        )
-
-    _has_functorch = True
-except ImportError:
-    _has_functorch = False
-
-    def is_batchedtensor(tensor: Tensor) -> bool:
-        """Placeholder for the functorch function."""
-        return False
-
-
-try:
-    from torchrec import KeyedJaggedTensor
-
-    _has_torchrec = True
-except ImportError as err:
-    _has_torchrec = False
-
-    class KeyedJaggedTensor:  # noqa: D103, D101
-        pass
-
-    TORCHREC_ERR = str(err)
-
-NO_DEFAULT = "_no_default_"
-
-
-class _BEST_ATTEMPT_INPLACE:
-    def __bool__(self):
-        raise NotImplementedError
-
-
-BEST_ATTEMPT_INPLACE = _BEST_ATTEMPT_INPLACE()
-
-# some complex string used as separator to concatenate and split keys in
-# distributed frameworks
-DIST_SEPARATOR = ".-|-."
-TD_HANDLED_FUNCTIONS: dict[Callable, Callable] = {}
-CompatibleType = Union[
-    Tensor,
-    MemmapTensor,
-]  # None? # leaves space for TensorDictBase
-
-if _has_torchrec:
-    CompatibleType = Union[
-        Tensor,
-        MemmapTensor,
-        KeyedJaggedTensor,
-    ]
-_STR_MIXED_INDEX_ERROR = "Received a mixed string-non string index. Only string-only or string-free indices are supported."
-
-_HEURISTIC_EXCLUDED = (Tensor, tuple, list, set, dict, np.ndarray)
-
-_TENSOR_COLLECTION_MEMO = {}
-
-
-def _is_tensor_collection(datatype):
-    out = _TENSOR_COLLECTION_MEMO.get(datatype, None)
-    if out is None:
-        if issubclass(datatype, TensorDictBase):
-            out = True
-        elif _is_tensorclass(datatype):
-            out = True
-        else:
-            out = False
-        _TENSOR_COLLECTION_MEMO[datatype] = out
-    return out
-
-
-def is_tensor_collection(datatype: type | Any) -> bool:
-    """Checks if a data object or a type is a tensor container from the tensordict lib.
-
-    Returns:
-        ``True`` if the input is a TensorDictBase subclass, a tensorclass or an istance of these.
-        ``False`` otherwise.
-
-    Examples:
-        >>> is_tensor_collection(TensorDictBase)  # True
-        >>> is_tensor_collection(TensorDict({}, []))  # True
-        >>> @tensorclass
-        ... class MyClass:
-        ...     pass
-        ...
-        >>> is_tensor_collection(MyClass)  # True
-        >>> is_tensor_collection(MyClass(batch_size=[]))  # True
-
-    """
-    # memoizing is 2x faster
-    if not isinstance(datatype, type):
-        datatype = type(datatype)
-    return _is_tensor_collection(datatype)
-
-
-def is_memmap(datatype: type | Any) -> bool:
-    """Returns ``True`` if the class is a subclass of :class:`~.MemmapTensor` or the object an instance of it."""
-    return (
-        issubclass(datatype, MemmapTensor)
-        if isinstance(datatype, type)
-        else isinstance(datatype, MemmapTensor)
-    )
-
-
-class _TensorDictKeysView:
-    """A Key view for TensorDictBase instance.
-
-    _TensorDictKeysView is returned when accessing tensordict.keys() and holds a
-    reference to the original TensorDict. This class enables us to support nested keys
-    when performing membership checks and when iterating over keys.
-
-    Examples:
-        >>> import torch
-        >>> from tensordict import TensorDict
-
-        >>> td = TensorDict(
-        >>>     {"a": TensorDict({"b": torch.rand(1, 2)}, [1, 2]), "c": torch.rand(1)},
-        >>>     [1],
-        >>> )
-
-        >>> assert "a" in td.keys()
-        >>> assert ("a",) in td.keys()
-        >>> assert ("a", "b") in td.keys()
-        >>> assert ("a", "c") not in td.keys()
-
-        >>> assert set(td.keys()) == {("a", "b"), "c"}
-    """
-
-    def __init__(
-        self,
-        tensordict: TensorDictBase,
-        include_nested: bool,
-        leaves_only: bool,
-    ) -> None:
-        self.tensordict = tensordict
-        self.include_nested = include_nested
-        self.leaves_only = leaves_only
-
-    def __iter__(self) -> Iterable[str] | Iterable[tuple[str, ...]]:
-        if not self.include_nested:
-            if self.leaves_only:
-                for key in self._keys():
-                    target_class = self.tensordict.entry_class(key)
-                    if _is_tensor_collection(target_class):
-                        continue
-                    yield key
-            else:
-                yield from self._keys()
-        else:
-            yield from (
-                key if len(key) > 1 else key[0]
-                for key in self._iter_helper(self.tensordict)
-            )
-
-    def _iter_helper(
-        self, tensordict: TensorDictBase, prefix: str | None = None
-    ) -> Iterable[str] | Iterable[tuple[str, ...]]:
-        for key, value in self._items(tensordict):
-            full_key = self._combine_keys(prefix, key)
-            cls = value.__class__
-            if self.include_nested and (
-                _is_tensor_collection(cls) or issubclass(cls, KeyedJaggedTensor)
-            ):
-                subkeys = tuple(self._iter_helper(value, prefix=full_key))
-                yield from subkeys
-            if not self.leaves_only or not _is_tensor_collection(cls):
-                yield full_key
-
-    def _combine_keys(self, prefix: tuple | None, key: str) -> tuple:
-        if prefix is not None:
-            return prefix + (key,)
-        return (key,)
-
-    def __len__(self) -> int:
-        return sum(1 for _ in self)
-
-    def _items(
-        self, tensordict: TensorDict | None = None
-    ) -> Iterable[tuple[NestedKey, CompatibleType]]:
-        if tensordict is None:
-            tensordict = self.tensordict
-        if isinstance(tensordict, TensorDict) or is_tensorclass(tensordict):
-            return tensordict._tensordict.items()
-        elif isinstance(tensordict, LazyStackedTensorDict):
-            return _iter_items_lazystack(tensordict)
-        elif isinstance(tensordict, KeyedJaggedTensor):
-            return tuple((key, tensordict[key]) for key in tensordict.keys())
-        elif isinstance(tensordict, _CustomOpTensorDict):
-            # it's possible that a TensorDict contains a nested LazyStackedTensorDict,
-            # or _CustomOpTensorDict, so as we iterate through the contents we need to
-            # be careful to not rely on tensordict._tensordict existing.
-            return (
-                (key, tensordict._get_str(key, NO_DEFAULT))
-                for key in tensordict._source.keys()
-            )
-
-    def _keys(self) -> _TensorDictKeysView:
-        return self.tensordict._tensordict.keys()
-
-    def __contains__(self, key: NestedKey) -> bool:
-        key = _unravel_key_to_tuple(key)
-        if not key:
-            raise TypeError(_NON_STR_KEY_ERR)
-
-        if isinstance(key, str):
-            if key in self._keys():
-                if self.leaves_only:
-                    return not _is_tensor_collection(self.tensordict.entry_class(key))
-                return True
-            return False
-        else:
-            # thanks to _unravel_key_to_tuple we know the key is a tuple
-            if len(key) == 1:
-                return key[0] in self._keys()
-            elif self.include_nested:
-                if key[0] in self._keys():
-                    entry_type = self.tensordict.entry_class(key[0])
-                    if entry_type in (Tensor, MemmapTensor):
-                        return False
-                    if entry_type is KeyedJaggedTensor:
-                        if len(key) > 2:
-                            return False
-                        return key[1] in self.tensordict.get(key[0]).keys()
-                    _is_tensordict = _is_tensor_collection(entry_type)
-                    if _is_tensordict:
-                        # # this will call _unravel_key_to_tuple many times
-                        # return key[1:] in self.tensordict._get_str(key[0], NO_DEFAULT).keys(include_nested=self.include_nested)
-                        # this won't call _unravel_key_to_tuple but requires to get the default which can be suboptimal
-                        leaf_td = self.tensordict._get_tuple(key[:-1], None)
-                        if leaf_td is None or (
-                            not _is_tensor_collection(leaf_td.__class__)
-                            and not isinstance(leaf_td, KeyedJaggedTensor)
-                        ):
-                            return False
-                        return key[-1] in leaf_td.keys()
-                return False
-            # this is reached whenever there is more than one key but include_nested is False
-            if all(isinstance(subkey, str) for subkey in key):
-                raise TypeError(_NON_STR_KEY_TUPLE_ERR)
-
-    def __repr__(self):
-        include_nested = f"include_nested={self.include_nested}"
-        leaves_only = f"leaves_only={self.leaves_only}"
-        return f"{self.__class__.__name__}({list(self)},\n{indent(include_nested, 4*' ')},\n{indent(leaves_only, 4*' ')})"
-
-
-def _renamed_inplace_method(fn):
-    def wrapper(*args, **kwargs):
-        warn(
-            f"{fn.__name__.rstrip('_')} has been deprecated, use {fn.__name__} instead"
-        )
-        return fn(*args, **kwargs)
-
-    return wrapper
-
-
-class TensorDictBase(MutableMapping):
-    """TensorDictBase is an abstract parent class for TensorDicts, a torch.Tensor data container."""
-
-    LOCK_ERROR = (
-        "Cannot modify locked TensorDict. For in-place modification, consider "
-        "using the `set_()` method and make sure the key is present."
-    )
-    KEY_ERROR = 'key "{}" not found in {} with ' "keys {}"
-
-    def __new__(cls, *args: Any, **kwargs: Any) -> TensorDictBase:
-        self = super().__new__(cls)
-        self._safe = kwargs.get("_safe", False)
-        self._lazy = kwargs.get("_lazy", False)
-        self._inplace_set = kwargs.get("_inplace_set", False)
-        self.is_meta = kwargs.get("is_meta", False)
-        self._is_locked = kwargs.get("_is_locked", False)
-        self._cache = None
-        self._last_op = None
-        self.__last_op_queue = None
-        return self
-
-    def __getstate__(self) -> dict[str, Any]:
-        state = self.__dict__.copy()
-        return state
-
-    def __setstate__(self, state: dict[str, Any]) -> dict[str, Any]:
-        self.__dict__.update(state)
-
-    @staticmethod
-    def from_module(module):
-        """Copies the params and buffers of a module in a tensordict.
-
-        Examples:
-            >>> from torch import nn
-            >>> module = nn.TransformerDecoder(
-            ...     decoder_layer=nn.TransformerDecoderLayer(nhead=4, d_model=4),
-            ...     num_layers=1)
-            >>> params = TensorDict.from_module(module)
-            >>> print(params["layers", "0", "linear1"])
-            TensorDict(
-                fields={
-                    bias: Parameter(shape=torch.Size([2048]), device=cpu, dtype=torch.float32, is_shared=False),
-                    weight: Parameter(shape=torch.Size([2048, 4]), device=cpu, dtype=torch.float32, is_shared=False)},
-                batch_size=torch.Size([]),
-                device=None,
-                is_shared=False)
-        """
-        td = TensorDict(dict(module.named_parameters()), [])
-        td.update(dict(module.named_buffers()))
-        td = td.unflatten_keys(".")
-        td.lock_()
-        return td
-
-    @property
-    def shape(self) -> torch.Size:
-        """See :obj:`TensorDictBase.batch_size`."""
-        return self.batch_size
-
-    @property
-    @abc.abstractmethod
-    def batch_size(self) -> torch.Size:
-        """Shape of (or batch_size) of a TensorDict.
-
-        The shape of a tensordict corresponds to the common N first
-        dimensions of the tensors it contains, where N is an arbitrary
-        number. The TensorDict shape is controlled by the user upon
-        initialization (i.e. it is not inferred from the tensor shapes) and
-        it should not be changed dynamically.
-
-        Returns:
-            a torch.Size object describing the TensorDict batch size.
-
-        """
-        raise NotImplementedError
-
-    def _erase_cache(self):
-        self._cache = None
-
-    @property
-    @abc.abstractmethod
-    def names(self):
-        raise NotImplementedError
-
-    @abc.abstractmethod
-    def _erase_names(self):
-        raise NotImplementedError
-
-    @abc.abstractmethod
-    def _rename_subtds(self, value):
-        # renames all the sub-tensordicts dimension according to value.
-        # If value has less dimensions than the TD, the rest is just assumed to be None
-        raise NotImplementedError
-
-    def _check_dim_name(self, name):
-        if name is None:
-            return False
-        if self._has_names() and name in self.names:
-            return True
-        for key in self.keys():
-            if _is_tensor_collection(self.entry_class(key)):
-                if self._get_str(key, NO_DEFAULT)._check_dim_name(name):
-                    return True
-        else:
-            return False
-
-    def refine_names(self, *names):
-        """Refines the dimension names of self according to names.
-
-        Refining is a special case of renaming that “lifts” unnamed dimensions.
-        A None dim can be refined to have any name; a named dim can only be
-        refined to have the same name.
-
-        Because named tensors can coexist with unnamed tensors, refining names
-        gives a nice way to write named-tensor-aware code that works with both
-        named and unnamed tensors.
-
-        names may contain up to one Ellipsis (...). The Ellipsis is expanded
-        greedily; it is expanded in-place to fill names to the same length as
-        self.dim() using names from the corresponding indices of self.names.
-
-        Returns: the tensordict with dimensions named accordingly.
-
-        """
-        # replace ellipsis if any
-        names_copy = copy(names)
-        if any(name is Ellipsis for name in names):
-            ellipsis_name = [NO_DEFAULT for _ in range(self.ndim - len(names) + 1)]
-            names = []
-            for name in names_copy:
-                if name is Ellipsis:
-                    names += ellipsis_name
-                else:
-                    names.append(name)
-        # check that the names that are set are either None or identical
-        curr_names = self.names
-        for i, name in enumerate(names):
-            if name is NO_DEFAULT:
-                # whatever value is ok
-                names[i] = curr_names[i]
-                continue
-            else:
-                if curr_names[i] is None:
-                    continue
-                if self.names[i] == name:
-                    continue
-                else:
-                    raise RuntimeError(
-                        f"refine_names: cannot coerce TensorDict names {self.names} with {names_copy}."
-                    )
-        self.names = names
-        # we also need to rename the sub-tensordicts
-        # self._rename_subtds(self.names)
-        return self
-
-    def rename(self, *names, **rename_map):
-        clone = self.clone(recurse=False)
-        if len(names) == 1 and names[0] is None:
-            clone.names = None
-        if rename_map and names:
-            raise ValueError(
-                "Passed both a name map and a name list. Only one is accepted."
-            )
-        elif not rename_map and not names:
-            raise ValueError(
-                "Neither a name map nor a name list was passed. "
-                "Only one is accepted."
-            )
-        elif rename_map:
-            cnames = list(clone.names)
-            for i, name in enumerate(cnames):
-                new_name = rename_map.pop(name, NO_DEFAULT)
-                if new_name is not NO_DEFAULT:
-                    cnames[i] = new_name
-            clone.names = cnames
-            if rename_map:
-                raise ValueError(
-                    f"Some names to be renamed were not part of the tensordict names: {rename_map.keys()} vs {self.names}."
-                )
-        else:
-            clone.names = names
-        return clone
-
-    def rename_(self, *names, **rename_map):
-        if len(names) == 1 and names[0] is None:
-            self.names = None
-        if rename_map and names:
-            raise ValueError(
-                "Passed both a name map and a name list. " "Only one is accepted."
-            )
-        elif not rename_map and not names and self.batch_dims:
-            raise ValueError(
-                "Neither a name map nor a name list was passed. "
-                "Only one is accepted."
-            )
-        elif rename_map:
-            cnames = list(self.names)
-            for i, name in enumerate(cnames):
-                new_name = rename_map.pop(name, NO_DEFAULT)
-                if new_name is not NO_DEFAULT:
-                    cnames[i] = new_name
-            if rename_map:
-                raise ValueError(
-                    f"Some names to be renamed were not part of the tensordict names: {rename_map.keys()} vs {self.names}."
-                )
-            self.names = cnames
-        else:
-            self.names = names
-        return self
-
-    @abc.abstractmethod
-    def _has_names(self):
-        raise NotImplementedError
-
-    @property
-    def _last_op_queue(self):
-        last_op_queue = self.__last_op_queue
-        if last_op_queue is None:
-            last_op_queue = self.__last_op_queue = collections.deque()
-        return last_op_queue
-
-    def size(self, dim: int | None = None) -> torch.Size | int:
-        """Returns the size of the dimension indicated by :obj:`dim`.
-
-        If dim is not specified, returns the batch_size (or shape) of the TensorDict.
-
-        """
-        if dim is None:
-            return self.batch_size
-        return self.batch_size[dim]
-
-    @property
-    def requires_grad(self) -> bool:
-        return any(v.requires_grad for v in self.values())
-
-    def _batch_size_setter(self, new_batch_size: torch.Size) -> None:
-        if new_batch_size == self.batch_size:
-            return
-        if self._lazy:
-            raise RuntimeError(
-                "modifying the batch size of a lazy repesentation of a "
-                "tensordict is not permitted. Consider instantiating the "
-                "tensordict first by calling `td = td.to_tensordict()` before "
-                "resetting the batch size."
-            )
-        if not isinstance(new_batch_size, torch.Size):
-            new_batch_size = torch.Size(new_batch_size)
-        for key in self.keys():
-            if _is_tensor_collection(self.entry_class(key)):
-                tensordict = self.get(key)
-                if len(tensordict.batch_size) < len(new_batch_size):
-                    # document as edge case
-                    tensordict.batch_size = new_batch_size
-                    self._set_str(key, tensordict, inplace=True, validated=True)
-        self._check_new_batch_size(new_batch_size)
-        self._change_batch_size(new_batch_size)
-        if self._has_names():
-            names = self.names
-            if len(names) < len(new_batch_size):
-                self.names = names + [None] * (len(new_batch_size) - len(names))
-            else:
-                self.names = names[: self.batch_dims]
-
-    @property
-    def batch_dims(self) -> int:
-        """Length of the tensordict batch size.
-
-        Returns:
-            int describing the number of dimensions of the tensordict.
-
-        """
-        return len(self.batch_size)
-
-    def ndimension(self) -> int:
-        return self.batch_dims
-
-    @property
-    def ndim(self) -> int:
-        return self.batch_dims
-
-    def dim(self) -> int:
-        return self.batch_dims
-
-    @property
-    @abc.abstractmethod
-    def device(self) -> torch.device | None:
-        """Device of a TensorDict.
-
-        If the TensorDict has a specified device, all
-        tensors of a tensordict must live on the same device. If the TensorDict device
-        is None, then different values can be located on different devices.
-
-        Returns:
-            torch.device object indicating the device where the tensors
-            are placed, or None if TensorDict does not have a device.
-
-        """
-        raise NotImplementedError
-
-    @device.setter
-    @abc.abstractmethod
-    def device(self, value: DeviceType) -> None:
-        raise NotImplementedError
-
-    def clear_device_(self) -> TensorDictBase:
-        """Clears the device of the tensordict.
-
-        Returns: self
-
-        """
-        self._device = None
-        for value in self.values():
-            if _is_tensor_collection(value.__class__):
-                value.clear_device_()
-        return self
-
-    clear_device = _renamed_inplace_method(clear_device_)
-
-    def is_shared(self) -> bool:
-        """Checks if tensordict is in shared memory.
-
-        If a TensorDict instance is in shared memory, any new tensor written
-        in it will be placed in shared memory. If a TensorDict is created with
-        tensors that are all in shared memory, this does not mean that it will be
-        in shared memory (as a new tensor may not be in shared memory).
-        Only if one calls `tensordict.share_memory_()` or places the tensordict
-        on a device where the content is shared will the tensordict be considered
-        in shared memory.
-
-        This is always True for CUDA tensordicts, except when stored as
-        MemmapTensors.
-
-        """
-        if self.device and not self._is_memmap:
-            return self.device.type == "cuda" or self._is_shared
-        return self._is_shared
-
-    def state_dict(self) -> OrderedDict[str, Any]:
-        out = collections.OrderedDict()
-        for key, item in self.apply(memmap_tensor_as_tensor).items():
-            out[key] = (
-                item if not _is_tensor_collection(item.__class__) else item.state_dict()
-            )
-        if "__batch_size" in out:
-            raise KeyError(
-                "Cannot retrieve the state_dict of a TensorDict with `'__batch_size'` key"
-            )
-        if "__device" in out:
-            raise KeyError(
-                "Cannot retrieve the state_dict of a TensorDict with `'__batch_size'` key"
-            )
-        out["__batch_size"] = self.batch_size
-        out["__device"] = self.device
-        return out
-
-    def load_state_dict(self, state_dict: OrderedDict[str, Any]) -> TensorDictBase:
-        # copy since we'll be using pop
-        state_dict = copy(state_dict)
-        self.batch_size = state_dict.pop("__batch_size")
-        device = state_dict.pop("__device")
-        if device is not None:
-            self.to(device)
-        for key, item in state_dict.items():
-            if isinstance(item, dict):
-                self.set(
-                    key,
-                    self.get(key, default=TensorDict({}, [])).load_state_dict(item),
-                    inplace=True,
-                )
-            else:
-                self.set(key, item, inplace=True)
-        return self
-
-    def is_memmap(self) -> bool:
-        """Checks if tensordict is stored with MemmapTensors."""
-        return self._is_memmap
-
-    def numel(self) -> int:
-        """Total number of elements in the batch."""
-        return max(1, prod(self.batch_size))
-
-    def _check_batch_size(self) -> None:
-        bs = [value.shape[: self.batch_dims] for value in self.values()] + [
-            self.batch_size
-        ]
-        if len(set(bs)) > 1:
-            raise RuntimeError(
-                f"batch_size are incongruent, got {list(set(bs))}, "
-                f"-- expected {self.batch_size}"
-            )
-
-    def _check_is_shared(self) -> bool:
-        raise NotImplementedError(f"{self.__class__.__name__}")
-
-    def _check_device(self) -> None:
-        raise NotImplementedError(f"{self.__class__.__name__}")
-
-    @abc.abstractmethod
-    def entry_class(self, key: NestedKey) -> type:
-        """Returns the class of an entry, avoiding a call to `isinstance(td.get(key), type)`."""
-        raise NotImplementedError(f"{self.__class__.__name__}")
-
-    def set(
-        self, key: NestedKey, item: CompatibleType, inplace: bool = False, **kwargs: Any
-    ) -> TensorDictBase:
-        """Sets a new key-value pair.
-
-        Args:
-            key (str, tuple of str): name of the key to be set.
-                If tuple of str it is equivalent to chained calls of getattr
-            item (torch.Tensor): value to be stored in the tensordict
-            inplace (bool, optional): if True and if a key matches an existing
-                key in the tensordict, then the update will occur in-place
-                for that key-value pair. Default is :obj:`False`.
-
-        Returns:
-            self
-
-        """
-        key = _unravel_key_to_tuple(key)
-        # inplace is loose here, but for set_ it is constraining. We translate it
-        # to None to tell _set_str and others to drop it if the key isn't found
-        inplace = BEST_ATTEMPT_INPLACE if inplace else False
-        return self._set_tuple(key, item, inplace=inplace, validated=False)
-
-    def _convert_inplace(self, inplace, key):
-        if inplace is not False:
-            has_key = key in self.keys()
-            if inplace is True and not has_key:  # inplace could be None
-                raise KeyError(
-                    TensorDictBase.KEY_ERROR.format(
-                        key, self.__class__.__name__, sorted(self.keys())
-                    )
-                )
-            inplace = has_key
-        return inplace
-
-    @abc.abstractmethod
-    def _set_str(self, key, value, *, inplace, validated):
-        ...
-
-    @abc.abstractmethod
-    def _set_tuple(self, key, value, *, inplace, validated):
-        ...
-
-    def set_at_(
-        self, key: NestedKey, value: CompatibleType, idx: IndexType
-    ) -> TensorDictBase:
-        """Sets the values in-place at the index indicated by :obj:`idx`.
-
-        Args:
-            key (str, tuple of str): key to be modified.
-            value (torch.Tensor): value to be set at the index `idx`
-            idx (int, tensor or tuple): index where to write the values.
-
-        Returns:
-            self
-
-        """
-        key = _unravel_key_to_tuple(key)
-        return self._set_at_tuple(key, value, idx, validated=False)
-
-    @abc.abstractmethod
-    def _set_at_str(self, key, value, idx, *, validated):
-        ...
-
-    @abc.abstractmethod
-    def _set_at_tuple(self, key, value, idx, *, validated):
-        ...
-
-    def set_(
-        self,
-        key: NestedKey,
-        item: CompatibleType,
-    ) -> TensorDictBase:
-        """Sets a value to an existing key while keeping the original storage.
-
-        Args:
-            key (str): name of the value
-            item (torch.Tensor): value to be stored in the tensordict
-
-        Returns:
-            self
-
-        """
-        key = _unravel_key_to_tuple(key)
-        return self._set_tuple(key, item, inplace=True, validated=False)
-
-    @abc.abstractmethod
-    def _stack_onto_(
-        self,
-        key: str,
-        list_item: list[CompatibleType],
-        dim: int,
-    ) -> TensorDictBase:
-        """Stacks a list of values onto an existing key while keeping the original storage.
-
-        Args:
-            key (str): name of the value
-            list_item (list of torch.Tensor): value to be stacked and stored in the tensordict.
-            dim (int): dimension along which the tensors should be stacked.
-
-        Returns:
-            self
-
-        """
-        raise NotImplementedError(f"{self.__class__.__name__}")
-
-    def gather_and_stack(self, dst: int) -> TensorDictBase | None:
-        """Gathers tensordicts from various workers and stacks them onto self in the destination worker.
-
-        Args:
-            dst (int): the rank of the destination worker where :func:`gather_and_stack` will be called.
-
-        Example:
-            >>> from torch import multiprocessing as mp
-            >>> from tensordict import TensorDict
-            >>> import torch
-            >>>
-            >>> def client():
-            ...     torch.distributed.init_process_group(
-            ...         "gloo",
-            ...         rank=1,
-            ...         world_size=2,
-            ...         init_method=f"tcp://localhost:10003",
-            ...     )
-            ...     # Create a single tensordict to be sent to server
-            ...     td = TensorDict(
-            ...         {("a", "b"): torch.randn(2),
-            ...          "c": torch.randn(2)}, [2]
-            ...     )
-            ...     td.gather_and_stack(0)
-            ...
-            >>> def server():
-            ...     torch.distributed.init_process_group(
-            ...         "gloo",
-            ...         rank=0,
-            ...         world_size=2,
-            ...         init_method=f"tcp://localhost:10003",
-            ...     )
-            ...     # Creates the destination tensordict on server.
-            ...     # The first dim must be equal to world_size-1
-            ...     td = TensorDict(
-            ...         {("a", "b"): torch.zeros(2),
-            ...          "c": torch.zeros(2)}, [2]
-            ...     ).expand(1, 2).contiguous()
-            ...     td.gather_and_stack(0)
-            ...     assert td["a", "b"] != 0
-            ...     print("yuppie")
-            ...
-            >>> if __name__ == "__main__":
-            ...     mp.set_start_method("spawn")
-            ...
-            ...     main_worker = mp.Process(target=server)
-            ...     secondary_worker = mp.Process(target=client)
-            ...
-            ...     main_worker.start()
-            ...     secondary_worker.start()
-            ...
-            ...     main_worker.join()
-            ...     secondary_worker.join()
-        """
-        output = (
-            [None for _ in range(dist.get_world_size())]
-            if dst == dist.get_rank()
-            else None
-        )
-        dist.gather_object(self, output, dst=dst)
-        if dst == dist.get_rank():
-            # remove self from output
-            output = [item for i, item in enumerate(output) if i != dst]
-            self.update(torch.stack(output, 0), inplace=True)
-            return self
-        return None
-
-    def send(self, dst: int, init_tag: int = 0, pseudo_rand: bool = False) -> None:
-        """Sends the content of a tensordict to a distant worker.
-
-        Args:
-            dst (int): the rank of the destination worker where the content
-                should be sent.
-            init_tag (int): the initial tag to be used to mark the tensors.
-                Note that this will be incremented by as much as the number of
-                tensors contained in the TensorDict.
-            pseudo_rand (bool): if True, the sequence of tags will be pseudo-
-                random, allowing to send multiple data from different nodes
-                without overlap. Notice that the generation of these pseudo-random
-                numbers is expensive (1e-5 sec/number), meaning that it could
-                slow down the runtime of your algorithm.
-                Defaults to ``False``.
-
-        Example:
-            >>> from torch import multiprocessing as mp
-            >>> from tensordict import TensorDict
-            >>> import torch
-            >>>
-            >>>
-            >>> def client():
-            ...     torch.distributed.init_process_group(
-            ...         "gloo",
-            ...         rank=1,
-            ...         world_size=2,
-            ...         init_method=f"tcp://localhost:10003",
-            ...     )
-            ...
-            ...     td = TensorDict(
-            ...         {
-            ...             ("a", "b"): torch.randn(2),
-            ...             "c": torch.randn(2, 3),
-            ...             "_": torch.ones(2, 1, 5),
-            ...         },
-            ...         [2],
-            ...     )
-            ...     td.send(0)
-            ...
-            >>>
-            >>> def server(queue):
-            ...     torch.distributed.init_process_group(
-            ...         "gloo",
-            ...         rank=0,
-            ...         world_size=2,
-            ...         init_method=f"tcp://localhost:10003",
-            ...     )
-            ...     td = TensorDict(
-            ...         {
-            ...             ("a", "b"): torch.zeros(2),
-            ...             "c": torch.zeros(2, 3),
-            ...             "_": torch.zeros(2, 1, 5),
-            ...         },
-            ...         [2],
-            ...     )
-            ...     td.recv(1)
-            ...     assert (td != 0).all()
-            ...     queue.put("yuppie")
-            ...
-            >>>
-            >>> if __name__=="__main__":
-            ...     queue = mp.Queue(1)
-            ...     main_worker = mp.Process(target=server, args=(queue,))
-            ...     secondary_worker = mp.Process(target=client)
-            ...
-            ...     main_worker.start()
-            ...     secondary_worker.start()
-            ...     out = queue.get(timeout=10)
-            ...     assert out == "yuppie"
-            ...     main_worker.join()
-            ...     secondary_worker.join()
-
-        """
-        self._send(dst, _tag=init_tag - 1, pseudo_rand=pseudo_rand)
-
-    def _send(self, dst: int, _tag: int = -1, pseudo_rand: bool = False) -> int:
-        for key in self.sorted_keys:
-            value = self._get_str(key, NO_DEFAULT)
-            if isinstance(value, Tensor):
-                pass
-            elif _is_tensor_collection(value.__class__):
-                _tag = value._send(dst, _tag=_tag, pseudo_rand=pseudo_rand)
-                continue
-            elif isinstance(value, MemmapTensor):
-                value = value.as_tensor()
-            else:
-                raise NotImplementedError(f"Type {type(value)} is not supported.")
-            if not pseudo_rand:
-                _tag += 1
-            else:
-                _tag = int_generator(_tag + 1)
-            dist.send(value, dst=dst, tag=_tag)
-
-        return _tag
-
-    def recv(self, src: int, init_tag: int = 0, pseudo_rand: bool = False) -> int:
-        """Receives the content of a tensordict and updates content with it.
-
-        Check the example in the `send` method for context.
-
-        Args:
-            src (int): the rank of the source worker.
-            init_tag (int): the ``init_tag`` used by the source worker.
-            pseudo_rand (bool): if True, the sequence of tags will be pseudo-
-                random, allowing to send multiple data from different nodes
-                without overlap. Notice that the generation of these pseudo-random
-                numbers is expensive (1e-5 sec/number), meaning that it could
-                slow down the runtime of your algorithm.
-                This value must match the one passed to :func:`send`.
-                Defaults to ``False``.
-
-        """
-        return self._recv(src, _tag=init_tag - 1, pseudo_rand=pseudo_rand)
-
-    def _recv(self, src: int, _tag: int = -1, pseudo_rand: bool = False) -> int:
-        for key in self.sorted_keys:
-            value = self._get_str(key, NO_DEFAULT)
-            if isinstance(value, Tensor):
-                pass
-            elif _is_tensor_collection(value.__class__):
-                _tag = value._recv(src, _tag=_tag, pseudo_rand=pseudo_rand)
-                continue
-            elif isinstance(value, MemmapTensor):
-                value = value.as_tensor()
-            else:
-                raise NotImplementedError(f"Type {type(value)} is not supported.")
-            if not pseudo_rand:
-                _tag += 1
-            else:
-                _tag = int_generator(_tag + 1)
-            dist.recv(value, src=src, tag=_tag)
-            self._set_str(key, value, inplace=True, validated=True)
-
-        return _tag
-
-    def isend(self, dst: int, init_tag: int = 0, pseudo_rand: bool = False) -> int:
-        """Sends the content of the tensordict asynchronously.
-
-        Args:
-            dst (int): the rank of the destination worker where the content
-                should be sent.
-            init_tag (int): the initial tag to be used to mark the tensors.
-                Note that this will be incremented by as much as the number of
-                tensors contained in the TensorDict.
-            pseudo_rand (bool): if True, the sequence of tags will be pseudo-
-                random, allowing to send multiple data from different nodes
-                without overlap. Notice that the generation of these pseudo-random
-                numbers is expensive (1e-5 sec/number), meaning that it could
-                slow down the runtime of your algorithm.
-                Defaults to ``False``.
-
-        Example:
-            >>> import torch
-            >>> from tensordict import TensorDict
-            >>> from torch import multiprocessing as mp
-            >>> def client():
-            ...     torch.distributed.init_process_group(
-            ...         "gloo",
-            ...         rank=1,
-            ...         world_size=2,
-            ...         init_method=f"tcp://localhost:10003",
-            ...     )
-            ...
-            ...     td = TensorDict(
-            ...         {
-            ...             ("a", "b"): torch.randn(2),
-            ...             "c": torch.randn(2, 3),
-            ...             "_": torch.ones(2, 1, 5),
-            ...         },
-            ...         [2],
-            ...     )
-            ...     td.isend(0)
-            ...
-            >>>
-            >>> def server(queue, return_premature=True):
-            ...     torch.distributed.init_process_group(
-            ...         "gloo",
-            ...         rank=0,
-            ...         world_size=2,
-            ...         init_method=f"tcp://localhost:10003",
-            ...     )
-            ...     td = TensorDict(
-            ...         {
-            ...             ("a", "b"): torch.zeros(2),
-            ...             "c": torch.zeros(2, 3),
-            ...             "_": torch.zeros(2, 1, 5),
-            ...         },
-            ...         [2],
-            ...     )
-            ...     out = td.irecv(1, return_premature=return_premature)
-            ...     if return_premature:
-            ...         for fut in out:
-            ...             fut.wait()
-            ...     assert (td != 0).all()
-            ...     queue.put("yuppie")
-            ...
-            >>>
-            >>> if __name__ == "__main__":
-            ...     queue = mp.Queue(1)
-            ...     main_worker = mp.Process(
-            ...         target=server,
-            ...         args=(queue, )
-            ...         )
-            ...     secondary_worker = mp.Process(target=client)
-            ...
-            ...     main_worker.start()
-            ...     secondary_worker.start()
-            ...     out = queue.get(timeout=10)
-            ...     assert out == "yuppie"
-            ...     main_worker.join()
-            ...     secondary_worker.join()
-
-        """
-        return self._isend(dst, init_tag - 1, pseudo_rand=pseudo_rand)
-
-    def _isend(
-        self,
-        dst: int,
-        _tag: int = -1,
-        _futures: list[torch.Future] | None = None,
-        pseudo_rand: bool = False,
-    ) -> int:
-        root = False
-        if _futures is None:
-            root = True
-            _futures = []
-        for key in self.sorted_keys:
-            value = self._get_str(key, NO_DEFAULT)
-            if _is_tensor_collection(value.__class__):
-                _tag = value._isend(
-                    dst, _tag=_tag, pseudo_rand=pseudo_rand, _futures=_futures
-                )
-                continue
-            elif isinstance(value, Tensor):
-                pass
-            elif isinstance(value, MemmapTensor):
-                value = value.as_tensor()
-            else:
-                raise NotImplementedError(f"Type {type(value)} is not supported.")
-            if not pseudo_rand:
-                _tag += 1
-            else:
-                _tag = int_generator(_tag + 1)
-            _future = dist.isend(value, dst=dst, tag=_tag)
-            _futures.append(_future)
-        if root:
-            for _future in _futures:
-                _future.wait()
-        return _tag
-
-    def irecv(
-        self,
-        src: int,
-        return_premature: bool = False,
-        init_tag: int = 0,
-        pseudo_rand: bool = False,
-    ) -> tuple[int, list[torch.Future]] | list[torch.Future] | None:
-        """Receives the content of a tensordict and updates content with it asynchronously.
-
-        Check the example in the `isend` method for context.
-
-        Args:
-            src (int): the rank of the source worker.
-            return_premature (bool): if ``True``, returns a list of futures to wait
-                upon until the tensordict is updated. Defaults to ``False``,
-                i.e. waits until update is completed withing the call.
-            init_tag (int): the ``init_tag`` used by the source worker.
-            pseudo_rand (bool): if True, the sequence of tags will be pseudo-
-                random, allowing to send multiple data from different nodes
-                without overlap. Notice that the generation of these pseudo-random
-                numbers is expensive (1e-5 sec/number), meaning that it could
-                slow down the runtime of your algorithm.
-                This value must match the one passed to :func:`isend`.
-                Defaults to ``False``.
-
-        Returns:
-            if ``return_premature=True``, a list of futures to wait
-                upon until the tensordict is updated.
-        """
-        return self._irecv(
-            src, return_premature, _tag=init_tag - 1, pseudo_rand=pseudo_rand
-        )
-
-    def _irecv(
-        self,
-        src: int,
-        return_premature: bool = False,
-        _tag: int = -1,
-        _future_list: list[torch.Future] = None,
-        pseudo_rand: bool = False,
-    ) -> tuple[int, list[torch.Future]] | list[torch.Future] | None:
-        root = False
-        if _future_list is None:
-            _future_list = []
-            root = True
-
-        for key in self.sorted_keys:
-            value = self._get_str(key, NO_DEFAULT)
-            if _is_tensor_collection(value.__class__):
-                _tag, _future_list = value._irecv(
-                    src,
-                    _tag=_tag,
-                    _future_list=_future_list,
-                    pseudo_rand=pseudo_rand,
-                )
-                continue
-            elif isinstance(value, MemmapTensor):
-                value = value.as_tensor()
-            elif isinstance(value, Tensor):
-                pass
-            else:
-                raise NotImplementedError(f"Type {type(value)} is not supported.")
-            if not pseudo_rand:
-                _tag += 1
-            else:
-                _tag = int_generator(_tag + 1)
-            _future_list.append(dist.irecv(value, src=src, tag=_tag))
-        if not root:
-            return _tag, _future_list
-        elif return_premature:
-            return _future_list
-        else:
-            for future in _future_list:
-                future.wait()
-            return
-
-    def reduce(self, dst, op=dist.ReduceOp.SUM, async_op=False, return_premature=False):
-        """Reduces the tensordict across all machines.
-
-        Only the process with ``rank`` dst is going to receive the final result.
-
-        """
-        return self._reduce(dst, op, async_op, return_premature)
-
-    def _reduce(
-        self,
-        dst,
-        op=dist.ReduceOp.SUM,
-        async_op=False,
-        return_premature=False,
-        _future_list=None,
-    ):
-        root = False
-        if _future_list is None:
-            _future_list = []
-            root = True
-        for key in self.sorted_keys:
-            value = self._get_str(key, NO_DEFAULT)
-            if _is_tensor_collection(value.__class__):
-                _future_list = value._reduce(
-                    dst=dst,
-                    op=op,
-                    async_op=async_op,
-                    _future_list=_future_list,
-                )
-                continue
-            elif isinstance(value, MemmapTensor):
-                value = value.as_tensor()
-            elif isinstance(value, Tensor):
-                pass
-            else:
-                raise NotImplementedError(f"Type {type(value)} is not supported.")
-            _future_list.append(dist.reduce(value, dst=dst, op=op, async_op=async_op))
-        if not root:
-            return _future_list
-        elif async_op and return_premature:
-            return _future_list
-        elif async_op:
-            for future in _future_list:
-                future.wait()
-            return
-
-    def _stack_onto_at_(
-        self,
-        key: str,
-        list_item: list[CompatibleType],
-        dim: int,
-        idx: IndexType,
-    ) -> TensorDictBase:
-        """Similar to _stack_onto_ but on a specific index. Only works with regular TensorDicts."""
-        raise RuntimeError(
-            f"Cannot call _stack_onto_at_ with {self.__class__.__name__}. "
-            "This error is probably caused by a call to a lazy operation before stacking. "
-            "Make sure your sub-classed tensordicts are turned into regular tensordicts by calling to_tensordict() "
-            "before calling __getindex__ and stack."
-        )
-
-    def _default_get(
-        self, key: str, default: str | CompatibleType = NO_DEFAULT
-    ) -> CompatibleType:
-        if default is not NO_DEFAULT:
-            return default
-        else:
-            # raise KeyError
-            raise KeyError(
-                TensorDictBase.KEY_ERROR.format(
-                    key, self.__class__.__name__, sorted(self.keys())
-                )
-            )
-
-    def get(
-        self, key: NestedKey, default: str | CompatibleType = NO_DEFAULT
-    ) -> CompatibleType:
-        """Gets the value stored with the input key.
-
-        Args:
-            key (str, tuple of str): key to be queried. If tuple of str it is
-                equivalent to chained calls of getattr.
-            default: default value if the key is not found in the tensordict.
-
-        """
-        key = _unravel_key_to_tuple(key)
-        if not key:
-            raise KeyError(_GENERIC_NESTED_ERR)
-        return self._get_tuple(key, default=default)
-
-    @abc.abstractmethod
-    def _get_str(self, key, default):
-        ...
-
-    @abc.abstractmethod
-    def _get_tuple(self, key, default):
-        ...
-
-    def get_item_shape(self, key: NestedKey):
-        """Returns the shape of the entry."""
-        return self.get(key).shape
-
-    def pop(
-        self, key: NestedKey, default: str | CompatibleType = NO_DEFAULT
-    ) -> CompatibleType:
-        key = _unravel_key_to_tuple(key)
-        if not key:
-            raise KeyError(_GENERIC_NESTED_ERR)
-        try:
-            # using try/except for get/del is suboptimal, but
-            # this is faster that checkink if key in self keys
-            out = self.get(key, default)
-            self.del_(key)
-        except KeyError as err:
-            # if default provided, 'out' value will return, else raise error
-            if default == NO_DEFAULT:
-                raise KeyError(
-                    f"You are trying to pop key `{key}` which is not in dict "
-                    f"without providing default value."
-                ) from err
-        return out
-
-    def apply_(self, fn: Callable, *others) -> TensorDictBase:
-        """Applies a callable to all values stored in the tensordict and re-writes them in-place.
-
-        Args:
-            fn (Callable): function to be applied to the tensors in the
-                tensordict.
-            *others (sequence of TensorDictBase, optional): the other
-                tensordicts to be used.
-
-        Returns:
-            self or a copy of self with the function applied
-
-        """
-        return self.apply(fn, *others, inplace=True)
-
-    def apply(
-        self,
-        fn: Callable,
-        *others: TensorDictBase,
-        batch_size: Sequence[int] | None = None,
-        device: torch.device | None = None,
-        names: Sequence[str] | None = None,
-        inplace: bool = False,
-        **constructor_kwargs,
-    ) -> TensorDictBase:
-        """Applies a callable to all values stored in the tensordict and sets them in a new tensordict.
-
-        The apply method will return an TensorDict instance, regardless of the
-        input type. To keep the same type, one can execute
-
-          >>> out = td.clone(False).update(td.apply(...))
-
-        Args:
-            fn (Callable): function to be applied to the tensors in the
-                tensordict.
-            *others (TensorDictBase instances, optional): if provided, these
-                tensordicts should have a structure matching the one of the
-                current tensordict. The :obj:`fn` argument should receive as many
-                inputs as the number of tensordicts, including the one where apply is
-                being called.
-            batch_size (sequence of int, optional): if provided,
-                the resulting TensorDict will have the desired batch_size.
-                The :obj:`batch_size` argument should match the batch_size after
-                the transformation. This is a keyword only argument.
-            device (torch.device, optional): the resulting device, if any.
-            names (list of str, optional): the new dimension names, in case the
-                batch_size is modified.
-            inplace (bool, optional): if True, changes are made in-place.
-                Default is False. This is a keyword only argument.
-            **constructor_kwargs: additional keyword arguments to be passed to the
-                TensorDict constructor.
-
-        Returns:
-            a new tensordict with transformed_in tensors.
-
-        Example:
-            >>> td = TensorDict({"a": -torch.ones(3), "b": {"c": torch.ones(3)}}, batch_size=[3])
-            >>> td_1 = td.apply(lambda x: x+1)
-            >>> assert (td["a"] == 0).all()
-            >>> assert (td["b", "c"] == 2).all()
-            >>> td_2 = td.apply(lambda x, y: x+y, td)
-            >>> assert (td_2["a"] == -2).all()
-            >>> assert (td_2["b", "c"] == 2).all()
-        """
-        if inplace:
-            out = self
-        elif batch_size is not None:
-            out = TensorDict(
-                {},
-                batch_size=torch.Size(batch_size),
-                names=names,
-                device=self.device if not device else device,
-                _run_checks=False,
-                **constructor_kwargs,
-            )
-        else:
-            out = TensorDict(
-                {},
-                batch_size=self.batch_size,
-                device=self.device if not device else device,
-                names=self.names if self._has_names() else None,
-                _run_checks=False,
-                **constructor_kwargs,
-            )
-
-        is_locked = out.is_locked
-        if not inplace and is_locked:
-            out.unlock_()
-
-        for key, item in self.items():
-            _others = [_other.get(key) for _other in others]
-            if _is_tensor_collection(item.__class__):
-                item_trsf = item.apply(
-                    fn,
-                    *_others,
-                    inplace=inplace,
-                    batch_size=batch_size,
-                    device=device,
-                    **constructor_kwargs,
-                )
-            else:
-                item_trsf = fn(item, *_others)
-            if item_trsf is not None:
-                # if `self` is a `SubTensorDict` we want to process the input,
-                # hence we call `set` rather than `_set_str`.
-                if isinstance(self, SubTensorDict):
-                    out.set(key, item_trsf, inplace=inplace)
-                else:
-                    out._set_str(
-                        key,
-                        item_trsf,
-                        inplace=BEST_ATTEMPT_INPLACE if inplace else False,
-                        validated=False,
-                    )
-
-        if not inplace and is_locked:
-            out.lock_()
-        return out
-
-    @cache  # noqa: B019
-    def _add_batch_dim(self, *, in_dim, vmap_level):
-        if self.is_memmap():
-            td = self.cpu().as_tensor()
-        else:
-            td = self
-        out = TensorDict(
-            {
-                key: value._add_batch_dim(in_dim=in_dim, vmap_level=vmap_level)
-                if is_tensor_collection(value)
-                else _add_batch_dim(value, in_dim, vmap_level)
-                for key, value in td.items()
-            },
-            batch_size=[b for i, b in enumerate(td.batch_size) if i != in_dim],
-            names=[name for i, name in enumerate(td.names) if i != in_dim],
-        )
-        return out
-
-    @cache  # noqa: B019
-    def _remove_batch_dim(self, vmap_level, batch_size, out_dim):
-        new_batch_size = list(self.batch_size)
-        new_batch_size.insert(out_dim, batch_size)
-        new_names = list(self.names)
-        new_names.insert(out_dim, None)
-        out = TensorDict(
-            {
-                key: value._remove_batch_dim(
-                    vmap_level=vmap_level, batch_size=batch_size, out_dim=out_dim
-                )
-                if is_tensor_collection(value)
-                else _remove_batch_dim(value, vmap_level, batch_size, out_dim)
-                for key, value in self.items()
-            },
-            batch_size=new_batch_size,
-            names=new_names,
-        )
-        return out
-
-    def as_tensor(self):
-        """Calls as_tensor on all the tensors contained in the object.
-
-        This is reserved to classes that contain exclusively MemmapTensors,
-        and will raise an exception in all other cases.
-
-        """
-        try:
-            return self.apply(lambda x: x.as_tensor())
-        except AttributeError as err:
-            raise AttributeError(
-                f"{self.__class__.__name__} does not have an 'as_tensor' method "
-                f"because at least one of its tensors does not support this method."
-            ) from err
-
-    def update(
-        self,
-        input_dict_or_td: dict[str, CompatibleType] | TensorDictBase,
-        clone: bool = False,
-        inplace: bool = False,
-    ) -> TensorDictBase:
-        """Updates the TensorDict with values from either a dictionary or another TensorDict.
-
-        Args:
-            input_dict_or_td (TensorDictBase or dict): Does not keyword arguments
-                (unlike :obj:`dict.update()`).
-            clone (bool, optional): whether the tensors in the input (
-                tensor) dict should be cloned before being set. Default is
-                `False`.
-            inplace (bool, optional): if True and if a key matches an existing
-                key in the tensordict, then the update will occur in-place
-                for that key-value pair. Default is :obj:`False`.
-            **kwargs: keyword arguments for the :obj:`TensorDict.set` method
-
-        Returns:
-            self
-
-        """
-        if input_dict_or_td is self:
-            # no op
-            return self
-        keys = set(self.keys(False))
-        for key, value in list(input_dict_or_td.items()):
-            if clone and hasattr(value, "clone"):
-                value = value.clone()
-            if isinstance(key, tuple):
-                key, subkey = key[0], key[1:]
-            else:
-                subkey = []
-            # the key must be a string by now. Let's check if it is present
-            if key in keys:
-                target_type = self.entry_class(key)
-                if _is_tensor_collection(target_type):
-                    target = self.get(key)
-                    if len(subkey):
-                        target.update({subkey: value})
-                        continue
-                    elif isinstance(value, (dict,)) or _is_tensor_collection(
-                        value.__class__
-                    ):
-                        if isinstance(value, LazyStackedTensorDict) and not isinstance(
-                            target, LazyStackedTensorDict
-                        ):
-                            self.set(
-                                key,
-                                LazyStackedTensorDict(
-                                    *target.unbind(value.stack_dim),
-                                    stack_dim=value.stack_dim,
-                                ).update(value),
-                            )
-                        else:
-                            target.update(value)
-                        continue
-            if len(subkey):
-                self.set((key, *subkey), value, inplace=inplace)
-            else:
-                self.set(key, value, inplace=inplace)
-        return self
-
-    def update_(
-        self,
-        input_dict_or_td: dict[str, CompatibleType] | TensorDictBase,
-        clone: bool = False,
-    ) -> TensorDictBase:
-        """Updates the TensorDict in-place with values from either a dictionary or another TensorDict.
-
-        Unlike TensorDict.update, this function will
-        throw an error if the key is unknown to the TensorDict
-
-        Args:
-            input_dict_or_td (TensorDictBase or dict): Does not keyword
-                arguments (unlike :obj:`dict.update()`).
-            clone (bool, optional): whether the tensors in the input (
-                tensor) dict should be cloned before being set. Default is
-                `False`.
-
-        Returns:
-            self
-
-        """
-        if input_dict_or_td is self:
-            # no op
-            return self
-        for key, value in input_dict_or_td.items():
-            # if not isinstance(value, _accepted_classes):
-            #     raise TypeError(
-            #         f"Expected value to be one of types {_accepted_classes} "
-            #         f"but got {type(value)}"
-            #     )
-            if clone:
-                value = value.clone()
-            self.set_(key, value)
-        return self
-
-    def update_at_(
-        self,
-        input_dict_or_td: dict[str, CompatibleType] | TensorDictBase,
-        idx: IndexType,
-        clone: bool = False,
-    ) -> TensorDictBase:
-        """Updates the TensorDict in-place at the specified index with values from either a dictionary or another TensorDict.
-
-        Unlike  TensorDict.update, this function will throw an error if the key is unknown to the TensorDict.
-
-        Args:
-            input_dict_or_td (TensorDictBase or dict): Does not keyword arguments
-                (unlike :obj:`dict.update()`).
-            idx (int, torch.Tensor, iterable, slice): index of the tensordict
-                where the update should occur.
-            clone (bool, optional): whether the tensors in the input (
-                tensor) dict should be cloned before being set. Default is
-                `False`.
-
-        Returns:
-            self
-
-        Examples:
-            >>> td = TensorDict(source={'a': torch.zeros(3, 4, 5),
-            ...    'b': torch.zeros(3, 4, 10)}, batch_size=[3, 4])
-            >>> td.update_at_(
-            ...    TensorDict(source={'a': torch.ones(1, 4, 5),
-            ...        'b': torch.ones(1, 4, 10)}, batch_size=[1, 4]),
-            ...    slice(1, 2))
-            TensorDict(
-                fields={
-                    a: Tensor(torch.Size([3, 4, 5]), dtype=torch.float32),
-                    b: Tensor(torch.Size([3, 4, 10]), dtype=torch.float32)},
-                batch_size=torch.Size([3, 4]),
-                device=None,
-                is_shared=False)
-
-        """
-        for key, value in input_dict_or_td.items():
-            if not isinstance(value, _ACCEPTED_CLASSES):
-                raise TypeError(
-                    f"Expected value to be one of types {_ACCEPTED_CLASSES} "
-                    f"but got {type(value)}"
-                )
-            if clone:
-                value = value.clone()
-            self.set_at_(key, value, idx)
-        return self
-
-    def _convert_to_tensor(self, array: np.ndarray) -> Tensor | MemmapTensor:
-        if isinstance(array, np.bool_):
-            array = array.item()
-        if isinstance(array, list):
-            array = np.asarray(array)
-        return torch.as_tensor(array, device=self.device)
-
-    def _convert_to_tensordict(self, dict_value: dict[str, Any]) -> TensorDictBase:
-        return TensorDict(
-            dict_value,
-            batch_size=self.batch_size,
-            device=self.device,
-            _is_shared=self._is_shared,
-            _is_memmap=self._is_memmap,
-        )
-
-    def _validate_key(self, key: NestedKey) -> NestedKey:
-        key = _unravel_key_to_tuple(key)
-        if not key:
-            raise KeyError(_GENERIC_NESTED_ERR)
-        return key
-
-    def _validate_value(
-        self,
-        value: CompatibleType | dict[str, CompatibleType],
-        *,
-        check_shape: bool = True,
-    ) -> CompatibleType | dict[str, CompatibleType]:
-        cls = value.__class__
-        is_tc = _is_tensor_collection(cls)
-        if is_tc or issubclass(cls, _ACCEPTED_CLASSES):
-            pass
-        elif issubclass(cls, dict):
-            value = self._convert_to_tensordict(value)
-            is_tc = True
-        else:
-            try:
-                value = self._convert_to_tensor(value)
-            except ValueError as err:
-                raise ValueError(
-                    f"TensorDict conversion only supports tensorclasses, tensordicts,"
-                    f" numeric scalars and tensors. Got {type(value)}"
-                ) from err
-        bs = self.batch_size
-        if check_shape and bs and _shape(value)[: len(bs)] != bs:
-            # if TensorDict, let's try to map it to the desired shape
-            if is_tc:
-                value = value.clone(recurse=False)
-                value.batch_size = self.batch_size
-            else:
-                raise RuntimeError(
-                    f"batch dimension mismatch, got self.batch_size"
-                    f"={self.batch_size} and value.shape[:self.batch_dims]"
-                    f"={_shape(value)[: self.batch_dims]} with value {value}"
-                )
-        device = self.device
-        if device is not None and value.device != device:
-            value = value.to(device, non_blocking=True)
-        if is_tc and check_shape:
-            has_names = self._has_names()
-            if has_names and value.names[: self.ndim] != self.names:
-                value = value.clone(False).refine_names(*self.names)
-            elif not has_names and value._has_names():
-                self.names = value.names[: self.batch_dims]
-
-        return value
-
-    @abc.abstractmethod
-    def pin_memory(self) -> TensorDictBase:
-        """Calls :obj:`pin_memory` on the stored tensors."""
-        raise NotImplementedError(f"{self.__class__.__name__}")
-
-    def items(
-        self, include_nested: bool = False, leaves_only: bool = False
-    ) -> Iterator[tuple[str, CompatibleType]]:
-        """Returns a generator of key-value pairs for the tensordict."""
-        # check the conditions once only
-        if include_nested and leaves_only:
-            for k in self.keys():
-                val = self._get_str(k, NO_DEFAULT)
-                if _is_tensor_collection(val.__class__):
-                    yield from (
-                        (_unravel_key_to_tuple((k, _key)), _val)
-                        for _key, _val in val.items(
-                            include_nested=include_nested, leaves_only=leaves_only
-                        )
-                    )
-                else:
-                    yield k, val
-        elif include_nested:
-            for k in self.keys():
-                val = self._get_str(k, NO_DEFAULT)
-                yield k, val
-                if _is_tensor_collection(val.__class__):
-                    yield from (
-                        (_unravel_key_to_tuple((k, _key)), _val)
-                        for _key, _val in val.items(
-                            include_nested=include_nested, leaves_only=leaves_only
-                        )
-                    )
-        elif leaves_only:
-            for k in self.keys():
-                val = self._get_str(k, NO_DEFAULT)
-                if not _is_tensor_collection(val.__class__):
-                    yield k, val
-        else:
-            for k in self.keys():
-                yield k, self._get_str(k, NO_DEFAULT)
-
-    def values(
-        self, include_nested: bool = False, leaves_only: bool = False
-    ) -> Iterator[CompatibleType]:
-        """Returns a generator representing the values for the tensordict."""
-        # check the conditions once only
-        if include_nested and leaves_only:
-            for k in self.keys():
-                val = self._get_str(k, NO_DEFAULT)
-                if _is_tensor_collection(val.__class__):
-                    yield from val.values(
-                        include_nested=include_nested, leaves_only=leaves_only
-                    )
-                else:
-                    yield val
-        elif include_nested:
-            for k in self.keys():
-                val = self._get_str(k, NO_DEFAULT)
-                yield val
-                if _is_tensor_collection(val.__class__):
-                    yield from val.values(
-                        include_nested=include_nested, leaves_only=leaves_only
-                    )
-        elif leaves_only:
-            for k in self.keys():
-                val = self._get_str(k, NO_DEFAULT)
-                if not _is_tensor_collection(val.__class__):
-                    yield val
-        else:
-            for k in self.keys():
-                yield self._get_str(k, NO_DEFAULT)
-
-    @abc.abstractmethod
-    def keys(
-        self, include_nested: bool = False, leaves_only: bool = False
-    ) -> _TensorDictKeysView:
-        """Returns a generator of tensordict keys."""
-        raise NotImplementedError(f"{self.__class__.__name__}")
-
-    @property
-    @cache  # noqa: B019
-    def sorted_keys(self) -> list[NestedKey]:
-        """Returns the keys sorted in alphabetical order.
-
-        Does not support extra argument.
-
-        If the TensorDict is locked, the keys are cached until the tensordict
-        is unlocked.
-
-        """
-        return sorted(self.keys())
-
-    def expand(self, *shape: int) -> TensorDictBase:
-        """Expands each tensors of the tensordict according to the torch.expand function.
-
-        In practice, this amends to: :obj:`tensor.expand(*shape, *tensor.shape)`.
-
-        Supports iterables to specify the shape
-
-        Examples:
-            >>> td = TensorDict(source={'a': torch.zeros(3, 4, 5),
-            ...     'b': torch.zeros(3, 4, 10)}, batch_size=[3, 4])
-            >>> td_expand = td.expand(10, 3, 4)
-            >>> assert td_expand.shape == torch.Size([10, 3, 4])
-            >>> assert td_expand.get("a").shape == torch.Size([10, 3, 4, 5])
-
-        """
-        d = {}
-        tensordict_dims = self.batch_dims
-
-        if len(shape) == 1 and isinstance(shape[0], Sequence):
-            shape = tuple(shape[0])
-
-        # new shape dim check
-        if len(shape) < len(self.shape):
-            raise RuntimeError(
-                "the number of sizes provided ({shape_dim}) must be greater or equal to the number of "
-                "dimensions in the TensorDict ({tensordict_dim})".format(
-                    shape_dim=len(shape), tensordict_dim=tensordict_dims
-                )
-            )
-
-        # new shape compatability check
-        for old_dim, new_dim in zip(self.batch_size, shape[-tensordict_dims:]):
-            if old_dim != 1 and new_dim != old_dim:
-                raise RuntimeError(
-                    "Incompatible expanded shape: The expanded shape length at non-singleton dimension should be same "
-                    "as the original length. target_shape = {new_shape}, existing_shape = {old_shape}".format(
-                        new_shape=shape, old_shape=self.batch_size
-                    )
-                )
-        for key, value in self.items():
-            tensor_dims = len(value.shape)
-            last_n_dims = tensor_dims - tensordict_dims
-            if last_n_dims > 0:
-                d[key] = value.expand((*shape, *value.shape[-last_n_dims:]))
-            else:
-                d[key] = value.expand(shape)
-        return TensorDict(
-            source=d,
-            batch_size=torch.Size(shape),
-            device=self.device,
-            _run_checks=False,
-        )
-
-    def flatten(self, start_dim=0, end_dim=-1):
-        """Flattens all the tensors of a tensordict.
-
-        Args:
-            start_dim (int) – the first dim to flatten
-            end_dim (int) – the last dim to flatten
-
-        Examples:
-            >>> td = TensorDict({"a": torch.arange(60).view(3, 4, 5), "b": torch.arange(12).view(3, 4)}, [3, 4])
-            >>> td_flat = td.flatten(0, 1)
-            >>> td_flat.batch_size
-            torch.Size([12])
-            >>> td_flat["a"]
-            tensor([[ 0,  1,  2,  3,  4],
-                    [ 5,  6,  7,  8,  9],
-                    [10, 11, 12, 13, 14],
-                    [15, 16, 17, 18, 19],
-                    [20, 21, 22, 23, 24],
-                    [25, 26, 27, 28, 29],
-                    [30, 31, 32, 33, 34],
-                    [35, 36, 37, 38, 39],
-                    [40, 41, 42, 43, 44],
-                    [45, 46, 47, 48, 49],
-                    [50, 51, 52, 53, 54],
-                    [55, 56, 57, 58, 59]])
-            >>> td_flat["b"]
-            tensor([ 0,  1,  2,  3,  4,  5,  6,  7,  8,  9, 10, 11])
-
-        """
-        if end_dim < 0:
-            end_dim = self.ndim + end_dim
-            if end_dim < 0:
-                raise ValueError(
-                    f"Incompatible end_dim {end_dim} for tensordict with shape {self.shape}."
-                )
-        if end_dim <= start_dim:
-            raise ValueError(
-                "The end dimension must be strictly greater than the start dim."
-            )
-
-        def flatten(tensor):
-            return torch.flatten(tensor, start_dim, end_dim)
-
-        nelt = prod(self.batch_size[start_dim : end_dim + 1])
-        if start_dim > 0:
-            batch_size = (
-                list(self.batch_size)[:start_dim]
-                + [nelt]
-                + list(self.batch_size[end_dim + 1 :])
-            )
-        else:
-            batch_size = [nelt] + list(self.batch_size[end_dim + 1 :])
-        out = self.apply(flatten, batch_size=batch_size)
-        if self._has_names():
-            names = [
-                name
-                for i, name in enumerate(self.names)
-                if (i < start_dim or i > end_dim)
-            ]
-            names.insert(start_dim, None)
-            out.names = names
-        return out
-
-    def unflatten(self, dim, unflattened_size):
-        """Unflattens a tensordict dim expanding it to a desired shape.
-
-        Args:
-            dim (int): specifies the dimension of the input tensor to be unflattened.
-            unflattened_size (shape): is the new shape of the unflattened dimension of the tensordict.
-
-        Examples:
-            >>> td = TensorDict({"a": torch.arange(60).view(3, 4, 5), "b": torch.arange(12).view(3, 4)}, [3, 4])
-            >>> td_flat = td.flatten(0, 1)
-            >>> td_unflat = td_flat.unflatten(0, [3, 4])
-            >>> assert (td == td_unflat).all()
-        """
-        if dim < 0:
-            dim = self.ndim + dim
-            if dim < 0:
-                raise ValueError(
-                    f"Incompatible dim {dim} for tensordict with shape {self.shape}."
-                )
-
-        def unflatten(tensor):
-            return torch.unflatten(
-                tensor,
-                dim,
-                unflattened_size,
-            )
-
-        if dim > 0:
-            batch_size = (
-                list(self.batch_size)[:dim]
-                + list(unflattened_size)
-                + list(self.batch_size[dim + 1 :])
-            )
-        else:
-            batch_size = list(unflattened_size) + list(self.batch_size[1:])
-        out = self.apply(unflatten, batch_size=batch_size)
-        if self._has_names():
-            names = copy(self.names)
-            for _ in range(len(unflattened_size) - 1):
-                names.insert(dim, None)
-            out.names = names
-        return out
-
-    def __enter__(self):
-        self._last_op_queue.append(self._last_op)
-        return self
-
-    def __exit__(self, exc_type, exc_val, exc_tb):
-        _last_op = self._last_op_queue.pop()
-        if _last_op is not None:
-            last_op, (args, kwargs) = _last_op
-            if last_op is self.__class__.lock_.__name__:
-                return self.unlock_()
-            elif last_op is self.__class__.unlock_.__name__:
-                return self.lock_()
-            else:
-                raise NotImplementedError(f"Unrecognised function {last_op}.")
-        return self
-
-    def __bool__(self) -> bool:
-        raise ValueError("Converting a tensordict to boolean value is not permitted")
-
-    def __ne__(self, other: object) -> TensorDictBase:
-        """XOR operation over two tensordicts, for evey key.
-
-        The two tensordicts must have the same key set.
-
-        Args:
-            other (TensorDictBase, dict, or float): the value to compare against.
-
-        Returns:
-            a new TensorDict instance with all tensors are boolean
-            tensors of the same shape as the original tensors.
-
-        """
-        if _is_tensorclass(other.__class__):
-            return other != self
-        if isinstance(other, (dict,)) or _is_tensor_collection(other.__class__):
-            keys1 = set(self.keys())
-            keys2 = set(other.keys())
-            if len(keys1.difference(keys2)) or len(keys1) != len(keys2):
-                raise KeyError(
-                    f"keys in {self} and {other} mismatch, got {keys1} and {keys2}"
-                )
-            d = {}
-            for key, item1 in self.items():
-                d[key] = item1 != other.get(key)
-            return TensorDict(batch_size=self.batch_size, source=d, device=self.device)
-        if isinstance(other, (numbers.Number, Tensor)):
-            return TensorDict(
-                {key: value != other for key, value in self.items()},
-                self.batch_size,
-                device=self.device,
-            )
-        return True
-
-    def __eq__(self, other: object) -> TensorDictBase:
-        """Compares two tensordicts against each other, for every key. The two tensordicts must have the same key set.
-
-        Returns:
-            a new TensorDict instance with all tensors are boolean
-            tensors of the same shape as the original tensors.
-
-        """
-        if is_tensorclass(other):
-            return other == self
-        if isinstance(other, (dict,)) or _is_tensor_collection(other.__class__):
-            keys1 = set(self.keys())
-            keys2 = set(other.keys())
-            if len(keys1.difference(keys2)) or len(keys1) != len(keys2):
-                raise KeyError(f"keys in tensordicts mismatch, got {keys1} and {keys2}")
-            d = {}
-            for key, item1 in self.items():
-                d[key] = item1 == other.get(key)
-            return TensorDict(batch_size=self.batch_size, source=d, device=self.device)
-        if isinstance(other, (numbers.Number, Tensor)):
-            return TensorDict(
-                {key: value == other for key, value in self.items()},
-                self.batch_size,
-                device=self.device,
-            )
-        return False
-
-    @abc.abstractmethod
-    def del_(self, key: str) -> TensorDictBase:
-        """Deletes a key of the tensordict.
-
-        Args:
-            key (str): key to be deleted
-
-        Returns:
-            self
-
-        """
-        raise NotImplementedError(f"{self.__class__.__name__}")
-
-    @abc.abstractmethod
-    def select(
-        self, *keys: str, inplace: bool = False, strict: bool = True
-    ) -> TensorDictBase:
-        """Selects the keys of the tensordict and returns an new tensordict with only the selected keys.
-
-        The values are not copied: in-place modifications a tensor of either
-        of the original or new tensordict will result in a change in both
-        tensordicts.
-
-        Args:
-            *keys (str): keys to select
-            inplace (bool): if True, the tensordict is pruned in place.
-                Default is :obj:`False`.
-            strict (bool, optional): whether selecting a key that is not present
-                will return an error or not. Default: :obj:`True`.
-
-        Returns:
-            A new tensordict with the selected keys only.
-
-        """
-        raise NotImplementedError(f"{self.__class__.__name__}")
-
-    def exclude(self, *keys: str, inplace: bool = False) -> TensorDictBase:
-        target = self if inplace else self.clone(recurse=False)
-        for key in keys:
-            if key in self.keys(True):
-                del target[key]
-        return target
-
-    def copy_(self, tensordict: TensorDictBase) -> TensorDictBase:
-        """See :obj:`TensorDictBase.update_`."""
-        return self.update_(tensordict)
-
-    def copy_at_(self, tensordict: TensorDictBase, idx: IndexType) -> TensorDictBase:
-        """See :obj:`TensorDictBase.update_at_`."""
-        return self.update_at_(tensordict, idx)
-
-    def get_at(
-        self, key: NestedKey, idx: IndexType, default: CompatibleType = NO_DEFAULT
-    ) -> CompatibleType:
-        """Get the value of a tensordict from the key `key` at the index `idx`.
-
-        Args:
-            key (str, tuple of str): key to be retrieved.
-            idx (int, slice, torch.Tensor, iterable): index of the tensor.
-            default (torch.Tensor): default value to return if the key is
-                not present in the tensordict.
-
-        Returns:
-            indexed tensor.
-
-        """
-        key = _unravel_key_to_tuple(key)
-        if not key:
-            raise KeyError(_GENERIC_NESTED_ERR)
-        # must be a tuple
-        return self._get_at_tuple(key, idx, default)
-
-    def _get_at_str(self, key, idx, default):
-        out = self._get_str(key, default)
-        if out is default:
-            return out
-        return out[idx]
-
-    def _get_at_tuple(self, key, idx, default):
-        out = self._get_tuple(key, default)
-        if out is default:
-            return out
-        return out[idx]
-
-    @abc.abstractmethod
-    def share_memory_(self) -> TensorDictBase:
-        """Places all the tensors in shared memory.
-
-        The TensorDict is then locked, meaning that the only writing operations that
-        can be executed must be done in-place.
-        Once the tensordict is unlocked, the share_memory attribute is turned to False,
-        because cross-process identity is not guaranteed anymore.
-
-        Returns:
-            self.
-
-        """
-        raise NotImplementedError(f"{self.__class__.__name__}")
-
-    @abc.abstractmethod
-    def memmap_(
-        self, prefix: str | None = None, copy_existing: bool = False
-    ) -> TensorDictBase:
-        """Writes all tensors onto a MemmapTensor.
-
-        Args:
-            prefix (str): directory prefix where the memmap tensors will have to
-                be stored.
-            copy_existing (bool): If False (default), an exception will be raised if an
-                entry in the tensordict is already a MemmapTensor but is not saved in
-                the correct location according to prefix. If True, any MemmapTensors
-                that are not in the correct location are copied to the new location.
-
-        The TensorDict is then locked, meaning that the only writing operations that
-        can be executed must be done in-place.
-        Once the tensordict is unlocked, the memmap attribute is turned to False,
-        because cross-process identity is not guaranteed anymore.
-
-        Returns:
-            self.
-
-        Note:
-            Serialising in this fashion might be slow with deeply nested tensordicts, so
-            we do not recommend calling this method inside a training loop.
-        """
-        raise NotImplementedError(f"{self.__class__.__name__}")
-
-    def memmap_like(self, prefix: str | None = None) -> TensorDictBase:
-        """Creates an empty Memory-mapped tensordict with the same content shape as the current one.
-
-        Args:
-            prefix (str): directory prefix where the memmap tensors will have to
-                be stored.
-
-        The resulting TensorDict will be locked and ``is_memmap() = True``,
-        meaning that the only writing operations that can be executed must be done in-place.
-        Once the tensordict is unlocked, the memmap attribute is turned to False,
-        because cross-process identity is not guaranteed anymore.
-
-        Returns:
-            a new ``TensorDict`` instance with data stored as memory-mapped tensors.
-
-        """
-        if prefix is not None:
-            prefix = Path(prefix)
-            if not prefix.exists():
-                os.makedirs(prefix, exist_ok=True)
-            torch.save(
-                {"batch_size": self.batch_size, "device": self.device},
-                prefix / "meta.pt",
-            )
-        if not self.keys():
-            raise Exception(
-                "memmap_like() must be called when the TensorDict is (partially) "
-                "populated. Set a tensor first."
-            )
-        tensordict = TensorDict(
-            {},
-            self.batch_size,
-            device=self.device,
-            names=self.names if self._has_names() else None,
-        )
-        for key, value in self.items():
-            if _is_tensor_collection(value.__class__):
-                if prefix is not None:
-                    # ensure subdirectory exists
-                    os.makedirs(prefix / key, exist_ok=True)
-                    tensordict[key] = value.memmap_like(
-                        prefix=prefix / key,
-                    )
-                    torch.save(
-                        {"batch_size": value.batch_size, "device": value.device},
-                        prefix / key / "meta.pt",
-                    )
-                else:
-                    tensordict[key] = value.memmap_like()
-                continue
-            else:
-                tensordict[key] = MemmapTensor.empty_like(
-                    value,
-                    filename=str(prefix / f"{key}.memmap")
-                    if prefix is not None
-                    else None,
-                )
-            if prefix is not None:
-                torch.save(
-                    {
-                        "shape": value.shape,
-                        "device": value.device,
-                        "dtype": value.dtype,
-                    },
-                    prefix / f"{key}.meta.pt",
-                )
-        tensordict._is_memmap = True
-        tensordict.lock_()
-        return tensordict
-
-    @abc.abstractmethod
-    def detach_(self) -> TensorDictBase:
-        """Detach the tensors in the tensordict in-place.
-
-        Returns:
-            self.
-
-        """
-        raise NotImplementedError(f"{self.__class__.__name__}")
-
-    def detach(self) -> TensorDictBase:
-        """Detach the tensors in the tensordict.
-
-        Returns:
-            a new tensordict with no tensor requiring gradient.
-
-        """
-        return self.apply(lambda x: x.detach())
-
-    def to_h5(
-        self,
-        filename,
-        **kwargs,
-    ):
-        """Converts a tensordict to a PersistentTensorDict with the h5 backend.
-
-        Args:
-            filename (str or path): path to the h5 file.
-            device (torch.device or compatible, optional): the device where to
-                expect the tensor once they are returned. Defaults to ``None``
-                (on cpu by default).
-            **kwargs: kwargs to be passed to :meth:`h5py.File.create_dataset`.
-
-        Returns:
-            A :class:`PersitentTensorDict` instance linked to the newly created file.
-
-        Examples:
-            >>> import tempfile
-            >>> import timeit
-            >>>
-            >>> from tensordict import TensorDict, MemmapTensor
-            >>> td = TensorDict({
-            ...     "a": MemmapTensor(1_000_000),
-            ...     "b": {"c": MemmapTensor(1_000_000, 3)},
-            ... }, [1_000_000])
-            >>>
-            >>> file = tempfile.NamedTemporaryFile()
-            >>> td_h5 = td.to_h5(file.name, compression="gzip", compression_opts=9)
-            >>> print(td_h5)
-            PersistentTensorDict(
-                fields={
-                    a: Tensor(shape=torch.Size([1000000]), device=cpu, dtype=torch.float32, is_shared=False),
-                    b: PersistentTensorDict(
-                        fields={
-                            c: Tensor(shape=torch.Size([1000000, 3]), device=cpu, dtype=torch.float32, is_shared=False)},
-                        batch_size=torch.Size([1000000]),
-                        device=None,
-                        is_shared=False)},
-                batch_size=torch.Size([1000000]),
-                device=None,
-                is_shared=False)
-
-
-        """
-        from .persistent import PersistentTensorDict
-
-        out = PersistentTensorDict.from_dict(
-            self,
-            filename=filename,
-            **kwargs,
-        )
-        if self._has_names():
-            out.names = self.names
-        return out
-
-    def to_tensordict(self):
-        """Returns a regular TensorDict instance from the TensorDictBase.
-
-        Returns:
-            a new TensorDict object containing the same values.
-
-        """
-        return TensorDict(
-            {
-                key: value.clone()
-                if not _is_tensor_collection(value.__class__)
-                else value.to_tensordict()
-                for key, value in self.items()
-            },
-            device=self.device,
-            batch_size=self.batch_size,
-            names=self.names if self._has_names() else None,
-        )
-
-    def zero_(self) -> TensorDictBase:
-        """Zeros all tensors in the tensordict in-place."""
-        for key in self.keys():
-            self.fill_(key, 0)
-        return self
-
-    def unbind(self, dim: int) -> tuple[TensorDictBase, ...]:
-        """Returns a tuple of indexed tensordicts unbound along the indicated dimension.
-
-        Resulting tensordicts will share the storage of the initial tensordict.
-
-        """
-        if dim < 0:
-            dim = self.batch_dims + dim
-        batch_size = torch.Size([s for i, s in enumerate(self.batch_size) if i != dim])
-        names = None
-        if self._has_names():
-            names = copy(self.names)
-            names = [name for i, name in enumerate(names) if i != dim]
-        out = []
-        unbind_self_dict = {key: tensor.unbind(dim) for key, tensor in self.items()}
-        for _idx in range(self.batch_size[dim]):
-            td = TensorDict(
-                {key: tensor[_idx] for key, tensor in unbind_self_dict.items()},
-                batch_size=batch_size,
-                _run_checks=False,
-                device=self.device,
-                _is_memmap=False,
-                _is_shared=False,
-                names=names,
-            )
-            out.append(td)
-            if self.is_shared():
-                out[-1].share_memory_()
-            elif self.is_memmap():
-                out[-1].memmap_()
-        return tuple(out)
-
-    def chunk(self, chunks: int, dim: int = 0) -> tuple[TensorDictBase, ...]:
-        """Splits a tendordict into the specified number of chunks, if possible.
-
-        Each chunk is a view of the input tensordict.
-
-        Args:
-            chunks (int): number of chunks to return
-            dim (int, optional): dimension along which to split the
-                tensordict. Default is 0.
-
-        """
-        if chunks < 1:
-            raise ValueError(
-                f"chunks must be a strictly positive integer, got {chunks}."
-            )
-        indices = []
-        _idx_start = 0
-        if chunks > 1:
-            interval = _idx_end = self.batch_size[dim] // chunks
-        else:
-            interval = _idx_end = self.batch_size[dim]
-        for c in range(chunks):
-            indices.append(slice(_idx_start, _idx_end))
-            _idx_start = _idx_end
-            _idx_end = _idx_end + interval if c < chunks - 2 else self.batch_size[dim]
-        if dim < 0:
-            dim = len(self.batch_size) + dim
-        return tuple(self[(*[slice(None) for _ in range(dim)], idx)] for idx in indices)
-
-    def clone(self, recurse: bool = True) -> TensorDictBase:
-        """Clones a TensorDictBase subclass instance onto a new TensorDictBase subclass of the same type.
-
-        To create a TensorDict instance from any other TensorDictBase subtype, call the :meth:`~.to_tensordict` method
-        instead.
-
-        Args:
-            recurse (bool, optional): if True, each tensor contained in the
-                TensorDict will be copied too. Default is `True`.
-
-        .. note::
-          For some TensorDictBase subtypes, such as :class:`SubTensorDict`, cloning
-          recursively makes little sense (in this specific case it would involve
-          copying the parent tensordict too). In those cases, :meth:`~.clone` will
-          fall back onto :meth:`~.to_tensordict`.
-
-        """
-        raise NotImplementedError
-
-    @classmethod
-    def __torch_function__(
-        cls,
-        func: Callable,
-        types: tuple[type, ...],
-        args: tuple[Any, ...] = (),
-        kwargs: dict[str, Any] | None = None,
-    ) -> Callable:
-        if kwargs is None:
-            kwargs = {}
-        if func not in TD_HANDLED_FUNCTIONS or not all(
-            issubclass(t, (Tensor, TensorDictBase)) for t in types
-        ):
-            return NotImplemented
-        return TD_HANDLED_FUNCTIONS[func](*args, **kwargs)
-
-    @abc.abstractmethod
-    def to(self, dest: DeviceType | type | torch.Size, **kwargs) -> TensorDictBase:
-        """Maps a TensorDictBase subclass either on a new device or to another TensorDictBase subclass (if permitted).
-
-        Casting tensors to a new dtype is not allowed, as tensordicts are not bound to contain a single
-        tensor dtype.
-
-        Args:
-            dest (device, size or TensorDictBase subclass): destination of the
-                tensordict. If it is a torch.Size object, the batch_size
-                will be updated provided that it is compatible with the
-                stored tensors.
-
-        Returns:
-            a new tensordict. If device indicated by dest differs from
-            the tensordict device, this is a no-op.
-
-        """
-        raise NotImplementedError
-
-    def _check_new_batch_size(self, new_size: torch.Size) -> None:
-        n = len(new_size)
-        for key, tensor in self.items():
-            if _shape(tensor)[:n] != new_size:
-                raise RuntimeError(
-                    f"the tensor {key} has shape {_shape(tensor)} which "
-                    f"is incompatible with the new shape {new_size}."
-                )
-
-    @abc.abstractmethod
-    def _change_batch_size(self, new_size: torch.Size) -> None:
-        raise NotImplementedError
-
-    def cpu(self) -> TensorDictBase:
-        """Casts a tensordict to CPU."""
-        return self.to("cpu")
-
-    def cuda(self, device: int = None) -> TensorDictBase:
-        """Casts a tensordict to a cuda device (if not already on it)."""
-        if device is None:
-            return self.to(torch.device("cuda"))
-        return self.to(f"cuda:{device}")
-
-    def _create_nested_str(self, key):
-        self._set_str(key, self.select(), inplace=False, validated=True)
-
-    def _create_nested_tuple(self, key):
-        self._create_nested_str(key[0])
-        if len(key) > 1:
-            td = self._get_str(key[0], NO_DEFAULT)
-            td._create_nested_tuple(key[1:])
-
-    @lock_blocked
-    def create_nested(self, key):
-        """Creates a nested tensordict of the same shape, device and dim names as the current tensordict.
-
-        If the value already exists, it will be overwritten by this operation.
-        This operation is blocked in locked tensordicts.
-
-        Examples:
-            >>> data = TensorDict({}, [3, 4, 5])
-            >>> data.create_nested("root")
-            >>> data.create_nested(("some", "nested", "value"))
-            >>> nested = data.get(("some", "nested", "value"))
-        """
-        key = _unravel_key_to_tuple(key)
-        self._create_nested_tuple(key)
-        return self
-
-    @abc.abstractmethod
-    def masked_fill_(self, mask: Tensor, value: float | bool) -> TensorDictBase:
-        """Fills the values corresponding to the mask with the desired value.
-
-        Args:
-            mask (boolean torch.Tensor): mask of values to be filled. Shape
-                must match tensordict shape.
-            value: value to used to fill the tensors.
-
-        Returns:
-            self
-
-        Examples:
-            >>> td = TensorDict(source={'a': torch.zeros(3, 4)},
-            ...     batch_size=[3])
-            >>> mask = torch.tensor([True, False, False])
-            >>> _ = td.masked_fill_(mask, 1.0)
-            >>> td.get("a")
-            tensor([[1., 1., 1., 1.],
-                    [0., 0., 0., 0.],
-                    [0., 0., 0., 0.]])
-        """
-        raise NotImplementedError
-
-    @abc.abstractmethod
-    def masked_fill(self, mask: Tensor, value: float | bool) -> TensorDictBase:
-        """Out-of-place version of masked_fill.
-
-        Args:
-            mask (boolean torch.Tensor): mask of values to be filled. Shape
-                must match tensordict shape.
-            value: value to used to fill the tensors.
-
-        Returns:
-            self
-
-        Examples:
-            >>> td = TensorDict(source={'a': torch.zeros(3, 4)},
-            ...     batch_size=[3])
-            >>> mask = torch.tensor([True, False, False])
-            >>> td1 = td.masked_fill(mask, 1.0)
-            >>> td1.get("a")
-            tensor([[1., 1., 1., 1.],
-                    [0., 0., 0., 0.],
-                    [0., 0., 0., 0.]])
-        """
-        raise NotImplementedError
-
-    def masked_select(self, mask: Tensor) -> TensorDictBase:
-        """Masks all tensors of the TensorDict and return a new TensorDict instance with similar keys pointing to masked values.
-
-        Args:
-            mask (torch.Tensor): boolean mask to be used for the tensors.
-                Shape must match the TensorDict batch_size.
-
-        Examples:
-            >>> td = TensorDict(source={'a': torch.zeros(3, 4)},
-            ...    batch_size=[3])
-            >>> mask = torch.tensor([True, False, False])
-            >>> td_mask = td.masked_select(mask)
-            >>> td_mask.get("a")
-            tensor([[0., 0., 0., 0.]])
-
-        """
-        d = {}
-        mask_expand = mask
-        while mask_expand.ndimension() > self.batch_dims:
-            mndim = mask_expand.ndimension()
-            mask_expand = mask_expand.squeeze(-1)
-            if mndim == mask_expand.ndimension():  # no more squeeze
-                break
-        for key, value in self.items():
-            d[key] = value[mask_expand]
-        dim = int(mask.sum().item())
-        other_dim = self.shape[mask.ndim :]
-        return TensorDict(
-            device=self.device, source=d, batch_size=torch.Size([dim, *other_dim])
-        )
-
-    @abc.abstractmethod
-    def is_contiguous(self) -> bool:
-        """Returns a boolean indicating if all the tensors are contiguous."""
-        raise NotImplementedError
-
-    @abc.abstractmethod
-    def contiguous(self) -> TensorDictBase:
-        """Returns a new tensordict of the same type with contiguous values (or self if values are already contiguous)."""
-        raise NotImplementedError
-
-    def to_dict(self) -> dict[str, Any]:
-        """Returns a dictionary with key-value pairs matching those of the tensordict."""
-        return {
-            key: value.to_dict() if _is_tensor_collection(value.__class__) else value
-            for key, value in self.items()
-        }
-
-    def unsqueeze(self, dim: int) -> TensorDictBase:
-        """Unsqueeze all tensors for a dimension comprised in between `-td.batch_dims` and `td.batch_dims` and returns them in a new tensordict.
-
-        Args:
-            dim (int): dimension along which to unsqueeze
-
-        """
-        if dim < 0:
-            dim = self.batch_dims + dim + 1
-
-        if (dim > self.batch_dims) or (dim < 0):
-            raise RuntimeError(
-                f"unsqueezing is allowed for dims comprised between "
-                f"`-td.batch_dims` and `td.batch_dims` only. Got "
-                f"dim={dim} with a batch size of {self.batch_size}."
-            )
-        return _UnsqueezedTensorDict(
-            source=self,
-            custom_op="unsqueeze",
-            inv_op="squeeze",
-            custom_op_kwargs={"dim": dim},
-            inv_op_kwargs={"dim": dim},
-        )
-
-    def squeeze(self, dim: int | None = None) -> TensorDictBase:
-        """Squeezes all tensors for a dimension comprised in between `-td.batch_dims+1` and `td.batch_dims-1` and returns them in a new tensordict.
-
-        Args:
-            dim (Optional[int]): dimension along which to squeeze. If dim is None, all singleton dimensions will be squeezed. dim is None by default.
-
-        """
-        if dim is None:
-            size = self.size()
-            if len(self.size()) == 1 or size.count(1) == 0:
-                return self
-            first_singleton_dim = size.index(1)
-
-            squeezed_dict = _SqueezedTensorDict(
-                source=self,
-                custom_op="squeeze",
-                inv_op="unsqueeze",
-                custom_op_kwargs={"dim": first_singleton_dim},
-                inv_op_kwargs={"dim": first_singleton_dim},
-            )
-            return squeezed_dict.squeeze(dim=None)
-
-        if dim < 0:
-            dim = self.batch_dims + dim
-
-        if self.batch_dims and (dim >= self.batch_dims or dim < 0):
-            raise RuntimeError(
-                f"squeezing is allowed for dims comprised between 0 and "
-                f"td.batch_dims only. Got dim={dim} and batch_size"
-                f"={self.batch_size}."
-            )
-
-        if dim >= self.batch_dims or self.batch_size[dim] != 1:
-            return self
-        return _SqueezedTensorDict(
-            source=self,
-            custom_op="squeeze",
-            inv_op="unsqueeze",
-            custom_op_kwargs={"dim": dim},
-            inv_op_kwargs={"dim": dim},
-        )
-
-    def reshape(
-        self,
-        *shape: int,
-        size: list | tuple | torch.Size | None = None,
-    ) -> TensorDictBase:
-        """Returns a contiguous, reshaped tensor of the desired shape.
-
-        Args:
-            *shape (int): new shape of the resulting tensordict.
-            size: iterable
-
-        Returns:
-            A TensorDict with reshaped keys
-
-        """
-        if len(shape) == 0 and size is not None:
-            return self.reshape(*size)
-        elif len(shape) == 1 and isinstance(shape[0], (list, tuple, torch.Size)):
-            return self.reshape(*shape[0])
-        elif not isinstance(shape, torch.Size):
-            shape = torch.Size(shape)
-
-        d = {}
-        for key, item in self.items():
-            d[key] = item.reshape((*shape, *item.shape[self.ndimension() :]))
-        if d:
-            batch_size = d[key].shape[: len(shape)]
-        else:
-            if any(not isinstance(i, int) or i < 0 for i in shape):
-                raise RuntimeError(
-                    "Implicit reshaping is not permitted with empty " "tensordicts"
-                )
-            batch_size = torch.Size(shape)
-        return TensorDict(d, batch_size, device=self.device, _run_checks=False)
-
-    def split(self, split_size: int | list[int], dim: int = 0) -> list[TensorDictBase]:
-        """Splits each tensor in the TensorDict with the specified size in the given dimension, like `torch.split`.
-
-        Returns a list of TensorDict with the view of split chunks of items. Nested TensorDicts will remain nested.
-
-        The list of TensorDict maintains the original order of the tensor chunks.
-
-        Args:
-            split_size (int or List(int)): size of a single chunk or list of sizes for each chunk
-            dim (int): dimension along which to split the tensor
-
-        Returns:
-            A list of TensorDict with specified size in given dimension.
-
-        """
-        batch_sizes = []
-        if self.batch_dims == 0:
-            raise RuntimeError("TensorDict with empty batch size is not splittable")
-        if not (-self.batch_dims <= dim < self.batch_dims):
-            raise IndexError(
-                f"Dimension out of range (expected to be in range of [-{self.batch_dims}, {self.batch_dims - 1}], but got {dim})"
-            )
-        if dim < 0:
-            dim += self.batch_dims
-        if isinstance(split_size, int):
-            rep, remainder = divmod(self.batch_size[dim], split_size)
-            rep_shape = torch.Size(
-                [
-                    split_size if idx == dim else size
-                    for (idx, size) in enumerate(self.batch_size)
-                ]
-            )
-            batch_sizes = [rep_shape for _ in range(rep)]
-            if remainder:
-                batch_sizes.append(
-                    torch.Size(
-                        [
-                            remainder if dim_idx == dim else dim_size
-                            for (dim_idx, dim_size) in enumerate(self.batch_size)
-                        ]
-                    )
-                )
-        elif isinstance(split_size, list) and all(
-            isinstance(element, int) for element in split_size
-        ):
-            if sum(split_size) != self.batch_size[dim]:
-                raise RuntimeError(
-                    f"Split method expects split_size to sum exactly to {self.batch_size[dim]} (tensor's size at dimension {dim}), but got split_size={split_size}"
-                )
-            for i in split_size:
-                batch_sizes.append(
-                    torch.Size(
-                        [
-                            i if dim_idx == dim else dim_size
-                            for (dim_idx, dim_size) in enumerate(self.batch_size)
-                        ]
-                    )
-                )
-        else:
-            raise TypeError(
-                "split(): argument 'split_size' must be int or list of ints"
-            )
-        dictionaries = [{} for _ in range(len(batch_sizes))]
-        for key, item in self.items():
-            split_tensors = torch.split(item, split_size, dim)
-            for idx, split_tensor in enumerate(split_tensors):
-                dictionaries[idx][key] = split_tensor
-        names = None
-        if self._has_names():
-            names = copy(self.names)
-        return [
-            TensorDict(
-                dictionaries[i],
-                batch_sizes[i],
-                device=self.device,
-                names=names,
-                _run_checks=False,
-                _is_shared=self.is_shared(),
-                _is_memmap=self.is_memmap(),
-            )
-            for i in range(len(dictionaries))
-        ]
-
-    def gather(
-        self, dim: int, index: Tensor, out: TensorDictBase | None = None
-    ) -> TensorDictBase:
-        """Gathers values along an axis specified by `dim`.
-
-        Args:
-            dim (int): the dimension along which collect the elements
-            index (torch.Tensor): a long tensor which number of dimension matches
-                the one of the tensordict with only one dimension differring between
-                the two (the gathering dimension). Its elements refer to the
-                index to be gathered along the required dimension.
-            out (TensorDictBase, optional): a destination tensordict. It must
-                have the same shape as the index.
-
-        Examples:
-            >>> td = TensorDict(
-            ...     {"a": torch.randn(3, 4, 5),
-            ...      "b": TensorDict({"c": torch.zeros(3, 4, 5)}, [3, 4, 5])},
-            ...     [3, 4])
-            >>> index = torch.randint(4, (3, 2))
-            >>> td_gather = td.gather(dim=1, index=index)
-            >>> print(td_gather)
-            TensorDict(
-                fields={
-                    a: Tensor(shape=torch.Size([3, 2, 5]), device=cpu, dtype=torch.float32, is_shared=False),
-                    b: TensorDict(
-                        fields={
-                            c: Tensor(shape=torch.Size([3, 2, 5]), device=cpu, dtype=torch.float32, is_shared=False)},
-                        batch_size=torch.Size([3, 2, 5]),
-                        device=None,
-                        is_shared=False)},
-                batch_size=torch.Size([3, 2]),
-                device=None,
-                is_shared=False)
-
-        Gather keeps the dimension names.
-
-        Examples:
-            >>> td.names = ["a", "b"]
-            >>> td_gather = td.gather(dim=1, index=index)
-            >>> td_gather.names
-            ["a", "b"]
-        """
-        return torch.gather(self, dim, index, out=out)
-
-    def view(
-        self,
-        *shape: int,
-        size: list | tuple | torch.Size | None = None,
-    ) -> TensorDictBase:
-        """Returns a tensordict with views of the tensors according to a new shape, compatible with the tensordict batch_size.
-
-        Args:
-            *shape (int): new shape of the resulting tensordict.
-            size: iterable
-
-        Returns:
-            a new tensordict with the desired batch_size.
-
-        Examples:
-            >>> td = TensorDict(source={'a': torch.zeros(3,4,5),
-            ...    'b': torch.zeros(3,4,10,1)}, batch_size=torch.Size([3, 4]))
-            >>> td_view = td.view(12)
-            >>> print(td_view.get("a").shape)  # torch.Size([12, 5])
-            >>> print(td_view.get("b").shape)  # torch.Size([12, 10, 1])
-            >>> td_view = td.view(-1, 4, 3)
-            >>> print(td_view.get("a").shape)  # torch.Size([1, 4, 3, 5])
-            >>> print(td_view.get("b").shape)  # torch.Size([1, 4, 3, 10, 1])
-
-        """
-        if len(shape) == 0 and size is not None:
-            return self.view(*size)
-        elif len(shape) == 1 and isinstance(shape[0], (list, tuple, torch.Size)):
-            return self.view(*shape[0])
-        elif not isinstance(shape, torch.Size):
-            shape = infer_size_impl(shape, self.numel())
-            shape = torch.Size(shape)
-        if shape == self.shape:
-            return self
-        return _ViewedTensorDict(
-            source=self,
-            custom_op="view",
-            inv_op="view",
-            custom_op_kwargs={"size": shape},
-            inv_op_kwargs={"size": self.batch_size},
-        )
-
-    def transpose(self, dim0, dim1):
-        """Returns a tensordit that is a transposed version of input. The given dimensions ``dim0`` and ``dim1`` are swapped.
-
-        In-place or out-place modifications of the transposed tensordict will
-        impact the original tensordict too as the memory is shared and the operations
-        are mapped back on the original tensordict.
-
-        Examples:
-            >>> tensordict = TensorDict({"a": torch.randn(3, 4, 5)}, [3, 4])
-            >>> tensordict_transpose = tensordict.transpose(0, 1)
-            >>> print(tensordict_transpose.shape)
-            torch.Size([4, 3])
-            >>> tensordict_transpose.set("b",, torch.randn(4, 3))
-            >>> print(tensordict.get("b").shape)
-            torch.Size([3, 4])
-        """
-        if dim0 < 0:
-            dim0 = self.ndim + dim0
-        if dim1 < 0:
-            dim1 = self.ndim + dim1
-        if any((dim0 < 0, dim1 < 0)):
-            raise ValueError(
-                "The provided dimensions are incompatible with the tensordict batch-size."
-            )
-        if dim0 == dim1:
-            return self
-        return _TransposedTensorDict(
-            source=self,
-            custom_op="transpose",
-            inv_op="transpose",
-            custom_op_kwargs={"dim0": dim0, "dim1": dim1},
-            inv_op_kwargs={"dim0": dim0, "dim1": dim1},
-        )
-
-    def permute(
-        self,
-        *dims_list: int,
-        dims: list[int] | None = None,
-    ) -> TensorDictBase:
-        """Returns a view of a tensordict with the batch dimensions permuted according to dims.
-
-        Args:
-            *dims_list (int): the new ordering of the batch dims of the tensordict. Alternatively,
-                a single iterable of integers can be provided.
-            dims (list of int): alternative way of calling permute(...).
-
-        Returns:
-            a new tensordict with the batch dimensions in the desired order.
-
-        Examples:
-            >>> tensordict = TensorDict({"a": torch.randn(3, 4, 5)}, [3, 4])
-            >>> print(tensordict.permute([1, 0]))
-            PermutedTensorDict(
-                source=TensorDict(
-                    fields={
-                        a: Tensor(torch.Size([3, 4, 5]), dtype=torch.float32)},
-                    batch_size=torch.Size([3, 4]),
-                    device=cpu,
-                    is_shared=False),
-                op=permute(dims=[1, 0]))
-            >>> print(tensordict.permute(1, 0))
-            PermutedTensorDict(
-                source=TensorDict(
-                    fields={
-                        a: Tensor(torch.Size([3, 4, 5]), dtype=torch.float32)},
-                    batch_size=torch.Size([3, 4]),
-                    device=cpu,
-                    is_shared=False),
-                op=permute(dims=[1, 0]))
-            >>> print(tensordict.permute(dims=[1, 0]))
-            PermutedTensorDict(
-                source=TensorDict(
-                    fields={
-                        a: Tensor(torch.Size([3, 4, 5]), dtype=torch.float32)},
-                    batch_size=torch.Size([3, 4]),
-                    device=cpu,
-                    is_shared=False),
-                op=permute(dims=[1, 0]))
-        """
-        if len(dims_list) == 0:
-            dims_list = dims
-        elif len(dims_list) == 1 and not isinstance(dims_list[0], int):
-            dims_list = dims_list[0]
-        if len(dims_list) != len(self.shape):
-            raise RuntimeError(
-                f"number of dims don't match in permute (got {len(dims_list)}, expected {len(self.shape)}"
-            )
-
-        if not len(dims_list) and not self.batch_dims:
-            return self
-        if np.array_equal(dims_list, range(self.batch_dims)):
-            return self
-        min_dim, max_dim = -self.batch_dims, self.batch_dims - 1
-        seen = [False for dim in range(max_dim + 1)]
-        for idx in dims_list:
-            if idx < min_dim or idx > max_dim:
-                raise IndexError(
-                    f"dimension out of range (expected to be in range of [{min_dim}, {max_dim}], but got {idx})"
-                )
-            if seen[idx]:
-                raise RuntimeError("repeated dim in permute")
-            seen[idx] = True
-
-        return _PermutedTensorDict(
-            source=self,
-            custom_op="permute",
-            inv_op="permute",
-            custom_op_kwargs={"dims": dims_list},
-            inv_op_kwargs={"dims": dims_list},
-        )
-
-    def __repr__(self) -> str:
-        fields = _td_fields(self)
-        field_str = indent(f"fields={{{fields}}}", 4 * " ")
-        batch_size_str = indent(f"batch_size={self.batch_size}", 4 * " ")
-        device_str = indent(f"device={self.device}", 4 * " ")
-        is_shared_str = indent(f"is_shared={self.is_shared()}", 4 * " ")
-        string = ",\n".join([field_str, batch_size_str, device_str, is_shared_str])
-        return f"{type(self).__name__}(\n{string})"
-
-    def all(self, dim: int = None) -> bool | TensorDictBase:
-        """Checks if all values are True/non-null in the tensordict.
-
-        Args:
-            dim (int, optional): if None, returns a boolean indicating
-                whether all tensors return `tensor.all() == True`
-                If integer, all is called upon the dimension specified if
-                and only if this dimension is compatible with the tensordict
-                shape.
-
-        """
-        if dim is not None and (dim >= self.batch_dims or dim < -self.batch_dims):
-            raise RuntimeError(
-                "dim must be greater than or equal to -tensordict.batch_dims and "
-                "smaller than tensordict.batch_dims"
-            )
-        if dim is not None:
-            if dim < 0:
-                dim = self.batch_dims + dim
-
-            names = None
-            if self._has_names():
-                names = copy(self.names)
-                names = [name for i, name in enumerate(names) if i != dim]
-
-            return TensorDict(
-                source={key: value.all(dim=dim) for key, value in self.items()},
-                batch_size=[b for i, b in enumerate(self.batch_size) if i != dim],
-                device=self.device,
-                names=names,
-            )
-        return all(value.all() for value in self.values())
-
-    def any(self, dim: int = None) -> bool | TensorDictBase:
-        """Checks if any value is True/non-null in the tensordict.
-
-        Args:
-            dim (int, optional): if None, returns a boolean indicating
-                whether all tensors return `tensor.any() == True`.
-                If integer, all is called upon the dimension specified if
-                and only if this dimension is compatible with
-                the tensordict shape.
-
-        """
-        if dim is not None and (dim >= self.batch_dims or dim < -self.batch_dims):
-            raise RuntimeError(
-                "dim must be greater than or equal to -tensordict.batch_dims and "
-                "smaller than tensordict.batch_dims"
-            )
-        if dim is not None:
-            if dim < 0:
-                dim = self.batch_dims + dim
-
-            names = None
-            if self._has_names():
-                names = copy(self.names)
-                names = [name for i, name in enumerate(names) if i != dim]
-
-            return TensorDict(
-                source={key: value.any(dim=dim) for key, value in self.items()},
-                batch_size=[b for i, b in enumerate(self.batch_size) if i != dim],
-                device=self.device,
-                names=names,
-            )
-        return any([value.any() for value in self.values()])
-
-    def get_sub_tensordict(self, idx: IndexType) -> TensorDictBase:
-        """Returns a SubTensorDict with the desired index."""
-        return SubTensorDict(source=self, idx=idx)
-
-    def __iter__(self) -> Generator:
-        if not self.batch_dims:
-            raise StopIteration
-        length = self.batch_size[0]
-        for i in range(length):
-            yield self[i]
-
-    @cache  # noqa: B019
-    def flatten_keys(
-        self, separator: str = ".", inplace: bool = False
-    ) -> TensorDictBase:
-        to_flatten = []
-        existing_keys = self.keys(include_nested=True)
-        for key, value in self.items():
-            key_split = tuple(key.split(separator))
-            if isinstance(value, TensorDictBase):
-                to_flatten.append(key)
-            elif (
-                separator in key
-                and key_split in existing_keys
-                and not _is_tensor_collection(self.entry_class(key_split))
-            ):
-                raise KeyError(
-                    f"Flattening keys in tensordict collides with existing key '{key}'"
-                )
-
-        if inplace:
-            for key in to_flatten:
-                inner_tensordict = self.get(key).flatten_keys(
-                    separator=separator, inplace=inplace
-                )
-                for inner_key, inner_item in inner_tensordict.items():
-                    self.set(separator.join([key, inner_key]), inner_item)
-            for key in to_flatten:
-                del self[key]
-            return self
-        else:
-            tensordict_out = TensorDict(
-                {},
-                batch_size=self.batch_size,
-                device=self.device,
-                _run_checks=False,
-                _is_shared=self.is_shared(),
-                _is_memmap=self.is_memmap(),
-                names=self.names,
-            )
-            for key, value in self.items():
-                if key in to_flatten:
-                    inner_tensordict = self.get(key).flatten_keys(
-                        separator=separator, inplace=inplace
-                    )
-                    for inner_key, inner_item in inner_tensordict.items():
-                        tensordict_out.set(separator.join([key, inner_key]), inner_item)
-                else:
-                    tensordict_out.set(key, value)
-            return tensordict_out
-
-    @cache  # noqa: B019
-    def unflatten_keys(
-        self, separator: str = ".", inplace: bool = False
-    ) -> TensorDictBase:
-        to_unflatten = defaultdict(list)
-        for key in self.keys():
-            if separator in key[1:-1]:
-                split_key = key.split(separator)
-                to_unflatten[split_key[0]].append((key, separator.join(split_key[1:])))
-
-        if not inplace:
-            out = TensorDict(
-                {
-                    key: value
-                    for key, value in self.items()
-                    if separator not in key[1:-1]
-                },
-                batch_size=self.batch_size,
-                device=self.device,
-                _run_checks=False,
-                _is_shared=self.is_shared(),
-                _is_memmap=self.is_memmap(),
-                names=self.names,
-            )
-        else:
-            out = self
-
-        keys = set(out.keys())
-        for key, list_of_keys in to_unflatten.items():
-            if key in keys:
-                raise KeyError(
-                    "Unflattening key(s) in tensordict will override existing unflattened key"
-                )
-
-            tensordict = TensorDict(
-                {},
-                batch_size=self.batch_size,
-                device=self.device,
-                names=self.names,
-            )
-            if key in self.keys():
-                tensordict.update(self[key])
-            for old_key, new_key in list_of_keys:
-                value = self.get(old_key)
-                tensordict[new_key] = value
-                if inplace:
-                    del self[old_key]
-            out._set_str(
-                key,
-                tensordict.unflatten_keys(separator=separator),
-                inplace=False,
-                validated=True,
-            )
-        return out
-
-    def __len__(self) -> int:
-        """Returns the length of first dimension, if there is, otherwise 0."""
-        return self.shape[0] if self.batch_dims else 0
-
-    def __contains__(self, key: NestedKey) -> bool:
-        # by default a Mapping will implement __contains__ by calling __getitem__ and
-        # returning False if a KeyError is raised, True otherwise. TensorDict has a
-        # complex __getitem__ method since we support more than just retrieval of values
-        # by key, and so this can be quite inefficient, particularly if values are
-        # evaluated lazily on access. Hence we don't support use of __contains__ and
-        # direct the user to use TensorDict.keys() instead
-        raise NotImplementedError(
-            "TensorDict does not support membership checks with the `in` keyword. If "
-            "you want to check if a particular key is in your TensorDict, please use "
-            "`key in tensordict.keys()` instead."
-        )
-
-    def _get_names_idx(self, idx):
-        if not self._has_names():
-            names = None
-        else:
-
-            def is_boolean(idx):
-                if isinstance(idx, tuple) and len(idx) == 1:
-                    return is_boolean(idx[0])
-                if hasattr(idx, "dtype") and idx.dtype is torch.bool:
-                    return idx.ndim
-                return None
-
-            num_boolean_dim = is_boolean(idx)
-            names = self.names
-            if num_boolean_dim:
-                names = [None] + names[num_boolean_dim:]
-            else:
-
-                # def is_int(subidx):
-                #     if isinstance(subidx, Number):
-                #         return True
-                #     if isinstance(subidx, Tensor) and len(subidx.shape) == 0:
-                #         return True
-                #     return False
-
-                if not isinstance(idx, tuple):
-                    idx = (idx,)
-                if len(idx) < self.ndim:
-                    idx = (*idx, Ellipsis)
-                idx_names = convert_ellipsis_to_idx(idx, self.batch_size)
-                # this will convert a [None, :, :, 0, None, 0] in [None, 0, 1, None, 3]
-                count = 0
-                idx_to_take = []
-                for _idx in idx_names:
-                    if _idx is None:
-                        idx_to_take.append(None)
-                    elif _is_number(_idx):
-                        count += 1
-                    else:
-                        idx_to_take.append(count)
-                        count += 1
-                names = [names[i] if i is not None else None for i in idx_to_take]
-        return names
-
-    def _index_tensordict(self, idx: IndexType) -> TensorDictBase:
-        names = self._get_names_idx(idx)
-        return TensorDict(
-            source={key: _get_item(item, idx) for key, item in self.items()},
-            batch_size=_getitem_batch_size(self.batch_size, idx),
-            device=self.device,
-            names=names,
-            _run_checks=False,
-            _is_shared=self.is_shared(),
-            _is_memmap=self.is_memmap(),
-        )
-
-    def __getitem__(self, idx: IndexType) -> TensorDictBase:
-        """Indexes all tensors according to the provided index.
-
-        Returns a new tensordict where the values share the storage of the
-        original tensors (even when the index is a torch.Tensor).
-        Any in-place modification to the resulting tensordict will
-        impact the parent tensordict too.
-
-        Examples:
-            >>> td = TensorDict(source={'a': torch.zeros(3,4,5)},
-            ...     batch_size=torch.Size([3, 4]))
-            >>> subtd = td[torch.zeros(1, dtype=torch.long)]
-            >>> assert subtd.shape == torch.Size([1,4])
-            >>> subtd.set("a", torch.ones(1,4,5))
-            >>> print(td.get("a"))  # first row is full of 1
-            >>> # Warning: this will not work as expected
-            >>> subtd.get("a")[:] = 2.0
-            >>> print(td.get("a"))  # values have not changed
-
-        """
-        if isinstance(idx, tuple) and len(idx) == 1:
-            idx = idx[0]
-        if isinstance(idx, (tuple, str)):
-            idx_unravel = _unravel_key_to_tuple(idx)
-            if idx_unravel:
-                return self._get_tuple(idx_unravel, NO_DEFAULT)
-
-        if not self.batch_size:
-            raise RuntimeError(
-                "indexing a tensordict with td.batch_dims==0 is not permitted"
-            )
-
-        if _is_number(idx):
-            return self._index_tensordict((idx,))
-
-        if isinstance(idx, list):
-            # idx = torch.tensor(idx, device=self.device)
-            return self._index_tensordict(idx)
-
-        if isinstance(idx, np.ndarray):
-            idx = torch.tensor(idx, device=self.device)
-            return self._index_tensordict(idx)
-
-        if isinstance(idx, range):
-            idx = torch.tensor(idx, device=self.device)
-            return self._index_tensordict(idx)
-
-        if isinstance(idx, tuple) and any(
-            isinstance(sub_index, (list, range)) for sub_index in idx
-        ):
-            idx = tuple(
-                torch.tensor(sub_index, device=self.device)
-                if isinstance(sub_index, (list, range))
-                else sub_index
-                for sub_index in idx
-            )
-
-        if isinstance(idx, tuple) and sum(
-            isinstance(_idx, str) for _idx in idx
-        ) not in [
-            len(idx),
-            0,
-        ]:
-            raise IndexError(_STR_MIXED_INDEX_ERROR)
-
-        if idx is Ellipsis or (isinstance(idx, tuple) and Ellipsis in idx):
-            idx = convert_ellipsis_to_idx(idx, self.batch_size)
-
-        # if return_simple_view and not self.is_memmap():
-        return self._index_tensordict(idx)
-
-    __getitems__ = __getitem__
-
-    def __setitem__(
-        self,
-        index: IndexType,
-        value: TensorDictBase | dict | numbers.Number | CompatibleType,
-    ) -> None:
-
-        if isinstance(index, (tuple, str)):
-            # try:
-            index_unravel = _unravel_key_to_tuple(index)
-            if index_unravel:
-                self._set_tuple(
-                    index_unravel,
-                    value,
-                    inplace=BEST_ATTEMPT_INPLACE
-                    if isinstance(self, SubTensorDict)
-                    else False,
-                    validated=False,
-                )
-                return
-
-            if any(isinstance(sub_index, (list, range)) for sub_index in index):
-                index = tuple(
-                    torch.tensor(sub_index, device=self.device)
-                    if isinstance(sub_index, (list, range))
-                    else sub_index
-                    for sub_index in index
-                )
-
-            # if sum(isinstance(_index, str) for _index in index) not in [len(index), 0]:
-            #     raise IndexError(_STR_MIXED_INDEX_ERROR)
-            # if isinstance(index[0], str):
-            #     # TODO: would be nicer to have set handle the nested set, but the logic to
-            #     # preserve the error handling below is complex and requires some thought
-            #     try:
-            #         if len(index) == 1:
-            #             return self.set(
-            #                 index[0], value, inplace=isinstance(self, SubTensorDict)
-            #             )
-            #         self.set(index, value, inplace=isinstance(self, SubTensorDict))
-            #     except AttributeError as err:
-            #         if "for populating tensordict with new key-value pair" in str(err):
-            #             raise RuntimeError(
-            #                 "Trying to replace an existing nested tensordict with "
-            #                 "another one with non-matching keys. This leads to "
-            #                 "unspecified behaviours and is prohibited."
-            #             )
-            #         raise err
-            #     return
-
-        if index is Ellipsis or (isinstance(index, tuple) and Ellipsis in index):
-            index = convert_ellipsis_to_idx(index, self.batch_size)
-        elif isinstance(index, (list, range)):
-            index = torch.tensor(index, device=self.device)
-
-        if isinstance(value, (TensorDictBase, dict)):
-            indexed_bs = _getitem_batch_size(self.batch_size, index)
-            if isinstance(value, dict):
-                value = TensorDict(
-                    value, batch_size=indexed_bs, device=self.device, _run_checks=False
-                )
-            if value.batch_size != indexed_bs:
-                # try to expand
-                try:
-                    value = value.expand(indexed_bs)
-                except RuntimeError as err:
-                    raise RuntimeError(
-                        f"indexed destination TensorDict batch size is {indexed_bs} "
-                        f"(batch_size = {self.batch_size}, index={index}), "
-                        f"which differs from the source batch size {value.batch_size}"
-                    ) from err
-
-            keys = set(self.keys())
-            if not all(key in keys for key in value.keys()):
-                subtd = self.get_sub_tensordict(index)
-            for key, item in value.items():
-                if key in keys:
-                    self._set_at_str(key, item, index, validated=False)
-                else:
-                    subtd.set(key, item)
-        else:
-            for key in self.keys():
-                self.set_at_(key, value, index)
-
-    def __delitem__(self, index: IndexType) -> TensorDictBase:
-        # if isinstance(index, str):
-        return self.del_(index)
-        # raise IndexError(f"Index has to a string but received {index}.")
-
-    @abc.abstractmethod
-    def rename_key_(
-        self, old_key: str, new_key: str, safe: bool = False
-    ) -> TensorDictBase:
-        """Renames a key with a new string.
-
-        Args:
-            old_key (str): key to be renamed
-            new_key (str): new name
-            safe (bool, optional): if True, an error is thrown when the new
-                key is already present in the TensorDict.
-
-        Returns:
-            self
-
-        """
-        raise NotImplementedError
-
-    def fill_(self, key: NestedKey, value: float | bool) -> TensorDictBase:
-        """Fills a tensor pointed by the key with the a given value.
-
-        Args:
-            key (str): key to be remaned
-            value (Number, bool): value to use for the filling
-
-        Returns:
-            self
-
-        """
-        key = _unravel_key_to_tuple(key)
-        data = self._get_tuple(key, NO_DEFAULT)
-        if _is_tensor_collection(data.__class__):
-            data.apply_(lambda x: x.fill_(value))
-            # self._set(key, tensordict, inplace=True)
-        else:
-            data = data.fill_(value)
-            self._set_tuple(key, data, inplace=True, validated=True)
-        return self
-
-    def empty(self) -> TensorDictBase:
-        """Returns a new, empty tensordict with the same device and batch size."""
-        return self.select()
-
-    def is_empty(self) -> bool:
-        for _ in self.keys():
-            return False
-        return True
-
-    def setdefault(
-        self, key: NestedKey, default: CompatibleType, inplace: bool = False
-    ) -> CompatibleType:
-        """Insert key with a value of default if key is not in the dictionary.
-
-        Return the value for key if key is in the dictionary, else default.
-
-        Args:
-            key (str): the name of the value.
-            default (torch.Tensor): value to be stored in the tensordict if the key is
-                not already present.
-
-        Returns:
-            The value of key in the tensordict. Will be default if the key was not
-            previously set.
-
-        """
-        if key not in self.keys(include_nested=isinstance(key, tuple)):
-            self.set(key, default, inplace=inplace)
-        return self.get(key)
-
-    @property
-    def is_locked(self) -> bool:
-        return self._is_locked
-
-    @is_locked.setter
-    def is_locked(self, value: bool) -> None:
-        if value:
-            self.lock_()
-        else:
-            self.unlock_()
-
-    def _lock_propagate(self, lock_ids=None):
-        """Registers the parent tensordict that handles the lock."""
-        self._is_locked = True
-        is_root = lock_ids is None
-        if is_root:
-            lock_ids = set()
-        self._lock_id = self._lock_id.union(lock_ids)
-        lock_ids = lock_ids.union({id(self)})
-        _locked_tensordicts = []
-        for key in self.keys():
-            if _is_tensor_collection(self.entry_class(key)):
-                dest = self.get(key)
-                dest._lock_propagate(lock_ids)
-                _locked_tensordicts.append(dest)
-        if is_root:
-            self._locked_tensordicts = _locked_tensordicts
-        else:
-            self._locked_tensordicts += _locked_tensordicts
-
-    @as_decorator("is_locked")
-    def lock_(self) -> TensorDictBase:
-        if self.is_locked:
-            return self
-        self._lock_propagate()
-        return self
-
-    lock = _renamed_inplace_method(lock_)
-
-    def _remove_lock(self, lock_id):
-        self._lock_id = self._lock_id - {lock_id}
-        if self._locked_tensordicts:
-            for td in self._locked_tensordicts:
-                td._remove_lock(lock_id)
-
-    @erase_cache
-    def _propagate_unlock(self, lock_ids=None):
-        if lock_ids is not None:
-            self._lock_id.difference_update(lock_ids)
-        else:
-            lock_ids = set()
-        self._is_locked = False
-
-        unlocked_tds = [self]
-        lock_ids.add(id(self))
-        for key in self.keys():
-            if _is_tensor_collection(self.entry_class(key)):
-                dest = self.get(key)
-                unlocked_tds.extend(dest._propagate_unlock(lock_ids))
-        self._locked_tensordicts = []
-
-        self._is_shared = False
-        self._is_memmap = False
-        return unlocked_tds
-
-    @as_decorator("is_locked")
-    def unlock_(self) -> TensorDictBase:
-        unlock_tds = self._propagate_unlock()
-        for td in unlock_tds:
-            if len(td._lock_id):
-                self.lock_()
-                raise RuntimeError(
-                    "Cannot unlock a tensordict that is part of a locked graph. "
-                    "Unlock the root tensordict first. If the tensordict is part of multiple graphs, "
-                    "group the graphs under a common tensordict an unlock this root. "
-                )
-        return self
-
-    unlock = _renamed_inplace_method(unlock_)
-
-    def __del__(self):
-        for td in self._locked_tensordicts:
-            td._remove_lock(id(self))
-
-    def is_floating_point(self):
-        for item in self.values(include_nested=True, leaves_only=True):
-            if not item.is_floating_point():
-                return False
-        else:
-            return True
-
-    def double(self):
-        r"""Casts all tensors to ``torch.bool``."""
-        return self.apply(lambda x: x.double())
-
-    def float(self):
-        r"""Casts all tensors to ``torch.float``."""
-        return self.apply(lambda x: x.float())
-
-    def int(self):
-        r"""Casts all tensors to ``torch.int``."""
-        return self.apply(lambda x: x.int())
-
-    def bool(self):
-        r"""Casts all tensors to ``torch.bool``."""
-        return self.apply(lambda x: x.bool())
-
-    def half(self):
-        r"""Casts all tensors to ``torch.half``."""
-        return self.apply(lambda x: x.half())
-
-    def bfloat16(self):
-        r"""Casts all tensors to ``torch.bfloat16``."""
-        return self.apply(lambda x: x.bfloat16())
-
-    def type(self, dst_type):
-        r"""Casts all tensors to :attr:`dst_type`.
-
-        Args:
-            dst_type (type or string): the desired type
-
-        """
-        return self.apply(lambda x: x.type(dst_type))
-
-
-_ACCEPTED_CLASSES = [
-    Tensor,
-    MemmapTensor,
-    TensorDictBase,
-]
-if _has_torchrec:
-    _ACCEPTED_CLASSES += [KeyedJaggedTensor]
-_ACCEPTED_CLASSES = tuple(_ACCEPTED_CLASSES)
-
-
-class TensorDict(TensorDictBase):
-    """A batched dictionary of tensors.
-
-    TensorDict is a tensor container where all tensors are stored in a
-    key-value pair fashion and where each element shares at least the
-    following features:
-    - memory location (shared, memory-mapped array, ...);
-    - batch size (i.e. n^th first dimensions).
-
-    Additionally, if the tensordict has a specified device, then each element
-    must share that device.
-
-    TensorDict instances support many regular tensor operations as long as
-    they are dtype-independent (as a TensorDict instance can contain tensors
-    of many different dtypes). Those operations include (but are not limited
-    to):
-
-    - operations on shape: when a shape operation is called (indexing,
-      reshape, view, expand, transpose, permute,
-      unsqueeze, squeeze, masking etc), the operations is done as if it
-      was done on a tensor of the same shape as the batch size then
-      expended to the right, e.g.:
-
-        >>> td = TensorDict({'a': torch.zeros(3,4,5)}, batch_size=[3, 4])
-        >>> # returns a TensorDict of batch size [3, 4, 1]
-        >>> td_unsqueeze = td.unsqueeze(-1)
-        >>> # returns a TensorDict of batch size [12]
-        >>> td_view = td.view(-1)
-        >>> # returns a tensor of batch size [12, 4]
-        >>> a_view = td.view(-1).get("a")
-
-    - casting operations: a TensorDict can be cast on a different device
-      or another TensorDict type using
-
-        >>> td_cpu = td.to("cpu")
-        >>> td_savec = td.to(SavedTensorDict)  # TensorDict saved on disk
-        >>> dictionary = td.to_dict()
-
-      A call of the `.to()` method with a dtype will return an error.
-
-    - Cloning, contiguous
-
-    - Reading: `td.get(key)`, `td.get_at(key, index)`
-
-    - Content modification: :obj:`td.set(key, value)`, :obj:`td.set_(key, value)`,
-      :obj:`td.update(td_or_dict)`, :obj:`td.update_(td_or_dict)`, :obj:`td.fill_(key,
-      value)`, :obj:`td.rename_key_(old_name, new_name)`, etc.
-
-    - Operations on multiple tensordicts: `torch.cat(tensordict_list, dim)`,
-      `torch.stack(tensordict_list, dim)`, `td1 == td2` etc.
-
-    Args:
-        source (TensorDict or dictionary): a data source. If empty, the
-            tensordict can be populated subsequently.
-        batch_size (iterable of int, optional): a batch size for the
-            tensordict. The batch size is immutable and can only be modified
-            by calling operations that create a new TensorDict. Unless the
-            source is another TensorDict, the batch_size argument must be
-            provided as it won't be inferred from the data.
-        device (torch.device or compatible type, optional): a device for the
-            TensorDict.
-        names (lsit of str, optional): the names of the dimensions of the
-            tensordict. If provided, its length must match the one of the
-            ``batch_size``. Defaults to ``None`` (no dimension name, or ``None``
-            for every dimension).
-
-    Examples:
-        >>> import torch
-        >>> from tensordict import TensorDict
-        >>> source = {'random': torch.randn(3, 4),
-        ...     'zeros': torch.zeros(3, 4, 5)}
-        >>> batch_size = [3]
-        >>> td = TensorDict(source, batch_size)
-        >>> print(td.shape)  # equivalent to td.batch_size
-        torch.Size([3])
-        >>> td_unqueeze = td.unsqueeze(-1)
-        >>> print(td_unqueeze.get("zeros").shape)
-        torch.Size([3, 1, 4, 5])
-        >>> print(td_unqueeze[0].shape)
-        torch.Size([1])
-        >>> print(td_unqueeze.view(-1).shape)
-        torch.Size([3])
-        >>> print((td.clone()==td).all())
-        True
-
-    """
-
-    __slots__ = (
-        "_tensordict",
-        "_batch_size",
-        "_is_shared",
-        "_is_memmap",
-        "_device",
-        "_is_locked",
-        "_td_dim_names",
-        "_lock_id",
-        "_locked_tensordicts",
-        "_cache",
-        "_last_op",
-        "__last_op_queue",
-    )
-
-    def __new__(cls, *args: Any, **kwargs: Any) -> TensorDict:
-        cls._is_shared = False
-        cls._is_memmap = False
-        cls._td_dim_names = None
-        return super().__new__(cls, *args, _safe=True, _lazy=False, **kwargs)
-
-    def __init__(
-        self,
-        source: TensorDictBase | dict[str, CompatibleType],
-        batch_size: Sequence[int] | torch.Size | int | None = None,
-        device: DeviceType | None = None,
-        names: Sequence[str] | None = None,
-        _run_checks: bool = True,
-        _is_shared: bool | None = False,
-        _is_memmap: bool | None = False,
-    ) -> None:
-        self._lock_id = set()
-        self._locked_tensordicts = []
-
-        self._is_shared = _is_shared
-        self._is_memmap = _is_memmap
-        if device is not None and isinstance(device, (int, str)):
-            device = torch.device(device)
-        self._device = device
-
-        if not _run_checks:
-            _tensordict: dict = _StringOnlyDict()
-            self._batch_size = batch_size
-            for key, value in source.items():
-                if isinstance(value, dict):
-                    value = TensorDict(
-                        value,
-                        batch_size=self._batch_size,
-                        device=self._device,
-                        _run_checks=_run_checks,
-                        _is_shared=_is_shared,
-                        _is_memmap=_is_memmap,
-                    )
-                _tensordict[key] = value
-            self._tensordict = _tensordict
-            self._td_dim_names = names
-        else:
-            self._tensordict = _StringOnlyDict()
-            if not isinstance(source, (TensorDictBase, dict)):
-                raise ValueError(
-                    "A TensorDict source is expected to be a TensorDictBase "
-                    f"sub-type or a dictionary, found type(source)={type(source)}."
-                )
-            self._batch_size = self._parse_batch_size(source, batch_size)
-            self.names = names
-
-            if source is not None:
-                for key, value in source.items():
-                    self.set(key, value)
-
-    @classmethod
-    def from_dict(cls, input_dict, batch_size=None, device=None, batch_dims=None):
-        """Returns a TensorDict created from a dictionary or another :class:`TensorDict`.
-
-        If ``batch_size`` is not specified, returns the maximum batch size possible.
-
-        This function works on nested dictionaries too, or can be used to determine the
-        batch-size of a nested tensordict.
-
-        Args:
-            input_dict (dictionary, optional): a dictionary to use as a data source
-                (nested keys compatible).
-            batch_size (iterable of int, optional): a batch size for the tensordict.
-            device (torch.device or compatible type, optional): a device for the TensorDict.
-            batch_dims (int, optional): the ``batch_dims`` (ie number of leading dimensions
-                to be considered for ``batch_size``). Exclusinve with ``batch_size``.
-                Note that this is the __maximum__ number of batch dims of the tensordict,
-                a smaller number is tolerated.
-
-        Examples:
-            >>> input_dict = {"a": torch.randn(3, 4), "b": torch.randn(3)}
-            >>> print(TensorDict.from_dict(input_dict))
-            TensorDict(
-                fields={
-                    a: Tensor(shape=torch.Size([3, 4]), device=cpu, dtype=torch.float32, is_shared=False),
-                    b: Tensor(shape=torch.Size([3]), device=cpu, dtype=torch.float32, is_shared=False)},
-                batch_size=torch.Size([3]),
-                device=None,
-                is_shared=False)
-            >>> # nested dict: the nested TensorDict can have a different batch-size
-            >>> # as long as its leading dims match.
-            >>> input_dict = {"a": torch.randn(3), "b": {"c": torch.randn(3, 4)}}
-            >>> print(TensorDict.from_dict(input_dict))
-            TensorDict(
-                fields={
-                    a: Tensor(shape=torch.Size([3]), device=cpu, dtype=torch.float32, is_shared=False),
-                    b: TensorDict(
-                        fields={
-                            c: Tensor(shape=torch.Size([3, 4]), device=cpu, dtype=torch.float32, is_shared=False)},
-                        batch_size=torch.Size([3, 4]),
-                        device=None,
-                        is_shared=False)},
-                batch_size=torch.Size([3]),
-                device=None,
-                is_shared=False)
-            >>> # we can also use this to work out the batch sie of a tensordict
-            >>> input_td = TensorDict({"a": torch.randn(3), "b": {"c": torch.randn(3, 4)}}, [])
-            >>> print(TensorDict.from_dict(input_td))
-            TensorDict(
-                fields={
-                    a: Tensor(shape=torch.Size([3]), device=cpu, dtype=torch.float32, is_shared=False),
-                    b: TensorDict(
-                        fields={
-                            c: Tensor(shape=torch.Size([3, 4]), device=cpu, dtype=torch.float32, is_shared=False)},
-                        batch_size=torch.Size([3, 4]),
-                        device=None,
-                        is_shared=False)},
-                batch_size=torch.Size([3]),
-                device=None,
-                is_shared=False)
-
-        """
-        if batch_dims is not None and batch_size is not None:
-            raise ValueError(
-                "Cannot pass both batch_size and batch_dims to `from_dict`."
-            )
-
-        batch_size_set = torch.Size([]) if batch_size is None else batch_size
-        for key, value in list(input_dict.items()):
-            if isinstance(value, (dict,)):
-                # we don't know if another tensor of smaller size is coming
-                # so we can't be sure that the batch-size will still be valid later
-                input_dict[key] = TensorDict.from_dict(
-                    value, batch_size=[], device=device, batch_dims=None
-                )
-        # _run_checks=False breaks because a tensor may have the same batch-size as the tensordict
-        out = cls(
-            input_dict,
-            batch_size=batch_size_set,
-            device=device,
-        )
-        if batch_size is None:
-            _set_max_batch_size(out, batch_dims)
-        else:
-            out.batch_size = batch_size
-        return out
-
-    @staticmethod
-    def _parse_batch_size(
-        source: TensorDictBase | dict,
-        batch_size: Sequence[int] | torch.Size | int | None = None,
-    ) -> torch.Size:
-        try:
-            return torch.Size(batch_size)
-        except Exception as err:
-            if isinstance(batch_size, Number):
-                return torch.Size([batch_size])
-            elif isinstance(source, TensorDictBase):
-                return source.batch_size
-            raise ValueError(
-                "batch size was not specified when creating the TensorDict "
-                "instance and it could not be retrieved from source."
-            ) from err
-
-    @property
-    def batch_dims(self) -> int:
-        return len(self.batch_size)
-
-    @batch_dims.setter
-    def batch_dims(self, value: int) -> None:
-        raise RuntimeError(
-            f"Setting batch dims on {self.__class__.__name__} instances is "
-            f"not allowed."
-        )
-
-    def _has_names(self):
-        return self._td_dim_names is not None
-
-    def _erase_names(self):
-        self._td_dim_names = None
-
-    @property
-    def names(self):
-        names = self._td_dim_names
-        if names is None:
-            return [None for _ in range(self.batch_dims)]
-        return names
-
-    @names.setter
-    def names(self, value):
-        # we don't run checks on types for efficiency purposes
-        if value is None:
-            self._erase_names()
-            return
-        num_none = sum(v is None for v in value)
-        if num_none:
-            num_none -= 1
-        if len(set(value)) != len(value) - num_none:
-            raise ValueError(f"Some dimension names are non-unique: {value}.")
-        if len(value) != self.batch_dims:
-            raise ValueError(
-                "the length of the dimension names must equate the tensordict batch_dims attribute. "
-                f"Got {value} for batch_dims {self.batch_dims}."
-            )
-        self._rename_subtds(value)
-        self._td_dim_names = list(value)
-
-    def _rename_subtds(self, names):
-        if names is None:
-            for item in self._tensordict.values():
-                if _is_tensor_collection(item.__class__):
-                    item._erase_names()
-            return
-        for item in self._tensordict.values():
-            if _is_tensor_collection(item.__class__):
-                item_names = item.names
-                td_names = list(names) + item_names[len(names) :]
-                item.rename_(*td_names)
-
-    @property
-    def device(self) -> torch.device | None:
-        """Device of the tensordict.
-
-        Returns `None` if device hasn't been provided in the constructor or set via `tensordict.to(device)`.
-
-        """
-        return self._device
-
-    @device.setter
-    def device(self, value: DeviceType) -> None:
-        raise RuntimeError(
-            "device cannot be set using tensordict.device = device, "
-            "because device cannot be updated in-place. To update device, use "
-            "tensordict.to(new_device), which will return a new tensordict "
-            "on the new device."
-        )
-
-    @property
-    def batch_size(self) -> torch.Size:
-        return self._batch_size
-
-    @batch_size.setter
-    def batch_size(self, new_size: torch.Size) -> None:
-        self._batch_size_setter(new_size)
-
-    def _change_batch_size(self, new_size: torch.Size) -> None:
-        if not hasattr(self, "_orig_batch_size"):
-            self._orig_batch_size = self.batch_size
-        elif self._orig_batch_size == new_size:
-            del self._orig_batch_size
-        self._batch_size = new_size
-
-    # Checks
-    def _check_is_shared(self) -> bool:
-        share_list = [_is_shared(value) for value in self.values()]
-        if any(share_list) and not all(share_list):
-            shared_str = ", ".join(
-                [f"{key}: {_is_shared(value)}" for key, value in self.items()]
-            )
-            raise RuntimeError(
-                f"tensors must be either all shared or not, but mixed "
-                f"features is not allowed. "
-                f"Found: {shared_str}"
-            )
-        return all(share_list) and len(share_list) > 0
-
-    def _check_is_memmap(self) -> bool:
-        memmap_list = [is_memmap(self.entry_class(key)) for key in self.keys()]
-        if any(memmap_list) and not all(memmap_list):
-            memmap_str = ", ".join(
-                [f"{key}: {is_memmap(self.entry_class(key))}" for key in self.keys()]
-            )
-            raise RuntimeError(
-                f"tensors must be either all MemmapTensor or not, but mixed "
-                f"features is not allowed. "
-                f"Found: {memmap_str}"
-            )
-        return all(memmap_list) and len(memmap_list) > 0
-
-    def _check_device(self) -> None:
-        devices = {value.device for value in self.values()}
-        if self.device is not None and len(devices) >= 1 and devices != {self.device}:
-            raise RuntimeError(
-                f"TensorDict.device is {self._device}, but elements have "
-                f"device values {devices}. If TensorDict.device is set then "
-                "all elements must share that device."
-            )
-
-    # def _index_tensordict(self, idx: IndexType) -> TensorDictBase:
-    #     names = self._get_names_idx(idx)
-    #     self_copy = copy(self)
-    #     # self_copy = self.clone(False)
-    #     self_copy._tensordict = {
-    #         key: _get_item(item, idx) for key, item in self.items()
-    #     }
-    #     self_copy._batch_size = _getitem_batch_size(self_copy.batch_size, idx)
-    #     self_copy._device = self.device
-    #     self_copy.names = names
-    #     return self_copy
-
-    def pin_memory(self) -> TensorDictBase:
-        def pin_mem(tensor):
-            return tensor.pin_memory()
-
-        return self.apply(pin_mem)
-
-    def expand(self, *shape: int) -> TensorDictBase:
-        """Expands every tensor with `(*shape, *tensor.shape)` and returns the same tensordict with new tensors with expanded shapes.
-
-        Supports iterables to specify the shape.
-
-        """
-        d = {}
-        tensordict_dims = self.batch_dims
-
-        if len(shape) == 1 and isinstance(shape[0], Sequence):
-            shape = tuple(shape[0])
-
-        # new shape dim check
-        if len(shape) < len(self.shape):
-            raise RuntimeError(
-                "the number of sizes provided ({shape_dim}) must be greater or equal to the number of "
-                "dimensions in the TensorDict ({tensordict_dim})".format(
-                    shape_dim=len(shape), tensordict_dim=tensordict_dims
-                )
-            )
-
-        # new shape compatability check
-        for old_dim, new_dim in zip(self.batch_size, shape[-tensordict_dims:]):
-            if old_dim != 1 and new_dim != old_dim:
-                raise RuntimeError(
-                    "Incompatible expanded shape: The expanded shape length at non-singleton dimension should be same "
-                    "as the original length. target_shape = {new_shape}, existing_shape = {old_shape}".format(
-                        new_shape=shape, old_shape=self.batch_size
-                    )
-                )
-
-        for key, value in self.items():
-            tensor_dims = len(value.shape)
-            last_n_dims = tensor_dims - tensordict_dims
-            if last_n_dims > 0:
-                d[key] = value.expand(*shape, *value.shape[-last_n_dims:])
-            else:
-                d[key] = value.expand(*shape)
-        out = TensorDict(
-            source=d,
-            batch_size=torch.Size(shape),
-            device=self.device,
-            _run_checks=False,
-        )
-        if self._td_dim_names is not None:
-            out.refine_names(..., *self.names)
-        return out
-
-    def _set_str(
-        self,
-        key: NestedKey,
-        value: dict[str, CompatibleType] | CompatibleType,
-        *,
-        inplace: bool,
-        validated: bool,
-    ) -> TensorDictBase:
-        best_attempt = inplace is BEST_ATTEMPT_INPLACE
-        inplace = self._convert_inplace(inplace, key)
-        if not validated:
-            value = self._validate_value(value, check_shape=True)
-        if not inplace:
-            if self.is_locked:
-                raise RuntimeError(TensorDictBase.LOCK_ERROR)
-            self._tensordict[key] = value
-        else:
-            try:
-                dest = self._get_str(key, default=NO_DEFAULT)
-                if best_attempt and _is_tensor_collection(dest.__class__):
-                    dest.update(value, inplace=True)
-                else:
-                    dest.copy_(value)
-            except KeyError as err:
-                raise err
-            except Exception as err:
-                raise ValueError(
-                    f"Failed to update '{key}' in tensordict {self}"
-                ) from err
-        return self
-
-    def _set_tuple(
-        self,
-        key: NestedKey,
-        value: dict[str, CompatibleType] | CompatibleType,
-        *,
-        inplace: bool,
-        validated: bool,
-    ) -> TensorDictBase:
-        if len(key) == 1:
-            return self._set_str(key[0], value, inplace=inplace, validated=validated)
-        td = self._get_str(key[0], None)
-        if td is None:
-            self._create_nested_str(key[0])
-            td = self._get_str(key[0], NO_DEFAULT)
-            inplace = False
-        elif not _is_tensor_collection(td.__class__):
-            raise RuntimeError(
-                f"The entry {key[0]} is already present in " f"tensordict {self}."
-            )
-        td._set_tuple(key[1:], value, inplace=inplace, validated=validated)
-        return self
-
-    def _set_at_str(self, key, value, idx, *, validated):
-        if not validated:
-            value = self._validate_value(value, check_shape=False)
-            validated = True
-        tensor_in = self._get_str(key, NO_DEFAULT)
-
-        if isinstance(idx, tuple) and len(idx) and isinstance(idx[0], tuple):
-            warn(
-                "Multiple indexing can lead to unexpected behaviours when "
-                "setting items, for instance `td[idx1][idx2] = other` may "
-                "not write to the desired location if idx1 is a list/tensor."
-            )
-            tensor_in = _sub_index(tensor_in, idx)
-            tensor_in.copy_(value)
-        else:
-            _set_item(tensor_in, idx, value, validated=validated)
-
-        return self
-
-    def _set_at_tuple(self, key, value, idx, *, validated):
-        if len(key) == 1:
-            return self._set_at_str(key[0], value, idx, validated=validated)
-        if key[0] not in self.keys():
-            # this won't work
-            raise KeyError(f"key {key} not found in set_at_ with tensordict {self}.")
-        else:
-            td = self._get_str(key[0], NO_DEFAULT)
-        td._set_at_tuple(key[1:], value, idx, validated=validated)
-        return self
-
-    def del_(self, key: str) -> TensorDictBase:
-        if isinstance(key, tuple):
-            td, subkey = _get_leaf_tensordict(self, key)
-            del td[subkey]
-            return self
-
-        del self._tensordict[key]
-        return self
-
-    @lock_blocked
-    def rename_key_(
-        self, old_key: str, new_key: str, safe: bool = False
-    ) -> TensorDictBase:
-        # these checks are not perfect, tuples that are not tuples of strings or empty
-        # tuples could go through but (1) it will raise an error anyway and (2)
-        # those checks are expensive when repeated often.
-        if not isinstance(old_key, (str, tuple)):
-            raise TypeError(
-                f"Expected old_name to be a string or a tuple of strings but found {type(old_key)}"
-            )
-        if not isinstance(new_key, (str, tuple)):
-            raise TypeError(
-                f"Expected new_name to be a string or a tuple of strings but found {type(new_key)}"
-            )
-        if safe and (new_key in self.keys(include_nested=True)):
-            raise KeyError(f"key {new_key} already present in TensorDict.")
-
-        if isinstance(new_key, str):
-            self._set_str(new_key, self.get(old_key), inplace=False, validated=True)
-        else:
-            self._set_tuple(new_key, self.get(old_key), inplace=False, validated=True)
-        self.del_(old_key)
-        return self
-
-    rename_key = _renamed_inplace_method(rename_key_)
-
-    def _stack_onto_(
-        self, key: str, list_item: list[CompatibleType], dim: int
-    ) -> TensorDict:
-        if not isinstance(key, str):
-            raise ValueError("_stack_onto_ expects string keys.")
-        torch.stack(list_item, dim=dim, out=self._get_str(key, NO_DEFAULT))
-        return self
-
-    def entry_class(self, key: NestedKey) -> type:
-        return type(self.get(key))
-
-    def _stack_onto_at_(
-        self,
-        key: str,
-        list_item: list[CompatibleType],
-        dim: int,
-        idx: IndexType,
-    ) -> TensorDict:
-        if isinstance(idx, tuple) and len(idx) == 1:
-            idx = idx[0]
-        if isinstance(idx, (int, slice)) or (
-            isinstance(idx, tuple)
-            and all(isinstance(_idx, (int, slice)) for _idx in idx)
-        ):
-            torch.stack(list_item, dim=dim, out=self._tensordict[key][idx])
-        else:
-            raise ValueError(
-                f"Cannot stack onto an indexed tensor with index {idx} "
-                f"as its storage differs."
-            )
-        return self
-
-    def _get_str(self, key, default):
-        first_key = key
-        out = self._tensordict.get(first_key, None)
-        if out is None:
-            return self._default_get(first_key, default)
-        return out
-
-    def _get_tuple(self, key, default):
-        first = self._get_str(key[0], default)
-        if len(key) == 1 or first is default:
-            return first
-        try:
-            if isinstance(first, KeyedJaggedTensor):
-                if len(key) != 2:
-                    raise ValueError(f"Got too many keys for a KJT: {key}.")
-                return first[key[1]]
-            else:
-                return first._get_tuple(key[1:], default=default)
-        except AttributeError as err:
-            if "has no attribute" in str(err):
-                raise ValueError(
-                    f"Expected a TensorDictBase instance but got {type(first)} instead"
-                    f" for key '{key[1:]}' in tensordict:\n{self}."
-                )
-
-    def share_memory_(self) -> TensorDictBase:
-        if self.is_memmap():
-            raise RuntimeError(
-                "memmap and shared memory are mutually exclusive features."
-            )
-        if self.device is not None and self.device.type == "cuda":
-            # cuda tensors are shared by default
-            return self
-        for value in self.values():
-            # no need to consider MemmapTensors here as we have checked that this is not a memmap-tensordict
-            if (
-                isinstance(value, Tensor)
-                and value.device.type == "cpu"
-                or _is_tensor_collection(value.__class__)
-            ):
-                value.share_memory_()
-        self._is_shared = True
-        self.lock_()
-        return self
-
-    def detach_(self) -> TensorDictBase:
-        for value in self.values():
-            value.detach_()
-        return self
-
-    def memmap_(
-        self,
-        prefix: str | None = None,
-        copy_existing: bool = False,
-    ) -> TensorDictBase:
-        if prefix is not None:
-            prefix = Path(prefix)
-            if not prefix.exists():
-                os.makedirs(prefix, exist_ok=True)
-            torch.save(
-                {"batch_size": self.batch_size, "device": self.device},
-                prefix / "meta.pt",
-            )
-        if self.is_shared() and self.device.type == "cpu":
-            raise RuntimeError(
-                "memmap and shared memory are mutually exclusive features."
-            )
-        if not self._tensordict.keys():
-            raise Exception(
-                "memmap_() must be called when the TensorDict is (partially) "
-                "populated. Set a tensor first."
-            )
-        for key, value in self.items():
-            if value.requires_grad:
-                raise Exception(
-                    "memmap is not compatible with gradients, one of Tensors has requires_grad equals True"
-                )
-            if _is_tensor_collection(value.__class__):
-                if prefix is not None:
-                    # ensure subdirectory exists
-                    os.makedirs(prefix / key, exist_ok=True)
-                    self._tensordict[key] = value.memmap_(
-                        prefix=prefix / key, copy_existing=copy_existing
-                    )
-                    torch.save(
-                        {"batch_size": value.batch_size, "device": value.device},
-                        prefix / key / "meta.pt",
-                    )
-                else:
-                    self._tensordict[key] = value.memmap_()
-                continue
-            elif isinstance(value, MemmapTensor):
-                if (
-                    # user didn't specify location
-                    prefix is None
-                    # file is already in the correct location
-                    or str(prefix / f"{key}.memmap") == value.filename
-                ):
-                    self._tensordict[key] = value
-                elif copy_existing:
-                    # user did specify location and memmap is in wrong place, so we copy
-                    self._tensordict[key] = MemmapTensor.from_tensor(
-                        value, filename=str(prefix / f"{key}.memmap")
-                    )
-                else:
-                    # memmap in wrong location and copy is disallowed
-                    raise RuntimeError(
-                        "TensorDict already contains MemmapTensors saved to a location "
-                        "incompatible with prefix. Either move the location of the "
-                        "MemmapTensors, or allow automatic copying with "
-                        "copy_existing=True"
-                    )
-            else:
-                self._tensordict[key] = MemmapTensor.from_tensor(
-                    value,
-                    filename=str(prefix / f"{key}.memmap")
-                    if prefix is not None
-                    else None,
-                )
-            if prefix is not None:
-                torch.save(
-                    {
-                        "shape": value.shape,
-                        "device": value.device,
-                        "dtype": value.dtype,
-                    },
-                    prefix / f"{key}.meta.pt",
-                )
-        self._is_memmap = True
-        self.lock_()
-        return self
-
-    @classmethod
-    def load_memmap(cls, prefix: str) -> TensorDictBase:
-        prefix = Path(prefix)
-        metadata = torch.load(prefix / "meta.pt")
-        out = cls({}, batch_size=metadata["batch_size"], device=metadata["device"])
-
-        for path in prefix.glob("**/*meta.pt"):
-            key = path.parts[len(prefix.parts) :]
-            if path.name == "meta.pt":
-                if path == prefix / "meta.pt":
-                    # skip prefix / "meta.pt" as we've already read it
-                    continue
-                key = key[:-1]  # drop "meta.pt" from key
-                metadata = torch.load(path)
-                if key in out.keys(include_nested=True):
-                    out[key].batch_size = metadata["batch_size"]
-                    device = metadata["device"]
-                    if device is not None:
-                        out[key] = out[key].to(device)
-                else:
-                    out[key] = cls(
-                        {}, batch_size=metadata["batch_size"], device=metadata["device"]
-                    )
-            else:
-                leaf, *_ = key[-1].rsplit(".", 2)  # remove .meta.pt suffix
-                key = (*key[:-1], leaf)
-                metadata = torch.load(path)
-                out[key] = MemmapTensor(
-                    *metadata["shape"],
-                    device=metadata["device"],
-                    dtype=metadata["dtype"],
-                    filename=str(path.parent / f"{leaf}.memmap"),
-                )
-
-        return out
-
-    def to(self, dest: DeviceType | torch.Size | type, **kwargs: Any) -> TensorDictBase:
-        if isinstance(dest, type) and issubclass(dest, TensorDictBase):
-            if isinstance(self, dest):
-                return self
-            td = dest(source=self, **kwargs)
-            if self._td_dim_names is not None:
-                td.names = self._td_dim_names
-            return td
-        elif isinstance(dest, (torch.device, str, int)):
-            # must be device
-            dest = torch.device(dest)
-            if self.device is not None and dest == self.device:
-                return self
-
-            def to(tensor):
-                return tensor.to(dest, **kwargs)
-
-            return self.apply(to, device=dest)
-        elif isinstance(dest, torch.Size):
-            self.batch_size = dest
-            return self
-        elif dest is None:
-            return self
-        else:
-            raise NotImplementedError(
-                f"dest must be a string, torch.device or a TensorDict "
-                f"instance, {dest} not allowed"
-            )
-
-    def masked_fill_(self, mask: Tensor, value: float | int | bool) -> TensorDictBase:
-        for item in self.values():
-            mask_expand = expand_as_right(mask, item)
-            item.masked_fill_(mask_expand, value)
-        return self
-
-    def masked_fill(self, mask: Tensor, value: float | bool) -> TensorDictBase:
-        td_copy = self.clone()
-        return td_copy.masked_fill_(mask, value)
-
-    def is_contiguous(self) -> bool:
-        return all([value.is_contiguous() for _, value in self.items()])
-
-    def clone(self, recurse: bool = True) -> TensorDictBase:
-        return TensorDict(
-            source={key: _clone_value(value, recurse) for key, value in self.items()},
-            batch_size=self.batch_size,
-            device=self.device,
-            names=copy(self._td_dim_names),
-            _run_checks=False,
-            _is_shared=self.is_shared() if not recurse else False,
-            _is_memmap=self.is_memmap() if not recurse else False,
-        )
-
-    def contiguous(self) -> TensorDictBase:
-        if not self.is_contiguous():
-            return self.clone()
-        return self
-
-    def select(
-        self, *keys: NestedKey, inplace: bool = False, strict: bool = True
-    ) -> TensorDictBase:
-        source = {}
-        if len(keys):
-            keys_to_select = None
-            for key in keys:
-                if isinstance(key, str):
-                    subkey = []
-                else:
-                    key, subkey = key[0], key[1:]
-                try:
-                    source[key] = self.get(key)
-                    if len(subkey):
-                        if keys_to_select is None:
-                            # delay creation of defaultdict
-                            keys_to_select = defaultdict(list)
-                        keys_to_select[key].append(subkey)
-                except KeyError as err:
-                    if not strict:
-                        continue
-                    else:
-                        raise KeyError(f"select failed to get key {key}") from err
-            if keys_to_select is not None:
-                for key, val in keys_to_select.items():
-                    source[key] = source[key].select(
-                        *val, strict=strict, inplace=inplace
-                    )
-
-        out = TensorDict(
-            device=self.device,
-            batch_size=self.batch_size,
-            source=source,
-            # names=self.names if self._has_names() else None,
-            names=self._td_dim_names,
-            _run_checks=False,
-            _is_memmap=self._is_memmap,
-            _is_shared=self._is_shared,
-        )
-        if inplace:
-            self._tensordict = out._tensordict
-            return self
-        return out
-
-    def keys(
-        self, include_nested: bool = False, leaves_only: bool = False
-    ) -> _TensorDictKeysView:
-        if not include_nested and not leaves_only:
-            return self._tensordict.keys()
-        else:
-            return self._nested_keys(
-                include_nested=include_nested, leaves_only=leaves_only
-            )
-
-    # @cache  # noqa: B019
-    def _nested_keys(
-        self, include_nested: bool = False, leaves_only: bool = False
-    ) -> _TensorDictKeysView:
-        return _TensorDictKeysView(
-            self, include_nested=include_nested, leaves_only=leaves_only
-        )
-
-    def __getstate__(self):
-        return {
-            slot: getattr(self, slot)
-            for slot in self.__slots__
-            if slot not in ("_last_op", "_cache", "__last_op_queue")
-        }
-
-    def __setstate__(self, state):
-        for slot, value in state.items():
-            setattr(self, slot, value)
-        self._cache = None
-        self._last_op = collections.deque()
-
-    # some custom methods for efficiency
-    def items(
-        self, include_nested: bool = False, leaves_only: bool = False
-    ) -> Iterator[tuple[str, CompatibleType]]:
-        if not include_nested and not leaves_only:
-            return self._tensordict.items()
-        else:
-            return super().items(include_nested=include_nested, leaves_only=leaves_only)
-
-    def values(
-        self, include_nested: bool = False, leaves_only: bool = False
-    ) -> Iterator[tuple[str, CompatibleType]]:
-        if not include_nested and not leaves_only:
-            return self._tensordict.values()
-        else:
-            return super().values(
-                include_nested=include_nested, leaves_only=leaves_only
-            )
-
-
-class _ErrorInteceptor:
-    """Context manager for catching errors and modifying message.
-
-    Intended for use with stacking / concatenation operations applied to TensorDicts.
-
-    """
-
-    DEFAULT_EXC_MSG = "Expected all tensors to be on the same device"
-
-    def __init__(
-        self,
-        key: NestedKey,
-        prefix: str,
-        exc_msg: str | None = None,
-        exc_type: type[Exception] | None = None,
-    ) -> None:
-        self.exc_type = exc_type if exc_type is not None else RuntimeError
-        self.exc_msg = exc_msg if exc_msg is not None else self.DEFAULT_EXC_MSG
-        self.prefix = prefix
-        self.key = key
-
-    def _add_key_to_error_msg(self, msg: str) -> str:
-        if msg.startswith(self.prefix):
-            return f'{self.prefix} "{self.key}" /{msg[len(self.prefix):]}'
-        return f'{self.prefix} "{self.key}". {msg}'
-
-    def __enter__(self):
-        pass
-
-    def __exit__(self, exc_type, exc_value, _):
-        if exc_type is self.exc_type and (
-            self.exc_msg is None or self.exc_msg in str(exc_value)
-        ):
-            exc_value.args = (self._add_key_to_error_msg(str(exc_value)),)
-
-
-def _nested_keys_to_dict(keys: Iterator[NestedKey]) -> dict[str, Any]:
-    nested_keys = {}
-    for key in keys:
-        if isinstance(key, str):
-            nested_keys.setdefault(key, {})
-        else:
-            d = nested_keys
-            for subkey in key:
-                d = d.setdefault(subkey, {})
-    return nested_keys
-
-
-def _dict_to_nested_keys(
-    nested_keys: dict[NestedKey, NestedKey], prefix: tuple[str, ...] = ()
-) -> tuple[str, ...]:
-    for key, subkeys in nested_keys.items():
-        if subkeys:
-            yield from _dict_to_nested_keys(subkeys, prefix=(*prefix, key))
-        elif prefix:
-            yield (*prefix, key)
-        else:
-            yield key
-
-
-def _default_hook(td: TensorDictBase, key: tuple[str, ...]) -> None:
-    """Used to populate a tensordict.
-
-    For example, ``td.set(("a", "b"))`` may require to create ``"a"``.
-
-    """
-    out = td.get(key[0], None)
-    if out is None:
-        td._create_nested_str(key[0])
-        out = td._get_str(key[0], None)
-    return out
-
-
-def _get_leaf_tensordict(
-    tensordict: TensorDictBase, key: tuple[str, ...], hook: Callable = None
-) -> tuple[TensorDictBase, str]:
-    # utility function for traversing nested tensordicts
-    # hook should return the default value for tensordit.get(key)
-    while len(key) > 1:
-        if hook is not None:
-            tensordict = hook(tensordict, key)
-        else:
-            tensordict = tensordict.get(key[0])
-        key = key[1:]
-    return tensordict, key[0]
-
-
-def implements_for_td(torch_function: Callable) -> Callable[[Callable], Callable]:
-    """Register a torch function override for TensorDict."""
-
-    @functools.wraps(torch_function)
-    def decorator(func: Callable) -> Callable:
-        TD_HANDLED_FUNCTIONS[torch_function] = func
-        return func
-
-    return decorator
-
-
-# @implements_for_td(torch.testing.assert_allclose) TODO
-def assert_allclose_td(
-    actual: TensorDictBase,
-    expected: TensorDictBase,
-    rtol: float | None = None,
-    atol: float | None = None,
-    equal_nan: bool = True,
-    msg: str = "",
-) -> bool:
-    """Compares two tensordicts and raise an exception if their content does not match exactly."""
-    if not _is_tensor_collection(actual.__class__) or not _is_tensor_collection(
-        expected.__class__
-    ):
-        raise TypeError("assert_allclose inputs must be of TensorDict type")
-    set1 = set(actual.keys())
-    set2 = set(expected.keys())
-    if not (len(set1.difference(set2)) == 0 and len(set2) == len(set1)):
-        raise KeyError(
-            "actual and expected tensordict keys mismatch, "
-            f"keys {(set1 - set2).union(set2 - set1)} appear in one but not "
-            f"the other."
-        )
-    keys = sorted(actual.keys(), key=str)
-    for key in keys:
-        input1 = actual.get(key)
-        input2 = expected.get(key)
-        if _is_tensor_collection(input1.__class__):
-            assert_allclose_td(input1, input2, rtol=rtol, atol=atol)
-            continue
-
-        mse = (input1.to(torch.float) - input2.to(torch.float)).pow(2).sum()
-        mse = mse.div(input1.numel()).sqrt().item()
-
-        default_msg = f"key {key} does not match, got mse = {mse:4.4f}"
-        msg = "\t".join([default_msg, msg]) if len(msg) else default_msg
-        if isinstance(input1, MemmapTensor):
-            input1 = input1._tensor
-        if isinstance(input2, MemmapTensor):
-            input2 = input2._tensor
-        torch.testing.assert_close(
-            input1, input2, rtol=rtol, atol=atol, equal_nan=equal_nan, msg=msg
-        )
-    return True
-
-
-@implements_for_td(torch.unbind)
-def _unbind(
-    td: TensorDictBase, *args: Any, **kwargs: Any
-) -> tuple[TensorDictBase, ...]:
-    return td.unbind(*args, **kwargs)
-
-
-@implements_for_td(torch.gather)
-def _gather(
-    input: TensorDictBase,
-    dim: int,
-    index: Tensor,
-    *,
-    sparse_grad: bool = False,
-    out: TensorDictBase | None = None,
-) -> TensorDictBase:
-    if sparse_grad:
-        raise NotImplementedError(
-            "sparse_grad=True not implemented for torch.gather(tensordict, ...)"
-        )
-    # the index must have as many dims as the tensordict
-    if not len(index):
-        raise RuntimeError("Cannot use torch.gather with an empty index")
-    dim_orig = dim
-    if dim < 0:
-        dim = input.batch_dims + dim
-    if dim > input.batch_dims - 1 or dim < 0:
-        raise RuntimeError(
-            f"Cannot gather tensordict with shape {input.shape} along dim {dim_orig}."
-        )
-
-    def _gather_tensor(tensor, dest=None):
-        index_expand = index
-        while index_expand.ndim < tensor.ndim:
-            index_expand = index_expand.unsqueeze(-1)
-        target_shape = list(tensor.shape)
-        target_shape[dim] = index_expand.shape[dim]
-        index_expand = index_expand.expand(target_shape)
-        out = torch.gather(tensor, dim, index_expand, out=dest)
-        return out
-
-    if out is None:
-
-        names = input.names if input._has_names() else None
-
-        return TensorDict(
-            {key: _gather_tensor(value) for key, value in input.items()},
-            batch_size=index.shape,
-            names=names,
-        )
-    TensorDict(
-        {key: _gather_tensor(value, out[key]) for key, value in input.items()},
-        batch_size=index.shape,
-    )
-    return out
-
-
-@implements_for_td(torch.full_like)
-def _full_like(td: TensorDictBase, fill_value: float, **kwargs: Any) -> TensorDictBase:
-    td_clone = td.clone()
-    for key in td_clone.keys():
-        td_clone.fill_(key, fill_value)
-    if "dtype" in kwargs:
-        raise ValueError("Cannot pass dtype to full_like with TensorDict")
-    if "device" in kwargs:
-        td_clone = td_clone.to(kwargs.pop("device"))
-    if len(kwargs):
-        raise RuntimeError(
-            f"keyword arguments {list(kwargs.keys())} are not "
-            f"supported with full_like with TensorDict"
-        )
-    return td_clone
-
-
-@implements_for_td(torch.zeros_like)
-def _zeros_like(td: TensorDictBase, **kwargs: Any) -> TensorDictBase:
-    td_clone = td.apply(torch.zeros_like)
-    if "dtype" in kwargs:
-        raise ValueError("Cannot pass dtype to full_like with TensorDict")
-    if "device" in kwargs:
-        td_clone = td_clone.to(kwargs.pop("device"))
-    if len(kwargs):
-        raise RuntimeError(
-            f"keyword arguments {list(kwargs.keys())} are not "
-            f"supported with full_like with TensorDict"
-        )
-    return td_clone
-
-
-@implements_for_td(torch.ones_like)
-def _ones_like(td: TensorDictBase, **kwargs: Any) -> TensorDictBase:
-    td_clone = td.clone()
-    for key in td_clone.keys():
-        td_clone.fill_(key, 1.0)
-    if "device" in kwargs:
-        td_clone = td_clone.to(kwargs.pop("device"))
-    if len(kwargs):
-        raise RuntimeError(
-            f"keyword arguments {list(kwargs.keys())} are not "
-            f"supported with full_like with TensorDict"
-        )
-    return td_clone
-
-
-@implements_for_td(torch.empty_like)
-def _empty_like(td: TensorDictBase, *args, **kwargs) -> TensorDictBase:
-    try:
-        tdclone = td.clone()
-    except Exception as err:
-        raise RuntimeError(
-            "The tensordict passed to torch.empty_like cannot be "
-            "cloned, preventing empty_like to be called. "
-            "Consider calling tensordict.to_tensordict() first."
-        ) from err
-
-    return tdclone.apply_(lambda x: torch.empty_like(x, *args, **kwargs))
-
-
-@implements_for_td(torch.clone)
-def _clone(td: TensorDictBase, *args: Any, **kwargs: Any) -> TensorDictBase:
-    return td.clone(*args, **kwargs)
-
-
-@implements_for_td(torch.squeeze)
-def _squeeze(td: TensorDictBase, *args: Any, **kwargs: Any) -> TensorDictBase:
-    return td.squeeze(*args, **kwargs)
-
-
-@implements_for_td(torch.unsqueeze)
-def _unsqueeze(td: TensorDictBase, *args: Any, **kwargs: Any) -> TensorDictBase:
-    return td.unsqueeze(*args, **kwargs)
-
-
-@implements_for_td(torch.masked_select)
-def _masked_select(td: TensorDictBase, *args: Any, **kwargs: Any) -> TensorDictBase:
-    return td.masked_select(*args, **kwargs)
-
-
-@implements_for_td(torch.permute)
-def _permute(td: TensorDictBase, dims: Sequence[int]) -> TensorDictBase:
-    return td.permute(*dims)
-
-
-@implements_for_td(torch.cat)
-def _cat(
-    list_of_tensordicts: Sequence[TensorDictBase],
-    dim: int = 0,
-    device: DeviceType | None = None,
-    out: TensorDictBase | None = None,
-) -> TensorDictBase:
-    if not list_of_tensordicts:
-        raise RuntimeError("list_of_tensordicts cannot be empty")
-
-    batch_size = list(list_of_tensordicts[0].batch_size)
-    if dim < 0:
-        dim = len(batch_size) + dim
-    if dim >= len(batch_size):
-        raise RuntimeError(
-            f"dim must be in the range 0 <= dim < len(batch_size), got dim"
-            f"={dim} and batch_size={batch_size}"
-        )
-    batch_size[dim] = sum([td.batch_size[dim] for td in list_of_tensordicts])
-    batch_size = torch.Size(batch_size)
-
-    # check that all tensordict match
-    keys = _check_keys(list_of_tensordicts, strict=True)
-    if out is None:
-        out = {}
-        for key in keys:
-            with _ErrorInteceptor(
-                key, "Attempted to concatenate tensors on different devices at key"
-            ):
-                out[key] = torch.cat(
-                    [td._get_str(key, NO_DEFAULT) for td in list_of_tensordicts], dim
-                )
-        if device is None:
-            device = list_of_tensordicts[0].device
-            for td in list_of_tensordicts[1:]:
-                if device == td.device:
-                    continue
-                else:
-                    device = None
-                    break
-        names = None
-        if list_of_tensordicts[0]._has_names():
-            names = list_of_tensordicts[0].names
-        return TensorDict(
-            out, device=device, batch_size=batch_size, _run_checks=False, names=names
-        )
-    else:
-        if out.batch_size != batch_size:
-            raise RuntimeError(
-                "out.batch_size and cat batch size must match, "
-                f"got out.batch_size={out.batch_size} and batch_size"
-                f"={batch_size}"
-            )
-
-        for key in keys:
-            with _ErrorInteceptor(
-                key, "Attempted to concatenate tensors on different devices at key"
-            ):
-                if isinstance(out, TensorDict):
-                    torch.cat(
-                        [td.get(key) for td in list_of_tensordicts],
-                        dim,
-                        out=out.get(key),
-                    )
-                else:
-                    out.set_(
-                        key, torch.cat([td.get(key) for td in list_of_tensordicts], dim)
-                    )
-        return out
-
-
-@implements_for_td(torch.stack)
-def _stack(
-    list_of_tensordicts: Sequence[TensorDictBase],
-    dim: int = 0,
-    device: DeviceType | None = None,
-    out: TensorDictBase | None = None,
-    strict: bool = False,
-    contiguous: bool = False,
-) -> TensorDictBase:
-    if not list_of_tensordicts:
-        raise RuntimeError("list_of_tensordicts cannot be empty")
-    batch_size = list_of_tensordicts[0].batch_size
-    if dim < 0:
-        dim = len(batch_size) + dim + 1
-
-    for td in list_of_tensordicts[1:]:
-        if td.batch_size != list_of_tensordicts[0].batch_size:
-            raise RuntimeError(
-                "stacking tensordicts requires them to have congruent batch sizes, "
-                f"got td1.batch_size={td.batch_size} and td2.batch_size="
-                f"{list_of_tensordicts[0].batch_size}"
-            )
-
-    # check that all tensordict match
-    keys = _check_keys(list_of_tensordicts)
-
-    if out is None:
-        device = list_of_tensordicts[0].device
-        if contiguous:
-            out = {}
-            for key in keys:
-                with _ErrorInteceptor(
-                    key, "Attempted to stack tensors on different devices at key"
-                ):
-                    out[key] = torch.stack(
-                        [_tensordict.get(key) for _tensordict in list_of_tensordicts],
-                        dim,
-                    )
-
-            return TensorDict(
-                out,
-                batch_size=LazyStackedTensorDict._compute_batch_size(
-                    batch_size, dim, len(list_of_tensordicts)
-                ),
-                device=device,
-                _run_checks=False,
-            )
-        else:
-            out = LazyStackedTensorDict(
-                *list_of_tensordicts,
-                stack_dim=dim,
-            )
-    else:
-        batch_size = list(batch_size)
-        batch_size.insert(dim, len(list_of_tensordicts))
-        batch_size = torch.Size(batch_size)
-
-        if out.batch_size != batch_size:
-            raise RuntimeError(
-                "out.batch_size and stacked batch size must match, "
-                f"got out.batch_size={out.batch_size} and batch_size"
-                f"={batch_size}"
-            )
-
-        out_keys = set(out.keys())
-        if strict:
-            in_keys = set(keys)
-            if len(out_keys - in_keys) > 0:
-                raise RuntimeError(
-                    "The output tensordict has keys that are missing in the "
-                    "tensordict that has to be written: {out_keys - in_keys}. "
-                    "As per the call to `stack(..., strict=True)`, this "
-                    "is not permitted."
-                )
-            elif len(in_keys - out_keys) > 0:
-                raise RuntimeError(
-                    "The resulting tensordict has keys that are missing in "
-                    f"its destination: {in_keys - out_keys}. As per the call "
-                    "to `stack(..., strict=True)`, this is not permitted."
-                )
-
-        for key in keys:
-            if key in out_keys:
-                out._stack_onto_(
-                    key,
-                    [_tensordict.get(key) for _tensordict in list_of_tensordicts],
-                    dim,
-                )
-            else:
-                with _ErrorInteceptor(
-                    key, "Attempted to stack tensors on different devices at key"
-                ):
-                    out.set(
-                        key,
-                        torch.stack(
-                            [
-                                _tensordict.get(key)
-                                for _tensordict in list_of_tensordicts
-                            ],
-                            dim,
-                        ),
-                        inplace=True,
-                    )
-
-    return out
-
-
-def pad(
-    tensordict: TensorDictBase, pad_size: Sequence[int], value: float = 0.0
-) -> TensorDictBase:
-    """Pads all tensors in a tensordict along the batch dimensions with a constant value, returning a new tensordict.
-
-    Args:
-         tensordict (TensorDict): The tensordict to pad
-         pad_size (Sequence[int]): The padding size by which to pad some batch
-            dimensions of the tensordict, starting from the first dimension and
-            moving forward. [len(pad_size) / 2] dimensions of the batch size will
-            be padded. For example to pad only the first dimension, pad has the form
-            (padding_left, padding_right). To pad two dimensions,
-            (padding_left, padding_right, padding_top, padding_bottom) and so on.
-            pad_size must be even and less than or equal to twice the number of batch dimensions.
-         value (float, optional): The fill value to pad by, default 0.0
-
-    Returns:
-        A new TensorDict padded along the batch dimensions
-
-    Examples:
-        >>> from tensordict import TensorDict
-        >>> from tensordict.tensordict import pad
-        >>> import torch
-        >>> td = TensorDict({'a': torch.ones(3, 4, 1),
-        ...     'b': torch.ones(3, 4, 1, 1)}, batch_size=[3, 4])
-        >>> dim0_left, dim0_right, dim1_left, dim1_right = [0, 1, 0, 2]
-        >>> padded_td = pad(td, [dim0_left, dim0_right, dim1_left, dim1_right], value=0.0)
-        >>> print(padded_td.batch_size)
-        torch.Size([4, 6])
-        >>> print(padded_td.get("a").shape)
-        torch.Size([4, 6, 1])
-        >>> print(padded_td.get("b").shape)
-        torch.Size([4, 6, 1, 1])
-
-    """
-    if len(pad_size) > 2 * len(tensordict.batch_size):
-        raise RuntimeError(
-            "The length of pad_size must be <= 2 * the number of batch dimensions"
-        )
-
-    if len(pad_size) % 2:
-        raise RuntimeError("pad_size must have an even number of dimensions")
-
-    new_batch_size = list(tensordict.batch_size)
-    for i in range(len(pad_size)):
-        new_batch_size[i // 2] += pad_size[i]
-
-    reverse_pad = pad_size[::-1]
-    for i in range(0, len(reverse_pad), 2):
-        reverse_pad[i], reverse_pad[i + 1] = reverse_pad[i + 1], reverse_pad[i]
-
-    out = TensorDict(
-        {}, torch.Size(new_batch_size), device=tensordict.device, _run_checks=False
-    )
-    for key, tensor in tensordict.items():
-        cur_pad = reverse_pad
-        if len(pad_size) < len(_shape(tensor)) * 2:
-            cur_pad = [0] * (len(_shape(tensor)) * 2 - len(pad_size)) + reverse_pad
-
-        if _is_tensor_collection(tensor.__class__):
-            padded = pad(tensor, pad_size, value)
-        else:
-            padded = torch.nn.functional.pad(tensor, cur_pad, value=value)
-        out.set(key, padded)
-
-    return out
-
-
-def pad_sequence(
-    list_of_tensordicts: Sequence[TensorDictBase],
-    batch_first: bool = True,
-    padding_value: float = 0.0,
-    out: TensorDictBase | None = None,
-    device: DeviceType | None = None,
-    return_mask: bool | None = False,
-) -> TensorDictBase:
-    """Pads a list of tensordicts in order for them to be stacked together in a contiguous format.
-
-    Args:
-        list_of_tensordicts (List[TensorDictBase]): the list of instances to pad and stack.
-        batch_first (bool, optional): the ``batch_first`` correspondant of :func:`torch.nn.utils.rnn.pad_sequence`.
-            Defaults to ``True``.
-        padding_value (number, optional): the padding value. Defaults to ``0.0``.
-        out (TensorDictBase, optional): if provided, the destination where the data will be
-            written.
-        device (device compatible type, optional): if provded, the device where the
-            TensorDict output will be created.
-        return_mask (bool, optional): if ``True``, a "mask" entry will be returned.
-            It contains the mask of valid values in the stacked tensordict.
-
-    Examples:
-        >>> list_td = [
-        ...     TensorDict({"a": torch.zeros((3,))}, []),
-        ...     TensorDict({"a": torch.zeros((4,))}, []),
-        ...     ]
-        >>> padded_td = pad_sequence(list_td)
-        >>> print(padded_td)
-        TensorDict(
-            fields={
-                a: Tensor(shape=torch.Size([2, 4]), device=cpu, dtype=torch.float32, is_shared=False)},
-            batch_size=torch.Size([]),
-            device=None,
-            is_shared=False)
-    """
-    if not list_of_tensordicts:
-        raise RuntimeError("list_of_tensordicts cannot be empty")
-    # check that all tensordict match
-    if return_mask:
-        list_of_tensordicts = [
-            td.clone(False).set("mask", torch.ones(td.shape, dtype=torch.bool))
-            for td in list_of_tensordicts
-        ]
-    keys = _check_keys(list_of_tensordicts, leaves_only=True, include_nested=True)
-    shape = max(len(td) for td in list_of_tensordicts)
-    if shape == 0:
-        shape = [
-            len(list_of_tensordicts),
-        ]
-    elif batch_first:
-        shape = [len(list_of_tensordicts), shape]
-    else:
-        shape = [shape, len(list_of_tensordicts)]
-    if out is None:
-        out = TensorDict(
-            {}, batch_size=torch.Size(shape), device=device, _run_checks=False
-        )
-        for key in keys:
-            try:
-                out.set(
-                    key,
-                    torch.nn.utils.rnn.pad_sequence(
-                        [td.get(key) for td in list_of_tensordicts],
-                        batch_first=batch_first,
-                        padding_value=padding_value,
-                    ),
-                )
-            except Exception as err:
-                raise RuntimeError(f"pad_sequence failed for key {key}") from err
-        return out
-    else:
-        for key in keys:
-            out.set_(
-                key,
-                torch.nn.utils.rnn.pad_sequence(
-                    [td.get(key) for td in list_of_tensordicts],
-                    batch_first=batch_first,
-                    padding_value=padding_value,
-                ),
-            )
-        return out
-
-
-@functools.wraps(pad_sequence)
-def pad_sequence_ts(*args, **kwargs):
-    """Warning: this function will soon be deprecated. Please use pad_sequence instead."""
-    warnings.warn(
-        "pad_sequence_ts will soon be deprecated in favour of pad_sequence. Please use the latter instead."
-    )
-    return pad_sequence(*args, **kwargs)
-
-
-@implements_for_td(torch.split)
-def _split(
-    td: TensorDict, split_size_or_sections: int | list[int], dim: int = 0
-) -> list[TensorDictBase]:
-    return td.split(split_size_or_sections, dim)
-
-
-class SubTensorDict(TensorDictBase):
-    """A TensorDict that only sees an index of the stored tensors.
-
-    By default, indexing a tensordict with an iterable will result in a
-    SubTensorDict. This is done such that a TensorDict indexed with
-    non-contiguous index (e.g. a Tensor) will still point to the original
-    memory location (unlike regular indexing of tensors).
-
-    Examples:
-        >>> from tensordict import TensorDict, SubTensorDict
-        >>> source = {'random': torch.randn(3, 4, 5, 6),
-        ...    'zeros': torch.zeros(3, 4, 1, dtype=torch.bool)}
-        >>> batch_size = torch.Size([3, 4])
-        >>> td = TensorDict(source, batch_size)
-        >>> td_index = td[:, 2]
-        >>> print(type(td_index), td_index.shape)
-        <class 'tensordict.tensordict.TensorDict'> \
-torch.Size([3])
-        >>> td_index = td[slice(None), slice(None)]
-        >>> print(type(td_index), td_index.shape)
-        <class 'tensordict.tensordict.TensorDict'> \
-torch.Size([3, 4])
-        >>> td_index = td.get_sub_tensordict((slice(None), torch.tensor([0, 2], dtype=torch.long)))
-        >>> print(type(td_index), td_index.shape)
-        <class 'tensordict.tensordict.SubTensorDict'> \
-torch.Size([3, 2])
-        >>> _ = td_index.fill_('zeros', 1)
-        >>> # the indexed tensors are updated with Trues
-        >>> print(td.get('zeros'))
-        tensor([[[ True],
-                 [False],
-                 [ True],
-                 [False]],
-        <BLANKLINE>
-                [[ True],
-                 [False],
-                 [ True],
-                 [False]],
-        <BLANKLINE>
-                [[ True],
-                 [False],
-                 [ True],
-                 [False]]])
-
-    """
-
-    def __new__(cls, *args: Any, **kwargs: Any) -> SubTensorDict:
-        cls._is_shared = False
-        cls._is_memmap = False
-        return super().__new__(cls, _safe=False, _lazy=True, _inplace_set=True)
-
-    def __init__(
-        self,
-        source: TensorDictBase,
-        idx: IndexType,
-        batch_size: Sequence[int] | None = None,
-    ) -> None:
-        if not _is_tensor_collection(source.__class__):
-            raise TypeError(
-                f"Expected source to be a subclass of TensorDictBase, "
-                f"got {type(source)}"
-            )
-        self._source = source
-        idx = (
-            (idx,)
-            if not isinstance(
-                idx,
-                (
-                    tuple,
-                    list,
-                ),
-            )
-            else tuple(idx)
-        )
-        self._batch_size = _getitem_batch_size(self._source.batch_size, idx)
-        if any(item is Ellipsis for item in idx):
-            idx = convert_ellipsis_to_idx(idx, self._source.batch_size)
-        self.idx = idx
-
-        if batch_size is not None and batch_size != self.batch_size:
-            raise RuntimeError("batch_size does not match self.batch_size.")
-
-    # @staticmethod
-    # def _convert_range(idx):
-    #     return tuple(list(_idx) if isinstance(_idx, range) else _idx for _idx in idx)
-
-    @staticmethod
-    def _convert_ellipsis(idx, shape):
-        if any(_idx is Ellipsis for _idx in idx):
-            new_idx = []
-            cursor = -1
-            for _idx in idx:
-                if _idx is Ellipsis:
-                    if cursor == len(idx) - 1:
-                        # then we can just skip
-                        continue
-                    n_upcoming = len(idx) - cursor - 1
-                    while cursor < len(shape) - n_upcoming:
-                        cursor += 1
-                        new_idx.append(slice(None))
-                else:
-                    new_idx.append(_idx)
-            return tuple(new_idx)
-        return idx
-
-    def exclude(self, *keys: str, inplace: bool = False) -> TensorDictBase:
-        if inplace:
-            return super().exclude(*keys, inplace=True)
-        return self.to_tensordict().exclude(*keys, inplace=True)
-
-    @property
-    def batch_size(self) -> torch.Size:
-        return self._batch_size
-
-    @batch_size.setter
-    def batch_size(self, new_size: torch.Size) -> None:
-        self._batch_size_setter(new_size)
-
-    @property
-    def names(self):
-        names = self._source._get_names_idx(self.idx)
-        if names is None:
-            return [None] * self.batch_dims
-        return names
-
-    @names.setter
-    def names(self, value):
-        raise RuntimeError(
-            "Names of a subtensordict cannot be modified. Instantiate the tensordict first."
-        )
-
-    def _has_names(self):
-        return self._source._has_names()
-
-    def _erase_names(self):
-        raise RuntimeError(
-            "Cannot erase names of a SubTensorDict. Erase source TensorDict's names instead."
-        )
-
-    def _rename_subtds(self, names):
-        for key in self.keys():
-            if _is_tensor_collection(self.entry_class(key)):
-                raise RuntimeError("Cannot rename nested sub-tensordict dimensions.")
-
-    @property
-    def device(self) -> None | torch.device:
-        return self._source.device
-
-    @device.setter
-    def device(self, value: DeviceType) -> None:
-        self._source.device = value
-
-    def _preallocate(self, key: str, value: CompatibleType) -> TensorDictBase:
-        return self._source.set(key, value)
-
-    def _convert_inplace(self, inplace, key):
-        has_key = key in self.keys()
-        if inplace is not False:
-            if inplace is True and not has_key:  # inplace could be None
-                raise KeyError(
-                    TensorDictBase.KEY_ERROR.format(
-                        key, self.__class__.__name__, sorted(self.keys())
-                    )
-                )
-            inplace = has_key
-        if not inplace and has_key:
-            raise RuntimeError(
-                "Calling `SubTensorDict.set(key, value, inplace=False)` is "
-                "prohibited for existing tensors. Consider calling "
-                "SubTensorDict.set_(...) or cloning your tensordict first."
-            )
-        elif not inplace and self.is_locked:
-            raise RuntimeError(TensorDictBase.LOCK_ERROR)
-        return inplace
-
-    def _set_str(
-        self,
-        key: NestedKey,
-        value: dict[str, CompatibleType] | CompatibleType,
-        *,
-        inplace: bool,
-        validated: bool,
-    ) -> TensorDictBase:
-        inplace = self._convert_inplace(inplace, key)
-        # it is assumed that if inplace=False then the key doesn't exist. This is
-        # checked in set method, but not here. responsibility lies with the caller
-        # so that this method can have minimal overhead from runtime checks
-        parent = self._source
-        if not validated:
-            value = self._validate_value(value, check_shape=True)
-            validated = True
-        if not inplace:
-            if _is_tensor_collection(value.__class__):
-                value_expand = _expand_to_match_shape(
-                    parent.batch_size, value, self.batch_dims, self.device
-                )
-                for _key, _tensor in value.items():
-                    value_expand[_key] = _expand_to_match_shape(
-                        parent.batch_size, _tensor, self.batch_dims, self.device
-                    )
-            else:
-                value_expand = torch.zeros(
-                    (
-                        *parent.batch_size,
-                        *_shape(value)[self.batch_dims :],
-                    ),
-                    dtype=value.dtype,
-                    device=self.device,
-                )
-                if self.is_shared() and self.device.type == "cpu":
-                    value_expand.share_memory_()
-                elif self.is_memmap():
-                    value_expand = MemmapTensor.from_tensor(value_expand)
-
-            parent._set_str(key, value_expand, inplace=False, validated=validated)
-
-        parent._set_at_str(key, value, self.idx, validated=validated)
-        return self
-
-    def _set_tuple(
-        self,
-        key: NestedKey,
-        value: dict[str, CompatibleType] | CompatibleType,
-        *,
-        inplace: bool,
-        validated: bool,
-    ) -> TensorDictBase:
-        if len(key) == 1:
-            return self._set_str(key[0], value, inplace=inplace, validated=validated)
-        parent = self._source
-        td = parent._get_str(key[0], None)
-        if td is None:
-            td = parent.select()
-            parent._set_str(key[0], td, inplace=False, validated=True)
-        SubTensorDict(td, self.idx)._set_tuple(
-            key[1:], value, inplace=inplace, validated=validated
-        )
-        return self
-
-    def _set_at_str(self, key, value, idx, *, validated):
-        tensor_in = self._get_str(key, NO_DEFAULT)
-        if not validated:
-            value = self._validate_value(value, check_shape=False)
-            validated = True
-        if isinstance(idx, tuple) and len(idx) and isinstance(idx[0], tuple):
-            warn(
-                "Multiple indexing can lead to unexpected behaviours when "
-                "setting items, for instance `td[idx1][idx2] = other` may "
-                "not write to the desired location if idx1 is a list/tensor."
-            )
-            tensor_in = _sub_index(tensor_in, idx)
-            tensor_in.copy_(value)
-        else:
-            _set_item(tensor_in, idx, value, validated=validated)
-        # make sure that the value is updated
-        self._source._set_at_str(key, tensor_in, self.idx, validated=validated)
-        return self
-
-    def _set_at_tuple(self, key, value, idx, *, validated):
-        if len(key) == 1:
-            return self._set_at_str(key[0], value, idx, validated=validated)
-        if key[0] not in self.keys():
-            # this won't work
-            raise KeyError(f"key {key} not found in set_at_ with tensordict {self}.")
-        else:
-            td = self._get_str(key[0], NO_DEFAULT)
-        td._set_at_tuple(key[1:], value, idx, validated=validated)
-        return self
-
-    # @cache  # noqa: B019
-    def keys(
-        self, include_nested: bool = False, leaves_only: bool = False
-    ) -> _TensorDictKeysView:
-        return self._source.keys(include_nested=include_nested, leaves_only=leaves_only)
-
-    def entry_class(self, key: NestedKey) -> type:
-        source_type = type(self._source.get(key))
-        if _is_tensor_collection(source_type):
-            return self.__class__
-        return source_type
-
-    def _stack_onto_(
-        self, key: str, list_item: list[CompatibleType], dim: int
-    ) -> SubTensorDict:
-        self._source._stack_onto_at_(key, list_item, dim=dim, idx=self.idx)
-        return self
-
-    def to(self, dest: DeviceType | torch.Size | type, **kwargs: Any) -> TensorDictBase:
-        if isinstance(dest, type) and issubclass(dest, TensorDictBase):
-            if isinstance(self, dest):
-                return self
-            out = dest(
-                source=self.clone(),
-            )
-            if self._has_names():
-                out.names = self.names
-            return out
-        elif isinstance(dest, (torch.device, str, int)):
-            dest = torch.device(dest)
-            # try:
-            if self.device is not None and dest == self.device:
-                return self
-            td = self.to_tensordict().to(dest, **kwargs)
-            # must be device
-            return td
-
-        elif isinstance(dest, torch.Size):
-            self.batch_size = dest
-            return self
-        elif dest is None:
-            return self
-        else:
-            raise NotImplementedError(
-                f"dest must be a string, torch.device or a TensorDict "
-                f"instance, {dest} not allowed"
-            )
-
-    def _change_batch_size(self, new_size: torch.Size) -> None:
-        if not hasattr(self, "_orig_batch_size"):
-            self._orig_batch_size = self.batch_size
-        elif self._orig_batch_size == new_size:
-            del self._orig_batch_size
-        self._batch_size = new_size
-
-    def get(
-        self,
-        key: NestedKey,
-        default: Tensor | str | None = NO_DEFAULT,
-    ) -> CompatibleType:
-        return self._source.get_at(key, self.idx, default=default)
-
-    def _get_str(self, key, default):
-        if key in self.keys() and _is_tensor_collection(self.entry_class(key)):
-            return SubTensorDict(self._source._get_str(key, NO_DEFAULT), self.idx)
-        return self._source._get_at_str(key, self.idx, default=default)
-
-    def _get_tuple(self, key, default):
-        return self._source._get_at_tuple(key, self.idx, default=default)
-
-    def update(
-        self,
-        input_dict_or_td: dict[str, CompatibleType] | TensorDictBase,
-        clone: bool = False,
-        inplace: bool = False,
-        **kwargs,
-    ) -> SubTensorDict:
-        if input_dict_or_td is self:
-            # no op
-            return self
-        keys = set(self.keys(False))
-        for key, value in input_dict_or_td.items():
-            if clone and hasattr(value, "clone"):
-                value = value.clone()
-            else:
-                value = tree_map(torch.clone, value)
-            key = _unravel_key_to_tuple(key)
-            firstkey, subkey = key[0], key[1:]
-            # the key must be a string by now. Let's check if it is present
-            if firstkey in keys:
-                target_class = self.entry_class(firstkey)
-                if _is_tensor_collection(target_class):
-                    target = self._source.get(firstkey).get_sub_tensordict(self.idx)
-                    if len(subkey):
-                        target._set_tuple(subkey, value, inplace=False, validated=False)
-                        continue
-                    elif isinstance(value, (dict, TensorDictBase)):
-                        target.update(value)
-                        continue
-                    raise ValueError(
-                        f"Tried to replace a tensordict with an incompatible object of type {type(value)}"
-                    )
-                else:
-                    self._set_tuple(key, value, inplace=True, validated=False)
-            else:
-                self._set_tuple(
-                    key,
-                    value,
-                    inplace=BEST_ATTEMPT_INPLACE if inplace else False,
-                    validated=False,
-                )
-        return self
-
-    def update_(
-        self,
-        input_dict: dict[str, CompatibleType] | TensorDictBase,
-        clone: bool = False,
-    ) -> SubTensorDict:
-        return self.update_at_(
-            input_dict, idx=self.idx, discard_idx_attr=True, clone=clone
-        )
-
-    def update_at_(
-        self,
-        input_dict: dict[str, CompatibleType] | TensorDictBase,
-        idx: IndexType,
-        discard_idx_attr: bool = False,
-        clone: bool = False,
-    ) -> SubTensorDict:
-        for key, value in input_dict.items():
-            if not isinstance(value, tuple(_ACCEPTED_CLASSES)):
-                raise TypeError(
-                    f"Expected value to be one of types {_ACCEPTED_CLASSES} "
-                    f"but got {type(value)}"
-                )
-            if clone:
-                value = value.clone()
-            key = _unravel_key_to_tuple(key)
-            if discard_idx_attr:
-                self._source._set_at_tuple(
-                    key,
-                    value,
-                    idx,
-                    validated=False,
-                )
-            else:
-                self._set_at_tuple(key, value, idx, validated=False)
-        return self
-
-    def get_parent_tensordict(self) -> TensorDictBase:
-        if not isinstance(self._source, TensorDictBase):
-            raise TypeError(
-                f"SubTensorDict was initialized with a source of type"
-                f" {self._source.__class__.__name__}, "
-                "parent tensordict not accessible"
-            )
-        return self._source
-
-    def del_(self, key: str) -> TensorDictBase:
-        self._source = self._source.del_(key)
-        return self
-
-    def clone(self, recurse: bool = True) -> SubTensorDict:
-        """Clones the SubTensorDict.
-
-        Args:
-            recurse (bool, optional): if ``True`` (default), a regular
-                :class:`TensorDict` instance will be created from the :class:`SubTensorDict`.
-                Otherwise, another :class:`SubTensorDict` with identical content
-                will be returned.
-
-        Examples:
-            >>> data = TensorDict({"a": torch.arange(4).reshape(2, 2,)}, batch_size=[2, 2])
-            >>> sub_data = data.get_sub_tensordict([0,])
-            >>> print(sub_data)
-            SubTensorDict(
-                fields={
-                    a: Tensor(shape=torch.Size([2]), device=cpu, dtype=torch.int64, is_shared=False)},
-                batch_size=torch.Size([2]),
-                device=None,
-                is_shared=False)
-            >>> # the data of both subtensordict is the same
-            >>> print(data.get("a").data_ptr(), sub_data.get("a").data_ptr())
-            140183705558208 140183705558208
-            >>> sub_data_clone = sub_data.clone(recurse=True)
-            >>> print(sub_data_clone)
-            TensorDict(
-                fields={
-                    a: Tensor(shape=torch.Size([2]), device=cpu, dtype=torch.int64, is_shared=False)},
-                batch_size=torch.Size([2]),
-                device=None,
-                is_shared=False)
-            >>. print(sub_data.get("a").data_ptr())
-            140183705558208
-            >>> sub_data_clone = sub_data.clone(recurse=False)
-            >>> print(sub_data_clone)
-            SubTensorDict(
-                fields={
-                    a: Tensor(shape=torch.Size([2]), device=cpu, dtype=torch.int64, is_shared=False)},
-                batch_size=torch.Size([2]),
-                device=None,
-                is_shared=False)
-            >>> print(sub_data.get("a").data_ptr())
-            140183705558208
-        """
-        if not recurse:
-            return SubTensorDict(source=self._source.clone(recurse=False), idx=self.idx)
-        return self.to_tensordict()
-
-    def is_contiguous(self) -> bool:
-        return all(value.is_contiguous() for value in self.values())
-
-    def contiguous(self) -> TensorDictBase:
-        if self.is_contiguous():
-            return self
-        return TensorDict(
-            batch_size=self.batch_size,
-            source={key: value for key, value in self.items()},
-            device=self.device,
-            names=self.names,
-            _run_checks=False,
-        )
-
-    def select(
-        self, *keys: str, inplace: bool = False, strict: bool = True
-    ) -> TensorDictBase:
-        if inplace:
-            self._source = self._source.select(*keys, strict=strict)
-            return self
-        return self._source.select(*keys, strict=strict)[self.idx]
-
-    def expand(self, *shape: int, inplace: bool = False) -> TensorDictBase:
-        if len(shape) == 1 and isinstance(shape[0], Sequence):
-            shape = tuple(shape[0])
-        return self.apply(
-            lambda x: x.expand((*shape, *x.shape[self.ndim :])), batch_size=shape
-        )
-
-    def is_shared(self) -> bool:
-        return self._source.is_shared()
-
-    def is_memmap(self) -> bool:
-        return self._source.is_memmap()
-
-    def rename_key_(
-        self, old_key: str, new_key: str, safe: bool = False
-    ) -> SubTensorDict:
-        self._source.rename_key_(old_key, new_key, safe=safe)
-        return self
-
-    rename_key = _renamed_inplace_method(rename_key_)
-
-    def pin_memory(self) -> TensorDictBase:
-        self._source.pin_memory()
-        return self
-
-    def detach_(self) -> TensorDictBase:
-        raise RuntimeError("Detaching a sub-tensordict in-place cannot be done.")
-
-    def masked_fill_(self, mask: Tensor, value: float | bool) -> TensorDictBase:
-        for key, item in self.items():
-            self.set_(key, torch.full_like(item, value))
-        return self
-
-    def masked_fill(self, mask: Tensor, value: float | bool) -> TensorDictBase:
-        td_copy = self.clone()
-        return td_copy.masked_fill_(mask, value)
-
-    def memmap_(
-        self, prefix: str | None = None, copy_existing: bool = False
-    ) -> TensorDictBase:
-        raise RuntimeError(
-            "Converting a sub-tensordict values to memmap cannot be done."
-        )
-
-    def share_memory_(self) -> TensorDictBase:
-        raise RuntimeError(
-            "Casting a sub-tensordict values to shared memory cannot be done."
-        )
-
-    @property
-    def is_locked(self) -> bool:
-        return self._source.is_locked
-
-    @is_locked.setter
-    def is_locked(self, value) -> bool:
-        if value:
-            self.lock_()
-        else:
-            self.unlock_()
-
-    @as_decorator("is_locked")
-    def lock_(self) -> TensorDictBase:
-        # we can't lock sub-tensordicts because that would mean that the
-        # parent tensordict cannot be modified either.
-        if not self.is_locked:
-            raise RuntimeError(
-                "Cannot lock a SubTensorDict. Lock the parent tensordict instead."
-            )
-        return self
-
-    @as_decorator("is_locked")
-    def unlock_(self) -> TensorDictBase:
-        if self.is_locked:
-            raise RuntimeError(
-                "Cannot unlock a SubTensorDict. Unlock the parent tensordict instead."
-            )
-        return self
-
-    def _remove_lock(self, lock_id):
-        raise RuntimeError(
-            "Cannot unlock a SubTensorDict. Unlock the parent tensordict instead."
-        )
-
-    def _lock_propagate(self, lock_ids=None):
-        raise RuntimeError(
-            "Cannot lock a SubTensorDict. Lock the parent tensordict instead."
-        )
-
-    lock = _renamed_inplace_method(lock_)
-    unlock = _renamed_inplace_method(unlock_)
-
-    def __del__(self):
-        pass
-
-
-def merge_tensordicts(*tensordicts: TensorDictBase) -> TensorDictBase:
-    """Merges tensordicts together."""
-    if len(tensordicts) < 2:
-        raise RuntimeError(
-            f"at least 2 tensordicts must be provided, got" f" {len(tensordicts)}"
-        )
-    d = tensordicts[0].to_dict()
-    batch_size = tensordicts[0].batch_size
-    for td in tensordicts[1:]:
-        d.update(td.to_dict())
-        if td.batch_dims < len(batch_size):
-            batch_size = td.batch_size
-    return TensorDict(d, batch_size, device=td.device, _run_checks=False)
-
-
-class _LazyStackedTensorDictKeysView(_TensorDictKeysView):
-    tensordict: LazyStackedTensorDict
-
-    def __len__(self) -> int:
-        return len(self._keys())
-
-    def _keys(self) -> list[str]:
-        return self.tensordict._key_list()
-
-    def __contains__(self, item):
-        item = _unravel_key_to_tuple(item)
-        if item[0] in self.tensordict._iterate_over_keys():
-            if self.leaves_only:
-                return not _is_tensor_collection(self.tensordict.entry_class(item[0]))
-            has_first_key = True
-        else:
-            has_first_key = False
-        if not has_first_key or len(item) == 1:
-            return has_first_key
-        # otherwise take the long way
-        return all(
-            item[1:]
-            in tensordict.get(item[0]).keys(self.include_nested, self.leaves_only)
-            for tensordict in self.tensordict.tensordicts
-        )
-
-
-class LazyStackedTensorDict(TensorDictBase):
-    """A Lazy stack of TensorDicts.
-
-    When stacking TensorDicts together, the default behaviour is to put them
-    in a stack that is not instantiated.
-    This allows to seamlessly work with stacks of tensordicts with operations
-    that will affect the original tensordicts.
-
-    Args:
-         *tensordicts (TensorDict instances): a list of tensordict with
-            same batch size.
-         stack_dim (int): a dimension (between `-td.ndimension()` and
-            `td.ndimension()-1` along which the stack should be performed.
-         hook_out (callable, optional): a callable to execute after :meth:`~.get`.
-         hook_in (callable, optional): a callable to execute before :meth:`~.set`.
-
-    Examples:
-        >>> from tensordict import TensorDict
-        >>> import torch
-        >>> tds = [TensorDict({'a': torch.randn(3, 4)}, batch_size=[3])
-        ...     for _ in range(10)]
-        >>> td_stack = torch.stack(tds, -1)
-        >>> print(td_stack.shape)
-        torch.Size([3, 10])
-        >>> print(td_stack.get("a").shape)
-        torch.Size([3, 10, 4])
-        >>> print(td_stack[:, 0] is tds[0])
-        True
-
-    """
-
-    def __new__(cls, *args: Any, **kwargs: Any) -> LazyStackedTensorDict:
-        cls._td_dim_name = None
-        return super().__new__(cls, *args, _safe=False, _lazy=True, **kwargs)
-
-    def __init__(
-        self,
-        *tensordicts: TensorDictBase,
-        stack_dim: int = 0,
-        hook_out: callable | None = None,
-        hook_in: callable | None = None,
-        batch_size: Sequence[int] | None = None,  # TODO: remove
-    ) -> None:
-        self._is_shared = False
-        self._is_memmap = False
-        self._is_locked = None
-
-        # sanity check
-        N = len(tensordicts)
-        if not N:
-            raise RuntimeError(
-                "at least one tensordict must be provided to "
-                "StackedTensorDict to be instantiated"
-            )
-        if not isinstance(tensordicts[0], TensorDictBase):
-            raise TypeError(
-                f"Expected input to be TensorDictBase instance"
-                f" but got {type(tensordicts[0])} instead."
-            )
-        if stack_dim < 0:
-            raise RuntimeError(
-                f"stack_dim must be non negative, got stack_dim={stack_dim}"
-            )
-        _batch_size = tensordicts[0].batch_size
-        device = tensordicts[0].device
-
-        for td in tensordicts[1:]:
-            if not isinstance(td, TensorDictBase):
-                raise TypeError(
-                    "Expected all inputs to be TensorDictBase instances but got "
-                    f"{type(td)} instead."
-                )
-            _bs = td.batch_size
-            _device = td.device
-            if device != _device:
-                raise RuntimeError(f"devices differ, got {device} and {_device}")
-            if _bs != _batch_size:
-                raise RuntimeError(
-                    f"batch sizes in tensordicts differs, StackedTensorDict "
-                    f"cannot be created. Got td[0].batch_size={_batch_size} "
-                    f"and td[i].batch_size={_bs} "
-                )
-        self.tensordicts: list[TensorDictBase] = list(tensordicts)
-        self.stack_dim = stack_dim
-        self._batch_size = self._compute_batch_size(_batch_size, stack_dim, N)
-        self.hook_out = hook_out
-        self.hook_in = hook_in
-        if batch_size is not None and batch_size != self.batch_size:
-            raise RuntimeError("batch_size does not match self.batch_size.")
-
-    @property
-    def device(self) -> torch.device | None:
-        # devices might have changed, so we check that they're all the same
-        device_set = {td.device for td in self.tensordicts}
-        if len(device_set) != 1:
-            raise RuntimeError(
-                f"found multiple devices in {self.__class__.__name__}:" f" {device_set}"
-            )
-        device = self.tensordicts[0].device
-        return device
-
-    @device.setter
-    def device(self, value: DeviceType) -> None:
-        for t in self.tensordicts:
-            t.device = value
-
-    @property
-    def batch_size(self) -> torch.Size:
-        return self._batch_size
-
-    @batch_size.setter
-    def batch_size(self, new_size: torch.Size) -> None:
-        return self._batch_size_setter(new_size)
-
-    @property
-    @cache  # noqa
-    def names(self):
-        names = list(self.tensordicts[0].names)
-        for td in self.tensordicts[1:]:
-            if names != td.names:
-                raise ValueError(
-                    f"Not all dim names match, got {names} and {td.names}."
-                )
-        names.insert(self.stack_dim, self._td_dim_name)
-        return names
-
-    @names.setter
-    @erase_cache  # a nested lazy stacked tensordict is not apparent to the root
-    def names(self, value):
-        if value is None:
-            for td in self.tensordicts:
-                td.names = None
-            self._td_dim_name = None
-        else:
-            names_c = list(value)
-            name = names_c[self.stack_dim]
-            self._td_dim_name = name
-            del names_c[self.stack_dim]
-            for td in self.tensordicts:
-                if td._check_dim_name(name):
-                    # TODO: should reset names here
-                    raise ValueError(f"The dimension name {name} is already taken.")
-                td.rename_(*names_c)
-
-    def _rename_subtds(self, names):
-        # remove the name of the stack dim
-        names = list(names)
-        del names[self.stack_dim]
-        for td in self.tensordicts:
-            td.names = names
-
-    def _has_names(self):
-        return all(td._has_names() for td in self.tensordicts)
-
-    def _erase_names(self):
-        self._td_dim_name = None
-        for td in self.tensordicts:
-            td._erase_names()
-
-    def get_item_shape(self, key):
-        """Gets the shape of an item in the lazy stack.
-
-        Heterogeneous dimensions are returned as -1.
-
-        This implementation is inefficient as it will attempt to stack the items
-        to compute their shape, and should only be used for printing.
-        """
-        try:
-            item = self.get(key)
-            return item.shape
-        except RuntimeError as err:
-            if re.match(r"Found more than one unique shape in the tensors", str(err)):
-                shape = None
-                for td in self.tensordicts:
-                    if shape is None:
-                        shape = list(td.get_item_shape(key))
-                    else:
-                        _shape = td.get_item_shape(key)
-                        if len(shape) != len(_shape):
-                            shape = [-1]
-                            return torch.Size(shape)
-                        shape = [
-                            s1 if s1 == s2 else -1 for (s1, s2) in zip(shape, _shape)
-                        ]
-                shape.insert(self.stack_dim, len(self.tensordicts))
-                return torch.Size(shape)
-            else:
-                raise err
-
-    def is_shared(self) -> bool:
-        are_shared = [td.is_shared() for td in self.tensordicts]
-        are_shared = [value for value in are_shared if value is not None]
-        if not len(are_shared):
-            return None
-        if any(are_shared) and not all(are_shared):
-            raise RuntimeError(
-                f"tensordicts shared status mismatch, got {sum(are_shared)} "
-                f"shared tensordicts and "
-                f"{len(are_shared) - sum(are_shared)} non shared tensordict "
-            )
-        return all(are_shared)
-
-    def is_memmap(self) -> bool:
-        are_memmap = [td.is_memmap() for td in self.tensordicts]
-        if any(are_memmap) and not all(are_memmap):
-            raise RuntimeError(
-                f"tensordicts memmap status mismatch, got {sum(are_memmap)} "
-                f"memmap tensordicts and "
-                f"{len(are_memmap) - sum(are_memmap)} non memmap tensordict "
-            )
-        return all(are_memmap)
-
-    @staticmethod
-    def _compute_batch_size(
-        batch_size: torch.Size, stack_dim: int, N: int
-    ) -> torch.Size:
-        s = list(batch_size)
-        s.insert(stack_dim, N)
-        return torch.Size(s)
-
-    def _set_str(
-        self,
-        key: NestedKey,
-        value: dict[str, CompatibleType] | CompatibleType,
-        *,
-        inplace: bool,
-        validated: bool,
-    ) -> TensorDictBase:
-        try:
-            inplace = self._convert_inplace(inplace, key)
-        except KeyError as e:
-            raise KeyError(
-                "setting a value in-place on a stack of TensorDict is only "
-                "permitted if all members of the stack have this key in "
-                "their register."
-            ) from e
-        if not validated:
-            value = self._validate_value(value)
-            validated = True
-        if self.hook_in is not None:
-            value = self.hook_in(value)
-        values = value.unbind(self.stack_dim)
-        for tensordict, item in zip(self.tensordicts, values):
-            tensordict._set_str(key, item, inplace=inplace, validated=validated)
-        return self
-
-    def _set_tuple(
-        self,
-        key: NestedKey,
-        value: dict[str, CompatibleType] | CompatibleType,
-        *,
-        inplace: bool,
-        validated: bool,
-    ) -> TensorDictBase:
-        if len(key) == 1:
-            return self._set_str(key[0], value, inplace=inplace, validated=validated)
-        # if inplace is not False:  # inplace could be None
-        #     # we don't want to end up in the situation where one tensordict has
-        #     # inplace=True and another one inplace=False because inplace was loose.
-        #     # Worse could be writing with inplace=True up until some level then to
-        #     # realize the key is missing in one td, raising an exception and having
-        #     # messed up the data. Hence we must start by checking if the key
-        #     # is present.
-        #     has_key = key in self.keys(True)
-        #     if inplace is True and not has_key:  # inplace could be None
-        #         raise KeyError(
-        #             TensorDictBase.KEY_ERROR.format(
-        #                 key, self.__class__.__name__, sorted(self.keys())
-        #             )
-        #         )
-        #     inplace = has_key
-        if not validated:
-            value = self._validate_value(value)
-            validated = True
-        if self.hook_in is not None:
-            value = self.hook_in(value)
-        values = value.unbind(self.stack_dim)
-        for tensordict, item in zip(self.tensordicts, values):
-            tensordict._set_tuple(key, item, inplace=inplace, validated=validated)
-        return self
-
-    def _set_at_str(self, key, value, idx, *, validated):
-        item = self._get_str(key, NO_DEFAULT)
-        if not validated:
-            value = self._validate_value(value, check_shape=False)
-            validated = True
-        if self.hook_in is not None:
-            value = self.hook_in(value)
-        item[idx] = value
-        self._set_str(key, item, inplace=True, validated=validated)
-        return self
-
-    def _set_at_tuple(self, key, value, idx, *, validated):
-        if len(key) == 1:
-            return self._set_at_str(key[0], value, idx, validated=validated)
-        # get the "last" tds
-        tds = []
-        for td in self.tensordicts:
-            tds.append(td.get(key[:-1]))
-        # build only a single lazy stack from it
-        # (if the stack is a stack of stacks this won't be awesomely efficient
-        # but then we'd need to splut the value (which we can do) and recompute
-        # the sub-index for each td, which is a different story!
-        td = LazyStackedTensorDict(
-            *tds, stack_dim=self.stack_dim, hook_out=self.hook_out, hook_in=self.hook_in
-        )
-        if not validated:
-            value = self._validate_value(value, check_shape=False)
-            validated = True
-        if self.hook_in is not None:
-            value = self.hook_in(value)
-        item = td._get_str(key, NO_DEFAULT)
-        item[idx] = value
-        td._set_str(key, item, inplace=True, validated=True)
-        return self
-
-    def unsqueeze(self, dim: int) -> TensorDictBase:
-        if dim < 0:
-            dim = self.batch_dims + dim + 1
-
-        if (dim > self.batch_dims) or (dim < 0):
-            raise RuntimeError(
-                f"unsqueezing is allowed for dims comprised between "
-                f"`-td.batch_dims` and `td.batch_dims` only. Got "
-                f"dim={dim} with a batch size of {self.batch_size}."
-            )
-        if dim <= self.stack_dim:
-            stack_dim = self.stack_dim + 1
-        else:
-            dim = dim - 1
-            stack_dim = self.stack_dim
-        return LazyStackedTensorDict(
-            *(tensordict.unsqueeze(dim) for tensordict in self.tensordicts),
-            stack_dim=stack_dim,
-        )
-
-    def squeeze(self, dim: int | None = None) -> TensorDictBase:
-        """Squeezes all tensors for a dimension comprised in between `-td.batch_dims+1` and `td.batch_dims-1` and returns them in a new tensordict.
-
-        Args:
-            dim (Optional[int]): dimension along which to squeeze. If dim is None, all singleton dimensions will be squeezed. dim is None by default.
-
-        """
-        if dim is None:
-            size = self.size()
-            if len(self.size()) == 1 or size.count(1) == 0:
-                return self
-            first_singleton_dim = size.index(1)
-            return self.squeeze(first_singleton_dim).squeeze()
-
-        if dim < 0:
-            dim = self.batch_dims + dim
-
-        if self.batch_dims and (dim >= self.batch_dims or dim < 0):
-            raise RuntimeError(
-                f"squeezing is allowed for dims comprised between 0 and "
-                f"td.batch_dims only. Got dim={dim} and batch_size"
-                f"={self.batch_size}."
-            )
-
-        if dim >= self.batch_dims or self.batch_size[dim] != 1:
-            return self
-        if dim == self.stack_dim:
-            return self.tensordicts[0]
-        elif dim < self.stack_dim:
-            stack_dim = self.stack_dim - 1
-        else:
-            dim = dim - 1
-            stack_dim = self.stack_dim
-        return LazyStackedTensorDict(
-            *(tensordict.squeeze(dim) for tensordict in self.tensordicts),
-            stack_dim=stack_dim,
-        )
-
-    def unbind(self, dim: int) -> tuple[TensorDictBase, ...]:
-        if dim < 0:
-            dim = self.batch_dims + dim
-        if dim == self.stack_dim:
-            return tuple(self.tensordicts)
-        else:
-            return super().unbind(dim)
-
-    def _stack_onto_(
-        self,
-        key: str,
-        list_item: list[CompatibleType],
-        dim: int,
-    ) -> TensorDictBase:
-        if dim == self.stack_dim:
-            for source, tensordict_dest in zip(list_item, self.tensordicts):
-                tensordict_dest.set_(key, source)
-        else:
-            # we must stack and unbind, there is no way to make it more efficient
-            self.set_(key, torch.stack(list_item, dim))
-        return self
-
-    @cache  # noqa: B019
-    def _get_str(
-        self,
-        key: NestedKey,
-        default: str | CompatibleType = NO_DEFAULT,
-    ) -> CompatibleType:
-
-        # we can handle the case where the key is a tuple of length 1
-        tensors = []
-        for td in self.tensordicts:
-            tensors.append(td._get_str(key, default=default))
-            if (
-                tensors[-1] is default
-                and not isinstance(
-                    default, (MemmapTensor, KeyedJaggedTensor, torch.Tensor)
-                )
-                and not is_tensor_collection(default)
-            ):
-                # then we consider this default as non-stackable and return prematurly
-                return default
-        try:
-            out = torch.stack(tensors, self.stack_dim)
-            if _is_tensor_collection(out.__class__):
-                if self._td_dim_name is not None:
-                    out._td_dim_name = self._td_dim_name
-                if isinstance(out, LazyStackedTensorDict):
-                    # then it's a LazyStackedTD
-                    out.hook_out = self.hook_out
-                    out.hook_in = self.hook_in
-                else:
-                    # then it's a tensorclass
-                    out._tensordict.hook_out = self.hook_out
-                    out._tensordict.hook_in = self.hook_in
-            elif self.hook_out is not None:
-                out = self.hook_out(out)
-            return out
-        except RuntimeError as err:
-            if "stack expects each tensor to be equal size" in str(err):
-                shapes = {_shape(tensor) for tensor in tensors}
-                raise RuntimeError(
-                    f"Found more than one unique shape in the tensors to be "
-                    f"stacked ({shapes}). This is likely due to a modification "
-                    f"of one of the stacked TensorDicts, where a key has been "
-                    f"updated/created with an uncompatible shape. If the entries "
-                    f"are intended to have a different shape, use the get_nestedtensor "
-                    f"method instead."
-                )
-            else:
-                raise err
-
-    def _get_tuple(self, key, default):
-        first = self._get_str(key[0], None)
-        if first is None:
-            return self._default_get(first, default)
-        if len(key) == 1:
-            return first
-        try:
-            if isinstance(first, KeyedJaggedTensor):
-                if len(key) != 2:
-                    raise ValueError(f"Got too many keys for a KJT: {key}.")
-                return first[key[-1]]
-            else:
-                return first._get_tuple(key[1:], default=default)
-        except AttributeError as err:
-            if "has no attribute" in str(err):
-                raise ValueError(
-                    f"Expected a TensorDictBase instance but got {type(first)} instead"
-                    f" for key '{key[1:]}' in tensordict:\n{self}."
-                )
-
-    @cache  # noqa: B019
-    def _add_batch_dim(self, *, in_dim, vmap_level):
-        if self.is_memmap():
-            td = torch.stack([td.cpu().as_tensor() for td in self.tensordicts], 0)
-        else:
-            td = self
-        if in_dim < 0:
-            in_dim = self.ndim + in_dim
-        if in_dim == self.stack_dim:
-            return self._cached_add_batch_dims(td, in_dim=in_dim, vmap_level=vmap_level)
-        if in_dim < td.stack_dim:
-            # then we'll stack along a dim before
-            stack_dim = td.stack_dim - 1
-        else:
-            in_dim = in_dim - 1
-            stack_dim = td.stack_dim
-        tds = [
-            td.apply(
-                lambda _arg: _add_batch_dim(_arg, in_dim, vmap_level),
-                batch_size=[b for i, b in enumerate(td.batch_size) if i != in_dim],
-                names=[name for i, name in enumerate(td.names) if i != in_dim],
-            )
-            for td in td.tensordicts
-        ]
-        return LazyStackedTensorDict(*tds, stack_dim=stack_dim)
-
-    @classmethod
-    def _cached_add_batch_dims(cls, td, in_dim, vmap_level):
-        # we return a stack with hook_out, and hack the batch_size and names
-        # Per se it is still a LazyStack but the stacking dim is "hidden" from
-        # the outside
-        out = td.clone(False)
-
-        def hook_out(tensor, in_dim=in_dim, vmap_level=vmap_level):
-            return _add_batch_dim(tensor, in_dim, vmap_level)
-
-        n = len(td.tensordicts)
-
-        def hook_in(
-            tensor,
-            out_dim=in_dim,
-            batch_size=n,
-            vmap_level=vmap_level,
-        ):
-            return _remove_batch_dim(tensor, vmap_level, batch_size, out_dim)
-
-        out.hook_out = hook_out
-        out.hook_in = hook_in
-        out._batch_size = torch.Size(
-            [dim for i, dim in enumerate(out._batch_size) if i != out.stack_dim]
-        )
-        return out
-
-    @cache  # noqa: B019
-    def _remove_batch_dim(self, vmap_level, batch_size, out_dim):
-        if self.hook_out is not None:
-            # this is the hacked version. We just need to remove the hook_out and
-            # reset a proper batch size
-            return LazyStackedTensorDict(
-                *self.tensordicts,
-                stack_dim=out_dim,
-            )
-            # return self._cache_remove_batch_dim(vmap_level=vmap_level, batch_size=batch_size, out_dim=out_dim)
-        else:
-            # we must call _remove_batch_dim on all tensordicts
-            # batch_size: size of the batch when we unhide it.
-            # out_dim: dimension where the output will be found
-            new_batch_size = list(self.batch_size)
-            new_batch_size.insert(out_dim, batch_size)
-            new_names = list(self.names)
-            new_names.insert(out_dim, None)
-            # rebuild the lazy stack
-            # the stack dim is the same if the out_dim is past it, but it
-            # must be incremented by one otherwise.
-            # In the first case, the out_dim must be decremented by one
-            if out_dim > self.stack_dim:
-                stack_dim = self.stack_dim
-                out_dim = out_dim - 1
-            else:
-                stack_dim = self.stack_dim + 1
-            out = LazyStackedTensorDict(
-                *[
-                    td._remove_batch_dim(
-                        vmap_level=vmap_level, batch_size=batch_size, out_dim=out_dim
-                    )
-                    for td in self.tensordicts
-                ],
-                stack_dim=stack_dim,
-            )
-        return out
-
-    def get_nestedtensor(
-        self,
-        key: NestedKey,
-        default: str | CompatibleType = NO_DEFAULT,
-    ) -> CompatibleType:
-        """Returns a nested tensor when stacking cannot be achieved.
-
-        Args:
-            key (NestedKey): the entry to nest.
-            default (Any, optiona): the default value to return in case the key
-                isn't in all sub-tensordicts.
-
-                .. note:: In case the default is a tensor, this method will attempt
-                  the construction of a nestedtensor with it. Otherwise, the default
-                  value will be returned.
-
-        Examples:
-            >>> td0 = TensorDict({"a": torch.zeros(4), "b": torch.zeros(4)}, [])
-            >>> td1 = TensorDict({"a": torch.ones(5)}, [])
-            >>> td = torch.stack([td0, td1], 0)
-            >>> a = td.get_nestedtensor("a")
-            >>> # using a tensor as default uses this default to build the nested tensor
-            >>> b = td.get_nestedtensor("b", default=torch.ones(4))
-            >>> assert (a == b).all()
-            >>> # using anything else as default returns the default
-            >>> b2 = td.get_nestedtensor("b", None)
-            >>> assert b2 is None
-
-        """
-        # disallow getting nested tensor if the stacking dimension is not 0
-        if self.stack_dim != 0:
-            raise RuntimeError(
-                "Because nested tensors can only be stacked along their first "
-                "dimension, LazyStackedTensorDict.get_nestedtensor can only be called "
-                "when the stack_dim is 0."
-            )
-
-        # we can handle the case where the key is a tuple of length 1
-        key = _unravel_key_to_tuple(key)
-        subkey = key[0]
-        if len(key) > 1:
-            tensordict = self.get(subkey, default)
-            if tensordict is default:
-                return default
-            return tensordict.get_nestedtensor(key[1:], default=default)
-        tensors = [td.get(subkey, default=default) for td in self.tensordicts]
-        if not isinstance(default, torch.Tensor) and any(
-            tensor is default for tensor in tensors
-        ):
-            # we don't stack but return the default
-            return default
-        return torch.nested.nested_tensor(tensors)
-
-    def is_contiguous(self) -> bool:
-        return False
-
-    def contiguous(self) -> TensorDictBase:
-        source = {key: value.contiguous() for key, value in self.items()}
-        batch_size = self.batch_size
-        device = self.device
-        out = TensorDict(
-            source=source,
-            batch_size=batch_size,
-            device=device,
-            names=self.names,
-            _run_checks=False,
-        )
-        return out
-
-    def clone(self, recurse: bool = True) -> TensorDictBase:
-        if recurse:
-            # This could be optimized using copy but we must be careful with
-            # metadata (_is_shared etc)
-            out = LazyStackedTensorDict(
-                *[td.clone() for td in self.tensordicts],
-                stack_dim=self.stack_dim,
-            )
-        else:
-            out = LazyStackedTensorDict(
-                *[td.clone(recurse=False) for td in self.tensordicts],
-                stack_dim=self.stack_dim,
-            )
-        if self._td_dim_name is not None:
-            out._td_dim_name = self._td_dim_name
-        return out
-
-    def pin_memory(self) -> TensorDictBase:
-        for td in self.tensordicts:
-            td.pin_memory()
-        return self
-
-    def to(self, dest: DeviceType | type, **kwargs) -> TensorDictBase:
-        if isinstance(dest, type) and issubclass(dest, TensorDictBase):
-            if isinstance(self, dest):
-                return self
-            kwargs.update({"batch_size": self.batch_size})
-            out = dest(source=self, **kwargs)
-            # if self._td_dim_name is not None:
-            # TODO: define a _has_names util to quickly check and avoid this
-            out.names = self.names
-            return out
-        elif isinstance(dest, (torch.device, str, int)):
-            dest = torch.device(dest)
-            if self.device is not None and dest == self.device:
-                return self
-            td = self.to_tensordict().to(dest, **kwargs)
-            return td
-
-        elif isinstance(dest, torch.Size):
-            self.batch_size = dest
-        elif dest is None:
-            return self
-        else:
-            raise NotImplementedError(
-                f"dest must be a string, torch.device or a TensorDict "
-                f"instance, {dest} not allowed"
-            )
-
-    def _check_new_batch_size(self, new_size: torch.Size) -> None:
-        if len(new_size) <= self.stack_dim:
-            raise RuntimeError(
-                "Changing the batch_size of a LazyStackedTensorDicts can only "
-                "be done with sizes that are at least as long as the "
-                "stacking dimension."
-            )
-        super()._check_new_batch_size(new_size)
-
-    def _change_batch_size(self, new_size: torch.Size) -> None:
-        if not hasattr(self, "_orig_batch_size"):
-            self._orig_batch_size = self.batch_size
-        elif self._orig_batch_size == new_size:
-            del self._orig_batch_size
-        self._batch_size = new_size
-
-    def keys(
-        self, include_nested: bool = False, leaves_only: bool = False
-    ) -> _LazyStackedTensorDictKeysView:
-        keys = _LazyStackedTensorDictKeysView(
-            self, include_nested=include_nested, leaves_only=leaves_only
-        )
-        return keys
-
-    valid_keys = keys
-
-    # def _iterate_over_keys(self) -> None:
-    #     for key in self.tensordicts[0].keys():
-    #         if all(key in td.keys() for td in self.tensordicts):
-    #             yield key
-    def _iterate_over_keys(self) -> None:
-        # this is about 20x faster than the version above
-        yield from self._key_list()
-
-    @cache  # noqa: B019
-    def _key_list(self):
-        keys = set(self.tensordicts[0].keys())
-        for td in self.tensordicts[1:]:
-            keys = keys.intersection(td.keys())
-        return sorted(keys, key=str)
-
-    def entry_class(self, key: NestedKey) -> type:
-        data_type = type(self.tensordicts[0].get(key))
-        if _is_tensor_collection(data_type):
-            return LazyStackedTensorDict
-        return data_type
-
-    def apply_(self, fn: Callable, *others):
-        for i, td in enumerate(self.tensordicts):
-            idx = (slice(None),) * self.stack_dim + (i,)
-            td.apply_(fn, *[other[idx] for other in others])
-        return self
-
-    def apply(
-        self,
-        fn: Callable,
-        *others: TensorDictBase,
-        batch_size: Sequence[int] | None = None,
-        device: torch.device | None = None,
-        names: Sequence[str] | None = None,
-        inplace: bool = False,
-        **constructor_kwargs,
-    ) -> TensorDictBase:
-        if inplace:
-            if any(arg for arg in (batch_size, device, names, constructor_kwargs)):
-                raise ValueError(
-                    "Cannot pass other arguments to LazyStackedTensorDict.apply when inplace=True."
-                )
-            return self.apply_(fn, *others)
-        else:
-            if batch_size is not None:
-                return super().apply(
-                    fn,
-                    *others,
-                    batch_size=batch_size,
-                    device=device,
-                    names=names,
-                    **constructor_kwargs,
-                )
-            others = (other.unbind(self.stack_dim) for other in others)
-            out = LazyStackedTensorDict(
-                *(
-                    td.apply(fn, *oth, device=device)
-                    for td, *oth in zip(self.tensordicts, *others)
-                ),
-                stack_dim=self.stack_dim,
-            )
-            if names is not None:
-                out.names = names
-            return out
-
-    def select(
-        self, *keys: str, inplace: bool = False, strict: bool = False
-    ) -> LazyStackedTensorDict:
-        # the following implementation keeps the hidden keys in the tensordicts
-        tensordicts = [
-            td.select(*keys, inplace=inplace, strict=strict) for td in self.tensordicts
-        ]
-        if inplace:
-            return self
-        return LazyStackedTensorDict(*tensordicts, stack_dim=self.stack_dim)
-
-    def exclude(self, *keys: str, inplace: bool = False) -> LazyStackedTensorDict:
-        tensordicts = [
-            tensordict.exclude(*keys, inplace=inplace)
-            for tensordict in self.tensordicts
-        ]
-        if inplace:
-            self.tensordicts = tensordicts
-            return self
-        return torch.stack(tensordicts, dim=self.stack_dim)
-
-    def __setitem__(self, item: IndexType, value: TensorDictBase) -> TensorDictBase:
-        if isinstance(item, (list, range)):
-            item = torch.tensor(item, device=self.device)
-        if isinstance(item, tuple) and any(
-            isinstance(sub_index, (list, range)) for sub_index in item
-        ):
-            item = tuple(
-                torch.tensor(sub_index, device=self.device)
-                if isinstance(sub_index, (list, range))
-                else sub_index
-                for sub_index in item
-            )
-        if (isinstance(item, Tensor) and item.dtype is torch.bool) or (
-            isinstance(item, tuple)
-            and any(
-                isinstance(_item, Tensor) and _item.dtype is torch.bool
-                for _item in item
-            )
-        ):
-            raise RuntimeError(
-                "setting values to a LazyStackTensorDict using boolean values is not supported yet. "
-                "If this feature is needed, feel free to raise an issue on github."
-            )
-        if isinstance(item, Tensor):
-            # e.g. item.shape = [1, 2, 3] and stack_dim == 2
-            if item.ndimension() >= self.stack_dim + 1:
-                items = item.unbind(self.stack_dim)
-                values = value.unbind(self.stack_dim)
-                for td, _item, sub_td in zip(self.tensordicts, items, values):
-                    td[_item] = sub_td
-            else:
-                values = value.unbind(self.stack_dim)
-                for td, sub_td in zip(self.tensordicts, values):
-                    td[item] = sub_td
-            return self
-        return super().__setitem__(item, value)
-
-    def __contains__(self, item: IndexType) -> bool:
-        if isinstance(item, TensorDictBase):
-            return any(item is td for td in self.tensordicts)
-        return super().__contains__(item)
-
-    def __getitem__(self, index: IndexType) -> TensorDictBase:
-        if isinstance(index, tuple) and len(index) == 1:
-            index = index[0]
-        if isinstance(index, (tuple, str)):
-            index_key = _unravel_key_to_tuple(index)
-            if index_key:
-                return self._get_tuple(index_key, NO_DEFAULT)
-
-        if index is Ellipsis or (isinstance(index, tuple) and Ellipsis in index):
-            index = convert_ellipsis_to_idx(index, self.batch_size)
-        if index is None:
-            return self.unsqueeze(0)
-        if isinstance(index, tuple) and sum(
-            isinstance(_item, str) for _item in index
-        ) not in [
-            len(index),
-            0,
-        ]:
-            raise IndexError(_STR_MIXED_INDEX_ERROR)
-        if isinstance(index, (list, range)):
-            index = torch.tensor(index, device=self.device)
-        if isinstance(index, tuple) and any(
-            isinstance(sub_index, (list, range)) for sub_index in index
-        ):
-            index = tuple(
-                torch.tensor(sub_index, device=self.device)
-                if isinstance(sub_index, (list, range))
-                else sub_index
-                for sub_index in index
-            )
-        if isinstance(index, str):
-            return self.get(index)
-        elif isinstance(index, tuple) and all(
-            isinstance(sub_item, str) for sub_item in index
-        ):
-            out = self.get(index[0])
-            if len(index) > 1:
-                if not isinstance(out, TensorDictBase):
-                    raise RuntimeError(
-                        f"Got a {type(out)} when a TensorDictBase instance was expected."
-                    )
-                return out.get(index[1:])
-            else:
-                return out
-        elif isinstance(index, Tensor) and index.dtype == torch.bool:
-            return self.masked_select(index)
-        elif _is_number(index) and self.stack_dim == 0:
-            return self.tensordicts[index]
-        elif isinstance(index, (Tensor, list)) and self.stack_dim == 0:
-            out = LazyStackedTensorDict(
-                *[self.tensordicts[_item] for _item in index],
-                stack_dim=self.stack_dim,
-            )
-            return out
-        elif isinstance(index, (Tensor, list)) and self.stack_dim != 0:
-            tds = [tensordict[index] for tensordict in self.tensordicts]
-            dim_drop = self.tensordicts[0].ndim - tds[0].ndim
-            out = LazyStackedTensorDict(
-                *tds,
-                stack_dim=self.stack_dim - dim_drop,
-            )
-            if self._td_dim_name is not None:
-                out._td_dim_name = self._td_dim_name
-            return out
-        elif isinstance(index, slice) and self.stack_dim == 0:
-            out = LazyStackedTensorDict(
-                *self.tensordicts[index], stack_dim=self.stack_dim
-            )
-            if self._td_dim_name is not None:
-                out._td_dim_name = self._td_dim_name
-            return out
-        elif isinstance(index, slice) and self.stack_dim != 0:
-            out = LazyStackedTensorDict(
-                *[tensordict[index] for tensordict in self.tensordicts],
-                stack_dim=self.stack_dim,
-            )
-            if self._td_dim_name is not None:
-                out._td_dim_name = self._td_dim_name
-            return out
-        elif isinstance(index, (slice, Number)):
-            new_stack_dim = (
-                self.stack_dim - 1 if isinstance(index, Number) else self.stack_dim
-            )
-            out = LazyStackedTensorDict(
-                *[td[index] for td in self.tensordicts],
-                stack_dim=new_stack_dim,
-            )
-            if self._td_dim_name is not None:
-                out._td_dim_name = self._td_dim_name
-            return out
-        elif isinstance(index, tuple):
-            for i, item in enumerate(index):
-                if item is None:
-                    truncated = tuple(
-                        item if j != i else slice(None) for j, item in enumerate(index)
-                    )
-                    return self.unsqueeze(i).__getitem__(truncated)
-            # select sub tensordicts
-            _sub_item = tuple(
-                _item for i, _item in enumerate(index) if i != self.stack_dim
-            )
-
-            if self.stack_dim < len(index):
-                idx = index[self.stack_dim]
-                if isinstance(idx, (Number, slice)):
-                    tensordicts = self.tensordicts[idx]
-                elif isinstance(idx, Tensor):
-                    tensordicts = [self.tensordicts[i] for i in idx]
-                else:
-                    raise TypeError(
-                        "Invalid index used for stack dimension. Expected number, "
-                        f"slice, or tensor-like. Got {type(idx)}"
-                    )
-                if isinstance(tensordicts, TensorDictBase):
-                    if _sub_item:
-                        return tensordicts[_sub_item]
-                    return tensordicts
-            else:
-                tensordicts = self.tensordicts
-
-            if len(_sub_item):
-                tensordicts = [td[_sub_item] for td in tensordicts]
-            index_to_stack = []
-            count = 0
-            for item in index:
-                if item is None:
-                    index_to_stack += [item]
-                if count == self.stack_dim:
-                    break
-                count += 1
-                if item is not None:
-                    index_to_stack += [item]
-            new_stack_dim = self.stack_dim - sum(
-                int(_is_number(_item)) - int(_item is None) for _item in index_to_stack
-            )
-            out = torch.stack(list(tensordicts), dim=new_stack_dim)
-            if self._td_dim_name is not None:
-                out._td_dim_name = self._td_dim_name
-            return out
-        else:
-            raise NotImplementedError(
-                f"selecting StackedTensorDicts with type "
-                f"{index.__class__.__name__} is not supported yet"
-            )
-
-    def __eq__(self, other):
-
-        if is_tensorclass(other):
-            return other == self
-        if isinstance(other, (dict,)) or _is_tensor_collection(other.__class__):
-            if (
-                isinstance(other, LazyStackedTensorDict)
-                and other.stack_dim == self.stack_dim
-            ):
-                if self.shape != other.shape:
-                    raise RuntimeError(
-                        "Cannot compare LazyStackedTensorDict instances of different shape."
-                    )
-                # in this case, we iterate over the tensordicts
-                return torch.stack(
-                    [
-                        td1 == td2
-                        for td1, td2 in zip(self.tensordicts, other.tensordicts)
-                    ],
-                    self.stack_dim,
-                )
-            keys1 = set(self.keys())
-            keys2 = set(other.keys())
-            if len(keys1.difference(keys2)) or len(keys1) != len(keys2):
-                raise KeyError(f"keys in tensordicts mismatch, got {keys1} and {keys2}")
-            d = {}
-            for key, item1 in self.items():
-                d[key] = item1 == other.get(key)
-            return TensorDict(batch_size=self.batch_size, source=d, device=self.device)
-        if isinstance(other, (numbers.Number, Tensor)):
-            return torch.stack(
-                [td == other for td in self.tensordicts],
-                self.stack_dim,
-            )
-        return False
-
-    def __ne__(self, other):
-
-        if is_tensorclass(other):
-            return other != self
-        if isinstance(other, (dict,)) or _is_tensor_collection(other.__class__):
-            if (
-                isinstance(other, LazyStackedTensorDict)
-                and other.stack_dim == self.stack_dim
-            ):
-                if self.shape != other.shape:
-                    raise RuntimeError(
-                        "Cannot compare LazyStackedTensorDict instances of different shape."
-                    )
-                # in this case, we iterate over the tensordicts
-                return torch.stack(
-                    [
-                        td1 != td2
-                        for td1, td2 in zip(self.tensordicts, other.tensordicts)
-                    ],
-                    self.stack_dim,
-                )
-            keys1 = set(self.keys())
-            keys2 = set(other.keys())
-            if len(keys1.difference(keys2)) or len(keys1) != len(keys2):
-                raise KeyError(f"keys in tensordicts mismatch, got {keys1} and {keys2}")
-            d = {}
-            for key, item1 in self.items():
-                d[key] = item1 != other.get(key)
-            return TensorDict(batch_size=self.batch_size, source=d, device=self.device)
-        if isinstance(other, (numbers.Number, Tensor)):
-            return torch.stack(
-                [td != other for td in self.tensordicts],
-                self.stack_dim,
-            )
-        return True
-
-    def all(self, dim: int = None) -> bool | TensorDictBase:
-        if dim is not None and (dim >= self.batch_dims or dim < -self.batch_dims):
-            raise RuntimeError(
-                "dim must be greater than or equal to -tensordict.batch_dims and "
-                "smaller than tensordict.batch_dims"
-            )
-        if dim is not None:
-            # TODO: we need to adapt this to LazyStackedTensorDict too
-            if dim < 0:
-                dim = self.batch_dims + dim
-            return TensorDict(
-                source={key: value.all(dim=dim) for key, value in self.items()},
-                batch_size=[b for i, b in enumerate(self.batch_size) if i != dim],
-                device=self.device,
-            )
-        return all(value.all() for value in self.tensordicts)
-
-    def any(self, dim: int = None) -> bool | TensorDictBase:
-        if dim is not None and (dim >= self.batch_dims or dim < -self.batch_dims):
-            raise RuntimeError(
-                "dim must be greater than or equal to -tensordict.batch_dims and "
-                "smaller than tensordict.batch_dims"
-            )
-        if dim is not None:
-            # TODO: we need to adapt this to LazyStackedTensorDict too
-            if dim < 0:
-                dim = self.batch_dims + dim
-            return TensorDict(
-                source={key: value.any(dim=dim) for key, value in self.items()},
-                batch_size=[b for i, b in enumerate(self.batch_size) if i != dim],
-                device=self.device,
-            )
-        return any(value.any() for value in self.tensordicts)
-
-    def _send(self, dst: int, _tag: int = -1, pseudo_rand: bool = False) -> int:
-        for td in self.tensordicts:
-            _tag = td._send(dst, _tag=_tag, pseudo_rand=pseudo_rand)
-        return _tag
-
-    def _isend(
-        self,
-        dst: int,
-        _tag: int = -1,
-        _futures: list[torch.Future] | None = None,
-        pseudo_rand: bool = False,
-    ) -> int:
-
-        if _futures is None:
-            is_root = True
-            _futures = []
-        else:
-            is_root = False
-        for td in self.tensordicts:
-            _tag = td._isend(dst, _tag=_tag, pseudo_rand=pseudo_rand, _futures=_futures)
-        if is_root:
-            for future in _futures:
-                future.wait()
-        return _tag
-
-    def _recv(self, src: int, _tag: int = -1, pseudo_rand: bool = False) -> int:
-        for td in self.tensordicts:
-            _tag = td._recv(src, _tag=_tag, pseudo_rand=pseudo_rand)
-        return _tag
-
-    def _irecv(
-        self,
-        src: int,
-        return_premature: bool = False,
-        _tag: int = -1,
-        _future_list: list[torch.Future] = None,
-        pseudo_rand: bool = False,
-    ) -> tuple[int, list[torch.Future]] | list[torch.Future] | None:
-        root = False
-        if _future_list is None:
-            _future_list = []
-            root = True
-        for td in self.tensordicts:
-            _tag, _future_list = td._irecv(
-                src=src,
-                return_premature=return_premature,
-                _tag=_tag,
-                _future_list=_future_list,
-                pseudo_rand=pseudo_rand,
-            )
-
-        if not root:
-            return _tag, _future_list
-        elif return_premature:
-            return _future_list
-        else:
-            for future in _future_list:
-                future.wait()
-            return
-
-    def del_(self, key: str, **kwargs: Any) -> TensorDictBase:
-        ids = set()
-        cur_len = len(ids)
-        is_deleted = False
-        error = None
-        for td in self.tensordicts:
-            # checking that the td has not been processed yet.
-            # It could be that not all sub-tensordicts have the appropriate
-            # entry but one must have it (or an error is thrown).
-            tdid = id(td)
-            ids.add(tdid)
-            new_cur_len = len(ids)
-            if new_cur_len == cur_len:
-                continue
-            cur_len = new_cur_len
-            try:
-                td.del_(key, **kwargs)
-                is_deleted = True
-            except KeyError as err:
-                error = err
-                continue
-        if not is_deleted:
-            # we know err is defined because LazyStackedTensorDict cannot be empty
-            raise error
-        return self
-
-    def pop(
-        self, key: NestedKey, default: str | CompatibleType = NO_DEFAULT
-    ) -> CompatibleType:
-
-        # using try/except for get/del is suboptimal, but
-        # this is faster that checkink if key in self keys
-        key = _unravel_key_to_tuple(key)
-        if len(key) == 1:
-            key = key[0]
-        present = False
-        if isinstance(key, tuple):
-            if key in self.keys(True):
-                present = True
-                value = self._get_tuple(key, NO_DEFAULT)
-        elif key in self.keys():
-            present = True
-            value = self._get_str(key, NO_DEFAULT)
-        if present:
-            self.del_(key)
-        elif default is not NO_DEFAULT:
-            value = default
-        else:
-            raise KeyError(
-                f"You are trying to pop key `{key}` which is not in dict "
-                f"without providing default value."
-            )
-        return value
-
-    def share_memory_(self) -> TensorDictBase:
-        for td in self.tensordicts:
-            td.share_memory_()
-        self._is_shared = True
-        self.lock_()
-        return self
-
-    def detach_(self) -> TensorDictBase:
-        for td in self.tensordicts:
-            td.detach_()
-        return self
-
-    def memmap_(
-        self, prefix: str | None = None, copy_existing: bool = False
-    ) -> TensorDictBase:
-        if prefix is not None:
-            prefix = Path(prefix)
-            if not prefix.exists():
-                os.makedirs(prefix, exist_ok=True)
-            torch.save({"stack_dim": self.stack_dim}, prefix / "meta.pt")
-        for i, td in enumerate(self.tensordicts):
-            td.memmap_(
-                prefix=(prefix / str(i)) if prefix is not None else None,
-                copy_existing=copy_existing,
-            )
-        self._is_memmap = True
-        self.lock_()
-        return self
-
-    def memmap_like(
-        self,
-        prefix: str | None = None,
-    ) -> TensorDictBase:
-        tds = []
-        if prefix is not None:
-            prefix = Path(prefix)
-            if not prefix.exists():
-                os.makedirs(prefix, exist_ok=True)
-            torch.save({"stack_dim": self.stack_dim}, prefix / "meta.pt")
-        for i, td in enumerate(self.tensordicts):
-            td_like = td.memmap_like(
-                prefix=(prefix / str(i)) if prefix is not None else None,
-            )
-            tds.append(td_like)
-        td_out = torch.stack(tds, self.stack_dim)
-        td_out._is_memmap = True
-        td_out.lock_()
-        return td_out
-
-    @classmethod
-    def load_memmap(cls, prefix: str) -> LazyStackedTensorDict:
-        prefix = Path(prefix)
-        tensordicts = []
-        i = 0
-        while (prefix / str(i)).exists():
-            tensordicts.append(TensorDict.load_memmap(prefix / str(i)))
-            i += 1
-
-        metadata = torch.load(prefix / "meta.pt")
-        return cls(*tensordicts, stack_dim=metadata["stack_dim"])
-
-    def expand(self, *shape: int, inplace: bool = False) -> TensorDictBase:
-        if len(shape) == 1 and isinstance(shape[0], Sequence):
-            shape = tuple(shape[0])
-        stack_dim = len(shape) + self.stack_dim - self.ndimension()
-        new_shape_tensordicts = [v for i, v in enumerate(shape) if i != stack_dim]
-        tensordicts = [td.expand(*new_shape_tensordicts) for td in self.tensordicts]
-        if inplace:
-            self.tensordicts = tensordicts
-            self.stack_dim = stack_dim
-            return self
-        return torch.stack(tensordicts, stack_dim)
-
-    def update(
-        self, input_dict_or_td: TensorDictBase, clone: bool = False, **kwargs: Any
-    ) -> TensorDictBase:
-        if input_dict_or_td is self:
-            # no op
-            return self
-
-        if (
-            isinstance(input_dict_or_td, LazyStackedTensorDict)
-            and input_dict_or_td.stack_dim == self.stack_dim
-        ):
-            if not input_dict_or_td.shape[self.stack_dim] == len(self.tensordicts):
-                raise ValueError(
-                    "cannot update stacked tensordicts with different shapes."
-                )
-            for td_dest, td_source in zip(
-                self.tensordicts, input_dict_or_td.tensordicts
-            ):
-                td_dest.update(td_source)
-            return self
-
-        keys = self.keys(False)
-        for key, value in input_dict_or_td.items():
-            if clone and hasattr(value, "clone"):
-                value = value.clone()
-            else:
-                value = tree_map(torch.clone, value)
-            if isinstance(key, tuple):
-                key, subkey = key[0], key[1:]
-            else:
-                subkey = ()
-            # the key must be a string by now. Let's check if it is present
-            if key in keys:
-                target_class = self.entry_class(key)
-                if _is_tensor_collection(target_class):
-                    if isinstance(value, dict):
-                        value_unbind = TensorDict(
-                            value, self.batch_size, _run_checks=False
-                        ).unbind(self.stack_dim)
-                    else:
-                        value_unbind = value.unbind(self.stack_dim)
-                    for t, _value in zip(self.tensordicts, value_unbind):
-                        if len(subkey):
-                            t.update({key: {subkey: _value}})
-                        else:
-                            t.update({key: _value})
-                    continue
-            if len(subkey):
-                self.set((key, *subkey), value, **kwargs)
-            else:
-                self.set(key, value, **kwargs)
-        return self
-
-    def update_(
-        self,
-        input_dict_or_td: dict[str, CompatibleType] | TensorDictBase,
-        clone: bool = False,
-        **kwargs: Any,
-    ) -> TensorDictBase:
-        if input_dict_or_td is self:
-            # no op
-            return self
-        if (
-            isinstance(input_dict_or_td, LazyStackedTensorDict)
-            and input_dict_or_td.stack_dim == self.stack_dim
-        ):
-            if not input_dict_or_td.shape[self.stack_dim] == len(self.tensordicts):
-                raise ValueError(
-                    "cannot update stacked tensordicts with different shapes."
-                )
-            for td_dest, td_source in zip(
-                self.tensordicts, input_dict_or_td.tensordicts
-            ):
-                td_dest.update_(td_source)
-            return self
-        for key, value in input_dict_or_td.items():
-            if not isinstance(value, tuple(_ACCEPTED_CLASSES)):
-                raise TypeError(
-                    f"Expected value to be one of types {_ACCEPTED_CLASSES} "
-                    f"but got {type(value)}"
-                )
-            if clone:
-                value = value.clone()
-            self.set_(key, value, **kwargs)
-        return self
-
-    def rename_key_(
-        self, old_key: str, new_key: str, safe: bool = False
-    ) -> TensorDictBase:
-        def sort_keys(element):
-            if isinstance(element, tuple):
-                return "_-|-_".join(element)
-            return element
-
-        for td in self.tensordicts:
-            td.rename_key_(old_key, new_key, safe=safe)
-        return self
-
-    rename_key = _renamed_inplace_method(rename_key_)
-
-    def masked_fill_(self, mask: Tensor, value: float | bool) -> TensorDictBase:
-        mask_unbind = mask.unbind(dim=self.stack_dim)
-        for _mask, td in zip(mask_unbind, self.tensordicts):
-            td.masked_fill_(_mask, value)
-        return self
-
-    def masked_fill(self, mask: Tensor, value: float | bool) -> TensorDictBase:
-        td_copy = self.clone()
-        return td_copy.masked_fill_(mask, value)
-
-    @lock_blocked
-    def insert(self, index: int, tensordict: TensorDictBase) -> None:
-        """Insert a TensorDict into the stack at the specified index.
-
-        Analogous to list.insert. The inserted TensorDict must have compatible
-        batch_size and device. Insertion is in-place, nothing is returned.
-
-        Args:
-            index (int): The index at which the new TensorDict should be inserted.
-            tensordict (TensorDictBase): The TensorDict to be inserted into the stack.
-
-        """
-        if not isinstance(tensordict, TensorDictBase):
-            raise TypeError(
-                "Expected new value to be TensorDictBase instance but got "
-                f"{type(tensordict)} instead."
-            )
-
-        batch_size = self.tensordicts[0].batch_size
-        device = self.tensordicts[0].device
-
-        _batch_size = tensordict.batch_size
-        _device = tensordict.device
-
-        if device != _device:
-            raise ValueError(
-                f"Devices differ: stack has device={device}, new value has "
-                f"device={_device}."
-            )
-        if _batch_size != batch_size:
-            raise ValueError(
-                f"Batch sizes in tensordicts differs: stack has "
-                f"batch_size={batch_size}, new_value has batch_size={_batch_size}."
-            )
-
-        self.tensordicts.insert(index, tensordict)
-
-        N = len(self.tensordicts)
-        self._batch_size = self._compute_batch_size(batch_size, self.stack_dim, N)
-
-    @lock_blocked
-    def append(self, tensordict: TensorDictBase) -> None:
-        """Append a TensorDict onto the stack.
-
-        Analogous to list.append. The appended TensorDict must have compatible
-        batch_size and device. The append operation is in-place, nothing is returned.
-
-        Args:
-            tensordict (TensorDictBase): The TensorDict to be appended onto the stack.
-
-        """
-        self.insert(len(self.tensordicts), tensordict)
-
-    @property
-    def is_locked(self) -> bool:
-        if self._is_locked is not None:
-            # if tensordicts have been locked through this Lazy stack, then we can
-            # trust this lazy stack to contain the info.
-            # In all other cases we must check
-            return self._is_locked
-        # If any of the tensordicts is not locked, we assume that the lazy stack
-        # is not locked either. Caching is then disabled and
-        for td in self.tensordicts:
-            if not td.is_locked:
-                return False
-        else:
-            # In this case, all tensordicts were locked before the lazy stack
-            # was created and they were not locked through the lazy stack.
-            # This means we cannot cache the value because this lazy stack
-            # if not part of the graph. We don't want it to be part of the graph
-            # because this object being locked is only a side-effect.
-            # Calling self.lock_() here could however speed things up.
-            return True
-
-    @is_locked.setter
-    def is_locked(self, value: bool) -> None:
-        if value:
-            self.lock_()
-        else:
-            self.unlock_()
-
-    @property
-    def _lock_id(self):
-        """Ids of all tensordicts that need to be unlocked for this to be unlocked."""
-        _lock_id = set()
-        for tensordict in self.tensordicts:
-            _lock_id = _lock_id.union(tensordict._lock_id)
-        _lock_id = _lock_id - {id(self)}
-        return _lock_id
-
-    def _lock_propagate(self, lock_ids=None):
-        """Registers the parent tensordict that handles the lock."""
-        self._is_locked = True
-        _locked_tensordicts = []
-        is_root = lock_ids is None
-        if is_root:
-            lock_ids = set()
-        lock_ids = lock_ids.union({id(self)})
-        for dest in self.tensordicts:
-            dest._lock_propagate(lock_ids)
-            _locked_tensordicts.append(dest)
-
-    def _remove_lock(self, lock_id):
-        for td in self.tensordicts:
-            td._remove_lock(lock_id)
-
-    @erase_cache
-    def _propagate_unlock(self, lock_ids=None):
-        # we can't set _is_locked to False because after it's unlocked, anything
-        # can happen to a child tensordict.
-        self._is_locked = None
-        if lock_ids is None:
-            lock_ids = set()
-
-        unlocked_tds = [self]
-        lock_ids.add(id(self))
-        for dest in self.tensordicts:
-            unlocked_tds.extend(dest._propagate_unlock(lock_ids))
-
-        self._is_shared = False
-        self._is_memmap = False
-        return unlocked_tds
-
-    def __del__(self):
-        if self._is_locked is None:
-            # then we can reliably say that this lazy stack is not part of
-            # the tensordicts graphs
-            return
-        # this can be a perf bottleneck
-        for td in self.tensordicts:
-            td._remove_lock(id(self))
-
-    lock_ = TensorDictBase.lock_
-    lock = _renamed_inplace_method(lock_)
-
-    unlock_ = TensorDictBase.unlock_
-    unlock = _renamed_inplace_method(unlock_)
-
-
-class _CustomOpTensorDict(TensorDictBase):
-    """Encodes lazy operations on tensors contained in a TensorDict."""
-
-    def __new__(cls, *args: Any, **kwargs: Any) -> _CustomOpTensorDict:
-        return super().__new__(cls, *args, _safe=False, _lazy=True, **kwargs)
-
-    def __init__(
-        self,
-        source: TensorDictBase,
-        custom_op: str,
-        inv_op: str | None = None,
-        custom_op_kwargs: dict | None = None,
-        inv_op_kwargs: dict | None = None,
-        batch_size: Sequence[int] | None = None,
-    ) -> None:
-        self._is_shared = source.is_shared()
-        self._is_memmap = source.is_memmap()
-
-        if not isinstance(source, TensorDictBase):
-            raise TypeError(
-                f"Expected source to be a TensorDictBase isntance, "
-                f"but got {type(source)} instead."
-            )
-        self._source = source
-        self.custom_op = custom_op
-        self.inv_op = inv_op
-        self.custom_op_kwargs = custom_op_kwargs if custom_op_kwargs is not None else {}
-        self.inv_op_kwargs = inv_op_kwargs if inv_op_kwargs is not None else {}
-        self._batch_size = None
-        if batch_size is not None and batch_size != self.batch_size:
-            raise RuntimeError("batch_size does not match self.batch_size.")
-
-    def _update_custom_op_kwargs(self, source_tensor: Tensor) -> dict[str, Any]:
-        """Allows for a transformation to be customized for a certain shape, device or dtype.
-
-        By default, this is a no-op on self.custom_op_kwargs
-
-        Args:
-            source_tensor: corresponding Tensor
-
-        Returns:
-            a dictionary with the kwargs of the operation to execute
-            for the tensor
-
-        """
-        return self.custom_op_kwargs
-
-    def _update_inv_op_kwargs(self, source_tensor: Tensor) -> dict[str, Any]:
-        """Allows for an inverse transformation to be customized for a certain shape, device or dtype.
-
-        By default, this is a no-op on self.inv_op_kwargs
-
-        Args:
-            source_tensor: corresponding tensor
-
-        Returns:
-            a dictionary with the kwargs of the operation to execute for
-            the tensor
-
-        """
-        return self.inv_op_kwargs
-
-    def entry_class(self, key: NestedKey) -> type:
-        return type(self._source.get(key))
-
-    @property
-    def device(self) -> torch.device | None:
-        return self._source.device
-
-    @device.setter
-    def device(self, value: DeviceType) -> None:
-        self._source.device = value
-
-    @property
-    def batch_size(self) -> torch.Size:
-        if self._batch_size is None:
-            self._batch_size = getattr(
-                torch.zeros(self._source.batch_size, device="meta"), self.custom_op
-            )(**self.custom_op_kwargs).shape
-        return self._batch_size
-
-    @batch_size.setter
-    def batch_size(self, new_size: torch.Size) -> None:
-        self._batch_size_setter(new_size)
-
-    def _has_names(self):
-        return self._source._has_names()
-
-    def _erase_names(self):
-        raise RuntimeError(
-            f"Cannot erase names of a {type(self)}. "
-            f"Erase source TensorDict's names instead."
-        )
-
-    def _rename_subtds(self, names):
-        for key in self.keys():
-            if _is_tensor_collection(self.entry_class(key)):
-                raise RuntimeError(
-                    "Cannot rename dimensions of a lazy TensorDict with "
-                    "nested collections. Convert the instance to a regular "
-                    "tensordict by using the `to_tensordict()` method first."
-                )
-
-    def _change_batch_size(self, new_size: torch.Size) -> None:
-        if not hasattr(self, "_orig_batch_size"):
-            self._orig_batch_size = self.batch_size
-        elif self._orig_batch_size == new_size:
-            del self._orig_batch_size
-        self._batch_size = new_size
-
-    def _get_str(self, key, default):
-        tensor = self._source._get_str(key, default)
-        if tensor is default:
-            return tensor
-        return self._transform_value(tensor)
-
-    def _get_tuple(self, key, default):
-        tensor = self._source._get_tuple(key, default)
-        if tensor is default:
-            return tensor
-        return self._transform_value(tensor)
-
-    def _transform_value(self, item):
-        return getattr(item, self.custom_op)(**self._update_custom_op_kwargs(item))
-
-    def _set_str(self, key, value, *, inplace: bool, validated: bool):
-        if not validated:
-            value = self._validate_value(value, check_shape=True)
-            validated = True
-        value = getattr(value, self.inv_op)(**self._update_inv_op_kwargs(value))
-        self._source._set_str(key, value, inplace=inplace, validated=validated)
-        return self
-
-    def _set_tuple(self, key, value, *, inplace: bool, validated: bool):
-        if len(key) == 1:
-            return self._set_str(key[0], value, inplace=inplace, validated=validated)
-        source = self._source._get_str(key[0], None)
-        if source is None:
-            self._source._create_nested_str(key[0])
-            source = self._source._get_str(key[0], NO_DEFAULT)
-        type(self)(
-            source,
-            custom_op=self.custom_op,
-            inv_op=self.inv_op,
-            custom_op_kwargs=self._update_custom_op_kwargs(source),
-            inv_op_kwargs=self._update_inv_op_kwargs(source),
-        )._set_tuple(key[1:], value, inplace=inplace, validated=validated)
-        return self
-
-    def _set_at_str(self, key, value, idx, *, validated):
-        transformed_tensor, original_tensor = self._get_str(
-            key, NO_DEFAULT
-        ), self._source._get_str(key, NO_DEFAULT)
-        if transformed_tensor.data_ptr() != original_tensor.data_ptr():
-            raise RuntimeError(
-                f"{self} original tensor and transformed_in do not point to the "
-                f"same storage. Setting values in place is not currently "
-                f"supported in this setting, consider calling "
-                f"`td.clone()` before `td.set_at_(...)`"
-            )
-        transformed_tensor[idx] = value
-        return self
-
-    def _set_at_tuple(self, key, value, idx, *, validated):
-        transformed_tensor, original_tensor = self._get_tuple(
-            key, NO_DEFAULT
-        ), self._source._get_tuple(key, NO_DEFAULT)
-        if transformed_tensor.data_ptr() != original_tensor.data_ptr():
-            raise RuntimeError(
-                f"{self} original tensor and transformed_in do not point to the "
-                f"same storage. Setting values in place is not currently "
-                f"supported in this setting, consider calling "
-                f"`td.clone()` before `td.set_at_(...)`"
-            )
-        if not validated:
-            value = self._validate_value(value, check_shape=False)
-
-        transformed_tensor[idx] = value
-        return self
-
-    def _stack_onto_(
-        self,
-        key: str,
-        list_item: list[CompatibleType],
-        dim: int,
-    ) -> TensorDictBase:
-        raise RuntimeError(
-            f"stacking tensordicts is not allowed for type {type(self)}"
-            f"consider calling 'to_tensordict()` first"
-        )
-
-    def __repr__(self) -> str:
-        custom_op_kwargs_str = ", ".join(
-            [f"{key}={value}" for key, value in self.custom_op_kwargs.items()]
-        )
-        indented_source = textwrap.indent(f"source={self._source}", "\t")
-        return (
-            f"{self.__class__.__name__}(\n{indented_source}, "
-            f"\n\top={self.custom_op}({custom_op_kwargs_str}))"
-        )
-
-    # @cache  # noqa: B019
-    def keys(
-        self, include_nested: bool = False, leaves_only: bool = False
-    ) -> _TensorDictKeysView:
-        return self._source.keys(include_nested=include_nested, leaves_only=leaves_only)
-
-    def select(
-        self, *keys: str, inplace: bool = False, strict: bool = True
-    ) -> _CustomOpTensorDict:
-        if inplace:
-            self._source.select(*keys, inplace=inplace, strict=strict)
-            return self
-        self_copy = copy(self)
-        self_copy._source = self_copy._source.select(*keys, strict=strict)
-        return self_copy
-
-    def exclude(self, *keys: str, inplace: bool = False) -> TensorDictBase:
-        if inplace:
-            return super().exclude(*keys, inplace=True)
-        return TensorDict(
-            {key: value.clone() for key, value in self.items()},
-            batch_size=self.batch_size,
-            device=self.device,
-            _run_checks=False,
-            _is_memmap=self.is_memmap(),
-            _is_shared=self.is_shared(),
-        ).exclude(*keys, inplace=True)
-
-    def clone(self, recurse: bool = True) -> TensorDictBase:
-        """Clones the Lazy TensorDict.
-
-        Args:
-            recurse (bool, optional): if ``True`` (default), a regular
-                :class:`TensorDict` instance will be returned.
-                Otherwise, another :class:`SubTensorDict` with identical content
-                will be returned.
-        """
-        if not recurse:
-            return type(self)(
-                source=self._source.clone(False),
-                custom_op=self.custom_op,
-                inv_op=self.inv_op,
-                custom_op_kwargs=self.custom_op_kwargs,
-                inv_op_kwargs=self.inv_op_kwargs,
-                batch_size=self.batch_size,
-            )
-        return self.to_tensordict()
-
-    def is_contiguous(self) -> bool:
-        return all([value.is_contiguous() for _, value in self.items()])
-
-    def contiguous(self) -> TensorDictBase:
-        if self.is_contiguous():
-            return self
-        return self.to(TensorDict)
-
-    def rename_key_(
-        self, old_key: str, new_key: str, safe: bool = False
-    ) -> _CustomOpTensorDict:
-        self._source.rename_key_(old_key, new_key, safe=safe)
-        return self
-
-    rename_key = _renamed_inplace_method(rename_key_)
-
-    def del_(self, key: str) -> _CustomOpTensorDict:
-        self._source = self._source.del_(key)
-        return self
-
-    def to(self, dest: DeviceType | type, **kwargs) -> TensorDictBase:
-        if isinstance(dest, type) and issubclass(dest, TensorDictBase):
-            if isinstance(self, dest):
-                return self
-            out = dest(source=self)
-            if self._td_dim_names is not None:
-                out.names = self._td_dim_names
-            return out
-        elif isinstance(dest, (torch.device, str, int)):
-            if self.device is not None and torch.device(dest) == self.device:
-                return self
-            td = self._source.to(dest, **kwargs)
-            self_copy = copy(self)
-            self_copy._source = td
-            return self_copy
-        elif dest is None:
-            return self
-        else:
-            raise NotImplementedError(
-                f"dest must be a string, torch.device or a TensorDict "
-                f"instance, {dest} not allowed"
-            )
-
-    def pin_memory(self) -> _CustomOpTensorDict:
-        self._source.pin_memory()
-        return self
-
-    def detach_(self) -> _CustomOpTensorDict:
-        self._source.detach_()
-        return self
-
-    def masked_fill_(self, mask: Tensor, value: float | bool) -> _CustomOpTensorDict:
-        for key, item in self.items():
-            val = self._source.get(key)
-            mask_exp = expand_right(
-                mask, list(mask.shape) + list(val.shape[self._source.batch_dims :])
-            )
-            mask_proc_inv = getattr(mask_exp, self.inv_op)(
-                **self._update_inv_op_kwargs(item)
-            )
-            val[mask_proc_inv] = value
-            self._source.set(key, val)
-        return self
-
-    def masked_fill(self, mask: Tensor, value: float | bool) -> TensorDictBase:
-        td_copy = self.clone()
-        return td_copy.masked_fill_(mask, value)
-
-    def memmap_(
-        self, prefix: str | None = None, copy_existing: bool = False
-    ) -> _CustomOpTensorDict:
-        self._source.memmap_(prefix=prefix, copy_existing=copy_existing)
-        if prefix is not None:
-            prefix = Path(prefix)
-            metadata = torch.load(prefix / "meta.pt")
-            metadata["custom_op"] = self.custom_op
-            metadata["inv_op"] = self.inv_op
-            metadata["custom_op_kwargs"] = self.custom_op_kwargs
-            metadata["inv_op_kwargs"] = self.inv_op_kwargs
-            torch.save(metadata, prefix / "meta.pt")
-
-        self._is_memmap = True
-        self.lock_()
-        return self
-
-    @classmethod
-    def load_memmap(cls, prefix: str) -> _CustomOpTensorDict:
-        prefix = Path(prefix)
-        source = TensorDict.load_memmap(prefix)
-        metadata = torch.load(prefix / "meta.pt")
-        return cls(
-            source,
-            custom_op=metadata["custom_op"],
-            inv_op=metadata["inv_op"],
-            custom_op_kwargs=metadata["custom_op_kwargs"],
-            inv_op_kwargs=metadata["inv_op_kwargs"],
-        )
-
-    def share_memory_(self) -> _CustomOpTensorDict:
-        self._source.share_memory_()
-        self._is_shared = True
-        self.lock_()
-        return self
-
-    @property
-    def _td_dim_names(self):
-        # we also want for _td_dim_names to be accurate
-        if self._source._td_dim_names is None:
-            return None
-        return self.names
-
-    @property
-    def is_locked(self) -> bool:
-        return self._source.is_locked
-
-    @is_locked.setter
-    def is_locked(self, value) -> bool:
-        if value:
-            self.lock_()
-        else:
-            self.unlock_()
-
-    @as_decorator("is_locked")
-    def lock_(self) -> TensorDictBase:
-        self._source.lock_()
-        return self
-
-    @erase_cache
-    @as_decorator("is_locked")
-    def unlock_(self) -> TensorDictBase:
-        self._source.unlock_()
-        return self
-
-    def _remove_lock(self, lock_id):
-        return self._source._remove_lock(lock_id)
-
-    @erase_cache
-    def _lock_propagate(self, lock_ids):
-        return self._source._lock_propagate(lock_ids)
-
-    lock = _renamed_inplace_method(lock_)
-    unlock = _renamed_inplace_method(unlock_)
-
-    def __del__(self):
-        pass
-
-    @property
-    def sorted_keys(self):
-        return self._source.sorted_keys
-
-
-class _UnsqueezedTensorDict(_CustomOpTensorDict):
-    """A lazy view on an unsqueezed TensorDict.
-
-    When calling `tensordict.unsqueeze(dim)`, a lazy view of this operation is
-    returned such that the following code snippet works without raising an
-    exception:
-
-        >>> assert tensordict.unsqueeze(dim).squeeze(dim) is tensordict
-
-    Examples:
-        >>> from tensordict import TensorDict
-        >>> import torch
-        >>> td = TensorDict({'a': torch.randn(3, 4)}, batch_size=[3])
-        >>> td_unsqueeze = td.unsqueeze(-1)
-        >>> print(td_unsqueeze.shape)
-        torch.Size([3, 1])
-        >>> print(td_unsqueeze.squeeze(-1) is td)
-        True
-    """
-
-    def squeeze(self, dim: int | None) -> TensorDictBase:
-        if dim is not None and dim < 0:
-            dim = self.batch_dims + dim
-        if dim == self.custom_op_kwargs.get("dim"):
-            return self._source
-        return super().squeeze(dim)
-
-    def _stack_onto_(
-        self,
-        key: str,
-        list_item: list[CompatibleType],
-        dim: int,
-    ) -> TensorDictBase:
-        unsqueezed_dim = self.custom_op_kwargs["dim"]
-        diff_to_apply = 1 if dim < unsqueezed_dim else 0
-        list_item_unsqueeze = [
-            item.squeeze(unsqueezed_dim - diff_to_apply) for item in list_item
-        ]
-        return self._source._stack_onto_(key, list_item_unsqueeze, dim)
-
-    @property
-    def names(self):
-        names = copy(self._source.names)
-        dim = self.custom_op_kwargs.get("dim")
-        names.insert(dim, None)
-        return names
-
-    @names.setter
-    def names(self, value):
-        if value[: self.batch_dims] == self.names:
-            return
-        raise RuntimeError(
-            "Names of a lazy tensordict cannot be modified. Call to_tensordict() first."
-        )
-
-
-class _SqueezedTensorDict(_CustomOpTensorDict):
-    """A lazy view on a squeezed TensorDict.
-
-    See the `UnsqueezedTensorDict` class documentation for more information.
-
-    """
-
-    def unsqueeze(self, dim: int) -> TensorDictBase:
-        if dim < 0:
-            dim = self.batch_dims + dim + 1
-        inv_op_dim = self.inv_op_kwargs.get("dim")
-        if inv_op_dim < 0:
-            inv_op_dim = self.batch_dims + inv_op_dim + 1
-        if dim == inv_op_dim:
-            return self._source
-        return super().unsqueeze(dim)
-
-    def _stack_onto_(
-        self,
-        key: str,
-        list_item: list[CompatibleType],
-        dim: int,
-    ) -> TensorDictBase:
-        squeezed_dim = self.custom_op_kwargs["dim"]
-        # dim=0, squeezed_dim=2, [3, 4, 5] [3, 4, 1, 5] [[4, 5], [4, 5], [4, 5]] => unsq 1
-        # dim=1, squeezed_dim=2, [3, 4, 5] [3, 4, 1, 5] [[3, 5], [3, 5], [3, 5], [3, 4]] => unsq 1
-        # dim=2, squeezed_dim=2, [3, 4, 5] [3, 4, 1, 5] [[3, 4], [3, 4], ...] => unsq 2
-        diff_to_apply = 1 if dim < squeezed_dim else 0
-        list_item_unsqueeze = [
-            item.unsqueeze(squeezed_dim - diff_to_apply) for item in list_item
-        ]
-        return self._source._stack_onto_(key, list_item_unsqueeze, dim)
-
-    @property
-    def names(self):
-        names = copy(self._source.names)
-        dim = self.custom_op_kwargs["dim"]
-        if self._source.batch_size[dim] == 1:
-            del names[dim]
-        return names
-
-    @names.setter
-    def names(self, value):
-        if value[: self.batch_dims] == self.names:
-            return
-        raise RuntimeError(
-            "Names of a lazy tensordict cannot be modified. Call to_tensordict() first."
-        )
-
-
-class _ViewedTensorDict(_CustomOpTensorDict):
-    def _update_custom_op_kwargs(self, source_tensor: Tensor) -> dict[str, Any]:
-        new_dim_list = list(self.custom_op_kwargs.get("size"))
-        new_dim_list += list(source_tensor.shape[self._source.batch_dims :])
-        new_dim = torch.Size(new_dim_list)
-        new_dict = deepcopy(self.custom_op_kwargs)
-        new_dict.update({"size": new_dim})
-        return new_dict
-
-    def _update_inv_op_kwargs(self, tensor: Tensor) -> dict:
-        size = list(self.inv_op_kwargs.get("size"))
-        size += list(_shape(tensor)[self.batch_dims :])
-        new_dim = torch.Size(size)
-        new_dict = deepcopy(self.inv_op_kwargs)
-        new_dict.update({"size": new_dim})
-        return new_dict
-
-    def view(
-        self, *shape: int, size: list | tuple | torch.Size | None = None
-    ) -> TensorDictBase:
-        if len(shape) == 0 and size is not None:
-            return self.view(*size)
-        elif len(shape) == 1 and isinstance(shape[0], (list, tuple, torch.Size)):
-            return self.view(*shape[0])
-        elif not isinstance(shape, torch.Size):
-            shape = infer_size_impl(shape, self.numel())
-            shape = torch.Size(shape)
-        if shape == self._source.batch_size:
-            return self._source
-        return super().view(*shape)
-
-    @property
-    def names(self):
-        return [None] * self.ndim
-
-    @names.setter
-    def names(self, value):
-        raise RuntimeError(
-            "Names of a lazy tensordict cannot be modified. Call to_tensordict() first."
-        )
-
-
-class _TransposedTensorDict(_CustomOpTensorDict):
-    """A lazy view on a TensorDict with two batch dimensions transposed.
-
-    When calling `tensordict.permute(dims_list, dim)`, a lazy view of this operation is
-    returned such that the following code snippet works without raising an
-    exception:
-
-        >>> assert tensordict.transpose(dims_list, dim).transpose(dims_list, dim) is tensordict
-
-    """
-
-    def transpose(self, dim0, dim1) -> TensorDictBase:
-        if dim0 < 0:
-            dim0 = self.ndim + dim0
-        if dim1 < 0:
-            dim1 = self.ndim + dim1
-        if any((dim0 < 0, dim1 < 0)):
-            raise ValueError(
-                "The provided dimensions are incompatible with the tensordict batch-size."
-            )
-        if dim0 == dim1:
-            return self
-        dims = (self.inv_op_kwargs.get("dim0"), self.inv_op_kwargs.get("dim1"))
-        if dim0 in dims and dim1 in dims:
-            return self._source
-        return super().permute(dim0, dim1)
-
-    def add_missing_dims(
-        self, num_dims: int, batch_dims: tuple[int, ...]
-    ) -> tuple[int, ...]:
-        dim_diff = num_dims - len(batch_dims)
-        all_dims = list(range(num_dims))
-        for i, x in enumerate(batch_dims):
-            if x < 0:
-                x = x - dim_diff
-            all_dims[i] = x
-        return tuple(all_dims)
-
-    def _update_custom_op_kwargs(self, source_tensor: Tensor) -> dict[str, Any]:
-        return self.custom_op_kwargs
-
-    def _update_inv_op_kwargs(self, tensor: Tensor) -> dict[str, Any]:
-        return self.custom_op_kwargs
-
-    def _stack_onto_(
-        self,
-        key: str,
-        list_item: list[CompatibleType],
-        dim: int,
-    ) -> TensorDictBase:
-
-        trsp = self.custom_op_kwargs["dim0"], self.custom_op_kwargs["dim1"]
-        if dim == trsp[0]:
-            dim = trsp[1]
-        elif dim == trsp[1]:
-            dim = trsp[0]
-
-        list_permuted_items = []
-        for item in list_item:
-            list_permuted_items.append(item.transpose(*trsp))
-        self._source._stack_onto_(key, list_permuted_items, dim)
-        return self
-
-    @property
-    def names(self):
-        names = copy(self._source.names)
-        dim0 = self.custom_op_kwargs["dim0"]
-        dim1 = self.custom_op_kwargs["dim1"]
-        names = [
-            names[dim0] if i == dim1 else names[dim1] if i == dim0 else name
-            for i, name in enumerate(names)
-        ]
-        return names
-
-    @names.setter
-    def names(self, value):
-        raise RuntimeError(
-            "Names of a lazy tensordict cannot be modified. Call to_tensordict() first."
-        )
-
-
-class _PermutedTensorDict(_CustomOpTensorDict):
-    """A lazy view on a TensorDict with the batch dimensions permuted.
-
-    When calling `tensordict.permute(dims_list, dim)`, a lazy view of this operation is
-    returned such that the following code snippet works without raising an
-    exception:
-
-        >>> assert tensordict.permute(dims_list, dim).permute(dims_list, dim) is tensordict
-
-    Examples:
-        >>> from tensordict import TensorDict
-        >>> import torch
-        >>> td = TensorDict({'a': torch.randn(4, 5, 6, 9)}, batch_size=[3])
-        >>> td_permute = td.permute(dims=(2, 1, 0))
-        >>> print(td_permute.shape)
-        torch.Size([6, 5, 4])
-        >>> print(td_permute.permute(dims=(2, 1, 0)) is td)
-        True
-
-    """
-
-    def permute(
-        self,
-        *dims_list: int,
-        dims: Sequence[int] | None = None,
-    ) -> TensorDictBase:
-        if len(dims_list) == 0:
-            dims_list = dims
-        elif len(dims_list) == 1 and not isinstance(dims_list[0], int):
-            dims_list = dims_list[0]
-        if len(dims_list) != len(self.shape):
-            raise RuntimeError(
-                f"number of dims don't match in permute (got {len(dims_list)}, expected {len(self.shape)}"
-            )
-        if not len(dims_list) and not self.batch_dims:
-            return self
-        if np.array_equal(dims_list, range(self.batch_dims)):
-            return self
-        if np.array_equal(np.argsort(dims_list), self.inv_op_kwargs.get("dims")):
-            return self._source
-        return super().permute(*dims_list)
-
-    def add_missing_dims(
-        self, num_dims: int, batch_dims: tuple[int, ...]
-    ) -> tuple[int, ...]:
-        # Adds the feature dimensions to the permute dims
-        dim_diff = num_dims - len(batch_dims)
-        all_dims = list(range(num_dims))
-        for i, x in enumerate(batch_dims):
-            if x < 0:
-                x = x - dim_diff
-            all_dims[i] = x
-        return tuple(all_dims)
-
-    def _update_custom_op_kwargs(self, source_tensor: Tensor) -> dict[str, Any]:
-        new_dims = self.add_missing_dims(
-            len(source_tensor.shape), self.custom_op_kwargs["dims"]
-        )
-        kwargs = deepcopy(self.custom_op_kwargs)
-        kwargs.update({"dims": new_dims})
-        return kwargs
-
-    def _update_inv_op_kwargs(self, tensor: Tensor) -> dict[str, Any]:
-        new_dims = self.add_missing_dims(
-            self._source.batch_dims + len(_shape(tensor)[self.batch_dims :]),
-            self.custom_op_kwargs["dims"],
-        )
-        kwargs = deepcopy(self.custom_op_kwargs)
-        kwargs.update({"dims": tuple(np.argsort(new_dims))})
-        return kwargs
-
-    def _stack_onto_(
-        self,
-        key: str,
-        list_item: list[CompatibleType],
-        dim: int,
-    ) -> TensorDictBase:
-        permute_dims = self.custom_op_kwargs["dims"]
-        inv_permute_dims = np.argsort(permute_dims)
-        new_dim = [i for i, v in enumerate(inv_permute_dims) if v == dim][0]
-        inv_permute_dims = [p for p in inv_permute_dims if p != dim]
-        inv_permute_dims = np.argsort(np.argsort(inv_permute_dims))
-
-        list_permuted_items = []
-        for item in list_item:
-            perm = list(inv_permute_dims) + list(
-                range(self.batch_dims - 1, item.ndimension())
-            )
-            list_permuted_items.append(item.permute(*perm))
-        self._source._stack_onto_(key, list_permuted_items, new_dim)
-        return self
-
-    @property
-    def names(self):
-        names = copy(self._source.names)
-        return [names[i] for i in self.custom_op_kwargs["dims"]]
-
-    @names.setter
-    def names(self, value):
-        if value[: self.batch_dims] == self.names:
-            return
-        raise RuntimeError(
-            "Names of a lazy tensordict cannot be modified. Call to_tensordict() first."
-        )
-
-
-def _get_repr(tensor: Tensor) -> str:
-    s = ", ".join(
-        [
-            f"shape={_shape(tensor)}",
-            f"device={_device(tensor)}",
-            f"dtype={_dtype(tensor)}",
-            f"is_shared={_is_shared(tensor)}",
-        ]
-    )
-    return f"{tensor.__class__.__name__}({s})"
-
-
-def _get_repr_custom(cls, shape, device, dtype, is_shared) -> str:
-    s = ", ".join(
-        [
-            f"shape={shape}",
-            f"device={device}",
-            f"dtype={dtype}",
-            f"is_shared={is_shared}",
-        ]
-    )
-    return f"{cls.__name__}({s})"
-
-
-def _make_repr(key: str, item: CompatibleType, tensordict: TensorDictBase) -> str:
-    if _is_tensor_collection(type(item)):
-        return f"{key}: {repr(tensordict.get(key))}"
-    return f"{key}: {_get_repr(item)}"
-
-
-def _td_fields(td: TensorDictBase) -> str:
-    strs = []
-    for key in td.keys():
-        try:
-            item = td.get(key)
-            strs.append(_make_repr(key, item, td))
-        except RuntimeError as err:
-            if re.match(r"Found more than one unique shape in the tensors", str(err)):
-                # we know td is lazy stacked and the key is a leaf
-                # so we can get the shape and escape the error
-                shape = td.get_item_shape(key)
-                tensor = td.tensordicts[0].get(key)
-                if isinstance(tensor, TensorDictBase):
-                    substr = _td_fields(tensor)
-                else:
-                    substr = _get_repr_custom(
-                        tensor.__class__,
-                        shape=shape,
-                        device=tensor.device,
-                        dtype=tensor.dtype,
-                        is_shared=tensor.is_shared(),
-                    )
-                strs.append(f"{key}: {substr}")
-            else:
-                raise err
-
-    return indent(
-        "\n" + ",\n".join(sorted(strs)),
-        4 * " ",
-    )
-
-
-def _check_keys(
-    list_of_tensordicts: Sequence[TensorDictBase],
-    strict: bool = False,
-    include_nested: bool = False,
-    leaves_only: bool = False,
-) -> set[str]:
-    if not len(list_of_tensordicts):
-        return set()
-    keys: set[str] = set(
-        list_of_tensordicts[0].keys(
-            include_nested=include_nested, leaves_only=leaves_only
-        )
-    )
-    for td in list_of_tensordicts[1:]:
-        k = td.keys(include_nested=include_nested, leaves_only=leaves_only)
-        if not strict:
-            keys = keys.intersection(k)
-        else:
-            if set(k) != keys:
-                raise KeyError(
-                    f"got keys {keys} and {set(td.keys())} which are " f"incompatible"
-                )
-    return keys
-
-
-def _expand_to_match_shape(
-    parent_batch_size: torch.Size,
-    tensor: Tensor,
-    self_batch_dims: int,
-    self_device: DeviceType,
-) -> Tensor | TensorDictBase:
-    if hasattr(tensor, "dtype"):
-        return torch.zeros(
-            (
-                *parent_batch_size,
-                *_shape(tensor)[self_batch_dims:],
-            ),
-            dtype=tensor.dtype,
-            device=self_device,
-        )
-    else:
-        # tensordict
-        out = TensorDict(
-            {},
-            [*parent_batch_size, *_shape(tensor)[self_batch_dims:]],
-            device=self_device,
-        )
-        return out
-
-
-def make_tensordict(
-    input_dict: dict[str, CompatibleType] | None = None,
-    batch_size: Sequence[int] | torch.Size | int | None = None,
-    device: DeviceType | None = None,
-    **kwargs: CompatibleType,  # source
-) -> TensorDict:
-    """Returns a TensorDict created from the keyword arguments or an input dictionary.
-
-    If ``batch_size`` is not specified, returns the maximum batch size possible.
-
-    This function works on nested dictionaries too, or can be used to determine the
-    batch-size of a nested tensordict.
-
-    Args:
-        input_dict (dictionary, optional): a dictionary to use as a data source
-            (nested keys compatible).
-        **kwargs (TensorDict or torch.Tensor): keyword arguments as data source
-            (incompatible with nested keys).
-        batch_size (iterable of int, optional): a batch size for the tensordict.
-        device (torch.device or compatible type, optional): a device for the TensorDict.
-
-    Examples:
-        >>> input_dict = {"a": torch.randn(3, 4), "b": torch.randn(3)}
-        >>> print(make_tensordict(input_dict))
-        TensorDict(
-            fields={
-                a: Tensor(shape=torch.Size([3, 4]), device=cpu, dtype=torch.float32, is_shared=False),
-                b: Tensor(shape=torch.Size([3]), device=cpu, dtype=torch.float32, is_shared=False)},
-            batch_size=torch.Size([3]),
-            device=None,
-            is_shared=False)
-        >>> # alternatively
-        >>> td = make_tensordict(**input_dict)
-        >>> # nested dict: the nested TensorDict can have a different batch-size
-        >>> # as long as its leading dims match.
-        >>> input_dict = {"a": torch.randn(3), "b": {"c": torch.randn(3, 4)}}
-        >>> print(make_tensordict(input_dict))
-        TensorDict(
-            fields={
-                a: Tensor(shape=torch.Size([3]), device=cpu, dtype=torch.float32, is_shared=False),
-                b: TensorDict(
-                    fields={
-                        c: Tensor(shape=torch.Size([3, 4]), device=cpu, dtype=torch.float32, is_shared=False)},
-                    batch_size=torch.Size([3, 4]),
-                    device=None,
-                    is_shared=False)},
-            batch_size=torch.Size([3]),
-            device=None,
-            is_shared=False)
-        >>> # we can also use this to work out the batch sie of a tensordict
-        >>> input_td = TensorDict({"a": torch.randn(3), "b": {"c": torch.randn(3, 4)}}, [])
-        >>> print(make_tensordict(input_td))
-        TensorDict(
-            fields={
-                a: Tensor(shape=torch.Size([3]), device=cpu, dtype=torch.float32, is_shared=False),
-                b: TensorDict(
-                    fields={
-                        c: Tensor(shape=torch.Size([3, 4]), device=cpu, dtype=torch.float32, is_shared=False)},
-                    batch_size=torch.Size([3, 4]),
-                    device=None,
-                    is_shared=False)},
-            batch_size=torch.Size([3]),
-            device=None,
-            is_shared=False)
-    """
-    if input_dict is not None:
-        kwargs.update(input_dict)
-    return TensorDict.from_dict(kwargs, batch_size=batch_size, device=device)
-
-
-def _set_max_batch_size(source: TensorDictBase, batch_dims=None):
-    """Updates a tensordict with its maximium batch size."""
-    tensor_data = list(source.values())
-
-    for val in tensor_data:
-        if _is_tensor_collection(val.__class__):
-            _set_max_batch_size(val, batch_dims=batch_dims)
-    batch_size = []
-    if not tensor_data:  # when source is empty
-        source.batch_size = batch_size
-        return
-    curr_dim = 0
-    while True:
-        if tensor_data[0].dim() > curr_dim:
-            curr_dim_size = tensor_data[0].size(curr_dim)
-        else:
-            source.batch_size = batch_size
-            return
-        for tensor in tensor_data[1:]:
-            if tensor.dim() <= curr_dim or tensor.size(curr_dim) != curr_dim_size:
-                source.batch_size = batch_size
-                return
-        if batch_dims is None or len(batch_size) < batch_dims:
-            batch_size.append(curr_dim_size)
-        curr_dim += 1
-
-
-def _iter_items_lazystack(
-    tensordict: LazyStackedTensorDict,
-) -> Iterator[tuple[str, CompatibleType]]:
-    return tensordict.items()
-
-
-def _clone_value(value: CompatibleType, recurse: bool) -> CompatibleType:
-    if recurse:
-        return value.clone()
-    elif _is_tensor_collection(value.__class__):
-        return value.clone(recurse=False)
-    else:
-        return value
-
-
-def _is_number(item):
-    if isinstance(item, Number):
-        return True
-    if isinstance(item, Tensor) and item.ndim == 0:
-        return True
-    return False
-=======
-)
->>>>>>> 86c239ff
+)