# Copyright (c) Meta Platforms, Inc. and affiliates.
#
# This source code is licensed under the MIT license found in the
# LICENSE file in the root directory of this source tree.

from __future__ import annotations

import abc
import collections
import functools
import tempfile
import textwrap
import uuid
from collections import defaultdict
from collections.abc import Mapping
from copy import copy, deepcopy
from numbers import Number
from textwrap import indent
from typing import (
    Any,
    Callable,
    Dict,
    Generator,
    Iterator,
    List,
    Optional,
    Sequence,
    Set,
    Tuple,
    Type,
    Union,
    OrderedDict,
)
from warnings import warn

import numpy as np
import torch
from torch import Tensor
from torch.jit._shape_functions import infer_size_impl

from tensordict.memmap import MemmapTensor
from tensordict.metatensor import MetaTensor, _MetaTensorWithDims
from tensordict.utils import (
    DEVICE_TYPING,
    DIM_TYPING,
    INDEX_TYPING,
    KeyDependentDefaultDict,
    _dims_are_compatible,
    _get_indexed_dims,
    _get_ordered_dims,
    _get_ordered_shape,
    _getitem_batch_size,
    _is_first_class_dim,
    _is_in,
    _reslice_without_first_class_dims,
    _sub_index,
    convert_ellipsis_to_idx,
    expand_as_right,
    expand_right,
    prod,
)

# from torch.utils._pytree import _register_pytree_node


_has_functorch = False
_has_functorch_dim = False
try:
    try:
        from functorch._C import is_batchedtensor
    except ImportError:
        from torch._C._functorch import is_batchedtensor

    try:
        import functorch.dim

        _has_functorch_dim = True
    except ImportError:
        _has_functorch_dim = False

    _has_functorch = True
except ImportError:
    _has_functorch = False

TD_HANDLED_FUNCTIONS: Dict = dict()
COMPATIBLE_TYPES = Union[
    Tensor,
    MemmapTensor,
]  # None? # leaves space for TensorDictBase

_STR_MIXED_INDEX_ERROR = "Received a mixed string-non string index. Only string-only or string-free indices are supported."


class _TensorDictKeysView:
    """
    Wrapper class that enables richer behaviour of `key in tensordict.keys()`
    """

    def __init__(self, tensordict):
        self.tensordict = tensordict

    def __iter__(self):
        return iter(self.tensordict._tensordict.keys())

    def __len__(self):
        return len(self.tensordict._tensordict.keys())

    def __contains__(self, key):
        if isinstance(key, str):
            return key in self.tensordict._tensordict.keys()
        elif isinstance(key, tuple):
            if len(key) == 1:
                return key[0] in self
            elif len(key) > 1:
                return (
                    key[0] in self
                    and isinstance(self.tensordict[key[0]], TensorDictBase)
                    and key[1:] in self.tensordict[key[0]].keys()
                )
        raise TypeError(
            "TensorDict keys are always strings. Membership checks are only supported "
            "for strings or non-empty tuples of strings (for nested TensorDicts)"
        )


class TensorDictBase(Mapping, metaclass=abc.ABCMeta):
    """TensorDictBase is an abstract parent class for TensorDicts, a torch.Tensor data container."""

    _safe = False
    _lazy = False
    _inplace_set = False
    is_meta = False

    def __getstate__(self) -> Dict[str, Any]:
        state = self.__dict__.copy()
        del state["_dict_meta"]
        return state

    def __setstate__(self, state: dict) -> Dict[str, Any]:
        state["_dict_meta"] = KeyDependentDefaultDict(self._make_meta)
        self.__dict__.update(state)

    def __init__(self):
        self._dict_meta = KeyDependentDefaultDict(self._make_meta)

    @abc.abstractmethod
    def _make_meta(self, key: str) -> MetaTensor:
        raise NotImplementedError

    @property
    def shape(self) -> torch.Size:
        """See :obj:`TensorDictBase.batch_size`."""
        return self.batch_size

    @property
    @abc.abstractmethod
    def batch_size(self) -> torch.Size:
        """Shape of (or batch_size) of a TensorDict.

        The shape of a tensordict corresponds to the common N first
        dimensions of the tensors it contains, where N is an arbitrary
        number. The TensorDict shape is controlled by the user upon
        initialization (i.e. it is not inferred from the tensor shapes) and
        it should not be changed dynamically.

        Returns:
            a torch.Size object describing the TensorDict batch size.

        """
        raise NotImplementedError

    def size(self, dim: Optional[int] = None):
        """Returns the size of the dimension indicated by :obj:`dim`.

        If dim is not specified, returns the batch_size (or shape) of the TensorDict.

        """
        if dim is None:
            return self.batch_size
        return self.batch_size[dim]

    @property
    def requires_grad(self):
        return any(v.requires_grad for v in self._dict_meta.values())

    def _batch_size_setter(self, new_batch_size: torch.Size) -> None:
        if new_batch_size == self.batch_size:
            return
        if self._lazy:
            raise RuntimeError(
                "modifying the batch size of a lazy repesentation of a "
                "tensordict is not permitted. Consider instantiating the "
                "tensordict fist by calling `td = td.to_tensordict()` before "
                "resetting the batch size."
            )
        if self.batch_size == new_batch_size:
            return
        if not isinstance(new_batch_size, torch.Size):
            new_batch_size = torch.Size(new_batch_size)
        self._check_new_batch_size(new_batch_size)
        self._change_batch_size(new_batch_size)

    @property
    def batch_dims(self) -> int:
        """Length of the tensordict batch size.

        Returns:
            int describing the number of dimensions of the tensordict.

        """
        return len(self.batch_size)

    def ndimension(self) -> int:
        return self.batch_dims

    def dim(self) -> int:
        return self.batch_dims

    @property
    @abc.abstractmethod
    def device(self) -> Union[None, torch.device]:
        """Device of a TensorDict.

        If the TensorDict has a specified device, all
        tensors of a tensordict must live on the same device. If the TensorDict device
        is None, then different values can be located on different devices.

        Returns:
            torch.device object indicating the device where the tensors
            are placed, or None if TensorDict does not have a device.

        """
        raise NotImplementedError

    @device.setter
    @abc.abstractmethod
    def device(self, value: DEVICE_TYPING) -> None:
        raise NotImplementedError

    def clear_device(self) -> None:
        self._device = None

    def is_shared(self, no_check: bool = True) -> bool:
        """Checks if tensordict is in shared memory.

        This is always True for CUDA tensordicts, except when stored as
        MemmapTensors.

        Args:
            no_check (bool, optional): whether to use cached value or not
                Default is True

        """
        if no_check:
            if self._is_shared is None:
                if self.keys():
                    _is_shared = all(value.is_shared() for value in self.values_meta())
                else:
                    _is_shared = None
                self._is_shared = _is_shared
            return self._is_shared
        return all(item.is_shared() for item in self.values_meta())

    def state_dict(self) -> OrderedDict:
        out = collections.OrderedDict()
        for key, item in self.flatten_keys().items():
            out[key] = item
        if "__batch_size" in out:
            raise KeyError(
                "Cannot retrieve the state_dict of a TensorDict with `'__batch_size'` key"
            )
        if "__device" in out:
            raise KeyError(
                "Cannot retrieve the state_dict of a TensorDict with `'__batch_size'` key"
            )
        out["__batch_size"] = self.batch_size
        out["__device"] = self.device
        return out

    def load_state_dict(self, state_dict: OrderedDict) -> TensorDictBase:
        self.batch_size = state_dict.pop("__batch_size")
        device = state_dict.pop("__device")
        if device is not None:
            self.to(device)
        self.update(state_dict, inplace=True)
        return self

    def is_memmap(self, no_check: bool = True) -> bool:
        """Checks if tensordict is stored with MemmapTensors.

        Args:
            no_check (bool, optional): whether to use cached value or not
                Default is True

        """
        if no_check:
            if self._is_memmap is None:
                if self.keys():
                    _is_memmap = all(value.is_memmap() for value in self.values_meta())
                else:
                    _is_memmap = None
                self._is_memmap = _is_memmap
            return self._is_memmap
        return all(item.is_memmap() for item in self.values_meta())

    def numel(self) -> int:
        """Total number of elements in the batch."""
        return max(1, prod(self.batch_size))

    def _check_batch_size(self) -> None:
        bs = [value.shape[: self.batch_dims] for key, value in self.items_meta()] + [
            self.batch_size
        ]
        if len(set(bs)) > 1:
            raise RuntimeError(
                f"batch_size are incongruent, got {list(set(bs))}, "
                f"-- expected {self.batch_size}"
            )

    def _check_is_shared(self) -> bool:
        raise NotImplementedError(f"{self.__class__.__name__}")

    def _check_device(self) -> None:
        raise NotImplementedError(f"{self.__class__.__name__}")

    def set(
        self, key: str, item: COMPATIBLE_TYPES, inplace: bool = False, **kwargs
    ) -> TensorDictBase:
        """Sets a new key-value pair.

        Args:
            key (str): name of the value
            item (torch.Tensor): value to be stored in the tensordict
            inplace (bool, optional): if True and if a key matches an existing
                key in the tensordict, then the update will occur in-place
                for that key-value pair. Default is :obj:`False`.

        Returns:
            self

        """
        raise NotImplementedError(f"{self.__class__.__name__}")

    @abc.abstractmethod
    def set_(
        self, key: str, item: COMPATIBLE_TYPES, no_check: bool = False
    ) -> TensorDictBase:
        """Sets a value to an existing key while keeping the original storage.

        Args:
            key (str): name of the value
            item (torch.Tensor): value to be stored in the tensordict
            no_check (bool, optional): if True, it is assumed that device and shape
                match the original tensor and that the keys is in the tensordict.

        Returns:
            self

        """
        raise NotImplementedError(f"{self.__class__.__name__}")

    @abc.abstractmethod
    def _stack_onto_(
        self,
        key: str,
        list_item: List[COMPATIBLE_TYPES],
        dim: int,
    ) -> TensorDictBase:
        """Stacks a list of values onto an existing key while keeping the original storage.

        Args:
            key (str): name of the value
            list_item (list of torch.Tensor): value to be stacked and stored in the tensordict.
            dim (int): dimension along which the tensors should be stacked.

        Returns:
            self

        """
        raise NotImplementedError(f"{self.__class__.__name__}")

    def _stack_onto_at_(
        self,
        key: str,
        list_item: List[COMPATIBLE_TYPES],
        dim: int,
        idx: INDEX_TYPING,
    ) -> TensorDictBase:
        """Similar to _stack_onto_ but on a specific index. Only works with regular TensorDicts."""
        raise RuntimeError(
            f"Cannot call _stack_onto_at_ with {self.__class__.__name__}. "
            "This error is probably caused by a call to a lazy operation before stacking. "
            "Make sure your sub-classed tensordicts are turned into regular tensordicts by calling to_tensordict() "
            "before calling __getindex__ and stack."
        )

    def _default_get(
        self, key: str, default: Union[str, COMPATIBLE_TYPES] = "_no_default_"
    ) -> COMPATIBLE_TYPES:
        if not isinstance(default, str):
            return default
        if default == "_no_default_":
            raise KeyError(
                f'key "{key}" not found in {self.__class__.__name__} with '
                f"keys {sorted(list(self.keys()))}"
            )
        else:
            raise ValueError(
                f"default should be None or a Tensor instance, " f"got {default}"
            )

    @abc.abstractmethod
    def get(
        self, key: str, default: Union[str, COMPATIBLE_TYPES] = "_no_default_"
    ) -> COMPATIBLE_TYPES:
        """Gets the value stored with the input key.

        Args:
            key (str): key to be queried.
            default: default value if the key is not found in the tensordict.

        """
        raise NotImplementedError(f"{self.__class__.__name__}")

    def _get_meta(self, key) -> MetaTensor:
        if not isinstance(key, str):
            raise TypeError(f"Expected key to be a string but found {type(key)}")

        try:
            return self._dict_meta[key]
        except KeyError:
            raise KeyError(
                f"key {key} not found in {self.__class__.__name__} with keys"
                f" {sorted(list(self.keys()))}"
            )

    def apply_(self, fn: Callable) -> TensorDictBase:
        """Applies a callable to all values stored in the tensordict and re-writes them in-place.

        Args:
            fn (Callable): function to be applied to the tensors in the
                tensordict.

        Returns:
            self or a copy of self with the function applied

        """
        return self.apply(fn, inplace=True)

    def apply(
        self,
        fn: Callable,
        batch_size: Optional[Sequence[int]] = None,
        inplace: bool = False,
    ) -> TensorDictBase:
        """Applies a callable to all values stored in the tensordict and sets them in a new tensordict.

        Args:
            fn (Callable): function to be applied to the tensors in the
                tensordict.
            batch_size (sequence of int, optional): if provided,
                the resulting TensorDict will have the desired batch_size.
                The :obj:`batch_size` argument should match the batch_size after
                the transformation.
            inplace (bool, optional): if True, changes are made in-place.
                Default is False.

        Returns:
            a new tensordict with transformed_in tensors.

        """
        out = (
            self
            if inplace
            else TensorDict({}, batch_size=batch_size, device=self.device)
            if batch_size is not None
            else copy(self)
        )
        is_locked = out.is_locked
        if not inplace and is_locked:
            out.unlock()
        for key, item in self.items():
            if isinstance(item, TensorDictBase):
                item_trsf = item.apply(fn, inplace=inplace, batch_size=batch_size)
            else:
                item_trsf = fn(item)
            if item_trsf is not None:
                out.set(key, item_trsf, inplace=inplace)
        if not inplace and is_locked:
            out.lock()
        return out

    def update(
        self,
        input_dict_or_td: Union[Dict[str, COMPATIBLE_TYPES], TensorDictBase],
        clone: bool = False,
        inplace: bool = False,
        **kwargs,
    ) -> TensorDictBase:
        """Updates the TensorDict with values from either a dictionary or another TensorDict.

        Args:
            input_dict_or_td (TensorDictBase or dict): Does not keyword arguments
                (unlike :obj:`dict.update()`).
            clone (bool, optional): whether the tensors in the input (
                tensor) dict should be cloned before being set. Default is
                `False`.
            inplace (bool, optional): if True and if a key matches an existing
                key in the tensordict, then the update will occur in-place
                for that key-value pair. Default is :obj:`False`.
            **kwargs: keyword arguments for the :obj:`TensorDict.set` method

        Returns:
            self

        """
        if input_dict_or_td is self:
            # no op
            return self
        for key, value in input_dict_or_td.items():
            if not isinstance(value, _accepted_classes):
                raise TypeError(
                    f"Expected value to be one of types "
                    f"{_accepted_classes} but got {type(value)}"
                )
            if clone:
                value = value.clone()
            self.set(key, value, inplace=inplace, **kwargs)
        return self

    def update_(
        self,
        input_dict_or_td: Union[Dict[str, COMPATIBLE_TYPES], TensorDictBase],
        clone: bool = False,
    ) -> TensorDictBase:
        """Updates the TensorDict in-place with values from either a dictionary or another TensorDict.

        Unlike TensorDict.update, this function will
        throw an error if the key is unknown to the TensorDict

        Args:
            input_dict_or_td (TensorDictBase or dict): Does not keyword
                arguments (unlike :obj:`dict.update()`).
            clone (bool, optional): whether the tensors in the input (
                tensor) dict should be cloned before being set. Default is
                `False`.

        Returns:
            self

        """
        if input_dict_or_td is self:
            # no op
            return self
        for key, value in input_dict_or_td.items():
            if not isinstance(value, _accepted_classes):
                raise TypeError(
                    f"Expected value to be one of types {_accepted_classes} "
                    f"but got {type(value)}"
                )
            if clone:
                value = value.clone()
            self.set_(key, value)
        return self

    def update_at_(
        self,
        input_dict_or_td: Union[Dict[str, COMPATIBLE_TYPES], TensorDictBase],
        idx: INDEX_TYPING,
        clone: bool = False,
    ) -> TensorDictBase:
        """Updates the TensorDict in-place at the specified index with values from either a dictionary or another TensorDict.

        Unlike  TensorDict.update, this function will throw an error if the key is unknown to the TensorDict.

        Args:
            input_dict_or_td (TensorDictBase or dict): Does not keyword arguments
                (unlike :obj:`dict.update()`).
            idx (int, torch.Tensor, iterable, slice): index of the tensordict
                where the update should occur.
            clone (bool, optional): whether the tensors in the input (
                tensor) dict should be cloned before being set. Default is
                `False`.

        Returns:
            self

        Examples:
            >>> td = TensorDict(source={'a': torch.zeros(3, 4, 5),
            ...    'b': torch.zeros(3, 4, 10)}, batch_size=[3, 4])
            >>> td.update_at_(
            ...    TensorDict(source={'a': torch.ones(1, 4, 5),
            ...        'b': torch.ones(1, 4, 10)}, batch_size=[1, 4]),
            ...    slice(1, 2))
            TensorDict(
                fields={
                    a: Tensor(torch.Size([3, 4, 5]), dtype=torch.float32),
                    b: Tensor(torch.Size([3, 4, 10]), dtype=torch.float32)},
                batch_size=torch.Size([3, 4]),
                device=None,
                is_shared=False)

        """
        for key, value in input_dict_or_td.items():
            if not isinstance(value, _accepted_classes):
                raise TypeError(
                    f"Expected value to be one of types {_accepted_classes} "
                    f"but got {type(value)}"
                )
            if clone:
                value = value.clone()
            self.set_at_(
                key,
                value,
                idx,
            )
        return self

    def _convert_to_tensor(self, array: np.ndarray) -> Union[Tensor, MemmapTensor]:
        return torch.as_tensor(array, device=self.device)

    def _convert_to_tensordict(self, dict_value: dict) -> TensorDictBase:
        return TensorDict(dict_value, batch_size=self.batch_size, device=self.device)

    def _process_input(
        self,
        input: Union[COMPATIBLE_TYPES, dict, np.ndarray],
        check_device: bool = True,
        check_tensor_shape: bool = True,
        check_shared: bool = False,
        check_first_class_dims: bool = True,
    ) -> Union[Tensor, MemmapTensor]:

        if isinstance(input, dict):
            tensor = self._convert_to_tensordict(input)
        elif not isinstance(input, _accepted_classes):
            tensor = self._convert_to_tensor(input)
        else:
            tensor = input
        # if (
        #     _has_functorch and isinstance(tensor, Tensor) and is_batchedtensor(tensor)
        # ):  # TODO: find a proper way of doing that
        #     return tensor
        #     tensor = _unwrap_value(tensor)[0]

        if check_device and self.device is not None:
            device = self.device
            tensor = tensor.to(device)

        if check_shared:
            raise DeprecationWarning("check_shared is not authorized anymore")

        # checking first-class dims are compatible should happen before batch_size
        # checks otherwise there's the potential for confusion since indexing with
        # first-class dims changes self.batch_size
        if (
            check_first_class_dims
            and _has_functorch_dim
            and isinstance(self, _TensorDictWithDims)
        ):
            if not isinstance(tensor, (functorch.dim.Tensor, _TensorDictWithDims)):
                raise ValueError(
                    f"TensorDict has first-class dimensions {self.dims}, any added "
                    "values must have compatible first class dimensions."
                )

            if not all(_is_in(d, tensor.dims) for d in self.dims):
                raise ValueError(
                    "First-class dimensions of tensordict and value are not "
                    "compatible. value.dims must contain all of tensordict.dims. Got "
                    f"tensordict.dims={self.dims} and value.dims={tensor.dims}."
                )

        if check_tensor_shape and tensor.shape[: self.batch_dims] != self.batch_size:
            # if TensorDict, let's try to map it to the desired shape
            if (
                isinstance(tensor, TensorDictBase)
                and tensor.batch_size[: self.batch_dims] != self.batch_size
            ):
                tensor = tensor.clone(recurse=False)
                tensor.batch_size = self.batch_size
            else:
                raise RuntimeError(
                    f"batch dimension mismatch, got self.batch_size"
                    f"={self.batch_size} and tensor.shape[:self.batch_dims]"
                    f"={tensor.shape[: self.batch_dims]} with tensor {tensor}"
                )

        # minimum ndimension is 1
        if tensor.ndimension() == self.ndimension() and not isinstance(
            tensor, TensorDictBase
        ):
            tensor = tensor.unsqueeze(-1)

        return tensor

    @abc.abstractmethod
    def pin_memory(self) -> TensorDictBase:
        """Calls :obj:`pin_memory` on the stored tensors."""
        raise NotImplementedError(f"{self.__class__.__name__}")

    def items(self) -> Iterator[Tuple[str, COMPATIBLE_TYPES]]:
        """Returns a generator of key-value pairs for the tensordict."""
        for k in self.keys():
            yield k, self.get(k)

    def values(self) -> Iterator[COMPATIBLE_TYPES]:
        """Returns a generator representing the values for the tensordict."""
        for k in self.keys():
            yield self.get(k)

    def items_meta(self, make_unset: bool = True) -> Iterator[Tuple[str, MetaTensor]]:
        """Returns a generator of key-value pairs for the tensordict.

        The values are MetaTensor instances corresponding to the stored tensors.

        """
        if make_unset:
            for k in self.keys():
                yield k, self._get_meta(k)
        else:
            return self._dict_meta.items()

    def values_meta(self, make_unset: bool = True) -> Iterator[MetaTensor]:
        """Returns a generator representing the values for the tensordict.

        Those values are MetaTensor instances corresponding to the stored tensors.

        """
        if make_unset:
            for k in self.keys():
                yield self._get_meta(k)
        else:
            return self._dict_meta.values()

    @abc.abstractmethod
    def keys(self) -> _TensorDictKeysView:
        """Returns a generator of tensordict keys."""
        raise NotImplementedError(f"{self.__class__.__name__}")

    def expand(self, *shape) -> TensorDictBase:
        """Expands each tensors of the tensordict according to the torch.expand function.

        In practice, this amends to: :obj:`tensor.expand(*shape, *tensor.shape)`.

        Supports iterables to specify the shape

        Examples:
            >>> td = TensorDict(source={'a': torch.zeros(3, 4, 5),
            ...     'b': torch.zeros(3, 4, 10)}, batch_size=[3, 4])
            >>> td_expand = td.expand(10, 3, 4)
            >>> assert td_expand.shape == torch.Size([10, 3, 4])
            >>> assert td_expand.get("a").shape == torch.Size([10, 3, 4, 5])

        """
        d = dict()
        tensordict_dims = self.batch_dims

        if len(shape) == 1 and isinstance(shape[0], Sequence):
            shape = tuple(shape[0])

        # new shape dim check
        if len(shape) < len(self.shape):
            raise RuntimeError(
                "the number of sizes provided ({shape_dim}) must be greater or equal to the number of "
                "dimensions in the TensorDict ({tensordict_dim})".format(
                    shape_dim=len(shape), tensordict_dim=tensordict_dims
                )
            )

        # new shape compatability check
        for old_dim, new_dim in zip(self.batch_size, shape[-tensordict_dims:]):
            if old_dim != 1 and new_dim != old_dim:
                raise RuntimeError(
                    "Incompatible expanded shape: The expanded shape length at non-singleton dimension should be same "
                    "as the original length. target_shape = {new_shape}, existing_shape = {old_shape}".format(
                        new_shape=shape, old_shape=self.batch_size
                    )
                )
        for key, value in self.items():
            if isinstance(value, TensorDictBase):
                d[key] = value.expand(*shape)
            else:
                tensor_dims = len(value.shape)
                last_n_dims = tensor_dims - tensordict_dims
                d[key] = value.expand(*shape, *value.shape[-last_n_dims:])
        return TensorDict(
            source=d,
            batch_size=[*shape],
            device=self.device,
        )

    def __bool__(self) -> bool:
        raise ValueError("Converting a tensordict to boolean value is not permitted")

    def __ne__(self, other: object) -> TensorDictBase:
        """XOR operation over two tensordicts, for evey key.

        The two tensordicts must have the same key set.

        Args:
            other (TensorDictBase, dict, or float): the value to compare against.

        Returns:
            a new TensorDict instance with all tensors are boolean
            tensors of the same shape as the original tensors.

        """
        if not isinstance(other, (TensorDictBase, dict, float, int)):
            return False
        if not isinstance(other, TensorDictBase) and isinstance(other, dict):
            other = make_tensordict(**other, batch_size=self.batch_size)
        if not isinstance(other, TensorDictBase):
            return TensorDict(
                {key: value != other for key, value in self.items()},
                self.batch_size,
                device=self.device,
            )
        keys1 = set(self.keys())
        keys2 = set(other.keys())
        if len(keys1.difference(keys2)) or len(keys1) != len(keys2):
            raise KeyError(
                f"keys in {self} and {other} mismatch, got {keys1} and {keys2}"
            )
        d = dict()
        for (key, item1) in self.items():
            d[key] = item1 != other.get(key)
        return TensorDict(batch_size=self.batch_size, source=d, device=self.device)

    def __eq__(self, other: object) -> TensorDictBase:
        """Compares two tensordicts against each other, for every key. The two tensordicts must have the same key set.

        Returns:
            a new TensorDict instance with all tensors are boolean
            tensors of the same shape as the original tensors.

        """
        if not isinstance(other, (TensorDictBase, dict, float, int)):
            return False
        if not isinstance(other, TensorDictBase) and isinstance(other, dict):
            other = make_tensordict(**other, batch_size=self.batch_size)
        if not isinstance(other, TensorDictBase):
            return TensorDict(
                {key: value == other for key, value in self.items()},
                self.batch_size,
                device=self.device,
            )
        keys1 = set(self.keys())
        keys2 = set(other.keys())
        if len(keys1.difference(keys2)) or len(keys1) != len(keys2):
            raise KeyError(f"keys in tensordicts mismatch, got {keys1} and {keys2}")
        d = dict()
        for (key, item1) in self.items():
            d[key] = item1 == other.get(key)
        return TensorDict(batch_size=self.batch_size, source=d, device=self.device)

    @abc.abstractmethod
    def del_(self, key: str) -> TensorDictBase:
        """Deletes a key of the tensordict.

        Args:
            key (str): key to be deleted

        Returns:
            self

        """
        raise NotImplementedError(f"{self.__class__.__name__}")

    @abc.abstractmethod
    def select(self, *keys: str, inplace: bool = False) -> TensorDictBase:
        """Selects the keys of the tensordict and returns an new tensordict with only the selected keys.

        The values are not copied: in-place modifications a tensor of either
        of the original or new tensordict will result in a change in both
        tensordicts.

        Args:
            *keys (str): keys to select
            inplace (bool): if True, the tensordict is pruned in place.
                Default is :obj:`False`.

        Returns:
            A new tensordict with the selected keys only.

        """
        raise NotImplementedError(f"{self.__class__.__name__}")

    def exclude(self, *keys: str, inplace: bool = False) -> TensorDictBase:
        keys = [key for key in self.keys() if key not in keys]
        return self.select(*keys, inplace=inplace)

    @abc.abstractmethod
    def set_at_(
        self, key: str, value: COMPATIBLE_TYPES, idx: INDEX_TYPING
    ) -> TensorDictBase:
        """Sets the values in-place at the index indicated by :obj:`idx`.

        Args:
            key (str): key to be modified.
            value (torch.Tensor): value to be set at the index `idx`
            idx (int, tensor or tuple): index where to write the values.

        Returns:
            self

        """
        raise NotImplementedError(f"{self.__class__.__name__}")

    def copy_(self, tensordict: TensorDictBase) -> TensorDictBase:
        """See :obj:`TensorDictBase.update_`."""
        return self.update_(tensordict)

    def copy_at_(self, tensordict: TensorDictBase, idx: INDEX_TYPING) -> TensorDictBase:
        """See :obj:`TensorDictBase.update_at_`."""
        return self.update_at_(tensordict, idx)

    def get_at(
        self, key: str, idx: INDEX_TYPING, default: COMPATIBLE_TYPES = "_no_default_"
    ) -> COMPATIBLE_TYPES:
        """Get the value of a tensordict from the key `key` at the index `idx`.

        Args:
            key (str): key to be retrieved.
            idx (int, slice, torch.Tensor, iterable): index of the tensor.
            default (torch.Tensor): default value to return if the key is
                not present in the tensordict.

        Returns:
            indexed tensor.

        """
        value = self.get(key, default=default)
        if value is not default:
            return value[idx]
        return value

    @abc.abstractmethod
    def share_memory_(self, lock=True) -> TensorDictBase:
        """Places all the tensors in shared memory.

        Args:
            lock (bool): prevents changes to the dictionary except for inplace overwrites to existing keys

        Returns:
            self.

        """
        raise NotImplementedError(f"{self.__class__.__name__}")

    @abc.abstractmethod
    def memmap_(self, prefix=None, lock=True) -> TensorDictBase:
        """Writes all tensors onto a MemmapTensor.

        Args:
            prefix (str): directory prefix where the memmap tensors will have to
                be stored.
            lock (bool): prevents changes to the dictionary except for inplace overwrites to existing keys

        Returns:
            self.

        """
        raise NotImplementedError(f"{self.__class__.__name__}")

    @abc.abstractmethod
    def detach_(self) -> TensorDictBase:
        """Detach the tensors in the tensordict in-place.

        Returns:
            self.

        """
        raise NotImplementedError(f"{self.__class__.__name__}")

    def detach(self) -> TensorDictBase:
        """Detach the tensors in the tensordict.

        Returns:
            a new tensordict with no tensor requiring gradient.

        """
        return TensorDict(
            {key: item.detach() for key, item in self.items()},
            batch_size=self.batch_size,
            device=self.device,
        )

    def to_tensordict(self):
        """Returns a regular TensorDict instance from the TensorDictBase.

        Returns:
            a new TensorDict object containing the same values.

        """
        return TensorDict(
            {
                key: value.clone()
                if not isinstance(value, TensorDictBase)
                else value.to_tensordict()
                for key, value in self.items()
            },
            device=self.device,
            batch_size=self.batch_size,
        )

    def zero_(self) -> TensorDictBase:
        """Zeros all tensors in the tensordict in-place."""
        for key in self.keys():
            self.fill_(key, 0)
        return self

    def unbind(self, dim: int) -> Tuple[TensorDictBase, ...]:
        """Returns a tuple of indexed tensordicts unbound along the indicated dimension.

        Resulting tensordicts will share the storage of the initial tensordict.

        """
        idx = [
            (tuple(slice(None) for _ in range(dim)) + (i,))
            for i in range(self.shape[dim])
        ]
        return tuple(self[_idx] for _idx in idx)

    def chunk(self, chunks: int, dim: int = 0) -> Tuple[TensorDictBase, ...]:
        """Splits a tendordict into the specified number of chunks, if possible.

        Each chunk is a view of the input tensordict.

        Args:
            chunks (int): number of chunks to return
            dim (int, optional): dimension along which to split the
                tensordict. Default is 0.

        """
        if chunks < 1:
            raise ValueError(
                f"chunks must be a strictly positive integer, got {chunks}."
            )
        indices = []
        _idx_start = 0
        if chunks > 1:
            interval = _idx_end = self.batch_size[dim] // chunks
        else:
            interval = _idx_end = self.batch_size[dim]
        for c in range(chunks):
            indices.append(slice(_idx_start, _idx_end))
            _idx_start = _idx_end
            if c < chunks - 2:
                _idx_end = _idx_end + interval
            else:
                _idx_end = self.batch_size[dim]
        if dim < 0:
            dim = len(self.batch_size) + dim
        return tuple(self[(*[slice(None) for _ in range(dim)], idx)] for idx in indices)

    def clone(self, recurse: bool = True) -> TensorDictBase:
        """Clones a TensorDictBase subclass instance onto a new TensorDict.

        Args:
            recurse (bool, optional): if True, each tensor contained in the
                TensorDict will be copied too. Default is `True`.

        """
        return TensorDict(
            source={
                key: value.clone() if recurse else value for key, value in self.items()
            },
            batch_size=self.batch_size,
            device=self.device,
        )

    @classmethod
    def __torch_function__(
        cls,
        func: Callable,
        types,
        args: Tuple = (),
        kwargs: Optional[dict] = None,
    ) -> Callable:
        if kwargs is None:
            kwargs = {}
        if func not in TD_HANDLED_FUNCTIONS or not all(
            issubclass(t, (Tensor, TensorDictBase)) for t in types
        ):
            return NotImplemented
        return TD_HANDLED_FUNCTIONS[func](*args, **kwargs)

    @abc.abstractmethod
    def to(
        self, dest: Union[DEVICE_TYPING, Type, torch.Size], **kwargs
    ) -> TensorDictBase:
        """Maps a TensorDictBase subclass either on a new device or to another TensorDictBase subclass (if permitted).

        Casting tensors to a new dtype is not allowed, as tensordicts are not bound to contain a single
        tensor dtype.

        Args:
            dest (device, size or TensorDictBase subclass): destination of the
                tensordict. If it is a torch.Size object, the batch_size
                will be updated provided that it is compatible with the
                stored tensors.

        Returns:
            a new tensordict. If device indicated by dest differs from
            the tensordict device, this is a no-op.

        """
        raise NotImplementedError

    def _check_new_batch_size(self, new_size: torch.Size):
        n = len(new_size)
        for key, meta_tensor in self.items_meta():
            if (meta_tensor.ndimension() <= n) or (meta_tensor.shape[:n] != new_size):
                if meta_tensor.ndimension() == n and meta_tensor.shape == new_size:
                    raise RuntimeError(
                        "TensorDict requires tensors that have at least one more "
                        f'dimension than the batch_size. The tensor "{key}" has shape '
                        f"{meta_tensor.shape} which is the same as the new size."
                    )
                raise RuntimeError(
                    f"the tensor {key} has shape {meta_tensor.shape} which "
                    f"is incompatible with the new shape {new_size}."
                )

    @abc.abstractmethod
    def _change_batch_size(self, new_size: torch.Size):
        raise NotImplementedError

    def cpu(self) -> TensorDictBase:
        """Casts a tensordict to CPU."""
        return self.to("cpu")

    def cuda(self, device: int = 0) -> TensorDictBase:
        """Casts a tensordict to a cuda device (if not already on it)."""
        return self.to(f"cuda:{device}")

    @abc.abstractmethod
    def masked_fill_(self, mask: Tensor, value: Union[float, bool]) -> TensorDictBase:
        """Fills the values corresponding to the mask with the desired value.

        Args:
            mask (boolean torch.Tensor): mask of values to be filled. Shape
                must match tensordict shape.
            value: value to used to fill the tensors.

        Returns:
            self

        Examples:
            >>> td = TensorDict(source={'a': torch.zeros(3, 4)},
            ...     batch_size=[3])
            >>> mask = torch.tensor([True, False, False])
            >>> _ = td.masked_fill_(mask, 1.0)
            >>> td.get("a")
            tensor([[1., 1., 1., 1.],
                    [0., 0., 0., 0.],
                    [0., 0., 0., 0.]])
        """
        raise NotImplementedError

    @abc.abstractmethod
    def masked_fill(self, mask: Tensor, value: Union[float, bool]) -> TensorDictBase:
        """Out-of-place version of masked_fill.

        Args:
            mask (boolean torch.Tensor): mask of values to be filled. Shape
                must match tensordict shape.
            value: value to used to fill the tensors.

        Returns:
            self

        Examples:
            >>> td = TensorDict(source={'a': torch.zeros(3, 4)},
            ...     batch_size=[3])
            >>> mask = torch.tensor([True, False, False])
            >>> td1 = td.masked_fill(mask, 1.0)
            >>> td1.get("a")
            tensor([[1., 1., 1., 1.],
                    [0., 0., 0., 0.],
                    [0., 0., 0., 0.]])
        """
        raise NotImplementedError

    def masked_select(self, mask: Tensor) -> TensorDictBase:
        """Masks all tensors of the TensorDict and return a new TensorDict instance with similar keys pointing to masked values.

        Args:
            mask (torch.Tensor): boolean mask to be used for the tensors.
                Shape must match the TensorDict batch_size.

        Examples:
            >>> td = TensorDict(source={'a': torch.zeros(3, 4)},
            ...    batch_size=[3])
            >>> mask = torch.tensor([True, False, False])
            >>> td_mask = td.masked_select(mask)
            >>> td_mask.get("a")
            tensor([[0., 0., 0., 0.]])

        """
        d = dict()
        for key, value in self.items():
            while mask.ndimension() > self.batch_dims:
                mask_expand = mask.squeeze(-1)
            else:
                mask_expand = mask
            value_select = value[mask_expand]
            d[key] = value_select
        dim = int(mask.sum().item())
        return TensorDict(device=self.device, source=d, batch_size=torch.Size([dim]))

    @abc.abstractmethod
    def is_contiguous(self) -> bool:
        """Returns a boolean indicating if all the tensors are contiguous."""
        raise NotImplementedError

    @abc.abstractmethod
    def contiguous(self) -> TensorDictBase:
        """Returns a new tensordict of the same type with contiguous values (or self if values are already contiguous)."""
        raise NotImplementedError

    def to_dict(self) -> Dict[str, Any]:
        """Returns a dictionary with key-value pairs matching those of the tensordict."""
        return {
            key: value.to_dict() if isinstance(value, TensorDictBase) else value
            for key, value in self.items()
        }

    def unsqueeze(self, dim: int) -> TensorDictBase:
        """Unsqueeze all tensors for a dimension comprised in between `-td.batch_dims` and `td.batch_dims` and returns them in a new tensordict.

        Args:
            dim (int): dimension along which to unsqueeze

        """
        if dim < 0:
            dim = self.batch_dims + dim + 1

        if (dim > self.batch_dims) or (dim < 0):
            raise RuntimeError(
                f"unsqueezing is allowed for dims comprised between "
                f"`-td.batch_dims` and `td.batch_dims` only. Got "
                f"dim={dim} with a batch size of {self.batch_size}."
            )
        return UnsqueezedTensorDict(
            source=self,
            custom_op="unsqueeze",
            inv_op="squeeze",
            custom_op_kwargs={"dim": dim},
            inv_op_kwargs={"dim": dim},
        )

    def squeeze(self, dim: Optional[int] = None) -> TensorDictBase:
        """Squeezes all tensors for a dimension comprised in between `-td.batch_dims+1` and `td.batch_dims-1` and returns them in a new tensordict.

        Args:
            dim (Optional[int]): dimension along which to squeeze. If dim is None, all singleton dimensions will be squeezed. dim is None by default.

        """
        if dim is None:
            size = self.size()
            if len(self.size()) == 1 or size.count(1) == 0:
                return self
            first_singleton_dim = size.index(1)

            squeezed_dict = SqueezedTensorDict(
                source=self,
                custom_op="squeeze",
                inv_op="unsqueeze",
                custom_op_kwargs={"dim": first_singleton_dim},
                inv_op_kwargs={"dim": first_singleton_dim},
            )
            return squeezed_dict.squeeze(dim=None)

        if dim < 0:
            dim = self.batch_dims + dim

        if self.batch_dims and (dim >= self.batch_dims or dim < 0):
            raise RuntimeError(
                f"squeezing is allowed for dims comprised between 0 and "
                f"td.batch_dims only. Got dim={dim} and batch_size"
                f"={self.batch_size}."
            )

        if dim >= self.batch_dims or self.batch_size[dim] != 1:
            return self
        return SqueezedTensorDict(
            source=self,
            custom_op="squeeze",
            inv_op="unsqueeze",
            custom_op_kwargs={"dim": dim},
            inv_op_kwargs={"dim": dim},
        )

    def reshape(
        self,
        *shape: int,
        size: Optional[Union[List, Tuple, torch.Size]] = None,
    ) -> TensorDictBase:
        """Returns a contiguous, reshaped tensor of the desired shape.

        Args:
            *shape (int): new shape of the resulting tensordict.
            size: iterable

        Returns:
            A TensorDict with reshaped keys

        """
        if len(shape) == 0 and size is not None:
            return self.view(*size)
        elif len(shape) == 1 and isinstance(shape[0], (list, tuple, torch.Size)):
            return self.view(*shape[0])
        elif not isinstance(shape, torch.Size):
            shape = torch.Size(shape)

        d = {}
        for key, item in self.items():
            d[key] = item.reshape(*shape, *item.shape[self.ndimension() :])
        if len(d):
            batch_size = d[key].shape[: len(shape)]
        else:
            if any(not isinstance(i, int) or i < 0 for i in shape):
                raise RuntimeError(
                    "Implicit reshaping is not permitted with empty " "tensordicts"
                )
            batch_size = shape
        return TensorDict(d, batch_size, device=self.device)

    def view(
        self,
        *shape: int,
        size: Optional[Union[List, Tuple, torch.Size]] = None,
    ) -> TensorDictBase:
        """Returns a tensordict with views of the tensors according to a new shape, compatible with the tensordict batch_size.

        Args:
            *shape (int): new shape of the resulting tensordict.
            size: iterable

        Returns:
            a new tensordict with the desired batch_size.

        Examples:
            >>> td = TensorDict(source={'a': torch.zeros(3,4,5),
            ...    'b': torch.zeros(3,4,10,1)}, batch_size=torch.Size([3, 4]))
            >>> td_view = td.view(12)
            >>> print(td_view.get("a").shape)  # torch.Size([12, 5])
            >>> print(td_view.get("b").shape)  # torch.Size([12, 10, 1])
            >>> td_view = td.view(-1, 4, 3)
            >>> print(td_view.get("a").shape)  # torch.Size([1, 4, 3, 5])
            >>> print(td_view.get("b").shape)  # torch.Size([1, 4, 3, 10, 1])

        """
        if len(shape) == 0 and size is not None:
            return self.view(*size)
        elif len(shape) == 1 and isinstance(shape[0], (list, tuple, torch.Size)):
            return self.view(*shape[0])
        elif not isinstance(shape, torch.Size):
            shape = infer_size_impl(shape, self.numel())
            shape = torch.Size(shape)
        if shape == self.shape:
            return self
        return ViewedTensorDict(
            source=self,
            custom_op="view",
            inv_op="view",
            custom_op_kwargs={"size": shape},
            inv_op_kwargs={"size": self.batch_size},
        )

    def permute(
        self,
        *dims_list: int,
        dims=None,
    ) -> TensorDictBase:
        """Returns a view of a tensordict with the batch dimensions permuted according to dims.

        Args:
            *dims_list (int): the new ordering of the batch dims of the tensordict. Alternatively,
                a single iterable of integers can be provided.
            dims (list of int): alternative way of calling permute(...).

        Returns:
            a new tensordict with the batch dimensions in the desired order.

        Examples:
            >>> tensordict = TensorDict({"a": torch.randn(3, 4, 5)}, [3, 4])
            >>> print(tensordict.permute([1, 0]))
            PermutedTensorDict(
                source=TensorDict(
                    fields={
                        a: Tensor(torch.Size([3, 4, 5]), dtype=torch.float32)},
                    batch_size=torch.Size([3, 4]),
                    device=cpu,
                    is_shared=False),
                op=permute(dims=[1, 0]))
            >>> print(tensordict.permute(1, 0))
            PermutedTensorDict(
                source=TensorDict(
                    fields={
                        a: Tensor(torch.Size([3, 4, 5]), dtype=torch.float32)},
                    batch_size=torch.Size([3, 4]),
                    device=cpu,
                    is_shared=False),
                op=permute(dims=[1, 0]))
            >>> print(tensordict.permute(dims=[1, 0]))
            PermutedTensorDict(
                source=TensorDict(
                    fields={
                        a: Tensor(torch.Size([3, 4, 5]), dtype=torch.float32)},
                    batch_size=torch.Size([3, 4]),
                    device=cpu,
                    is_shared=False),
                op=permute(dims=[1, 0]))
        """
        if len(dims_list) == 0:
            dims_list = dims
        elif len(dims_list) == 1 and not isinstance(dims_list[0], int):
            dims_list = dims_list[0]
        if len(dims_list) != len(self.shape):
            raise RuntimeError(
                f"number of dims don't match in permute (got {len(dims_list)}, expected {len(self.shape)}"
            )

        if not len(dims_list) and not self.batch_dims:
            return self
        if np.array_equal(dims_list, range(self.batch_dims)):
            return self
        min_dim, max_dim = -self.batch_dims, self.batch_dims - 1
        seen = [False for dim in range(max_dim + 1)]
        for idx in dims_list:
            if idx < min_dim or idx > max_dim:
                raise IndexError(
                    f"dimension out of range (expected to be in range of [{min_dim}, {max_dim}], but got {idx})"
                )
            if seen[idx]:
                raise RuntimeError("repeated dim in permute")
            seen[idx] = True

        return PermutedTensorDict(
            source=self,
            custom_op="permute",
            inv_op="permute",
            custom_op_kwargs={"dims": dims_list},
            inv_op_kwargs={"dims": dims_list},
        )

    def __repr__(self) -> str:
        fields = _td_fields(self)
        field_str = indent(f"fields={{{fields}}}", 4 * " ")
        batch_size_str = indent(f"batch_size={self.batch_size}", 4 * " ")
        device_str = indent(f"device={self.device}", 4 * " ")
        is_shared_str = indent(f"is_shared={self.is_shared()}", 4 * " ")
        string = ",\n".join([field_str, batch_size_str, device_str, is_shared_str])
        return f"{type(self).__name__}(\n{string})"

    def all(self, dim: int = None) -> Union[bool, TensorDictBase]:
        """Checks if all values are True/non-null in the tensordict.

        Args:
            dim (int, optional): if None, returns a boolean indicating
                whether all tensors return `tensor.all() == True`
                If integer, all is called upon the dimension specified if
                and only if this dimension is compatible with the tensordict
                shape.

        """
        if dim is not None and (dim >= self.batch_dims or dim <= -self.batch_dims):
            raise RuntimeError(
                "dim must be greater than -tensordict.batch_dims and smaller "
                "than tensordict.batchdims"
            )
        if dim is not None:
            if dim < 0:
                dim = self.batch_dims + dim
            return TensorDict(
                source={key: value.all(dim=dim) for key, value in self.items()},
                batch_size=[b for i, b in enumerate(self.batch_size) if i != dim],
                device=self.device,
            )
        return all(value.all() for value in self.values())

    def any(self, dim: int = None) -> Union[bool, TensorDictBase]:
        """Checks if any value is True/non-null in the tensordict.

        Args:
            dim (int, optional): if None, returns a boolean indicating
                whether all tensors return `tensor.any() == True`.
                If integer, all is called upon the dimension specified if
                and only if this dimension is compatible with
                the tensordict shape.

        """
        if dim is not None and (dim >= self.batch_dims or dim <= -self.batch_dims):
            raise RuntimeError(
                "dim must be greater than -tensordict.batch_dims and smaller "
                "than tensordict.batchdims"
            )
        if dim is not None:
            if dim < 0:
                dim = self.batch_dims + dim
            return TensorDict(
                source={key: value.any(dim=dim) for key, value in self.items()},
                batch_size=[b for i, b in enumerate(self.batch_size) if i != dim],
                device=self.device,
            )
        return any([value.any() for key, value in self.items()])

    def get_sub_tensordict(self, idx: INDEX_TYPING) -> TensorDictBase:
        """Returns a SubTensorDict with the desired index."""
        if _has_functorch and (
            isinstance(idx, functorch.dim.Dim)
            or (
                isinstance(idx, tuple)
                and any(isinstance(i, functorch.dim.Dim) for i in idx)
            )
        ):
            idx_with, idx_without = _reslice_without_first_class_dims(idx)
            if len(idx_without) > 0:
                return SubTensorDict(source=self[idx_with], idx=idx_without)
            else:
                return self[idx_with]
        return SubTensorDict(source=self, idx=idx)

    def __iter__(self) -> Generator:
        if not self.batch_dims:
            raise StopIteration
        length = self.batch_size[0]
        for i in range(length):
            yield self[i]

    def flatten_keys(
        self, separator: str = ".", inplace: bool = False
    ) -> TensorDictBase:
        to_flatten = []
        for key, meta_value in self.items_meta():
            if meta_value.is_tensordict():
                to_flatten.append(key)

        if inplace:
            for key in to_flatten:
                inner_tensordict = self.get(key).flatten_keys(
                    separator=separator, inplace=inplace
                )
                for inner_key, inner_item in inner_tensordict.items():
                    self.set(separator.join([key, inner_key]), inner_item)
            for key in to_flatten:
                del self[key]
            return self
        else:
            tensordict_out = TensorDict(
                {}, batch_size=self.batch_size, device=self.device
            )
            for key, value in self.items():
                if key in to_flatten:
                    inner_tensordict = self.get(key).flatten_keys(
                        separator=separator, inplace=inplace
                    )
                    for inner_key, inner_item in inner_tensordict.items():
                        tensordict_out.set(separator.join([key, inner_key]), inner_item)
                else:
                    tensordict_out.set(key, value)
            return tensordict_out

    def unflatten_keys(
        self, separator: str = ".", inplace: bool = False
    ) -> TensorDictBase:
        to_unflatten = defaultdict(list)
        for key in self.keys():
            if separator in key[1:-1]:
                split_key = key.split(separator)
                to_unflatten[split_key[0]].append((key, separator.join(split_key[1:])))

        if not inplace:
            out = TensorDict(
                {
                    key: value
                    for key, value in self.items()
                    if separator not in key[1:-1]
                },
                batch_size=self.batch_size,
                device=self.device,
            )
        else:
            out = self

        for key, list_of_keys in to_unflatten.items():
            tensordict = TensorDict({}, batch_size=self.batch_size, device=self.device)
            if key in self.keys():
                tensordict.update(self[key])
            for (old_key, new_key) in list_of_keys:
                value = self[old_key]
                tensordict[new_key] = value
                if inplace:
                    del self[old_key]
            out.set(key, tensordict.unflatten_keys(separator=separator))
        return out

    def __len__(self) -> int:
        """Returns the length of first dimension, if there is, otherwise 0."""
        return self.shape[0] if self.batch_dims else 0

    def __contains__(self, key):
        # by default a Mapping will implement __contains__ by calling __getitem__ and
        # returning False if a KeyError is raised, True otherwise. TensorDict has a
        # complex __getitem__ method since we support more than just retrieval of values
        # by key, and so this can be quite inefficient, particularly if values are
        # evaluated lazily on access. Hence we don't support use of __contains__ and
        # direct the user to use TensorDict.keys() instead
        raise NotImplementedError(
            "TensorDict does not support membership checks with the `in` keyword. If "
            "you want to check if a particular key is in your TensorDict, please use "
            "`key in tensordict.keys()` instead."
        )

    def __getitem__(self, idx: INDEX_TYPING) -> TensorDictBase:
        """Indexes all tensors according to the provided index.

        Returns a new tensordict where the values share the storage of the original tensors (even
        when the index is a torch.Tensor). Any in-place modification to the
        resulting tensordict will impact the parent tensordict too.

        Examples:
            >>> td = TensorDict(source={'a': torch.zeros(3,4,5)},
            ...     batch_size=torch.Size([3, 4]))
            >>> subtd = td[torch.zeros(1, dtype=torch.long)]
            >>> assert subtd.shape == torch.Size([1,4])
            >>> subtd.set("a", torch.ones(1,4,5))
            >>> print(td.get("a"))  # first row is full of 1
            >>> # Warning: this will not work as expected
            >>> subtd.get("a")[:] = 2.0
            >>> print(td.get("a"))  # values have not changed

        """
        if isinstance(idx, list):
            idx = torch.tensor(idx, device=self.device)
        if isinstance(idx, tuple) and any(
            isinstance(sub_index, list) for sub_index in idx
        ):
            idx = tuple(
                torch.tensor(sub_index, device=self.device)
                if isinstance(sub_index, list)
                else sub_index
                for sub_index in idx
            )
        if isinstance(idx, str):
            return self.get(idx)
        if isinstance(idx, tuple) and sum(
            isinstance(_idx, str) for _idx in idx
        ) not in [len(idx), 0]:
            raise IndexError(_STR_MIXED_INDEX_ERROR)
        elif isinstance(idx, Number) or (
            _has_functorch_dim and isinstance(idx, functorch.dim.Dim)
        ):
            idx = (idx,)
        elif isinstance(idx, tuple) and all(
            isinstance(sub_idx, str) for sub_idx in idx
        ):
            out = self.get(idx[0])
            if len(idx) > 1:
                return out[idx[1:]]
            else:
                return out

        if not self.batch_size:
            raise RuntimeError(
                "indexing a tensordict with td.batch_dims==0 is not permitted"
            )

        if isinstance(idx, np.ndarray):
            idx = torch.tensor(idx, device=self.device)
        if idx is Ellipsis or (
            isinstance(idx, tuple)
            and any(
                Ellipsis == item
                for item in idx
                # equality check against a functorch.dim.Dim can fail if dim is unbound
                # so we filter them out since the equality cannot be satisfied anyway
                if not (_has_functorch_dim and isinstance(item, functorch.dim.Dim))
            )
        ):
            idx = convert_ellipsis_to_idx(idx, self.batch_size)

        if _has_functorch_dim and (
            isinstance(self, _TensorDictWithDims)
            or (isinstance(idx, tuple) and any(_is_first_class_dim(i) for i in idx))
        ):
            if isinstance(idx, tuple):
                for item in idx:
                    if (
                        isinstance(item, tuple)
                        and any(isinstance(d, functorch.dim.Dim) for d in item)
                        and not all(isinstance(d, functorch.dim.Dim) for d in item)
                    ):
                        raise TypeError(
                            "If indexing a dimension with a tuple of first-class "
                            "dimensions, all entries of that tuple must be a "
                            "first-class dimension"
                        )
            dims = _get_indexed_dims(
                idx if isinstance(idx, tuple) else (idx,),
                self.dims if isinstance(self, _TensorDictWithDims) else (),
                self.batch_size,
            )

            return _TensorDictWithDims(
                source={key: item[idx] for key, item in self.items()},
                dims=dims,
                batch_size=_getitem_batch_size(self.batch_size, idx),
                device=self.device,
                _meta_source={
                    key: item[idx]
                    for key, item in self.items_meta(make_unset=False)
                    if not item.is_tensordict()
                },
            )

        # if return_simple_view and not self.is_memmap():
        return TensorDict(
            source={key: item[idx] for key, item in self.items()},
            _meta_source={
                key: item[idx]
                for key, item in self.items_meta(make_unset=False)
                if not item.is_tensordict()
            },
            batch_size=_getitem_batch_size(self.batch_size, idx),
            device=self.device,
        )

    def __setitem__(
        self, index: INDEX_TYPING, value: Union[TensorDictBase, dict]
    ) -> None:
        if index is Ellipsis or (isinstance(index, tuple) and Ellipsis in index):
            index = convert_ellipsis_to_idx(index, self.batch_size)
        if isinstance(index, list):
            index = torch.tensor(index, device=self.device)
        if isinstance(index, tuple) and any(
            isinstance(sub_index, list) for sub_index in index
        ):
            index = tuple(
                torch.tensor(sub_index, device=self.device)
                if isinstance(sub_index, list)
                else sub_index
                for sub_index in index
            )
        if isinstance(index, tuple) and sum(
            isinstance(_index, str) for _index in index
        ) not in [len(index), 0]:
            raise IndexError(_STR_MIXED_INDEX_ERROR)
        if isinstance(index, str):
            self.set(index, value, inplace=self._inplace_set)
        elif isinstance(index, tuple) and all(
            isinstance(sub_index, str) for sub_index in index
        ):
            try:
                if len(index) == 1:
                    return self.set(
                        index[0], value, inplace=isinstance(self, SubTensorDict)
                    )
                self[index[:-1]] = self[index[:-1]].set(
                    index[-1], value, inplace=isinstance(self, SubTensorDict)
                )
            except AttributeError as err:
                if "for populating tensordict with new key-value pair" in str(err):
                    raise RuntimeError(
                        "Trying to replace an existing nested tensordict with "
                        "another one with non-matching keys. This leads to "
                        "unspecified behaviours and is prohibited."
                    )
                raise err
        else:
            indexed_bs = _getitem_batch_size(self.batch_size, index)
            if isinstance(value, dict):
                value = TensorDict(value, batch_size=indexed_bs, device=self.device)
            if value.batch_size != indexed_bs:
                raise RuntimeError(
                    f"indexed destination TensorDict batch size is {indexed_bs} "
                    f"(batch_size = {self.batch_size}, index={index}), "
                    f"which differs from the source batch size {value.batch_size}"
                )
            keys = set(self.keys())
            if not all(key in keys for key in value.keys()):
                subtd = self.get_sub_tensordict(index)
            for key, item in value.items():
                if key in keys:
                    self.set_at_(key, item, index)
                else:
                    subtd.set(key, item)

    def __delitem__(self, index: INDEX_TYPING) -> TensorDictBase:
        if isinstance(index, str):
            return self.del_(index)
        raise IndexError(f"Index has to a string but received {index}.")

    @abc.abstractmethod
    def rename_key(
        self, old_key: str, new_key: str, safe: bool = False
    ) -> TensorDictBase:
        """Renames a key with a new string.

        Args:
            old_key (str): key to be renamed
            new_key (str): new name
            safe (bool, optional): if True, an error is thrown when the new
                key is already present in the TensorDict.

        Returns:
            self

        """
        raise NotImplementedError

    def fill_(self, key: str, value: Union[float, bool]) -> TensorDictBase:
        """Fills a tensor pointed by the key with the a given value.

        Args:
            key (str): key to be remaned
            value (Number, bool): value to use for the filling

        Returns:
            self

        """
        meta_tensor = self._get_meta(key)
        shape = meta_tensor.shape
        device = meta_tensor.device
        dtype = meta_tensor.dtype
        if meta_tensor.is_tensordict():
            tensordict = self.get(key)
            tensordict.apply_(lambda x: x.fill_(value))
            self.set_(key, tensordict)
        else:
            tensor = torch.full(shape, value, device=device, dtype=dtype)
            self.set_(key, tensor)
        return self

    def empty(self) -> TensorDictBase:
        """Returns a new, empty tensordict with the same device and batch size."""
        return self.select()

    def is_empty(self):
        for _ in self.items_meta():
            return False
        return True

    @property
    def is_locked(self):
        if not hasattr(self, "_is_locked"):
            self._is_locked = False
        return self._is_locked

    @is_locked.setter
    def is_locked(self, value: bool):
        self._is_locked = value

<<<<<<< HEAD
    def set_default(
        self, key: str, item: COMPATIBLE_TYPES, inplace: bool = False, **kwargs
    ) -> COMPATIBLE_TYPES:
        """Returns the value of the key if the key is in the tensordict. If not, insert key with a value of item and returns item.

        Args:
            key (str): name of the item
            item (torch.Tensor): value to be stored in the tensordict
            inplace (bool, optional): if True and if a key matches an existing
                key in the tensordict, then the update will occur in-place
                for that key-value pair. Default is :obj:`False`.

        Returns:
            the value of the key or item if the key is not in the tensordict

        """
        if key in self.keys():
            return self.get(key)
        else:
            self.set(key, item, inplace, **kwargs)
            return item
=======
    def lock(self):
        self.is_locked = True

    def unlock(self):
        self.is_locked = False
>>>>>>> b6f97a05


class TensorDict(TensorDictBase):
    """A batched dictionary of tensors.

    TensorDict is a tensor container where all tensors are stored in a
    key-value pair fashion and where each element shares at least the
    following features:
    - memory location (shared, memory-mapped array, ...);
    - batch size (i.e. n^th first dimensions).

    Additionally, if the tensordict has a specified device, then each element
    must share that device.

    TensorDict instances support many regular tensor operations as long as
    they are dtype-independent (as a TensorDict instance can contain tensors
    of many different dtypes). Those operations include (but are not limited
    to):

    - operations on shape: when a shape operation is called (indexing,
      reshape, view, expand, transpose, permute,
      unsqueeze, squeeze, masking etc), the operations is done as if it
      was done on a tensor of the same shape as the batch size then
      expended to the right, e.g.:

        >>> td = TensorDict({'a': torch.zeros(3,4,5)}, batch_size=[3, 4])
        >>> # returns a TensorDict of batch size [3, 4, 1]
        >>> td_unsqueeze = td.unsqueeze(-1)
        >>> # returns a TensorDict of batch size [12]
        >>> td_view = td.view(-1)
        >>> # returns a tensor of batch size [12, 4]
        >>> a_view = td.view(-1).get("a")

    - casting operations: a TensorDict can be cast on a different device
      or another TensorDict type using

        >>> td_cpu = td.to("cpu")
        >>> td_savec = td.to(SavedTensorDict)  # TensorDict saved on disk
        >>> dictionary = td.to_dict()

      A call of the `.to()` method with a dtype will return an error.

    - Cloning, contiguous

    - Reading: `td.get(key)`, `td.get_at(key, index)`

    - Content modification: :obj:`td.set(key, value)`, :obj:`td.set_(key, value)`,
      :obj:`td.update(td_or_dict)`, :obj:`td.update_(td_or_dict)`, :obj:`td.fill_(key,
      value)`, :obj:`td.rename_key(old_name, new_name)`, etc.

    - Operations on multiple tensordicts: `torch.cat(tensordict_list, dim)`,
      `torch.stack(tensordict_list, dim)`, `td1 == td2` etc.

    Args:
        source (TensorDict or dictionary): a data source. If empty, the
            tensordict can be populated subsequently.
        batch_size (iterable of int, optional): a batch size for the
            tensordict. The batch size is immutable and can only be modified
            by calling operations that create a new TensorDict. Unless the
            source is another TensorDict, the batch_size argument must be
            provided as it won't be inferred from the data.
        device (torch.device or compatible type, optional): a device for the
            TensorDict.

    Examples:
        >>> import torch
        >>> from tensordict import TensorDict
        >>> source = {'random': torch.randn(3, 4),
        ...     'zeros': torch.zeros(3, 4, 5)}
        >>> batch_size = [3]
        >>> td = TensorDict(source, batch_size)
        >>> print(td.shape)  # equivalent to td.batch_size
        torch.Size([3])
        >>> td_unqueeze = td.unsqueeze(-1)
        >>> print(td_unqueeze.get("zeros").shape)
        torch.Size([3, 1, 4, 5])
        >>> print(td_unqueeze[0].shape)
        torch.Size([1])
        >>> print(td_unqueeze.view(-1).shape)
        torch.Size([3])
        >>> print((td.clone()==td).all())
        True

    """

    @classmethod
    def __new__(cls, *args, **kwargs):
        cls._safe = True
        cls._lazy = False
        cls._is_shared = None
        cls._is_memmap = None
        return TensorDictBase.__new__(cls)

    def __init__(
        self,
        source: Union[TensorDictBase, dict],
        batch_size: Optional[Union[Sequence[int], torch.Size, int]] = None,
        device: Optional[DEVICE_TYPING] = None,
        _meta_source: Optional[dict] = None,
        _run_checks: bool = True,
        _is_shared: Optional[bool] = None,
        _is_memmap: Optional[bool] = None,
    ) -> object:
        super().__init__()

        self._tensordict: Dict = dict()

        self._is_shared = _is_shared
        self._is_memmap = _is_memmap

        if not isinstance(source, (TensorDictBase, dict)):
            raise ValueError(
                "A TensorDict source is expected to be a TensorDictBase "
                f"sub-type or a dictionary, found type(source)={type(source)}."
            )
        self._batch_size = self._parse_batch_size(source, batch_size)

        if device is not None:
            device = torch.device(device)

        self._device = device

        if source is not None:
            for key, value in source.items():
                if isinstance(value, dict):
                    value = TensorDict(
                        value,
                        batch_size=self._batch_size,
                        device=self._device,
                        _run_checks=_run_checks,
                        _is_shared=_is_shared,
                        _is_memmap=_is_memmap,
                    )
                if device is not None:
                    value = value.to(device)
                _meta_val = (
                    None
                    if _meta_source is None or key not in _meta_source
                    else _meta_source[key]
                )
                if (
                    isinstance(value, TensorDictBase)
                    and value.batch_size[: self.batch_dims] != self.batch_size
                ):
                    value.batch_size = self.batch_size
                self.set(key, value, _meta_val=_meta_val, _run_checks=False)

        if _run_checks:
            self._check_batch_size()
            self._check_device()

    @staticmethod
    def _parse_batch_size(
        source: Union[TensorDictBase, dict],
        batch_size: Optional[Union[Sequence[int], torch.Size, int]] = None,
    ):
        if isinstance(batch_size, (Number, Sequence)):
            if not isinstance(batch_size, torch.Size):
                if isinstance(batch_size, int):
                    return torch.Size([batch_size])
                return torch.Size(batch_size)
            return batch_size
        elif isinstance(source, TensorDictBase):
            return source.batch_size
        raise ValueError(
            "batch size was not specified when creating the TensorDict "
            "instance and it could not be retrieved from source."
        )

    def _make_meta(self, key: str) -> MetaTensor:
        proc_value = self._tensordict[key]
        is_memmap = (
            self._is_memmap
            if self._is_memmap is not None
            else isinstance(proc_value, MemmapTensor)
        )
        underlying_tensor = (
            proc_value._tensor
            if _has_functorch_dim and isinstance(proc_value, functorch.dim.Tensor)
            else proc_value
        )
        is_shared = (
            self._is_shared
            if self._is_shared is not None
            else underlying_tensor.is_shared()
            if isinstance(underlying_tensor, (TensorDictBase, MemmapTensor))
            or not is_batchedtensor(underlying_tensor)
            else False
        )

        if _has_functorch_dim and isinstance(
            proc_value, (functorch.dim.Tensor, _TensorDictWithDims)
        ):
            return _MetaTensorWithDims(
                *proc_value.shape,
                dims=proc_value.dims,
                device=proc_value.device,
                _is_memmap=is_memmap,
                _is_shared=is_shared,
                _is_tensordict=isinstance(proc_value, TensorDictBase),
            )

        return MetaTensor(
            proc_value,
            device=proc_value.device,
            _is_memmap=is_memmap,
            _is_shared=is_shared,
            _is_tensordict=isinstance(proc_value, TensorDictBase),
        )

    @property
    def batch_dims(self) -> int:
        return len(self.batch_size)

    @batch_dims.setter
    def batch_dims(self, value: COMPATIBLE_TYPES) -> None:
        raise RuntimeError(
            f"Setting batch dims on {self.__class__.__name__} instances is "
            f"not allowed."
        )

    @property
    def device(self) -> Union[None, torch.device]:
        """Device of the tensordict.

        Returns `None` if device hasn't been provided in the constructor or set via `tensordict.to(device)`.

        """
        return self._device

    @device.setter
    def device(self, value: DEVICE_TYPING) -> None:
        raise RuntimeError(
            "device cannot be set using tensordict.device = device, "
            "because device cannot be updated in-place. To update device, use "
            "tensordict.to(new_device), which will return a new tensordict "
            "on the new device."
        )

    @property
    def batch_size(self) -> torch.Size:
        return self._batch_size

    @batch_size.setter
    def batch_size(self, new_size: torch.Size):
        return self._batch_size_setter(new_size)

    def _change_batch_size(self, new_size: torch.Size):
        if not hasattr(self, "_orig_batch_size"):
            self._orig_batch_size = self.batch_size
        elif self._orig_batch_size == new_size:
            del self._orig_batch_size
        self._batch_size = new_size

    # Checks
    def _check_is_shared(self) -> bool:
        share_list = [value.is_shared() for key, value in self.items_meta()]
        if any(share_list) and not all(share_list):
            shared_str = ", ".join(
                [f"{key}: {value.is_shared()}" for key, value in self.items_meta()]
            )
            raise RuntimeError(
                f"tensors must be either all shared or not, but mixed "
                f"features is not allowed. "
                f"Found: {shared_str}"
            )
        return all(share_list) and len(share_list) > 0

    def _check_is_memmap(self) -> bool:
        memmap_list = [value.is_memmap() for key, value in self.items_meta()]
        if any(memmap_list) and not all(memmap_list):
            memmap_str = ", ".join(
                [f"{key}: {value.is_memmap()}" for key, value in self.items_meta()]
            )
            raise RuntimeError(
                f"tensors must be either all MemmapTensor or not, but mixed "
                f"features is not allowed. "
                f"Found: {memmap_str}"
            )
        return all(memmap_list) and len(memmap_list) > 0

    def _check_device(self) -> None:
        devices = set(value.device for value in self.values_meta())
        if self.device is not None and len(devices) >= 1 and devices != {self.device}:
            raise RuntimeError(
                f"TensorDict.device is {self._device}, but elements have "
                f"device values {devices}. If TensorDict.device is set then "
                "all elements must share that device."
            )

    def pin_memory(self) -> TensorDictBase:
        if self.device == torch.device("cpu"):
            for key, value in self.items():
                if isinstance(value, TensorDictBase) or (
                    value.dtype in (torch.half, torch.float, torch.double)
                ):
                    self.set(key, value.pin_memory(), inplace=False)
        return self

    def expand(self, *shape) -> TensorDictBase:
        """Expands every tensor with `(*shape, *tensor.shape)` and returns the same tensordict with new tensors with expanded shapes.

        Supports iterables to specify the shape.

        """
        d = dict()
        tensordict_dims = self.batch_dims

        if len(shape) == 1 and isinstance(shape[0], Sequence):
            shape = tuple(shape[0])

        # new shape dim check
        if len(shape) < len(self.shape):
            raise RuntimeError(
                "the number of sizes provided ({shape_dim}) must be greater or equal to the number of "
                "dimensions in the TensorDict ({tensordict_dim})".format(
                    shape_dim=len(shape), tensordict_dim=tensordict_dims
                )
            )

        # new shape compatability check
        for old_dim, new_dim in zip(self.batch_size, shape[-tensordict_dims:]):
            if old_dim != 1 and new_dim != old_dim:
                raise RuntimeError(
                    "Incompatible expanded shape: The expanded shape length at non-singleton dimension should be same "
                    "as the original length. target_shape = {new_shape}, existing_shape = {old_shape}".format(
                        new_shape=shape, old_shape=self.batch_size
                    )
                )

        for key, value in self.items():
            if isinstance(value, TensorDictBase):
                d[key] = value.expand(*shape)
            else:
                tensor_dims = len(value.shape)
                last_n_dims = tensor_dims - tensordict_dims
                d[key] = value.expand(*shape, *value.shape[-last_n_dims:])
        return TensorDict(
            source=d,
            batch_size=[*shape],
            device=self.device,
        )

    def set(
        self,
        key: str,
        value: Union[dict, COMPATIBLE_TYPES],
        inplace: bool = False,
        _run_checks: bool = True,
        _meta_val: Optional[MetaTensor] = None,
        **kwargs,
    ) -> TensorDictBase:
        """Sets a value in the TensorDict.

        If inplace=True (default is False), and if the key already exists, set will call set_ (in place setting).

        """
        if self.is_locked:
            if not inplace or key not in self.keys():
                raise RuntimeError("Cannot modify locked TensorDict")
        if not isinstance(key, str):
            raise TypeError(f"Expected key to be a string but found {type(key)}")

        if self._is_shared is None:
            try:
                self._is_shared = value.is_shared()
            except NotImplementedError:
                # when running functorch, a NotImplementedError may be raised
                pass
            except AttributeError:
                # when setting a value of type dict
                pass
        if self._is_memmap is None:
            self._is_memmap = isinstance(value, MemmapTensor)

        present = key in self._tensordict
        if present and value is self._tensordict[key]:
            return self

        if present and inplace:
            return self.set_(key, value)
        proc_value = self._process_input(
            value,
            check_tensor_shape=_run_checks,
            check_shared=False,
            check_device=_run_checks,
        )  # check_tensor_shape=_run_checks
        self._tensordict[key] = proc_value
        if _meta_val:
            self._dict_meta[key] = _meta_val
        elif present and key in self._dict_meta:
            del self._dict_meta[key]
        return self

    def del_(self, key: str) -> TensorDictBase:
        del self._tensordict[key]
        if key in self._dict_meta:
            del self._dict_meta[key]
        return self

    def rename_key(
        self, old_key: str, new_key: str, safe: bool = False
    ) -> TensorDictBase:
        if not isinstance(old_key, str):
            raise TypeError(
                f"Expected old_name to be a string but found {type(old_key)}"
            )
        if not isinstance(new_key, str):
            raise TypeError(
                f"Expected new_name to be a string but found {type(new_key)}"
            )

        if safe and (new_key in self.keys()):
            raise KeyError(f"key {new_key} already present in TensorDict.")
        self.set(
            new_key,
            self.get(old_key),
            _meta_val=self._get_meta(old_key) if old_key in self._dict_meta else None,
            _run_checks=False,
        )
        self.del_(old_key)
        return self

    def set_(
        self, key: str, value: Union[dict, COMPATIBLE_TYPES], no_check: bool = False
    ) -> TensorDictBase:
        if not no_check:
            if not isinstance(key, str):
                raise TypeError(f"Expected key to be a string but found {type(key)}")

        if no_check or key in self.keys():
            if not no_check:
                proc_value = self._process_input(
                    value, check_device=False, check_shared=False
                )
                # copy_ will broadcast one tensor onto another's shape, which we don't want
                target_shape = self._get_meta(key).shape
                if proc_value.shape != target_shape:
                    raise RuntimeError(
                        f'calling set_("{key}", tensor) with tensors of '
                        f"different shape: got tensor.shape={proc_value.shape} "
                        f'and get("{key}").shape={target_shape}'
                    )
            else:
                proc_value = value
            if proc_value is not self._tensordict[key]:
                self._tensordict[key].copy_(proc_value)
                if key in self._dict_meta:
                    self._dict_meta[key].requires_grad = proc_value.requires_grad
        else:
            raise AttributeError(
                f'key "{key}" not found in tensordict, '
                f'call td.set("{key}", value) for populating tensordict with '
                f"new key-value pair"
            )
        return self

    def _stack_onto_(
        self, key: str, list_item: List[COMPATIBLE_TYPES], dim: int
    ) -> TensorDict:
        torch.stack(list_item, dim=dim, out=self._tensordict[key])
        return self

    def _stack_onto_at_(
        self,
        key: str,
        list_item: List[COMPATIBLE_TYPES],
        dim: int,
        idx: INDEX_TYPING,
    ) -> TensorDict:
        if isinstance(idx, tuple) and len(idx) == 1:
            idx = idx[0]
        if isinstance(idx, (int, slice)) or (
            isinstance(idx, tuple)
            and all(isinstance(_idx, (int, slice)) for _idx in idx)
        ):
            torch.stack(list_item, dim=dim, out=self._tensordict[key][idx])
        else:
            raise ValueError(
                f"Cannot stack onto an indexed tensor with index {idx} "
                f"as its storage differs."
            )
        return self

    def set_at_(
        self, key: str, value: Union[dict, COMPATIBLE_TYPES], idx: INDEX_TYPING
    ) -> TensorDictBase:
        if not isinstance(key, str):
            raise TypeError(f"Expected key to be a string but found {type(key)}")

        # do we need this?
        if not isinstance(value, _accepted_classes):
            value = self._process_input(
                value, check_tensor_shape=False, check_device=False
            )
        if key not in self.keys():
            raise KeyError(f"did not find key {key} in {self.__class__.__name__}")
        tensor_in = self._tensordict[key]
        if isinstance(idx, tuple) and len(idx) and isinstance(idx[0], tuple):
            warn(
                "Multiple indexing can lead to unexpected behaviours when "
                "setting items, for instance `td[idx1][idx2] = other` may "
                "not write to the desired location if idx1 is a list/tensor."
            )
            tensor_in = _sub_index(tensor_in, idx)
            tensor_in.copy_(value)
        else:
            tensor_in[idx] = value
        if key in self._dict_meta:
            # change Meta in case of require_grad coming in value
            self._dict_meta[key].requires_grad = tensor_in.requires_grad
        return self

    def get(
        self, key: str, default: Union[str, COMPATIBLE_TYPES] = "_no_default_"
    ) -> COMPATIBLE_TYPES:
        if not isinstance(key, str):
            raise TypeError(f"Expected key to be a string but found {type(key)}")

        if key in self._tensordict.keys():
            return self._tensordict[key]
        else:
            return self._default_get(key, default)

    def share_memory_(self, lock=True) -> TensorDictBase:
        if self.is_memmap():
            raise RuntimeError(
                "memmap and shared memory are mutually exclusive features."
            )
        if not self._tensordict.keys():
            raise Exception(
                "share_memory_ must be called when the TensorDict is ("
                "partially) populated. Set a tensor first."
            )
        if self.device is not None and self.device.type == "cuda":
            # cuda tensors are shared by default
            self._is_shared = True
            return self
        for value in self.values():
            # no need to consider MemmapTensors here as we have checked that this is not a memmap-tensordict
            if (
                isinstance(value, torch.Tensor)
                and value.device.type == "cpu"
                or isinstance(value, TensorDictBase)
            ):
                value.share_memory_()
        for value in self.values_meta():
            value.share_memory_()
        self._is_shared = True
        self.is_locked = lock
        return self

    def detach_(self) -> TensorDictBase:
        for value in self.values():
            value.detach_()
        return self

    def memmap_(self, prefix=None, lock=True) -> TensorDictBase:
        if self.is_shared() and self.device == torch.device("cpu"):
            raise RuntimeError(
                "memmap and shared memory are mutually exclusive features."
            )
        if not self._tensordict.keys():
            raise Exception(
                "memmap_() must be called when the TensorDict is (partially) "
                "populated. Set a tensor first."
            )
        if any(val.requires_grad for val in self._dict_meta.values()):
            raise Exception(
                "memmap is not compatible with gradients, one of Tensors has requires_grad equals True"
            )
        for key, value in self.items():
            self._tensordict[key] = MemmapTensor(value, prefix=prefix)
        for value in self.values_meta():
            value.memmap_()
        self._is_memmap = True
        self.is_locked = lock
        return self

    def to(
        self, dest: Union[DEVICE_TYPING, torch.Size, Type], **kwargs
    ) -> TensorDictBase:
        if isinstance(dest, type) and issubclass(dest, TensorDictBase):
            if isinstance(self, dest):
                return self
            td = dest(
                source=self,
                **kwargs,
            )
            return td
        elif isinstance(dest, (torch.device, str, int)):
            # must be device
            dest = torch.device(dest)
            if self.device is not None and dest == self.device:
                return self

            self_copy = copy(self)
            self_copy._device = dest
            self_copy._tensordict = {
                key: value.to(dest, **kwargs) for key, value in self_copy.items()
            }
            self_copy._dict_meta = KeyDependentDefaultDict(self_copy._make_meta)
            self_copy._is_shared = None
            self_copy._is_memmap = None
            return self_copy
        elif isinstance(dest, torch.Size):
            self.batch_size = dest
            return self
        else:
            raise NotImplementedError(
                f"dest must be a string, torch.device or a TensorDict "
                f"instance, {dest} not allowed"
            )

    def masked_fill_(
        self, mask: Tensor, value: Union[float, int, bool]
    ) -> TensorDictBase:
        for item in self.values():
            mask_expand = expand_as_right(mask, item)
            item.masked_fill_(mask_expand, value)
        return self

    def masked_fill(self, mask: Tensor, value: Union[float, bool]) -> TensorDictBase:
        td_copy = self.clone()
        return td_copy.masked_fill_(mask, value)

    def is_contiguous(self) -> bool:
        return all([value.is_contiguous() for _, value in self.items()])

    def contiguous(self) -> TensorDictBase:
        if not self.is_contiguous():
            return self.clone()
        return self

    def select(self, *keys: str, inplace: bool = False) -> TensorDictBase:
        d = {key: value for (key, value) in self.items() if key in keys}
        d_meta = {
            key: value
            for (key, value) in self.items_meta(make_unset=False)
            if key in keys
        }
        if inplace:
            self._tensordict = d
            for key in list(self._dict_meta.keys()):
                if key not in keys:
                    del self._dict_meta[key]
            return self
        return TensorDict(
            device=self.device,
            batch_size=self.batch_size,
            source=d,
            _meta_source=d_meta,
            _run_checks=False,
            _is_memmap=self._is_memmap,
            _is_shared=self._is_shared,
        )

    def keys(self) -> _TensorDictKeysView:
        return _TensorDictKeysView(self)


class _TensorDictWithDims(TensorDict):
    """A TensorDict that has been sliced with first class dimensions. This class is not
    intended to be instantiated directly, rather it will be created if you slice an
    existing TensorDict with first-class dimensions.
    """

    def __init__(
        self,
        source: Union[TensorDictBase, dict],
        dims: Optional[Tuple[DIM_TYPING, ...]],
        batch_size: Optional[Union[Sequence[int], torch.Size, int]] = None,
        device: Optional[DEVICE_TYPING] = None,
        _meta_source: Optional[dict] = None,
        _run_checks: bool = True,
        _is_shared: Optional[bool] = None,
        _is_memmap: Optional[bool] = None,
    ) -> None:
        self._dims = dims

        super().__init__(
            source,
            batch_size=batch_size,
            device=device,
            _meta_source=_meta_source,
            _run_checks=_run_checks,
            _is_shared=_is_shared,
            _is_memmap=_is_memmap,
        )

    @property
    def dims(self):
        return self._dims

    @property
    def all_dims(self):
        ndim = self.dim()
        return self.dims + tuple(range(ndim))

    def order(self, *args) -> TensorDict:
        if not all(_is_first_class_dim(arg) or isinstance(arg, int) for arg in args):
            raise TypeError(
                "All arguments to order must either be an integer, a first-class "
                "dimension, or a tuple of first-class dimensions"
            )

        ordered_dims = _get_ordered_dims(self.dims, args)
        ordered_batch_size = _get_ordered_shape(self.batch_size, args)

        if len(ordered_dims) > 0:
            return _TensorDictWithDims(
                source={key: item.order(*args) for key, item in self.items()},
                dims=ordered_dims,
                batch_size=ordered_batch_size,
                device=self.device,
                _meta_source={
                    key: item.order(*args)
                    for key, item in self.items_meta()
                    if not item.is_tensordict()
                },
                _is_shared=self._is_shared,
                _is_memmap=self._is_memmap,
            )

        return TensorDict(
            source={key: item.order(*args) for key, item in self.items()},
            batch_size=ordered_batch_size,
            device=self.device,
            _meta_source={
                key: item.order(*args)
                for key, item in self.items_meta()
                if not item.is_tensordict()
            },
            _is_shared=self._is_shared,
            _is_memmap=self._is_memmap,
        )

    def __repr__(self) -> str:
        repr_ = super().__repr__()
        sizes = tuple(d.size for d in self.dims) + tuple(self.batch_size)
        dims = self.all_dims
        return f"{repr_}\nwith dims={dims} sizes={sizes}"

    def permute(self, *dims_list: int, dims=None):
        raise NotImplementedError(
            "permute is not yet supported on TensorDicts with first-class dimensions."
        )

    def has_compatible_dims(self, tensordict: "_TensorDictWithDims") -> bool:
        """Returns True if tensordict has compatible dims.

        Compatible means that the `dims` attributes of the tensordicts contain the same
        first-class dimensions, and that for each key in the TensorDict, each entry has
        the same first-class dimensions.
        """
        if not isinstance(tensordict, _TensorDictWithDims) or not _dims_are_compatible(
            self.dims, tensordict.dims
        ):
            return False

        for key in self.keys():
            if key not in tensordict.keys():
                return False

            self_value = self[key]
            tensordict_value = tensordict[key]

            if isinstance(self_value, _TensorDictWithDims):
                if not self_value.has_compatible_dims(tensordict_value):
                    return False
            else:
                if not _dims_are_compatible(self_value.dims, tensordict_value.dims):
                    return False

        return True


class _ErrorInteceptor:
    """Context manager for catching errors and modifying message.

    Intended for use with stacking / concatenation operations applied to TensorDicts.

    """

    DEFAULT_EXC_MSG = "Expected all tensors to be on the same device"

    def __init__(
        self, key, prefix, exc_msg: str = None, exc_type: Type[Exception] = None
    ):
        self.exc_type = exc_type if exc_type is not None else RuntimeError
        self.exc_msg = exc_msg if exc_msg is not None else self.DEFAULT_EXC_MSG
        self.prefix = prefix
        self.key = key

    def _add_key_to_error_msg(self, msg: str) -> str:
        if msg.startswith(self.prefix):
            return f'{self.prefix} "{self.key}" /{msg[len(self.prefix):]}'
        return f'{self.prefix} "{self.key}". {msg}'

    def __enter__(self):
        pass

    def __exit__(self, exc_type, exc_value, _):
        if exc_type is self.exc_type and (
            self.exc_msg is None or self.exc_msg in str(exc_value)
        ):
            exc_value.args = (self._add_key_to_error_msg(str(exc_value)),)


def implements_for_td(torch_function: Callable) -> Callable:
    """Register a torch function override for ScalarTensor."""

    @functools.wraps(torch_function)
    def decorator(func):
        TD_HANDLED_FUNCTIONS[torch_function] = func
        return func

    return decorator


# @implements_for_td(torch.testing.assert_allclose) TODO
def assert_allclose_td(
    actual: TensorDictBase,
    expected: TensorDictBase,
    rtol: float = None,
    atol: float = None,
    equal_nan: bool = True,
    msg: str = "",
) -> bool:
    """Compares two tensordicts and raise an exception if their content does not match exactly."""
    if not isinstance(actual, TensorDictBase) or not isinstance(
        expected, TensorDictBase
    ):
        raise TypeError("assert_allclose inputs must be of TensorDict type")
    set1 = set(actual.keys())
    set2 = set(expected.keys())
    if not (len(set1.difference(set2)) == 0 and len(set2) == len(set1)):
        raise KeyError(
            "actual and expected tensordict keys mismatch, "
            f"keys {(set1 - set2).union(set2 - set1)} appear in one but not "
            f"the other."
        )
    keys = sorted(list(actual.keys()))
    for key in keys:
        input1 = actual.get(key)
        input2 = expected.get(key)
        if isinstance(input1, TensorDictBase):
            assert_allclose_td(input1, input2, rtol=rtol, atol=atol)
            continue

        mse = (input1.to(torch.float) - input2.to(torch.float)).pow(2).sum()
        mse = mse.div(input1.numel()).sqrt().item()

        default_msg = f"key {key} does not match, got mse = {mse:4.4f}"
        if len(msg):
            msg = "\t".join([default_msg, msg])
        else:
            msg = default_msg
        if isinstance(input1, MemmapTensor):
            input1 = input1._tensor
        if isinstance(input2, MemmapTensor):
            input2 = input2._tensor
        torch.testing.assert_close(
            input1, input2, rtol=rtol, atol=atol, equal_nan=equal_nan, msg=msg
        )
    return True


@implements_for_td(torch.unbind)
def _unbind(td: TensorDictBase, *args, **kwargs) -> Tuple[TensorDictBase, ...]:
    return td.unbind(*args, **kwargs)


@implements_for_td(torch.full_like)
def _full_like(td: TensorDictBase, fill_value, **kwargs) -> TensorDictBase:
    td_clone = td.clone()
    for key in td_clone.keys():
        td_clone.fill_(key, fill_value)
    if "dtype" in kwargs:
        raise ValueError("Cannot pass dtype to full_like with TensorDict")
    if "device" in kwargs:
        td_clone = td_clone.to(kwargs.pop("device"))
    if len(kwargs):
        raise RuntimeError(
            f"keyword arguments {list(kwargs.keys())} are not "
            f"supported with full_like with TensorDict"
        )
    return td_clone


@implements_for_td(torch.zeros_like)
def _zeros_like(td: TensorDictBase, **kwargs) -> TensorDictBase:
    td_clone = td.clone()
    for key in td_clone.keys():
        td_clone.fill_(key, 0.0)
    if "dtype" in kwargs:
        raise ValueError("Cannot pass dtype to full_like with TensorDict")
    if "device" in kwargs:
        td_clone = td_clone.to(kwargs.pop("device"))
    if len(kwargs):
        raise RuntimeError(
            f"keyword arguments {list(kwargs.keys())} are not "
            f"supported with full_like with TensorDict"
        )
    return td_clone


@implements_for_td(torch.ones_like)
def _ones_like(td: TensorDictBase, **kwargs) -> TensorDictBase:
    td_clone = td.clone()
    for key in td_clone.keys():
        td_clone.fill_(key, 1.0)
    if "device" in kwargs:
        td_clone = td_clone.to(kwargs.pop("device"))
    if len(kwargs):
        raise RuntimeError(
            f"keyword arguments {list(kwargs.keys())} are not "
            f"supported with full_like with TensorDict"
        )
    return td_clone


@implements_for_td(torch.clone)
def _clone(td: TensorDictBase, *args, **kwargs) -> TensorDictBase:
    return td.clone(*args, **kwargs)


@implements_for_td(torch.squeeze)
def _squeeze(td: TensorDictBase, *args, **kwargs) -> TensorDictBase:
    return td.squeeze(*args, **kwargs)


@implements_for_td(torch.unsqueeze)
def _unsqueeze(td: TensorDictBase, *args, **kwargs) -> TensorDictBase:
    return td.unsqueeze(*args, **kwargs)


@implements_for_td(torch.masked_select)
def _masked_select(td: TensorDictBase, *args, **kwargs) -> TensorDictBase:
    return td.masked_select(*args, **kwargs)


@implements_for_td(torch.permute)
def _permute(td: TensorDictBase, dims) -> TensorDictBase:
    return td.permute(*dims)


@implements_for_td(torch.cat)
def _cat(
    list_of_tensordicts: Sequence[TensorDictBase],
    dim: int = 0,
    device: DEVICE_TYPING = None,
    out: TensorDictBase = None,
) -> TensorDictBase:
    if not list_of_tensordicts:
        raise RuntimeError("list_of_tensordicts cannot be empty")
    if dim < 0:
        raise RuntimeError(
            f"negative dim in torch.dim(list_of_tensordicts, dim=dim) not "
            f"allowed, got dim={dim}"
        )
    if isinstance(list_of_tensordicts[0], _TensorDictWithDims):
        if not all(
            list_of_tensordicts[0].has_compatible_dims(td)
            for td in list_of_tensordicts[1:]
        ):
            raise ValueError(
                "TensorDicts with first-class dimensions can only be concatenated "
                "with other TensorDicts with matching first-class dimensions"
            )

    batch_size = list(list_of_tensordicts[0].batch_size)
    if dim >= len(batch_size):
        raise RuntimeError(
            f"dim must be in the range 0 <= dim < len(batch_size), got dim"
            f"={dim} and batch_size={batch_size}"
        )
    batch_size[dim] = sum([td.batch_size[dim] for td in list_of_tensordicts])
    batch_size = torch.Size(batch_size)

    # check that all tensordict match
    keys = _check_keys(list_of_tensordicts, strict=True)
    if out is None:
        out = {}
        for key in keys:
            with _ErrorInteceptor(
                key, "Attempted to concatenate tensors on different devices at key"
            ):
                out[key] = torch.cat([td.get(key) for td in list_of_tensordicts], dim)

        if isinstance(list_of_tensordicts[0], _TensorDictWithDims):
            out = _TensorDictWithDims(
                out,
                dims=list_of_tensordicts[0].dims,
                batch_size=batch_size,
                device=device,
                _run_checks=False,
            )
        else:
            out = TensorDict(
                out, device=device, batch_size=batch_size, _run_checks=False
            )
        return out
    else:
        if out.batch_size != batch_size:
            raise RuntimeError(
                "out.batch_size and cat batch size must match, "
                f"got out.batch_size={out.batch_size} and batch_size"
                f"={batch_size}"
            )

        for key in keys:
            with _ErrorInteceptor(
                key, "Attempted to concatenate tensors on different devices at key"
            ):
                out.set_(
                    key, torch.cat([td.get(key) for td in list_of_tensordicts], dim)
                )
        return out


@implements_for_td(torch.stack)
def _stack(
    list_of_tensordicts: Sequence[TensorDictBase],
    dim: int = 0,
    device: DEVICE_TYPING = None,
    out: TensorDictBase = None,
    strict=False,
    contiguous=False,
) -> TensorDictBase:
    if not list_of_tensordicts:
        raise RuntimeError("list_of_tensordicts cannot be empty")
    batch_size = list_of_tensordicts[0].batch_size
    if dim < 0:
        dim = len(batch_size) + dim + 1

    if isinstance(list_of_tensordicts[0], _TensorDictWithDims):
        if not all(
            list_of_tensordicts[0].has_compatible_dims(td)
            for td in list_of_tensordicts[1:]
        ):
            raise ValueError(
                "TensorDicts with first-class dimensions can only be stacked on other "
                "TensorDicts with matching first-class dimensions"
            )

    for td in list_of_tensordicts[1:]:
        if td.batch_size != list_of_tensordicts[0].batch_size:
            raise RuntimeError(
                "stacking tensordicts requires them to have congruent batch sizes, "
                f"got td1.batch_size={td.batch_size} and td2.batch_size="
                f"{list_of_tensordicts[0].batch_size}"
            )

    # check that all tensordict match
    keys = _check_keys(list_of_tensordicts)

    if out is None:
        device = list_of_tensordicts[0].device
        if contiguous or isinstance(list_of_tensordicts[0], _TensorDictWithDims):
            out = {}
            for key in keys:
                with _ErrorInteceptor(
                    key, "Attempted to stack tensors on different devices at key"
                ):
                    out[key] = torch.stack(
                        [_tensordict.get(key) for _tensordict in list_of_tensordicts],
                        dim,
                    )
            if isinstance(list_of_tensordicts[0], _TensorDictWithDims):
                out = _TensorDictWithDims(
                    out,
                    dims=list_of_tensordicts[0].dims,
                    batch_size=LazyStackedTensorDict._compute_batch_size(
                        batch_size, dim, len(list_of_tensordicts)
                    ),
                    device=device,
                    _run_checks=False,
                )
            else:
                out = TensorDict(
                    out,
                    batch_size=LazyStackedTensorDict._compute_batch_size(
                        batch_size, dim, len(list_of_tensordicts)
                    ),
                    device=device,
                    _run_checks=False,
                )
        else:
            out = LazyStackedTensorDict(
                *list_of_tensordicts,
                stack_dim=dim,
            )
    else:
        batch_size = list(batch_size)
        batch_size.insert(dim, len(list_of_tensordicts))
        batch_size = torch.Size(batch_size)

        if out.batch_size != batch_size:
            raise RuntimeError(
                "out.batch_size and stacked batch size must match, "
                f"got out.batch_size={out.batch_size} and batch_size"
                f"={batch_size}"
            )

        out_keys = set(out.keys())
        if strict:
            in_keys = set(keys)
            if len(out_keys - in_keys) > 0:
                raise RuntimeError(
                    "The output tensordict has keys that are missing in the "
                    "tensordict that has to be written: {out_keys - in_keys}. "
                    "As per the call to `stack(..., strict=True)`, this "
                    "is not permitted."
                )
            elif len(in_keys - out_keys) > 0:
                raise RuntimeError(
                    "The resulting tensordict has keys that are missing in "
                    f"its destination: {in_keys - out_keys}. As per the call "
                    "to `stack(..., strict=True)`, this is not permitted."
                )

        for key in keys:
            if key in out_keys:
                out._stack_onto_(
                    key,
                    [_tensordict.get(key) for _tensordict in list_of_tensordicts],
                    dim,
                )
            else:
                with _ErrorInteceptor(
                    key, "Attempted to stack tensors on different devices at key"
                ):
                    out.set(
                        key,
                        torch.stack(
                            [
                                _tensordict.get(key)
                                for _tensordict in list_of_tensordicts
                            ],
                            dim,
                        ),
                        inplace=True,
                    )

    return out


def pad(tensordict: TensorDictBase, pad_size: Sequence[int], value: float = 0.0):
    """Pads all tensors in a tensordict along the batch dimensions with a constant value, returning a new tensordict.

    Args:
         tensordict (TensorDict): The tensordict to pad
         pad_size (Sequence[int]): The padding size by which to pad some batch
            dimensions of the tensordict, starting from the first dimension and
            moving forward. [len(pad_size) / 2] dimensions of the batch size will
            be padded. For example to pad only the first dimension, pad has the form
            (padding_left, padding_right). To pad two dimensions,
            (padding_left, padding_right, padding_top, padding_bottom) and so on.
            pad_size must be even and less than or equal to twice the number of batch dimensions.
         value (float, optional): The fill value to pad by, default 0.0

    Returns:
        A new TensorDict padded along the batch dimensions

    Examples:
        >>> from tensordict import TensorDict
        >>> from tensordict.tensordict import pad
        >>> import torch
        >>> td = TensorDict({'a': torch.ones(3, 4, 1),
        ...     'b': torch.ones(3, 4, 1, 1)}, batch_size=[3, 4])
        >>> dim0_left, dim0_right, dim1_left, dim1_right = [0, 1, 0, 2]
        >>> padded_td = pad(td, [dim0_left, dim0_right, dim1_left, dim1_right], value=0.0)
        >>> print(padded_td.batch_size)
        torch.Size([4, 6])
        >>> print(padded_td.get("a").shape)
        torch.Size([4, 6, 1])
        >>> print(padded_td.get("b").shape)
        torch.Size([4, 6, 1, 1])

    """
    if len(pad_size) > 2 * len(tensordict.batch_size):
        raise RuntimeError(
            "The length of pad_size must be <= 2 * the number of batch dimensions"
        )

    if len(pad_size) % 2:
        raise RuntimeError("pad_size must have an even number of dimensions")

    new_batch_size = list(tensordict.batch_size)
    for i in range(len(pad_size)):
        new_batch_size[i // 2] += pad_size[i]

    reverse_pad = pad_size[::-1]
    for i in range(0, len(reverse_pad), 2):
        reverse_pad[i], reverse_pad[i + 1] = reverse_pad[i + 1], reverse_pad[i]

    out = TensorDict({}, new_batch_size, device=tensordict.device)
    for key, tensor in tensordict.items():
        cur_pad = reverse_pad
        if len(pad_size) < len(tensor.shape) * 2:
            cur_pad = [0] * (len(tensor.shape) * 2 - len(pad_size)) + reverse_pad

        if isinstance(tensor, TensorDictBase):
            padded = pad(tensor, pad_size, value)
        else:
            padded = torch.nn.functional.pad(tensor, cur_pad, value=value)
        out.set(key, padded)

    return out


# @implements_for_td(torch.nn.utils.rnn.pad_sequence)
def pad_sequence_td(
    list_of_tensordicts: Sequence[TensorDictBase],
    batch_first: bool = True,
    padding_value: float = 0.0,
    out: TensorDictBase = None,
    device: Optional[DEVICE_TYPING] = None,
):
    if not list_of_tensordicts:
        raise RuntimeError("list_of_tensordicts cannot be empty")
    # check that all tensordict match
    keys = _check_keys(list_of_tensordicts)
    if out is None:
        out = TensorDict({}, [], device=device)
        for key in keys:
            out.set(
                key,
                torch.nn.utils.rnn.pad_sequence(
                    [td.get(key) for td in list_of_tensordicts],
                    batch_first=batch_first,
                    padding_value=padding_value,
                ),
            )
        return out
    else:
        for key in keys:
            out.set_(
                key,
                torch.nn.utils.rnn.pad_sequence(
                    [td.get(key) for td in list_of_tensordicts],
                    batch_first=batch_first,
                    padding_value=padding_value,
                ),
            )
        return out


class SubTensorDict(TensorDictBase):
    """A TensorDict that only sees an index of the stored tensors.

    By default, indexing a tensordict with an iterable will result in a
    SubTensorDict. This is done such that a TensorDict indexed with
    non-contiguous index (e.g. a Tensor) will still point to the original
    memory location (unlike regular indexing of tensors).

    Examples:
        >>> from tensordict import TensorDict, SubTensorDict
        >>> source = {'random': torch.randn(3, 4, 5, 6),
        ...    'zeros': torch.zeros(3, 4, 1, dtype=torch.bool)}
        >>> batch_size = torch.Size([3, 4])
        >>> td = TensorDict(source, batch_size)
        >>> td_index = td[:, 2]
        >>> print(type(td_index), td_index.shape)
        <class 'tensordict.tensordict.TensorDict'> \
torch.Size([3])
        >>> td_index = td[slice(None), slice(None)]
        >>> print(type(td_index), td_index.shape)
        <class 'tensordict.tensordict.TensorDict'> \
torch.Size([3, 4])
        >>> td_index = td.get_sub_tensordict((slice(None), torch.tensor([0, 2], dtype=torch.long)))
        >>> print(type(td_index), td_index.shape)
        <class 'tensordict.tensordict.SubTensorDict'> \
torch.Size([3, 2])
        >>> _ = td_index.fill_('zeros', 1)
        >>> # the indexed tensors are updated with Trues
        >>> print(td.get('zeros'))
        tensor([[[ True],
                 [False],
                 [ True],
                 [False]],
        <BLANKLINE>
                [[ True],
                 [False],
                 [ True],
                 [False]],
        <BLANKLINE>
                [[ True],
                 [False],
                 [ True],
                 [False]]])

    """

    @classmethod
    def __new__(cls, *args, **kwargs):
        cls._safe = False
        cls._lazy = True
        cls._is_shared = None
        cls._is_memmap = None
        cls._inplace_set = True
        return TensorDictBase.__new__(cls)

    def __init__(
        self,
        source: TensorDictBase,
        idx: INDEX_TYPING,
        batch_size: Optional[Sequence[int]] = None,
    ):
        super().__init__()
        self._is_shared = None
        self._is_memmap = None

        if not isinstance(source, TensorDictBase):
            raise TypeError(
                f"Expected source to be a subclass of TensorDictBase, "
                f"got {type(source)}"
            )
        self._source = source
        if not isinstance(idx, (tuple, list)):
            idx = (idx,)
        else:
            idx = tuple(idx)
        self.idx = idx
        self._batch_size = _getitem_batch_size(self._source.batch_size, self.idx)
        if batch_size is not None and batch_size != self.batch_size:
            raise RuntimeError("batch_size does not match self.batch_size.")

    def _make_meta(self, key: str) -> MetaTensor:
        out = self._source._get_meta(key)[self.idx]
        return out

    @property
    def batch_size(self) -> torch.Size:
        return self._batch_size

    @batch_size.setter
    def batch_size(self, new_size: torch.Size):
        return self._batch_size_setter(new_size)

    @property
    def device(self) -> Union[None, torch.device]:
        return self._source.device

    @device.setter
    def device(self, value: DEVICE_TYPING) -> None:
        self._source.device = value

    def _preallocate(self, key: str, value: COMPATIBLE_TYPES) -> TensorDictBase:
        return self._source.set(key, value)

    def set(
        self,
        key: str,
        tensor: Union[dict, COMPATIBLE_TYPES],
        inplace: bool = False,
        _run_checks: bool = True,
        **kwargs,
    ) -> TensorDictBase:
        keys = set(self.keys())
        if self.is_locked:
            if not inplace or key not in keys:
                raise RuntimeError("Cannot modify locked TensorDict")
        if inplace and key in keys:
            return self.set_(key, tensor)
        elif key in keys:
            raise RuntimeError(
                "Calling `SubTensorDict.set(key, value, inplace=False)` is prohibited for existing tensors. "
                "Consider calling `SubTensorDict.set_(...)` or cloning your tensordict first."
            )

        tensor = self._process_input(
            tensor, check_device=False, check_tensor_shape=False
        )
        if isinstance(tensor, TensorDictBase) and tensor.batch_size != self.batch_size:
            tensor.batch_size = self.batch_size
        parent = self.get_parent_tensordict()

        if isinstance(tensor, TensorDictBase):
            tensor_expand = TensorDict(
                {
                    key: _expand_to_match_shape(
                        parent.batch_size, _tensor, self.batch_dims, self.device
                    )
                    for key, _tensor in tensor.items()
                },
                parent.batch_size,
                _run_checks=False,
            )
        else:
            tensor_expand = torch.zeros(
                *parent.batch_size,
                *tensor.shape[self.batch_dims :],
                dtype=tensor.dtype,
                device=self.device,
            )
            if self.is_shared() and self.device == torch.device("cpu"):
                tensor_expand.share_memory_()
            elif self.is_memmap():
                tensor_expand = MemmapTensor(tensor_expand)
        parent.set(key, tensor_expand, _run_checks=_run_checks)
        self.set_(key, tensor)
        if key in self._dict_meta:
            self._dict_meta[key].requires_grad = tensor.requires_grad
        return self

    def keys(self) -> _TensorDictKeysView:
        return self._source.keys()

    def set_(
        self, key: str, tensor: Union[dict, COMPATIBLE_TYPES], no_check: bool = False
    ) -> SubTensorDict:
        if not no_check:
            tensor = self._process_input(
                tensor, check_device=False, check_tensor_shape=False
            )
            if key not in self.keys():
                raise KeyError(f"key {key} not found in {self.keys()}")
            if (
                not isinstance(tensor, dict)
                and tensor.shape[: self.batch_dims] != self.batch_size
            ):
                raise RuntimeError(
                    f"tensor.shape={tensor.shape[:self.batch_dims]} and "
                    f"self.batch_size={self.batch_size} mismatch"
                )

        self._source.set_at_(key, tensor, self.idx)
        if key in self._dict_meta:
            self._dict_meta[key].requires_grad = tensor.requires_grad

        return self

    def _stack_onto_(
        self, key: str, list_item: List[COMPATIBLE_TYPES], dim: int
    ) -> TensorDict:
        self._source._stack_onto_at_(key, list_item, dim=dim, idx=self.idx)
        return self

    def to(
        self, dest: Union[DEVICE_TYPING, torch.Size, Type], **kwargs
    ) -> TensorDictBase:
        if isinstance(dest, type) and issubclass(dest, TensorDictBase):
            if isinstance(self, dest):
                return self
            return dest(
                source=self.clone(),
            )
        elif isinstance(dest, (torch.device, str, int)):
            dest = torch.device(dest)
            # try:
            if self.device is not None and dest == self.device:
                return self
            td = self.to_tensordict().to(dest, **kwargs)
            # must be device
            return td

        elif isinstance(dest, torch.Size):
            self.batch_size = dest
            return self
        else:
            raise NotImplementedError(
                f"dest must be a string, torch.device or a TensorDict "
                f"instance, {dest} not allowed"
            )

    def _change_batch_size(self, new_size: torch.Size):
        if not hasattr(self, "_orig_batch_size"):
            self._orig_batch_size = self.batch_size
        elif self._orig_batch_size == new_size:
            del self._orig_batch_size
        self._batch_size = new_size

    def get(
        self,
        key: str,
        default: Optional[Union[Tensor, str]] = "_no_default_",
    ) -> COMPATIBLE_TYPES:
        return self._source.get_at(key, self.idx, default=default)

    def set_at_(
        self,
        key: str,
        value: Union[dict, COMPATIBLE_TYPES],
        idx: INDEX_TYPING,
        discard_idx_attr: bool = False,
    ) -> SubTensorDict:
        if not isinstance(idx, tuple):
            idx = (idx,)
        if not isinstance(value, _accepted_classes):
            value = self._process_input(
                value, check_tensor_shape=False, check_device=False
            )
        if discard_idx_attr:
            self._source.set_at_(key, value, idx)
        else:
            tensor = self._source.get_at(key, self.idx)
            tensor[idx] = value
            self._source.set_at_(key, tensor, self.idx)
        if key in self._dict_meta:
            self._dict_meta[key].requires_grad = value.requires_grad
        return self

    def get_at(
        self,
        key: str,
        idx: INDEX_TYPING,
        discard_idx_attr: bool = False,
        default: Optional[Union[Tensor, str]] = "_no_default_",
    ) -> COMPATIBLE_TYPES:
        if not isinstance(idx, tuple):
            idx = (idx,)
        if discard_idx_attr:
            return self._source.get_at(key, idx, default=default)
        else:
            out = self._source.get_at(key, self.idx, default=default)
            if out is default:
                return out
            return out[idx]

    def update_(
        self,
        input_dict: Union[Dict[str, COMPATIBLE_TYPES], TensorDictBase],
        clone: bool = False,
    ) -> SubTensorDict:
        return self.update_at_(
            input_dict, idx=self.idx, discard_idx_attr=True, clone=clone
        )

    def update_at_(
        self,
        input_dict: Union[Dict[str, COMPATIBLE_TYPES], TensorDictBase],
        idx: INDEX_TYPING,
        discard_idx_attr: bool = False,
        clone: bool = False,
    ) -> SubTensorDict:
        for key, value in input_dict.items():
            if not isinstance(value, _accepted_classes):
                raise TypeError(
                    f"Expected value to be one of types {_accepted_classes} "
                    f"but got {type(value)}"
                )
            if clone:
                value = value.clone()
            self.set_at_(
                key,
                value,
                idx,
                discard_idx_attr=discard_idx_attr,
            )
        return self

    def get_parent_tensordict(self) -> TensorDictBase:
        if not isinstance(self._source, TensorDictBase):
            raise TypeError(
                f"SubTensorDict was initialized with a source of type"
                f" {self._source.__class__.__name__}, "
                "parent tensordict not accessible"
            )
        return self._source

    def del_(self, key: str) -> TensorDictBase:
        self._source = self._source.del_(key)
        return self

    def clone(self, recurse: bool = True) -> SubTensorDict:
        if not recurse:
            return copy(self)
        return SubTensorDict(source=self._source, idx=self.idx)

    def is_contiguous(self) -> bool:
        return all([value.is_contiguous() for _, value in self.items()])

    def contiguous(self) -> TensorDictBase:
        if self.is_contiguous():
            return self
        return TensorDict(
            batch_size=self.batch_size,
            source={key: value for key, value in self.items()},
            device=self.device,
        )

    def select(self, *keys: str, inplace: bool = False) -> TensorDictBase:
        if inplace:
            self._source = self._source.select(*keys)
            return self
        return self._source.select(*keys)[self.idx]

    def expand(self, *shape, inplace: bool = False) -> TensorDictBase:
        if len(shape) == 1 and isinstance(shape[0], Sequence):
            shape = tuple(shape[0])

        idx = self.idx
        if isinstance(idx, torch.Tensor) and idx.dtype is torch.double:
            # check that idx is not a mask, otherwise throw an error
            raise ValueError("Cannot expand a TensorDict masked using SubTensorDict")
        elif not isinstance(idx, tuple):
            # create an tuple idx with length equal to this TensorDict's number of dims
            idx = (idx,) + (slice(None),) * (self._source.ndimension() - 1)
        elif isinstance(idx, tuple) and len(idx) < self._source.ndimension():
            # create an tuple idx with length equal to this TensorDict's number of dims
            idx = idx + (slice(None),) * (self._source.ndimension() - len(idx))
        # now that idx has the same length as the source's number of dims, we can work with it

        source_shape = self._source.shape
        num_integer_types = 0
        for i in idx:
            if isinstance(i, (int, np.integer)) or (
                isinstance(i, torch.Tensor) and i.ndimension() == 0
            ):
                num_integer_types += 1
        number_of_extra_dim = len(source_shape) - len(shape) + num_integer_types
        if number_of_extra_dim > 0:
            new_source_shape = [shape[i] for i in range(number_of_extra_dim)]
            shape = shape[len(new_source_shape) :]
        else:
            new_source_shape = []
        new_idx = [slice(None) for _ in range(len(new_source_shape))]
        for _idx, _s in zip(idx, source_shape):
            # we're iterating through the source shape and the index
            # we want to get the new index and the new source shape

            if isinstance(_idx, (int, np.integer)) or (
                isinstance(_idx, torch.Tensor) and _idx.ndimension() == 0
            ):
                # if the index is an integer, do nothing, i.e. keep the index and the shape
                new_source_shape.append(_s)
                new_idx.append(_idx)
            elif _s == 1:
                # if the source shape at this dim is 1, expand that source dim to the size that is required
                new_idx.append(slice(None))
                new_source_shape.append(shape[0])
                shape = shape[1:]
            else:
                # in this case, the source shape must be different than 1. The index is going to be identical.
                new_idx.append(_idx)
                new_source_shape.append(shape[0])
                shape = shape[1:]
        assert not len(shape)
        new_source = self._source.expand(*new_source_shape)
        new_idx = tuple(new_idx)
        if inplace:
            self._source = new_source
            self.idx = new_idx
            self.batch_size = _getitem_batch_size(new_source_shape, new_idx)
        return new_source[new_idx]

    def is_shared(self, no_check: bool = True) -> bool:
        return self._source.is_shared(no_check=no_check)

    def is_memmap(self, no_check: bool = True) -> bool:
        return self._source.is_memmap(no_check=no_check)

    def rename_key(
        self, old_key: str, new_key: str, safe: bool = False
    ) -> SubTensorDict:
        self._source.rename_key(old_key, new_key, safe=safe)
        return self

    def pin_memory(self) -> TensorDictBase:
        self._source.pin_memory()
        return self

    def detach_(self) -> TensorDictBase:
        raise RuntimeError("Detaching a sub-tensordict in-place cannot be done.")

    def masked_fill_(self, mask: Tensor, value: Union[float, bool]) -> TensorDictBase:
        for key, item in self.items():
            self.set_(key, torch.full_like(item, value))
        return self

    def masked_fill(self, mask: Tensor, value: Union[float, bool]) -> TensorDictBase:
        td_copy = self.clone()
        return td_copy.masked_fill_(mask, value)

    def memmap_(self, prefix=None, lock=True) -> TensorDictBase:
        raise RuntimeError(
            "Converting a sub-tensordict values to memmap cannot be done."
        )

    def share_memory_(self, lock=True) -> TensorDictBase:
        raise RuntimeError(
            "Casting a sub-tensordict values to shared memory cannot be done."
        )


def merge_tensordicts(*tensordicts: TensorDictBase) -> TensorDictBase:
    """Merges tensordicts together."""
    if len(tensordicts) < 2:
        raise RuntimeError(
            f"at least 2 tensordicts must be provided, got" f" {len(tensordicts)}"
        )
    d = tensordicts[0].to_dict()
    for td in tensordicts[1:]:
        d.update(td.to_dict())
    return TensorDict({}, [], device=td.device).update(d)


class _LazyStackedTensorDictKeysView(_TensorDictKeysView):
    def __len__(self):
        return len(self.tensordict.valid_keys)

    def __iter__(self):
        return iter(self.tensordict.valid_keys)

    def __contains__(self, key):
        if isinstance(key, str):
            return key in self.tensordict.valid_keys
        raise TypeError(
            "TensorDict keys are always strings. Membership checks on a "
            "LazyStackedTensorDict do not currently support tuples of strings for "
            "nested lookups, so only strings are allowed."
        )


class LazyStackedTensorDict(TensorDictBase):
    """A Lazy stack of TensorDicts.

    When stacking TensorDicts together, the default behaviour is to put them
    in a stack that is not instantiated.
    This allows to seamlessly work with stacks of tensordicts with operations
    that will affect the original tensordicts.

    Args:
         *tensordicts (TensorDict instances): a list of tensordict with
            same batch size.
         stack_dim (int): a dimension (between `-td.ndimension()` and
            `td.ndimension()-1` along which the stack should be performed.

    Examples:
        >>> from tensordict import TensorDict
        >>> import torch
        >>> tds = [TensorDict({'a': torch.randn(3, 4)}, batch_size=[3])
        ...     for _ in range(10)]
        >>> td_stack = torch.stack(tds, -1)
        >>> print(td_stack.shape)
        torch.Size([3, 10])
        >>> print(td_stack.get("a").shape)
        torch.Size([3, 10, 4])
        >>> print(td_stack[:, 0] is tds[0])
        True

    """

    _safe = False
    _lazy = True

    def __init__(
        self,
        *tensordicts: TensorDictBase,
        stack_dim: int = 0,
        batch_size: Optional[Sequence[int]] = None,  # TODO: remove
    ):
        super().__init__()

        self._is_shared = None
        self._is_memmap = None

        # sanity check
        N = len(tensordicts)
        if not N:
            raise RuntimeError(
                "at least one tensordict must be provided to "
                "StackedTensorDict to be instantiated"
            )
        if not isinstance(tensordicts[0], TensorDictBase):
            raise TypeError(
                f"Expected input to be TensorDictBase instance"
                f" but got {type(tensordicts[0])} instead."
            )
        if stack_dim < 0:
            raise RuntimeError(
                f"stack_dim must be non negative, got stack_dim={stack_dim}"
            )
        _batch_size = tensordicts[0].batch_size
        device = tensordicts[0].device

        for td in tensordicts[1:]:
            if not isinstance(td, TensorDictBase):
                raise TypeError(
                    f"Expected input to be TensorDictBase instance"
                    f" but got {type(tensordicts[0])} instead."
                )
            _bs = td.batch_size
            _device = td.device
            if device != _device:
                raise RuntimeError(f"devices differ, got {device} and {_device}")
            if _bs != _batch_size:
                raise RuntimeError(
                    f"batch sizes in tensordicts differs, StackedTensorDict "
                    f"cannot be created. Got td[0].batch_size={_batch_size} "
                    f"and td[i].batch_size={_bs} "
                )
        self.tensordicts: List[TensorDictBase] = list(tensordicts)
        self.stack_dim = stack_dim
        self._batch_size = self._compute_batch_size(_batch_size, stack_dim, N)
        self._update_valid_keys()
        if batch_size is not None and batch_size != self.batch_size:
            raise RuntimeError("batch_size does not match self.batch_size.")

    @property
    def device(self) -> Union[None, torch.device]:
        # devices might have changed, so we check that they're all the same
        device_set = {td.device for td in self.tensordicts}
        if len(device_set) != 1:
            raise RuntimeError(
                f"found multiple devices in {self.__class__.__name__}:" f" {device_set}"
            )
        device = self.tensordicts[0].device
        return device

    @device.setter
    def device(self, value: DEVICE_TYPING) -> None:
        for t in self.tensordicts:
            t.device = value

    @property
    def batch_size(self) -> torch.Size:
        return self._batch_size

    @batch_size.setter
    def batch_size(self, new_size: torch.Size):
        return self._batch_size_setter(new_size)

    def is_shared(self, no_check: bool = True) -> bool:
        are_shared = [td.is_shared(no_check=no_check) for td in self.tensordicts]
        if any(are_shared) and not all(are_shared):
            raise RuntimeError(
                f"tensordicts shared status mismatch, got {sum(are_shared)} "
                f"shared tensordicts and "
                f"{len(are_shared) - sum(are_shared)} non shared tensordict "
            )
        return all(are_shared)

    def is_memmap(self, no_check: bool = True) -> bool:
        are_memmap = [td.is_memmap() for td in self.tensordicts]
        if any(are_memmap) and not all(are_memmap):
            raise RuntimeError(
                f"tensordicts memmap status mismatch, got {sum(are_memmap)} "
                f"memmap tensordicts and "
                f"{len(are_memmap) - sum(are_memmap)} non memmap tensordict "
            )
        return all(are_memmap)

    def get_valid_keys(self) -> Set[str]:
        if self._valid_keys is None:
            self._update_valid_keys()
        return self._valid_keys

    def set_valid_keys(self, keys: Sequence[str]) -> None:
        raise RuntimeError(
            "setting valid keys is not permitted. valid keys are defined as "
            "the intersection of all the key sets from the TensorDicts in a "
            "stack and cannot be defined explicitely."
        )

    valid_keys = property(get_valid_keys, set_valid_keys)

    @staticmethod
    def _compute_batch_size(
        batch_size: torch.Size, stack_dim: int, N: int
    ) -> torch.Size:
        s = list(batch_size)
        s.insert(stack_dim, N)
        return torch.Size(s)

    def set(
        self,
        key: str,
        tensor: Union[dict, COMPATIBLE_TYPES],
        inplace: bool = False,
        **kwargs,
    ) -> TensorDictBase:
        if self.is_locked:
            if key not in self.keys():
                raise RuntimeError("Cannot modify locked TensorDict")

        tensor = self._process_input(
            tensor, check_device=False, check_tensor_shape=False
        )
        if isinstance(tensor, TensorDictBase):
            if tensor.batch_size[: self.batch_dims] != self.batch_size:
                tensor.batch_size = self.clone(recurse=False).batch_size
        if self.batch_size != tensor.shape[: self.batch_dims]:
            raise RuntimeError(
                "Setting tensor to tensordict failed because the shapes "
                f"mismatch: got tensor.shape = {tensor.shape} and "
                f"tensordict.batch_size={self.batch_size}"
            )

        proc_tensor = tensor.unbind(self.stack_dim)
        for td, _item in zip(self.tensordicts, proc_tensor):
            td.set(key, _item, **kwargs)
        if key not in self._valid_keys:
            self._valid_keys = sorted([*self._valid_keys, key])
        if key in self._dict_meta:
            del self._dict_meta[key]
        return self

    def set_(
        self, key: str, tensor: Union[dict, COMPATIBLE_TYPES], no_check: bool = False
    ) -> TensorDictBase:
        if not no_check:
            tensor = self._process_input(
                tensor,
                check_device=False,
                check_tensor_shape=False,
                check_shared=False,
            )
            if isinstance(tensor, TensorDictBase):
                if tensor.batch_size[: self.batch_dims] != self.batch_size:
                    tensor.batch_size = self.clone(recurse=False).batch_size
            if self.batch_size != tensor.shape[: self.batch_dims]:
                raise RuntimeError(
                    "Setting tensor to tensordict failed because the shapes "
                    f"mismatch: got tensor.shape = {tensor.shape} and "
                    f"tensordict.batch_size={self.batch_size}"
                )
            if key not in self.valid_keys:
                raise KeyError(
                    "setting a value in-place on a stack of TensorDict is only "
                    "permitted if all members of the stack have this key in "
                    "their register."
                )
        if key in self._dict_meta:
            self._dict_meta[key].requires_grad = tensor.requires_grad
        tensors = tensor.unbind(self.stack_dim)
        for td, _item in zip(self.tensordicts, tensors):
            td.set_(key, _item)
        return self

    def set_at_(
        self, key: str, value: Union[dict, COMPATIBLE_TYPES], idx: INDEX_TYPING
    ) -> TensorDictBase:
        sub_td = self[idx]
        sub_td.set_(key, value)
        return self

    def _stack_onto_(
        self,
        key: str,
        list_item: List[COMPATIBLE_TYPES],
        dim: int,
    ) -> TensorDictBase:
        if dim == self.stack_dim:
            for source, tensordict_dest in zip(list_item, self.tensordicts):
                tensordict_dest.set_(key, source)
        else:
            # we must stack and unbind, there is no way to make it more efficient
            self.set_(key, torch.stack(list_item, dim))
        return self

    def get(
        self,
        key: str,
        default: Union[str, COMPATIBLE_TYPES] = "_no_default_",
    ) -> COMPATIBLE_TYPES:
        if not (key in self.valid_keys):
            # first, let's try to update the valid keys
            self._update_valid_keys()

        if not (key in self.valid_keys):
            return self._default_get(key, default)
        tensors = [td.get(key, default=default) for td in self.tensordicts]
        shapes = set(tensor.shape for tensor in tensors)
        if len(shapes) != 1:
            raise RuntimeError(
                f"found more than one unique shape in the tensors to be "
                f"stacked ({shapes}). This is likely due to a modification "
                f"of one of the stacked TensorDicts, where a key has been "
                f"updated/created with an uncompatible shape."
            )
        return torch.stack(tensors, self.stack_dim)

    def _make_meta(self, key: str) -> MetaTensor:
        return torch.stack(
            [td._get_meta(key) for td in self.tensordicts], self.stack_dim
        )

    def is_contiguous(self) -> bool:
        return False

    def contiguous(self) -> TensorDictBase:
        source = {key: value for key, value in self.items()}
        batch_size = self.batch_size
        device = self.device
        out = TensorDict(
            source=source,
            batch_size=batch_size,
            # we could probably just infer the items_meta by extending them
            # _meta_source=meta_source,
            device=device,
        )
        return out

    def clone(self, recurse: bool = True) -> TensorDictBase:
        if recurse:
            # This could be optimized using copy but we must be careful with
            # metadata (_is_shared etc)
            return LazyStackedTensorDict(
                *[td.clone() for td in self.tensordicts],
                stack_dim=self.stack_dim,
            )
        return LazyStackedTensorDict(
            *[td for td in self.tensordicts], stack_dim=self.stack_dim
        )

    def pin_memory(self) -> TensorDictBase:
        for td in self.tensordicts:
            td.pin_memory()
        return self

    def to(self, dest: Union[DEVICE_TYPING, Type], **kwargs) -> TensorDictBase:
        if isinstance(dest, type) and issubclass(dest, TensorDictBase):
            if isinstance(self, dest):
                return self
            kwargs.update({"batch_size": self.batch_size})
            return dest(source=self, **kwargs)
        elif isinstance(dest, (torch.device, str, int)):
            dest = torch.device(dest)
            if self.device is not None and dest == self.device:
                return self
            td = self.to_tensordict().to(dest, **kwargs)
            return td

        elif isinstance(dest, torch.Size):
            self.batch_size = dest
        else:
            raise NotImplementedError(
                f"dest must be a string, torch.device or a TensorDict "
                f"instance, {dest} not allowed"
            )

    def _check_new_batch_size(self, new_size: torch.Size):
        if len(new_size) <= self.stack_dim:
            raise RuntimeError(
                "Changing the batch_size of a LazyStackedTensorDicts can only "
                "be done with sizes that are at least as long as the "
                "stacking dimension."
            )
        super()._check_new_batch_size(new_size)

    def _change_batch_size(self, new_size: torch.Size):
        if not hasattr(self, "_orig_batch_size"):
            self._orig_batch_size = self.batch_size
        elif self._orig_batch_size == new_size:
            del self._orig_batch_size
        self._batch_size = new_size

    def keys(self) -> _LazyStackedTensorDictKeysView:
        return _LazyStackedTensorDictKeysView(self)

    def _update_valid_keys(self) -> None:
        valid_keys = set(self.tensordicts[0].keys())
        for td in self.tensordicts[1:]:
            valid_keys = valid_keys.intersection(td.keys())
        self._valid_keys = sorted(list(valid_keys))

    def select(self, *keys: str, inplace: bool = False) -> LazyStackedTensorDict:
        # the following implementation keeps the hidden keys in the tensordicts
        excluded_keys = set(self.valid_keys) - set(keys)
        tensordicts = [
            td.exclude(*excluded_keys, inplace=inplace) for td in self.tensordicts
        ]
        if inplace:
            return self
        return LazyStackedTensorDict(
            *tensordicts,
            stack_dim=self.stack_dim,
        )

    def __setitem__(self, item: INDEX_TYPING, value: TensorDictBase) -> TensorDictBase:
        if isinstance(item, list):
            item = torch.tensor(item, device=self.device)
        if isinstance(item, tuple) and any(
            isinstance(sub_index, list) for sub_index in item
        ):
            item = tuple(
                torch.tensor(sub_index, device=self.device)
                if isinstance(sub_index, list)
                else sub_index
                for sub_index in item
            )
        if (isinstance(item, Tensor) and item.dtype is torch.bool) or (
            isinstance(item, tuple)
            and any(
                isinstance(_item, Tensor) and _item.dtype is torch.bool
                for _item in item
            )
        ):
            raise RuntimeError(
                "setting values to a LazyStackTensorDict using boolean values is not supported yet."
                "If this feature is needed, feel free to raise an issue on github."
            )
        if isinstance(item, Tensor):
            # e.g. item.shape = [1, 2, 3] and stack_dim == 2
            if item.ndimension() >= self.stack_dim + 1:
                items = item.unbind(self.stack_dim)
                values = value.unbind(self.stack_dim)
                for td, _item, sub_td in zip(self.tensordicts, items, values):
                    td[_item] = sub_td
            else:
                values = value.unbind(self.stack_dim)
                for td, sub_td in zip(self.tensordicts, values):
                    td[item] = sub_td
            return self
        return super().__setitem__(item, value)

    def __contains__(self, item) -> bool:
        if isinstance(item, TensorDictBase):
            return any(item is td for td in self.tensordicts)
        super().__contains__(item)

    def __getitem__(self, item: INDEX_TYPING) -> TensorDictBase:
        if _has_functorch_dim and (
            isinstance(item, functorch.dim.Dim)
            or (isinstance(item, tuple) and any(_is_first_class_dim(i) for i in item))
        ):
            # LazyStackedTensorDict currently doesn't support first-class dims, so we
            # stack all items and then index the result
            device = self.tensordicts[0].device
            out = {}
            for key in self.tensordicts[0].keys():
                out[key] = torch.stack(
                    [_tensordict.get(key) for _tensordict in self.tensordicts],
                    self.stack_dim,
                )
            out = TensorDict(
                out, batch_size=self.batch_size, device=device, _run_checks=False
            )

            return out[item]

        if item is Ellipsis or (isinstance(item, tuple) and Ellipsis in item):
            item = convert_ellipsis_to_idx(item, self.batch_size)
        if isinstance(item, tuple) and sum(
            isinstance(_item, str) for _item in item
        ) not in [len(item), 0]:
            raise IndexError(_STR_MIXED_INDEX_ERROR)
        if isinstance(item, list):
            item = torch.tensor(item, device=self.device)
        if isinstance(item, tuple) and any(
            isinstance(sub_index, list) for sub_index in item
        ):
            item = tuple(
                torch.tensor(sub_index, device=self.device)
                if isinstance(sub_index, list)
                else sub_index
                for sub_index in item
            )
        if isinstance(item, str):
            return self.get(item)
        elif isinstance(item, tuple) and all(
            isinstance(sub_item, str) for sub_item in item
        ):
            out = self.get(item[0])
            if len(item) > 1:
                return out[item[1:]]
            else:
                return out
        elif isinstance(item, Tensor) and item.dtype == torch.bool:
            return self.masked_select(item)
        elif (
            isinstance(item, (Number,))
            or (isinstance(item, Tensor) and item.ndimension() == 0)
        ) and self.stack_dim == 0:
            return self.tensordicts[item]
        elif isinstance(item, (Tensor, list)) and self.stack_dim == 0:
            out = LazyStackedTensorDict(
                *[self.tensordicts[_item] for _item in item],
                stack_dim=self.stack_dim,
            )
            return out
        elif isinstance(item, (Tensor, list)) and self.stack_dim != 0:
            out = LazyStackedTensorDict(
                *[tensordict[item] for tensordict in self.tensordicts],
                stack_dim=self.stack_dim,
            )
            return out
        elif isinstance(item, slice) and self.stack_dim == 0:
            return LazyStackedTensorDict(
                *self.tensordicts[item], stack_dim=self.stack_dim
            )
        elif isinstance(item, slice) and self.stack_dim != 0:
            return LazyStackedTensorDict(
                *[tensordict[item] for tensordict in self.tensordicts],
                stack_dim=self.stack_dim,
            )
        elif isinstance(item, (slice, Number)):
            new_stack_dim = (
                self.stack_dim - 1 if isinstance(item, Number) else self.stack_dim
            )
            return LazyStackedTensorDict(
                *[td[item] for td in self.tensordicts],
                stack_dim=new_stack_dim,
            )
        elif isinstance(item, tuple):
            _sub_item = tuple(
                _item for i, _item in enumerate(item) if i == self.stack_dim
            )
            if len(_sub_item):
                tensordicts = self.tensordicts[_sub_item[0]]
                if isinstance(tensordicts, TensorDictBase):
                    return tensordicts
            else:
                tensordicts = self.tensordicts
            # select sub tensordicts
            _sub_item = tuple(
                _item for i, _item in enumerate(item) if i != self.stack_dim
            )
            if len(_sub_item):
                tensordicts = [td[_sub_item] for td in tensordicts]
            new_stack_dim = self.stack_dim - sum(
                [isinstance(_item, Number) for _item in item[: self.stack_dim]]
            )
            return torch.stack(list(tensordicts), dim=new_stack_dim)
        else:
            raise NotImplementedError(
                f"selecting StackedTensorDicts with type "
                f"{item.__class__.__name__} is not supported yet"
            )

    def del_(self, key: str, **kwargs) -> TensorDictBase:
        for td in self.tensordicts:
            td.del_(key, **kwargs)
        self._valid_keys.remove(key)
        return self

    def share_memory_(self, lock=True) -> TensorDictBase:
        for td in self.tensordicts:
            td.share_memory_()
        self._is_shared = True
        self.is_locked = lock
        return self

    def detach_(self) -> TensorDictBase:
        for td in self.tensordicts:
            td.detach_()
        return self

    def memmap_(self, prefix=None, lock=True) -> TensorDictBase:
        for td in self.tensordicts:
            td.memmap_(prefix=prefix)
        self._is_memmap = True
        self.is_locked = lock
        return self

    def expand(self, *shape, inplace: bool = False) -> TensorDictBase:
        if len(shape) == 1 and isinstance(shape[0], Sequence):
            shape = tuple(shape[0])
        stack_dim = len(shape) + self.stack_dim - self.ndimension()
        new_shape_tensordicts = [v for i, v in enumerate(shape) if i != stack_dim]
        tensordicts = [td.expand(*new_shape_tensordicts) for td in self.tensordicts]
        if inplace:
            self.tensordicts = tensordicts
            self.stack_dim = stack_dim
            return self
        return torch.stack(tensordicts, stack_dim)

    def update(
        self, input_dict_or_td: TensorDictBase, clone: bool = False, **kwargs
    ) -> TensorDictBase:
        if input_dict_or_td is self:
            # no op
            return self
        for key, value in input_dict_or_td.items():
            if not isinstance(value, _accepted_classes):
                raise TypeError(
                    f"Expected value to be one of types {_accepted_classes} "
                    f"but got {type(value)}"
                )
            if clone:
                value = value.clone()
            self.set(key, value, **kwargs)
        return self

    def update_(
        self,
        input_dict_or_td: Union[Dict[str, COMPATIBLE_TYPES], TensorDictBase],
        clone: bool = False,
        **kwargs,
    ) -> TensorDictBase:
        if input_dict_or_td is self:
            # no op
            return self
        for key, value in input_dict_or_td.items():
            if not isinstance(value, _accepted_classes):
                raise TypeError(
                    f"Expected value to be one of types {_accepted_classes} "
                    f"but got {type(value)}"
                )
            if clone:
                value = value.clone()
            self.set_(key, value, **kwargs)
        return self

    def rename_key(
        self, old_key: str, new_key: str, safe: bool = False
    ) -> TensorDictBase:
        for td in self.tensordicts:
            td.rename_key(old_key, new_key, safe=safe)
        self._valid_keys = sorted(
            [key if key != old_key else new_key for key in self._valid_keys]
        )
        return self

    def masked_fill_(self, mask: Tensor, value: Union[float, bool]) -> TensorDictBase:
        mask_unbind = mask.unbind(dim=self.stack_dim)
        for _mask, td in zip(mask_unbind, self.tensordicts):
            td.masked_fill_(_mask, value)
        return self

    def masked_fill(self, mask: Tensor, value: Union[float, bool]) -> TensorDictBase:
        td_copy = self.clone()
        return td_copy.masked_fill_(mask, value)


class SavedTensorDict(TensorDictBase):
    """A saved tensordict class."""

    _safe = False
    _lazy = False

    def __init__(
        self,
        source: TensorDictBase,
        device: Optional[torch.device] = None,
        batch_size: Optional[Sequence[int]] = None,
    ):
        if not isinstance(source, TensorDictBase):
            raise TypeError(
                f"Expected source to be a TensorDictBase instance, but got {type(source)} instead."
            )
        elif isinstance(source, SavedTensorDict):
            source = source._load()
        if any(val.requires_grad for val in source.values_meta()):
            raise Exception(
                "SavedTensorDicts is not compatible with gradients, one of Tensors has requires_grad equals True"
            )
        self.file = tempfile.NamedTemporaryFile()  # noqa: P201
        self.filename = self.file.name
        # if source.is_memmap():
        #     source = source.clone()
        self._device = torch.device(device) if device is not None else source.device
        self._save(source)
        if batch_size is not None and batch_size != self.batch_size:
            raise RuntimeError("batch_size does not match self.batch_size.")

    def _save(self, tensordict: TensorDictBase) -> None:
        self._version = uuid.uuid1()
        self._keys = list(tensordict.keys())
        self._batch_size = tensordict.batch_size
        self._td_fields = _td_fields(tensordict)
        self._dict_meta = {key: value for key, value in tensordict.items_meta()}
        torch.save(tensordict, self.filename)

    def _make_meta(self, key: str) -> MetaTensor:
        if key not in self._dict_meta:
            raise RuntimeError(
                f'the key "{key}" was not found in SavedTensorDict._dict_meta (keys: {self._dict_meta.keys()}.'
            )
        return self._dict_meta["key"]

    def _load(self) -> TensorDictBase:
        return torch.load(self.filename, map_location=self.device)

    @property
    def batch_size(self) -> torch.Size:
        return self._batch_size

    @batch_size.setter
    def batch_size(self, new_size: torch.Size):
        return self._batch_size_setter(new_size)

    def _batch_size_setter(self, new_size: torch.Size):
        td = self._load()
        td.batch_size = new_size
        self._save(td)
        return super()._batch_size_setter(new_size)

    @property
    def device(self) -> Union[None, torch.device]:
        return self._device

    @device.setter
    def device(self, value: DEVICE_TYPING) -> None:
        raise RuntimeError(
            "device cannot be set using tensordict.device = device, "
            "because device cannot be updated in-place. To update device, use "
            "tensordict.to(new_device), which will return a new tensordict "
            "on the new device."
        )

    def keys(self) -> Sequence[str]:
        for k in self._keys:
            yield k

    def get(
        self, key: str, default: Union[str, COMPATIBLE_TYPES] = "_no_default_"
    ) -> COMPATIBLE_TYPES:
        td = self._load()
        return td.get(key, default=default)

    def set(
        self,
        key: str,
        value: Union[dict, COMPATIBLE_TYPES],
        inplace: bool = False,
        **kwargs,
    ) -> TensorDictBase:
        if self.is_locked:
            if key not in self.keys():
                raise RuntimeError("Cannot modify locked TensorDict")
        td = self._load()
        td.set(key, value, **kwargs)
        self._save(td)
        return self

    def expand(self, *shape, inplace: bool = False) -> TensorDictBase:
        if len(shape) == 1 and isinstance(shape[0], Sequence):
            shape = tuple(shape[0])
        td = self._load()
        td = td.expand(*shape)
        if inplace:
            self._save(td)
            return self
        return td.to(SavedTensorDict)

    def _stack_onto_(
        self,
        key: str,
        list_item: List[COMPATIBLE_TYPES],
        dim: int,
    ) -> TensorDictBase:
        td = self._load()
        td._stack_onto_(key, list_item, dim)
        self._save(td)
        return self

    def set_(
        self, key: str, value: Union[dict, COMPATIBLE_TYPES], no_check: bool = False
    ) -> TensorDictBase:
        if key not in self.keys():
            raise KeyError(f"key {key} not found in {self.keys()}")
        self.set(key, value)
        return self

    def set_at_(
        self, key: str, value: Union[dict, COMPATIBLE_TYPES], idx: INDEX_TYPING
    ) -> TensorDictBase:
        td = self._load()
        td.set_at_(key, value, idx)
        self._save(td)
        return self

    def update(
        self,
        input_dict_or_td: Union[Dict[str, COMPATIBLE_TYPES], TensorDictBase],
        clone: bool = False,
        **kwargs,
    ) -> TensorDictBase:
        if input_dict_or_td is self:
            # no op
            return self
        td = self._load()
        for key, value in input_dict_or_td.items():
            if not isinstance(value, _accepted_classes):
                raise TypeError(
                    f"Expected value to be one of types {_accepted_classes} "
                    f"but got {type(value)}"
                )
            if clone:
                value = value.clone()
            td.set(key, value, **kwargs)
        self._save(td)
        return self

    def update_(
        self,
        input_dict_or_td: Union[Dict[str, COMPATIBLE_TYPES], TensorDictBase],
        clone: bool = False,
    ) -> TensorDictBase:
        if input_dict_or_td is self:
            return self
        return self.update(input_dict_or_td, clone=clone)

    def __del__(self) -> None:
        if hasattr(self, "file"):
            self.file.close()

    def is_shared(self, no_check: bool = False) -> bool:
        return False

    def is_memmap(self, no_check: bool = False) -> bool:
        return False

    def share_memory_(self, lock=True) -> TensorDictBase:
        raise RuntimeError("SavedTensorDict cannot be put in shared memory.")

    def memmap_(self, prefix=None, lock=True) -> TensorDictBase:
        raise RuntimeError(
            "SavedTensorDict and memmap are mutually exclusive features."
        )

    def detach_(self) -> TensorDictBase:
        raise RuntimeError("SavedTensorDict cannot be put detached.")

    def items(self) -> Iterator[Tuple[str, COMPATIBLE_TYPES]]:
        version = self._version
        for v in self._load().items():
            if version != self._version:
                raise RuntimeError("The SavedTensorDict changed while querying items.")
            yield v

    def values(self) -> Iterator[COMPATIBLE_TYPES]:
        version = self._version
        for v in self._load().values():
            if version != self._version:
                raise RuntimeError("The SavedTensorDict changed while querying values.")
            yield v

    def is_contiguous(self) -> bool:
        return False

    def contiguous(self) -> TensorDictBase:
        return self._load().contiguous()

    def clone(self, recurse: bool = True) -> TensorDictBase:
        return SavedTensorDict(self, device=self.device)

    def select(self, *keys: str, inplace: bool = False) -> TensorDictBase:
        _source = self.contiguous().select(*keys)
        if inplace:
            self._save(_source)
            return self
        return SavedTensorDict(source=_source)

    def rename_key(
        self, old_key: str, new_key: str, safe: bool = False
    ) -> TensorDictBase:
        td = self._load()
        td.rename_key(old_key, new_key, safe=safe)
        self._save(td)
        return self

    def __repr__(self) -> str:
        return (
            f"SavedTensorDict(\n\tfields={{{self._td_fields}}}, \n\t"
            f"batch_size={self.batch_size}, \n\tfile={self.filename})"
        )

    def to(self, dest: Union[DEVICE_TYPING, Type], **kwargs):
        if isinstance(dest, type) and issubclass(dest, TensorDictBase):
            if isinstance(self, dest):
                return self
            kwargs.update({"batch_size": self.batch_size})
            td = dest(
                source=self.to_dict(),
                **kwargs,
            )
            return td
        elif isinstance(dest, (torch.device, str, int)):
            # must be device
            dest = torch.device(dest)
            if self.device is not None and dest == self.device:
                return self
            self_copy = copy(self)
            self_copy._device = dest
            self_copy._dict_meta = deepcopy(self._dict_meta)
            for k in self.keys():
                self_copy._dict_meta[k].device = dest
            return self_copy
        if isinstance(dest, torch.Size):
            self.batch_size = dest
        else:
            raise NotImplementedError(
                f"dest must be a string, torch.device or a TensorDict "
                f"instance, {dest} not allowed"
            )

    def to_tensordict(self):
        """Returns a regular TensorDict instance from the TensorDictBase.

        Makes a copy of the tensor dict.

        Memmap and shared memory tensors are converted to regular tensors.

        Returns:
            a new TensorDict object containing the same values.

        """
        td = self._load()
        return TensorDict(
            {
                key: value.clone()
                if not isinstance(value, TensorDictBase)
                else value.to_tensordict()
                for key, value in td.items()
            },
            device=self.device,
            batch_size=self.batch_size,
        )

    def _change_batch_size(self, new_size: torch.Size):
        if not hasattr(self, "_orig_batch_size"):
            self._orig_batch_size = self.batch_size
        elif self._orig_batch_size == new_size:
            del self._orig_batch_size
        self._batch_size = new_size

    def del_(self, key: str) -> TensorDictBase:
        td = self._load()
        td = td.del_(key)
        self._save(td)
        return self

    def pin_memory(self) -> TensorDictBase:
        raise RuntimeError("pin_memory requires tensordicts that live in memory.")

    def __reduce__(self, *args, **kwargs):
        if hasattr(self, "file"):
            file = self.file
            del self.file
            self_copy = copy(self)
            self.file = file
            return super(SavedTensorDict, self_copy).__reduce__(*args, **kwargs)
        return super().__reduce__(*args, **kwargs)

    def __getitem__(self, idx: INDEX_TYPING) -> TensorDictBase:
        if _has_functorch and (
            isinstance(idx, functorch.dim.Dim)
            or (
                isinstance(idx, tuple)
                and any(isinstance(i, functorch.dim.Dim) for i in idx)
            )
        ):
            raise ValueError(
                "SavedTensorDict currently does not support first-class dimensions"
            )

        if isinstance(idx, list):
            idx = torch.tensor(idx, device=self.device)
        if isinstance(idx, tuple) and any(
            isinstance(sub_index, list) for sub_index in idx
        ):
            idx = tuple(
                torch.tensor(sub_index, device=self.device)
                if isinstance(sub_index, list)
                else sub_index
                for sub_index in idx
            )
        if idx is Ellipsis or (isinstance(idx, tuple) and Ellipsis in idx):
            idx = convert_ellipsis_to_idx(idx, self.batch_size)

        if isinstance(idx, tuple) and sum(
            isinstance(_idx, str) for _idx in idx
        ) not in [len(idx), 0]:
            raise IndexError(_STR_MIXED_INDEX_ERROR)

        if isinstance(idx, str):
            return self.get(idx)
        elif isinstance(idx, tuple) and all(
            isinstance(sub_idx, str) for sub_idx in idx
        ):
            out = self.get(idx[0])
            if len(idx) > 1:
                return out[idx[1:]]
            else:
                return out
        elif isinstance(idx, Number):
            idx = (idx,)
        elif isinstance(idx, Tensor) and idx.dtype == torch.bool:
            return self.masked_select(idx)
        if not self.batch_size:
            raise IndexError(
                "indexing a tensordict with td.batch_dims==0 is not permitted"
            )
        return self.get_sub_tensordict(idx)

    def masked_fill_(self, mask: Tensor, value: Union[float, bool]) -> TensorDictBase:
        td = self._load()
        td.masked_fill_(mask, value)
        self._save(td)
        return self

    def masked_fill(self, mask: Tensor, value: Union[float, bool]) -> TensorDictBase:
        td_copy = self.clone()
        return td_copy.masked_fill_(mask, value)


class _CustomOpTensorDict(TensorDictBase):
    """Encodes lazy operations on tensors contained in a TensorDict."""

    _lazy = True

    def __init__(
        self,
        source: TensorDictBase,
        custom_op: str,
        inv_op: Optional[str] = None,
        custom_op_kwargs: Optional[dict] = None,
        inv_op_kwargs: Optional[dict] = None,
        batch_size: Optional[Sequence[int]] = None,
    ):
        super().__init__()

        self._is_shared = None
        self._is_memmap = None

        if not isinstance(source, TensorDictBase):
            raise TypeError(
                f"Expected source to be a TensorDictBase isntance, "
                f"but got {type(source)} instead."
            )
        self._source = source
        self.custom_op = custom_op
        self.inv_op = inv_op
        self.custom_op_kwargs = custom_op_kwargs if custom_op_kwargs is not None else {}
        self.inv_op_kwargs = inv_op_kwargs if inv_op_kwargs is not None else {}
        self._batch_size = None
        if batch_size is not None and batch_size != self.batch_size:
            raise RuntimeError("batch_size does not match self.batch_size.")

    def _update_custom_op_kwargs(
        self, source_meta_tensor: MetaTensor
    ) -> Dict[str, Any]:
        """Allows for a transformation to be customized for a certain shape, device or dtype.

        By default, this is a no-op on self.custom_op_kwargs

        Args:
            source_meta_tensor: corresponding MetaTensor

        Returns:
            a dictionary with the kwargs of the operation to execute
            for the tensor

        """
        return self.custom_op_kwargs

    def _update_inv_op_kwargs(self, source_tensor: Tensor) -> Dict[str, Any]:
        """Allows for an inverse transformation to be customized for a certain shape, device or dtype.

        By default, this is a no-op on self.inv_op_kwargs

        Args:
            source_tensor: corresponding tensor

        Returns:
            a dictionary with the kwargs of the operation to execute for
            the tensor

        """
        return self.inv_op_kwargs

    @property
    def device(self) -> Union[None, torch.device]:
        return self._source.device

    @device.setter
    def device(self, value: DEVICE_TYPING) -> None:
        self._source.device = value

    def _make_meta(self, key: str) -> MetaTensor:
        item = self._source._get_meta(key)
        return getattr(item, self.custom_op)(**self._update_custom_op_kwargs(item))

    def _get_meta(self, key) -> MetaTensor:
        return self._make_meta(key)

    @property
    def batch_size(self) -> torch.Size:
        if self._batch_size is None:
            self._batch_size = getattr(
                MetaTensor(*self._source.batch_size), self.custom_op
            )(**self.custom_op_kwargs).shape
        return self._batch_size

    @batch_size.setter
    def batch_size(self, new_size: torch.Size):
        return self._batch_size_setter(new_size)

    def _change_batch_size(self, new_size: torch.Size):
        if not hasattr(self, "_orig_batch_size"):
            self._orig_batch_size = self.batch_size
        elif self._orig_batch_size == new_size:
            del self._orig_batch_size
        self._batch_size = new_size

    def get(
        self,
        key: str,
        default: Union[str, COMPATIBLE_TYPES] = "_no_default_",
        _return_original_tensor: bool = False,
    ) -> COMPATIBLE_TYPES:
        if key in self._source.keys():
            source_meta_tensor = self._source._get_meta(key)
            item = self._source.get(key)
            transformed_tensor = getattr(item, self.custom_op)(
                **self._update_custom_op_kwargs(source_meta_tensor)
            )
            if not _return_original_tensor:
                return transformed_tensor
            return transformed_tensor, item
        else:
            if _return_original_tensor:
                raise RuntimeError(
                    "_return_original_tensor not compatible with get(..., "
                    "default=smth)"
                )
            return self._default_get(key, default)

    def set(
        self,
        key: str,
        value: Union[dict, COMPATIBLE_TYPES],
        inplace: bool = False,
        **kwargs,
    ) -> TensorDictBase:
        if self.inv_op is None:
            raise Exception(
                f"{self.__class__.__name__} does not support setting values. "
                f"Consider calling .contiguous() before calling this method."
            )
        if self.is_locked:
            if key not in self.keys():
                raise RuntimeError("Cannot modify locked TensorDict")
        proc_value = self._process_input(
            value,
            check_device=False,
            check_tensor_shape=True,
        )
        proc_value = getattr(proc_value, self.inv_op)(
            **self._update_inv_op_kwargs(proc_value)
        )
        self._source.set(key, proc_value, **kwargs)
        return self

    def set_(
        self, key: str, value: Union[dict, COMPATIBLE_TYPES], no_check: bool = False
    ) -> _CustomOpTensorDict:
        if not no_check:
            if self.inv_op is None:
                raise Exception(
                    f"{self.__class__.__name__} does not support setting values. "
                    f"Consider calling .contiguous() before calling this method."
                )
            value = self._process_input(
                value,
                check_device=False,
                check_tensor_shape=True,
            )

        value = getattr(value, self.inv_op)(**self._update_inv_op_kwargs(value))
        self._source.set_(key, value)
        return self

    def set_at_(
        self, key: str, value: Union[dict, COMPATIBLE_TYPES], idx: INDEX_TYPING
    ) -> _CustomOpTensorDict:
        transformed_tensor, original_tensor = self.get(
            key, _return_original_tensor=True
        )
        if transformed_tensor.data_ptr() != original_tensor.data_ptr():
            raise RuntimeError(
                f"{self} original tensor and transformed_in do not point to the "
                f"same storage. Setting values in place is not currently "
                f"supported in this setting, consider calling "
                f"`td.clone()` before `td.set_at_(...)`"
            )
        if not isinstance(value, _accepted_classes):
            value = self._process_input(
                value, check_tensor_shape=False, check_device=False
            )
        transformed_tensor[idx] = value
        return self

    def _stack_onto_(
        self,
        key: str,
        list_item: List[COMPATIBLE_TYPES],
        dim: int,
    ) -> TensorDictBase:
        raise RuntimeError(
            f"stacking tensordicts is not allowed for type {type(self)}"
            f"consider calling 'to_tensordict()` first"
        )

    def __repr__(self) -> str:
        custom_op_kwargs_str = ", ".join(
            [f"{key}={value}" for key, value in self.custom_op_kwargs.items()]
        )
        indented_source = textwrap.indent(f"source={self._source}", "\t")
        return (
            f"{self.__class__.__name__}(\n{indented_source}, "
            f"\n\top={self.custom_op}({custom_op_kwargs_str}))"
        )

    def keys(self) -> _TensorDictKeysView:
        return self._source.keys()

    def select(self, *keys: str, inplace: bool = False) -> _CustomOpTensorDict:
        if inplace:
            self._source.select(*keys, inplace=inplace)
            return self
        self_copy = copy(self)
        self_copy._source = self_copy._source.select(*keys)
        return self_copy

    def clone(self, recurse: bool = True) -> TensorDictBase:
        if not recurse:
            return copy(self)
        return TensorDict(
            source=self.to_dict(),
            batch_size=self.batch_size,
            device=self.device,
        )

    def is_contiguous(self) -> bool:
        return all([value.is_contiguous() for _, value in self.items()])

    def contiguous(self) -> TensorDictBase:
        if self.is_contiguous():
            return self
        return self.to(TensorDict)

    def rename_key(
        self, old_key: str, new_key: str, safe: bool = False
    ) -> _CustomOpTensorDict:
        self._source.rename_key(old_key, new_key, safe=safe)
        return self

    def del_(self, key: str) -> _CustomOpTensorDict:
        self._source = self._source.del_(key)
        return self

    def to(self, dest: Union[DEVICE_TYPING, Type], **kwargs) -> TensorDictBase:
        if isinstance(dest, type) and issubclass(dest, TensorDictBase):
            if isinstance(self, dest):
                return self
            return dest(source=self)
        elif isinstance(dest, (torch.device, str, int)):
            if self.device is not None and torch.device(dest) == self.device:
                return self
            td = self._source.to(dest, **kwargs)
            self_copy = copy(self)
            self_copy._source = td
            return self_copy
        else:
            raise NotImplementedError(
                f"dest must be a string, torch.device or a TensorDict "
                f"instance, {dest} not allowed"
            )

    def pin_memory(self) -> TensorDictBase:
        self._source.pin_memory()
        return self

    def detach_(self):
        self._source.detach_()

    def masked_fill_(self, mask: Tensor, value: Union[float, bool]) -> TensorDictBase:
        for key, item in self.items():
            # source_meta_tensor = self._get_meta(key)
            val = self._source.get(key)
            mask_exp = expand_right(
                mask, list(mask.shape) + list(val.shape[self._source.batch_dims :])
            )
            mask_proc_inv = getattr(mask_exp, self.inv_op)(
                **self._update_inv_op_kwargs(item)
            )
            val[mask_proc_inv] = value
            self._source.set(key, val)
        return self

    def masked_fill(self, mask: Tensor, value: Union[float, bool]) -> TensorDictBase:
        td_copy = self.clone()
        return td_copy.masked_fill_(mask, value)

    def memmap_(self, prefix=None, lock=True):
        self._source.memmap_(prefix=prefix)
        self._is_memmap = True
        self.is_locked = lock
        return self

    def share_memory_(self, lock=True):
        self._source.share_memory_()
        self._is_shared = True
        self.is_locked = lock


class UnsqueezedTensorDict(_CustomOpTensorDict):
    """A lazy view on an unsqueezed TensorDict.

    When calling `tensordict.unsqueeze(dim)`, a lazy view of this operation is
    returned such that the following code snippet works without raising an
    exception:

        >>> assert tensordict.unsqueeze(dim).squeeze(dim) is tensordict

    Examples:
        >>> from tensordict import TensorDict
        >>> import torch
        >>> td = TensorDict({'a': torch.randn(3, 4)}, batch_size=[3])
        >>> td_unsqueeze = td.unsqueeze(-1)
        >>> print(td_unsqueeze.shape)
        torch.Size([3, 1])
        >>> print(td_unsqueeze.squeeze(-1) is td)
        True
    """

    def squeeze(self, dim: Optional[int]) -> TensorDictBase:
        if dim is not None and dim < 0:
            dim = self.batch_dims + dim
        if dim == self.custom_op_kwargs.get("dim"):
            return self._source
        return super().squeeze(dim)

    def _stack_onto_(
        self,
        key: str,
        list_item: List[COMPATIBLE_TYPES],
        dim: int,
    ) -> TensorDictBase:
        unsqueezed_dim = self.custom_op_kwargs["dim"]
        diff_to_apply = 1 if dim < unsqueezed_dim else 0
        list_item_unsqueeze = [
            item.squeeze(unsqueezed_dim - diff_to_apply) for item in list_item
        ]
        return self._source._stack_onto_(key, list_item_unsqueeze, dim)


class SqueezedTensorDict(_CustomOpTensorDict):
    """A lazy view on a squeezed TensorDict.

    See the `UnsqueezedTensorDict` class documentation for more information.

    """

    def unsqueeze(self, dim: int) -> TensorDictBase:
        if dim < 0:
            dim = self.batch_dims + dim + 1
        inv_op_dim = self.inv_op_kwargs.get("dim")
        if inv_op_dim < 0:
            inv_op_dim = self.batch_dims + inv_op_dim + 1
        if dim == inv_op_dim:
            return self._source
        return super().unsqueeze(dim)

    def _stack_onto_(
        self,
        key: str,
        list_item: List[COMPATIBLE_TYPES],
        dim: int,
    ) -> TensorDictBase:
        squeezed_dim = self.custom_op_kwargs["dim"]
        # dim=0, squeezed_dim=2, [3, 4, 5] [3, 4, 1, 5] [[4, 5], [4, 5], [4, 5]] => unsq 1
        # dim=1, squeezed_dim=2, [3, 4, 5] [3, 4, 1, 5] [[3, 5], [3, 5], [3, 5], [3, 4]] => unsq 1
        # dim=2, squeezed_dim=2, [3, 4, 5] [3, 4, 1, 5] [[3, 4], [3, 4], ...] => unsq 2
        diff_to_apply = 1 if dim < squeezed_dim else 0
        list_item_unsqueeze = [
            item.unsqueeze(squeezed_dim - diff_to_apply) for item in list_item
        ]
        return self._source._stack_onto_(key, list_item_unsqueeze, dim)


class ViewedTensorDict(_CustomOpTensorDict):
    def _update_custom_op_kwargs(
        self, source_meta_tensor: MetaTensor
    ) -> Dict[str, Any]:
        new_dim_list = list(self.custom_op_kwargs.get("size"))
        new_dim_list += list(source_meta_tensor.shape[self._source.batch_dims :])
        new_dim = torch.Size(new_dim_list)
        new_dict = deepcopy(self.custom_op_kwargs)
        new_dict.update({"size": new_dim})
        return new_dict

    def _update_inv_op_kwargs(self, tensor: Tensor) -> Dict:
        size = list(self.inv_op_kwargs.get("size"))
        size += list(tensor.shape[self.batch_dims :])
        new_dim = torch.Size(size)
        new_dict = deepcopy(self.inv_op_kwargs)
        new_dict.update({"size": new_dim})
        return new_dict

    def view(
        self, *shape, size: Optional[Union[List, Tuple, torch.Size]] = None
    ) -> TensorDictBase:
        if len(shape) == 0 and size is not None:
            return self.view(*size)
        elif len(shape) == 1 and isinstance(shape[0], (list, tuple, torch.Size)):
            return self.view(*shape[0])
        elif not isinstance(shape, torch.Size):
            shape = infer_size_impl(shape, self.numel())
            shape = torch.Size(shape)
        if shape == self._source.batch_size:
            return self._source
        return super().view(*shape)


class PermutedTensorDict(_CustomOpTensorDict):
    """A lazy view on a TensorDict with the batch dimensions permuted.

    When calling `tensordict.permute(dims_list, dim)`, a lazy view of this operation is
    returned such that the following code snippet works without raising an
    exception:

        >>> assert tensordict.permute(dims_list, dim).permute(dims_list, dim) is tensordict

    Examples:
        >>> from tensordict import TensorDict
        >>> import torch
        >>> td = TensorDict({'a': torch.randn(4, 5, 6, 9)}, batch_size=[3])
        >>> td_permute = td.permute(dims=(2, 1, 0))
        >>> print(td_permute.shape)
        torch.Size([6, 5, 4])
        >>> print(td_permute.permute(dims=(2, 1, 0)) is td)
        True

    """

    def permute(
        self,
        *dims_list: int,
        dims=None,
    ) -> TensorDictBase:
        if len(dims_list) == 0:
            dims_list = dims
        elif len(dims_list) == 1 and not isinstance(dims_list[0], int):
            dims_list = dims_list[0]
        if len(dims_list) != len(self.shape):
            raise RuntimeError(
                f"number of dims don't match in permute (got {len(dims_list)}, expected {len(self.shape)}"
            )
        if not len(dims_list) and not self.batch_dims:
            return self
        if np.array_equal(dims_list, range(self.batch_dims)):
            return self
        if np.array_equal(np.argsort(dims_list), self.inv_op_kwargs.get("dims")):
            return self._source
        return super().permute(*dims_list)

    def add_missing_dims(self, num_dims: int, batch_dims: Tuple[int]) -> Tuple[int]:
        dim_diff = num_dims - len(batch_dims)
        all_dims = [i for i in range(num_dims)]
        for i, x in enumerate(batch_dims):
            if x < 0:
                x = x - dim_diff
            all_dims[i] = x
        return tuple(all_dims)

    def _update_custom_op_kwargs(self, source_meta_tensor: MetaTensor) -> Dict:
        new_dims = self.add_missing_dims(
            len(source_meta_tensor.shape), self.custom_op_kwargs["dims"]
        )
        kwargs = deepcopy(self.custom_op_kwargs)
        kwargs.update({"dims": new_dims})
        return kwargs

    def _update_inv_op_kwargs(self, tensor: Tensor) -> Dict[str, Any]:
        new_dims = self.add_missing_dims(
            self._source.batch_dims + len(tensor.shape[self.batch_dims :]),
            self.custom_op_kwargs["dims"],
        )
        kwargs = deepcopy(self.custom_op_kwargs)
        kwargs.update({"dims": tuple(np.argsort(new_dims))})
        return kwargs

    def _stack_onto_(
        self,
        key: str,
        list_item: List[COMPATIBLE_TYPES],
        dim: int,
    ) -> TensorDictBase:

        permute_dims = self.custom_op_kwargs["dims"]
        inv_permute_dims = np.argsort(permute_dims)
        new_dim = [i for i, v in enumerate(inv_permute_dims) if v == dim][0]
        inv_permute_dims = [p for p in inv_permute_dims if p != dim]
        inv_permute_dims = np.argsort(np.argsort(inv_permute_dims))

        list_permuted_items = []
        for item in list_item:
            perm = list(inv_permute_dims) + list(
                range(self.batch_dims - 1, item.ndimension())
            )
            list_permuted_items.append(item.permute(*perm))
        self._source._stack_onto_(key, list_permuted_items, new_dim)
        return self


def _td_fields(td: TensorDictBase) -> str:
    return indent(
        "\n"
        + ",\n".join(
            sorted([f"{key}: {item.get_repr()}" for key, item in td.items_meta()])
        ),
        4 * " ",
    )


def _check_keys(
    list_of_tensordicts: Sequence[TensorDictBase], strict: bool = False
) -> Set[str]:
    keys: Set[str] = set()
    for td in list_of_tensordicts:
        if not len(keys):
            keys = set(td.keys())
        else:
            if not strict:
                keys = keys.intersection(set(td.keys()))
            else:
                if len(set(td.keys()).difference(keys)) or len(set(td.keys())) != len(
                    keys
                ):
                    raise KeyError(
                        f"got keys {keys} and {set(td.keys())} which are "
                        f"incompatible"
                    )
    return keys


_accepted_classes = (Tensor, MemmapTensor, TensorDictBase)

if _has_functorch_dim:
    _accepted_classes = _accepted_classes + (functorch.dim.Tensor,)


def _expand_to_match_shape(parent_batch_size, tensor, self_batch_dims, self_device):
    if hasattr(tensor, "dtype"):
        return torch.zeros(
            *parent_batch_size,
            *tensor.shape[self_batch_dims:],
            dtype=tensor.dtype,
            device=self_device,
        )
    else:
        # tensordict
        out = TensorDict(
            {},
            [*parent_batch_size, *tensor.shape[self_batch_dims:]],
            device=self_device,
        )
        return out


# seems like we can do without registering in pytree -- which requires us to create a new TensorDict,
# an operation that does not come for free

# def _flatten_tensordict(tensordict):
#     return tensordict, tuple()
#     # keys, values = list(zip(*tensordict.items()))
#     # # represent values as batched tensors
#     # vmap_level = 0
#     # in_dim
#     # values = [_add_batch_dim(value, in_dim, vmap_level)
#     # return list(values), (list(keys), tensordict.device, tensordict.batch_size)
#
# def _unflatten_tensordict(values, context):
#     return values
#     # values = [_unwrap_value(value) for value in values]
#     # keys, device, batch_size = context
#     # print(values[0].shape)
#     # return TensorDict(
#     #     {key: value for key, value in zip(keys, values)},
#     #     [],
#     #     # [*new_batch_sizes[0], *batch_size],
#     #     # new_batch_sizes[0],
#     #     device=device
#     # )
#
#
# _register_pytree_node(TensorDict, _flatten_tensordict, _unflatten_tensordict)


def make_tensordict(
    batch_size: Optional[Union[Sequence[int], torch.Size, int]] = None,
    device: Optional[DEVICE_TYPING] = None,
    **kwargs,  # source
) -> TensorDict:
    """Returns a TensorDict created from the keyword arguments.

    If batch_size is not specified, returns the maximum batch size possible

    Args:
        **kwargs (TensorDict or torch.Tensor): keyword arguments as data source.
        batch_size (iterable of int, optional): a batch size for the tensordict.
        device (torch.device or compatible type, optional): a device for the TensorDict.

    """
    if batch_size is None:
        batch_size = _find_max_batch_size(kwargs)
    return TensorDict(kwargs, batch_size=batch_size, device=device)


def _find_max_batch_size(source: Union[TensorDictBase, dict]) -> list[int]:
    tensor_data = list(source.values())
    batch_size = []
    if not tensor_data:  # when source is empty
        return batch_size
    curr_dim = 0
    while True:
        if tensor_data[0].dim() > curr_dim:
            curr_dim_size = tensor_data[0].size(curr_dim)
        else:
            return batch_size
        for tensor in tensor_data[1:]:
            if tensor.dim() <= curr_dim or tensor.size(curr_dim) != curr_dim_size:
                return batch_size
        batch_size.append(curr_dim_size)
        curr_dim += 1<|MERGE_RESOLUTION|>--- conflicted
+++ resolved
@@ -1855,7 +1855,6 @@
     def is_locked(self, value: bool):
         self._is_locked = value
 
-<<<<<<< HEAD
     def set_default(
         self, key: str, item: COMPATIBLE_TYPES, inplace: bool = False, **kwargs
     ) -> COMPATIBLE_TYPES:
@@ -1877,13 +1876,12 @@
         else:
             self.set(key, item, inplace, **kwargs)
             return item
-=======
+
     def lock(self):
         self.is_locked = True
 
     def unlock(self):
         self.is_locked = False
->>>>>>> b6f97a05
 
 
 class TensorDict(TensorDictBase):
@@ -2234,7 +2232,6 @@
         inplace: bool = False,
         _run_checks: bool = True,
         _meta_val: Optional[MetaTensor] = None,
-        **kwargs,
     ) -> TensorDictBase:
         """Sets a value in the TensorDict.
 
@@ -3242,7 +3239,6 @@
         tensor: Union[dict, COMPATIBLE_TYPES],
         inplace: bool = False,
         _run_checks: bool = True,
-        **kwargs,
     ) -> TensorDictBase:
         keys = set(self.keys())
         if self.is_locked:
@@ -3752,11 +3748,7 @@
         return torch.Size(s)
 
     def set(
-        self,
-        key: str,
-        tensor: Union[dict, COMPATIBLE_TYPES],
-        inplace: bool = False,
-        **kwargs,
+        self, key: str, tensor: Union[dict, COMPATIBLE_TYPES], **kwargs
     ) -> TensorDictBase:
         if self.is_locked:
             if key not in self.keys():
@@ -4289,11 +4281,7 @@
         return td.get(key, default=default)
 
     def set(
-        self,
-        key: str,
-        value: Union[dict, COMPATIBLE_TYPES],
-        inplace: bool = False,
-        **kwargs,
+        self, key: str, value: Union[dict, COMPATIBLE_TYPES], **kwargs
     ) -> TensorDictBase:
         if self.is_locked:
             if key not in self.keys():
@@ -4698,11 +4686,7 @@
             return self._default_get(key, default)
 
     def set(
-        self,
-        key: str,
-        value: Union[dict, COMPATIBLE_TYPES],
-        inplace: bool = False,
-        **kwargs,
+        self, key: str, value: Union[dict, COMPATIBLE_TYPES], **kwargs
     ) -> TensorDictBase:
         if self.inv_op is None:
             raise Exception(
