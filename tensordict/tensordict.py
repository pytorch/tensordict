# Copyright (c) Meta Platforms, Inc. and affiliates.
#
# This source code is licensed under the MIT license found in the
# LICENSE file in the root directory of this source tree.

from __future__ import annotations

import abc
import collections
import functools
import numbers
import os
import re
import textwrap
import warnings
from collections import defaultdict
from collections.abc import MutableMapping
from copy import copy, deepcopy
from numbers import Number
from pathlib import Path
from textwrap import indent
from typing import (
    Any,
    Callable,
    Generator,
    Iterable,
    Iterator,
    Optional,
    OrderedDict,
    overload,
    Sequence,
    TypeVar,
    Union,
)

from warnings import warn

import numpy as np

import torch
from functorch import dim as ftdim
from tensordict._tensordict import _unravel_key_to_tuple
from tensordict.memmap import memmap_tensor_as_tensor, MemmapTensor as _MemmapTensor
from tensordict.memmap_refact import MemoryMappedTensor as MemmapTensor
from tensordict.utils import (
    _device,
    _dtype,
    _GENERIC_NESTED_ERR,
    _get_item,
    _getitem_batch_size,
    _is_shared,
    _is_tensorclass,
    _NON_STR_KEY_ERR,
    _NON_STR_KEY_TUPLE_ERR,
    _parse_to,
    _set_item,
    _shape,
    _split_tensordict,
    _StringOnlyDict,
    _sub_index,
    as_decorator,
    cache,
    convert_ellipsis_to_idx,
    DeviceType,
    erase_cache,
    expand_as_right,
    expand_right,
    IndexType,
    int_generator,
    is_tensorclass,
    lock_blocked,
    NestedKey,
    prod,
)
from torch import distributed as dist, multiprocessing as mp, nn, Tensor
from torch.utils._pytree import tree_map

try:
    from torch.jit._shape_functions import infer_size_impl
except ImportError:
    from tensordict.utils import infer_size_impl


_has_functorch = False
try:
    try:
        from functorch._C import is_batchedtensor
    except ImportError:
        from torch._C._functorch import (
            _add_batch_dim,
            _remove_batch_dim,
            is_batchedtensor,
        )

    _has_functorch = True
except ImportError:
    _has_functorch = False

    def is_batchedtensor(tensor: Tensor) -> bool:
        """Placeholder for the functorch function."""
        return False


try:
    from torchrec import KeyedJaggedTensor

    _has_torchrec = True
except ImportError as err:
    _has_torchrec = False

    class KeyedJaggedTensor:  # noqa: D103, D101
        pass

    TORCHREC_ERR = str(err)

NO_DEFAULT = "_no_default_"

T = TypeVar("T", bound="TensorDictBase")


class _BEST_ATTEMPT_INPLACE:
    def __bool__(self):
        raise NotImplementedError


BEST_ATTEMPT_INPLACE = _BEST_ATTEMPT_INPLACE()

# some complex string used as separator to concatenate and split keys in
# distributed frameworks
DIST_SEPARATOR = ".-|-."
TD_HANDLED_FUNCTIONS: dict[Callable, Callable] = {}
LAZY_TD_HANDLED_FUNCTIONS: dict[Callable, Callable] = {}
CompatibleType = Union[
    Tensor,
    _MemmapTensor,
]  # None? # leaves space for TensorDictBase

if _has_torchrec:
    CompatibleType = Union[
        Tensor,
        _MemmapTensor,
        KeyedJaggedTensor,
    ]
_STR_MIXED_INDEX_ERROR = "Received a mixed string-non string index. Only string-only or string-free indices are supported."

_HEURISTIC_EXCLUDED = (Tensor, tuple, list, set, dict, np.ndarray)

_TENSOR_COLLECTION_MEMO = {}


def _is_tensor_collection(datatype):
    out = _TENSOR_COLLECTION_MEMO.get(datatype, None)
    if out is None:
        if issubclass(datatype, TensorDictBase):
            out = True
        elif _is_tensorclass(datatype):
            out = True
        else:
            out = False
        _TENSOR_COLLECTION_MEMO[datatype] = out
    return out


def is_tensor_collection(datatype: type | Any) -> bool:
    """Checks if a data object or a type is a tensor container from the tensordict lib.

    Returns:
        ``True`` if the input is a TensorDictBase subclass, a tensorclass or an istance of these.
        ``False`` otherwise.

    Examples:
        >>> is_tensor_collection(TensorDictBase)  # True
        >>> is_tensor_collection(TensorDict({}, []))  # True
        >>> @tensorclass
        ... class MyClass:
        ...     pass
        ...
        >>> is_tensor_collection(MyClass)  # True
        >>> is_tensor_collection(MyClass(batch_size=[]))  # True

    """
    # memoizing is 2x faster
    if not isinstance(datatype, type):
        datatype = type(datatype)
    return _is_tensor_collection(datatype)


def is_memmap(datatype: type | Any) -> bool:
    """Returns ``True`` if the class is a subclass of :class:`~.MemmapTensor` or the object an instance of it."""
    return (
        issubclass(datatype, MemmapTensor)
        if isinstance(datatype, type)
        else isinstance(datatype, MemmapTensor)
    )


class _TensorDictKeysView:
    """A Key view for TensorDictBase instance.

    _TensorDictKeysView is returned when accessing tensordict.keys() and holds a
    reference to the original TensorDict. This class enables us to support nested keys
    when performing membership checks and when iterating over keys.

    Examples:
        >>> import torch
        >>> from tensordict import TensorDict

        >>> td = TensorDict(
        >>>     {"a": TensorDict({"b": torch.rand(1, 2)}, [1, 2]), "c": torch.rand(1)},
        >>>     [1],
        >>> )

        >>> assert "a" in td.keys()
        >>> assert ("a",) in td.keys()
        >>> assert ("a", "b") in td.keys()
        >>> assert ("a", "c") not in td.keys()

        >>> assert set(td.keys()) == {("a", "b"), "c"}
    """

    def __init__(
        self,
        tensordict: T,
        include_nested: bool,
        leaves_only: bool,
    ) -> None:
        self.tensordict = tensordict
        self.include_nested = include_nested
        self.leaves_only = leaves_only

    def __iter__(self) -> Iterable[str] | Iterable[tuple[str, ...]]:
        if not self.include_nested:
            if self.leaves_only:
                for key in self._keys():
                    target_class = self.tensordict.entry_class(key)
                    if _is_tensor_collection(target_class):
                        continue
                    yield key
            else:
                yield from self._keys()
        else:
            yield from (
                key if len(key) > 1 else key[0]
                for key in self._iter_helper(self.tensordict)
            )

    def _iter_helper(
        self, tensordict: T, prefix: str | None = None
    ) -> Iterable[str] | Iterable[tuple[str, ...]]:
        for key, value in self._items(tensordict):
            full_key = self._combine_keys(prefix, key)
            cls = value.__class__
            if self.include_nested and (
                _is_tensor_collection(cls) or issubclass(cls, KeyedJaggedTensor)
            ):
                subkeys = tuple(self._iter_helper(value, prefix=full_key))
                yield from subkeys
            if not self.leaves_only or not _is_tensor_collection(cls):
                yield full_key

    def _combine_keys(self, prefix: tuple | None, key: str) -> tuple:
        if prefix is not None:
            return prefix + (key,)
        return (key,)

    def __len__(self) -> int:
        return sum(1 for _ in self)

    def _items(
        self, tensordict: TensorDict | None = None
    ) -> Iterable[tuple[NestedKey, CompatibleType]]:
        if tensordict is None:
            tensordict = self.tensordict
        if isinstance(tensordict, TensorDict) or is_tensorclass(tensordict):
            return tensordict._tensordict.items()
        elif isinstance(tensordict, LazyStackedTensorDict):
            return _iter_items_lazystack(tensordict, return_none_for_het_values=True)
        elif isinstance(tensordict, KeyedJaggedTensor):
            return tuple((key, tensordict[key]) for key in tensordict.keys())
        elif isinstance(tensordict, _CustomOpTensorDict):
            # it's possible that a TensorDict contains a nested LazyStackedTensorDict,
            # or _CustomOpTensorDict, so as we iterate through the contents we need to
            # be careful to not rely on tensordict._tensordict existing.
            return (
                (key, tensordict._get_str(key, NO_DEFAULT))
                for key in tensordict._source.keys()
            )

    def _keys(self) -> _TensorDictKeysView:
        return self.tensordict._tensordict.keys()

    def __contains__(self, key: NestedKey) -> bool:
        key = _unravel_key_to_tuple(key)
        if not key:
            raise TypeError(_NON_STR_KEY_ERR)

        if isinstance(key, str):
            if key in self._keys():
                if self.leaves_only:
                    return not _is_tensor_collection(self.tensordict.entry_class(key))
                return True
            return False
        else:
            # thanks to _unravel_key_to_tuple we know the key is a tuple
            if len(key) == 1:
                return key[0] in self._keys()
            elif self.include_nested:
                if key[0] in self._keys():
                    entry_type = self.tensordict.entry_class(key[0])
                    if entry_type in (Tensor, MemmapTensor):
                        return False
                    if entry_type is KeyedJaggedTensor:
                        if len(key) > 2:
                            return False
                        return key[1] in self.tensordict.get(key[0]).keys()
                    _is_tensordict = _is_tensor_collection(entry_type)
                    if _is_tensordict:
                        # # this will call _unravel_key_to_tuple many times
                        # return key[1:] in self.tensordict._get_str(key[0], NO_DEFAULT).keys(include_nested=self.include_nested)
                        # this won't call _unravel_key_to_tuple but requires to get the default which can be suboptimal
                        leaf_td = self.tensordict._get_tuple(key[:-1], None)
                        if leaf_td is None or (
                            not _is_tensor_collection(leaf_td.__class__)
                            and not isinstance(leaf_td, KeyedJaggedTensor)
                        ):
                            return False
                        return key[-1] in leaf_td.keys()
                return False
            # this is reached whenever there is more than one key but include_nested is False
            if all(isinstance(subkey, str) for subkey in key):
                raise TypeError(_NON_STR_KEY_TUPLE_ERR)

    def __repr__(self):
        include_nested = f"include_nested={self.include_nested}"
        leaves_only = f"leaves_only={self.leaves_only}"
        return f"{self.__class__.__name__}({list(self)},\n{indent(include_nested, 4*' ')},\n{indent(leaves_only, 4*' ')})"


def _renamed_inplace_method(fn):
    def wrapper(*args, **kwargs):
        warn(
            f"{fn.__name__.rstrip('_')} has been deprecated, use {fn.__name__} instead"
        )
        return fn(*args, **kwargs)

    return wrapper


class TensorDictBase(MutableMapping):
    """TensorDictBase is an abstract parent class for TensorDicts, a torch.Tensor data container."""

    LOCK_ERROR = (
        "Cannot modify locked TensorDict. For in-place modification, consider "
        "using the `set_()` method and make sure the key is present."
    )
    KEY_ERROR = 'key "{}" not found in {} with ' "keys {}"

    _safe = False
    _lazy = False
    _inplace_set = False
    is_meta = False
    _is_locked = False
    _cache = None
    _last_op = None
    __last_op_queue = None

    def __getstate__(self) -> dict[str, Any]:
        state = self.__dict__.copy()
        return state

    def __setstate__(self, state: dict[str, Any]) -> dict[str, Any]:
        self.__dict__.update(state)

    @staticmethod
    def from_module(module, as_module: bool = False):
        """Copies the params and buffers of a module in a tensordict.

        Args:
            as_module (bool, optional): if ``True``, a :class:`~tensordict.nn.TensorDictParams`
                instance will be returned which can be used to store parameters
                within a :class:`torch.nn.Module`. Defaults to ``False``.

        Examples:
            >>> from torch import nn
            >>> module = nn.TransformerDecoder(
            ...     decoder_layer=nn.TransformerDecoderLayer(nhead=4, d_model=4),
            ...     num_layers=1)
            >>> params = TensorDict.from_module(module)
            >>> print(params["layers", "0", "linear1"])
            TensorDict(
                fields={
                    bias: Parameter(shape=torch.Size([2048]), device=cpu, dtype=torch.float32, is_shared=False),
                    weight: Parameter(shape=torch.Size([2048, 4]), device=cpu, dtype=torch.float32, is_shared=False)},
                batch_size=torch.Size([]),
                device=None,
                is_shared=False)
        """
        td_struct = {k: {} for k in dict(module.named_modules()).keys()}
        del td_struct[""]
        td_struct = TensorDict(td_struct, []).unflatten_keys(".")
        td_params = TensorDict(dict(module.named_parameters()), []).unflatten_keys(".")
        td_buffers = TensorDict(dict(module.named_buffers()), []).unflatten_keys(".")
        td = td_struct.update(td_params).update(td_buffers)
        td.lock_()
        if as_module:
            from tensordict.nn import TensorDictParams

            return TensorDictParams(td, no_convert=True)
        return td

    def to_module(self, module):
        from tensordict.nn.functional_modules import set_tensor_dict

        __base__setattr__ = nn.Module.__setattr__
        # we use __dict__ directly to avoid the getattr/setattr overhead whenever we can
        __dict__ = module.__dict__

        for key, value in self.items():
            cls = value.__class__
            if _is_tensor_collection(cls) or issubclass(cls, dict):
                value.to_module(__dict__["_modules"][key])
            else:
                if module.__class__.__setattr__ is __base__setattr__:
                    set_tensor_dict(__dict__, module, key, value)
                else:
                    # use specialized __setattr__ if needed
                    setattr(module, key, value)

    @property
    def shape(self) -> torch.Size:
        """See :obj:`TensorDictBase.batch_size`."""
        return self.batch_size

    @property
    @abc.abstractmethod
    def batch_size(self) -> torch.Size:
        """Shape of (or batch_size) of a TensorDict.

        The shape of a tensordict corresponds to the common N first
        dimensions of the tensors it contains, where N is an arbitrary
        number. The TensorDict shape is controlled by the user upon
        initialization (i.e. it is not inferred from the tensor shapes) and
        it should not be changed dynamically.

        Returns:
            a torch.Size object describing the TensorDict batch size.

        """
        raise NotImplementedError

    def _erase_cache(self):
        self._cache = None

    @property
    @abc.abstractmethod
    def names(self):
        raise NotImplementedError

    @abc.abstractmethod
    def _erase_names(self):
        raise NotImplementedError

    @abc.abstractmethod
    def _rename_subtds(self, value):
        # renames all the sub-tensordicts dimension according to value.
        # If value has less dimensions than the TD, the rest is just assumed to be None
        raise NotImplementedError

    def _check_dim_name(self, name):
        if name is None:
            return False
        if self._has_names() and name in self.names:
            return True
        for key in self.keys():
            if _is_tensor_collection(self.entry_class(key)):
                if self._get_str(key, NO_DEFAULT)._check_dim_name(name):
                    return True
        else:
            return False

    def refine_names(self, *names):
        """Refines the dimension names of self according to names.

        Refining is a special case of renaming that “lifts” unnamed dimensions.
        A None dim can be refined to have any name; a named dim can only be
        refined to have the same name.

        Because named tensors can coexist with unnamed tensors, refining names
        gives a nice way to write named-tensor-aware code that works with both
        named and unnamed tensors.

        names may contain up to one Ellipsis (...). The Ellipsis is expanded
        greedily; it is expanded in-place to fill names to the same length as
        self.dim() using names from the corresponding indices of self.names.

        Returns: the tensordict with dimensions named accordingly.

        """
        # replace ellipsis if any
        names_copy = copy(names)
        if any(name is Ellipsis for name in names):
            ellipsis_name = [NO_DEFAULT for _ in range(self.ndim - len(names) + 1)]
            names = []
            for name in names_copy:
                if name is Ellipsis:
                    names += ellipsis_name
                else:
                    names.append(name)
        # check that the names that are set are either None or identical
        curr_names = self.names
        for i, name in enumerate(names):
            if name is NO_DEFAULT:
                # whatever value is ok
                names[i] = curr_names[i]
                continue
            else:
                if curr_names[i] is None:
                    continue
                if self.names[i] == name:
                    continue
                else:
                    raise RuntimeError(
                        f"refine_names: cannot coerce TensorDict names {self.names} with {names_copy}."
                    )
        self.names = names
        # we also need to rename the sub-tensordicts
        # self._rename_subtds(self.names)
        return self

    def rename(self, *names, **rename_map):
        clone = self.clone(recurse=False)
        if len(names) == 1 and names[0] is None:
            clone.names = None
        if rename_map and names:
            raise ValueError(
                "Passed both a name map and a name list. Only one is accepted."
            )
        elif not rename_map and not names:
            raise ValueError(
                "Neither a name map nor a name list was passed. "
                "Only one is accepted."
            )
        elif rename_map:
            cnames = list(clone.names)
            for i, name in enumerate(cnames):
                new_name = rename_map.pop(name, NO_DEFAULT)
                if new_name is not NO_DEFAULT:
                    cnames[i] = new_name
            clone.names = cnames
            if rename_map:
                raise ValueError(
                    f"Some names to be renamed were not part of the tensordict names: {rename_map.keys()} vs {self.names}."
                )
        else:
            clone.names = names
        return clone

    def rename_(self, *names, **rename_map):
        if len(names) == 1 and names[0] is None:
            self.names = None
        if rename_map and names:
            raise ValueError(
                "Passed both a name map and a name list. " "Only one is accepted."
            )
        elif not rename_map and not names and self.batch_dims:
            raise ValueError(
                "Neither a name map nor a name list was passed. "
                "Only one is accepted."
            )
        elif rename_map:
            cnames = list(self.names)
            for i, name in enumerate(cnames):
                new_name = rename_map.pop(name, NO_DEFAULT)
                if new_name is not NO_DEFAULT:
                    cnames[i] = new_name
            if rename_map:
                raise ValueError(
                    f"Some names to be renamed were not part of the tensordict names: {rename_map.keys()} vs {self.names}."
                )
            self.names = cnames
        else:
            self.names = names
        return self

    @abc.abstractmethod
    def _has_names(self):
        raise NotImplementedError

    @property
    def _last_op_queue(self):
        last_op_queue = self.__last_op_queue
        if last_op_queue is None:
            last_op_queue = self.__last_op_queue = collections.deque()
        return last_op_queue

    def size(self, dim: int | None = None) -> torch.Size | int:
        """Returns the size of the dimension indicated by :obj:`dim`.

        If dim is not specified, returns the batch_size (or shape) of the TensorDict.

        """
        if dim is None:
            return self.batch_size
        return self.batch_size[dim]

    @property
    def requires_grad(self) -> bool:
        return any(v.requires_grad for v in self.values())

    def _batch_size_setter(self, new_batch_size: torch.Size) -> None:
        if new_batch_size == self.batch_size:
            return
        if self._lazy:
            raise RuntimeError(
                "modifying the batch size of a lazy repesentation of a "
                "tensordict is not permitted. Consider instantiating the "
                "tensordict first by calling `td = td.to_tensordict()` before "
                "resetting the batch size."
            )
        if not isinstance(new_batch_size, torch.Size):
            new_batch_size = torch.Size(new_batch_size)
        for key in self.keys():
            if _is_tensor_collection(self.entry_class(key)):
                tensordict = self.get(key)
                if len(tensordict.batch_size) < len(new_batch_size):
                    # document as edge case
                    tensordict.batch_size = new_batch_size
                    self._set_str(key, tensordict, inplace=True, validated=True)
        self._check_new_batch_size(new_batch_size)
        self._change_batch_size(new_batch_size)
        if self._has_names():
            names = self.names
            if len(names) < len(new_batch_size):
                self.names = names + [None] * (len(new_batch_size) - len(names))
            else:
                self.names = names[: self.batch_dims]

    @property
    def batch_dims(self) -> int:
        """Length of the tensordict batch size.

        Returns:
            int describing the number of dimensions of the tensordict.

        """
        return len(self.batch_size)

    def ndimension(self) -> int:
        return self.batch_dims

    @property
    def ndim(self) -> int:
        return self.batch_dims

    def dim(self) -> int:
        return self.batch_dims

    @property
    @abc.abstractmethod
    def device(self) -> torch.device | None:
        """Device of a TensorDict.

        If the TensorDict has a specified device, all
        tensors of a tensordict must live on the same device. If the TensorDict device
        is None, then different values can be located on different devices.

        Returns:
            torch.device object indicating the device where the tensors
            are placed, or None if TensorDict does not have a device.

        """
        raise NotImplementedError

    @device.setter
    @abc.abstractmethod
    def device(self, value: DeviceType) -> None:
        raise NotImplementedError

    def clear_device_(self) -> T:
        """Clears the device of the tensordict.

        Returns: self

        """
        self._device = None
        for value in self.values():
            if _is_tensor_collection(value.__class__):
                value.clear_device_()
        return self

    clear_device = _renamed_inplace_method(clear_device_)

    def is_shared(self) -> bool:
        """Checks if tensordict is in shared memory.

        If a TensorDict instance is in shared memory, any new tensor written
        in it will be placed in shared memory. If a TensorDict is created with
        tensors that are all in shared memory, this does not mean that it will be
        in shared memory (as a new tensor may not be in shared memory).
        Only if one calls `tensordict.share_memory_()` or places the tensordict
        on a device where the content is shared will the tensordict be considered
        in shared memory.

        This is always True for CUDA tensordicts, except when stored as
        MemmapTensors.

        """
        if self.device and not self._is_memmap:
            return self.device.type == "cuda" or self._is_shared
        return self._is_shared

    def state_dict(
        self,
        destination=None,
        prefix="",
        keep_vars=False,
        flatten=False,
    ) -> OrderedDict[str, Any]:
        """Produces a state_dict from the tensordict. The structure of the state-dict will still be nested, unless ``flatten`` is set to ``True``.

        A tensordict state-dict contains all the tensors and meta-data needed
        to rebuild the tensordict (names are currently not supported).

        Args:
            destination (dict, optional): If provided, the state of tensordict will
                be updated into the dict and the same object is returned.
                Otherwise, an ``OrderedDict`` will be created and returned.
                Default: ``None``.
            prefix (str, optional): a prefix added to tensor
                names to compose the keys in state_dict. Default: ``''``.
            keep_vars (bool, optional): by default the :class:`torch.Tensor` s
                returned in the state dict are detached from autograd. If it's
                set to ``True``, detaching will not be performed.
                Default: ``False``.
            flatten (bool, optional): whether the structure should be flattened
                with the ``"."`` character or not.
                Defaults to ``False``.

        Examples:
            >>> data = TensorDict({"1": 1, "2": 2, "3": {"3": 3}}, [])
            >>> sd = data.state_dict()
            >>> print(sd)
            OrderedDict([('1', tensor(1)), ('2', tensor(2)), ('3', OrderedDict([('3', tensor(3)), ('__batch_size', torch.Size([])), ('__device', None)])), ('__batch_size', torch.Size([])), ('__device', None)])
            >>> sd = data.state_dict(flatten=True)
            OrderedDict([('1', tensor(1)), ('2', tensor(2)), ('3.3', tensor(3)), ('__batch_size', torch.Size([])), ('__device', None)])

        """
        out = collections.OrderedDict()
        source = self._fast_apply(memmap_tensor_as_tensor)
        if flatten:
            source = source.flatten_keys(".")
        for key, item in source.items():
            if not _is_tensor_collection(item.__class__):
                if not keep_vars:
                    out[prefix + key] = item.detach().clone()
                else:
                    out[prefix + key] = item
            else:
                out[prefix + key] = item.state_dict(keep_vars=keep_vars)
        if "__batch_size" in out:
            raise KeyError(
                "Cannot retrieve the state_dict of a TensorDict with `'__batch_size'` key"
            )
        if "__device" in out:
            raise KeyError(
                "Cannot retrieve the state_dict of a TensorDict with `'__batch_size'` key"
            )
        out[prefix + "__batch_size"] = source.batch_size
        out[prefix + "__device"] = source.device
        if destination is not None:
            destination.update(out)
            return destination
        return out

    def load_state_dict(
        self,
        state_dict: OrderedDict[str, Any],
        strict=True,
        assign=False,
        from_flatten=False,
    ) -> T:
        """Loads a state-dict, formatted as in :meth:`~.state_dict`, into the tensordict.

        Args:
            state_dict (OrderedDict): the state_dict of to be copied.
            strict (bool, optional): whether to strictly enforce that the keys
                in :attr:`state_dict` match the keys returned by this tensordict's
                :meth:`torch.nn.Module.state_dict` function. Default: ``True``
            assign (bool, optional): whether to assign items in the state
                dictionary to their corresponding keys in the tensordict instead
                of copying them inplace into the tensordict's current tensors.
                When ``False``, the properties of the tensors in the current
                module are preserved while when ``True``, the properties of the
                Tensors in the state dict are preserved.
                Default: ``False``
            from_flatten (bool, optional): if ``True``, the input state_dict is
                assumed to be flattened.
                Defaults to ``False``.

        Examples:
            >>> data = TensorDict({"1": 1, "2": 2, "3": {"3": 3}}, [])
            >>> data_zeroed = TensorDict({"1": 0, "2": 0, "3": {"3": 0}}, [])
            >>> sd = data.state_dict()
            >>> data_zeroed.load_state_dict(sd)
            >>> print(data_zeroed["3", "3"])
            tensor(3)
            >>> # with flattening
            >>> data_zeroed = TensorDict({"1": 0, "2": 0, "3": {"3": 0}}, [])
            >>> data_zeroed.load_state_dict(data.state_dict(flatten=True), from_flatten=True)
            >>> print(data_zeroed["3", "3"])
            tensor(3)


        """
        if from_flatten:
            self_flatten = self.flatten_keys(".")
            self_flatten.load_state_dict(state_dict, strict=strict, assign=assign)
            if not assign:
                # modifications are done in-place so we should be fine returning self
                return self
            else:
                # run a check over keys, if we any key with a '.' in name we're doomed
                DOT_ERROR = "Cannot use load_state_dict(..., from_flatten=True, assign=True) when some keys contain a dot character."
                for key in self.keys(True, True):
                    if isinstance(key, tuple):
                        for subkey in key:
                            if "." in subkey:
                                raise RuntimeError(DOT_ERROR)
                    elif "." in key:
                        raise RuntimeError(DOT_ERROR)
                return self.update(self_flatten.unflatten_keys("."))
        # copy since we'll be using pop
        state_dict = copy(state_dict)
        self.batch_size = state_dict.pop("__batch_size")
        device = state_dict.pop("__device", None)
        if device is not None and self.device is not None and device != self.device:
            raise RuntimeError("Loading data from another device is not yet supported.")

        for key, item in state_dict.items():
            if isinstance(item, dict):
                self.set(
                    key,
                    self.get(key, default=TensorDict({}, [])).load_state_dict(
                        item, assign=assign, strict=strict
                    ),
                    inplace=not assign,
                )
            else:
                self.set(key, item, inplace=not assign)
        if strict and set(state_dict.keys()) != set(self.keys()):
            set_sd = set(state_dict.keys())
            set_td = set(self.keys())
            raise RuntimeError(
                "Cannot load state-dict because the key sets don't match: got "
                f"state_dict extra keys \n{set_sd-set_td}\n and tensordict extra keys\n{set_td-set_sd}\n"
            )
        return self

    def is_memmap(self) -> bool:
        """Checks if tensordict is stored with MemmapTensors."""
        return self._is_memmap

    def numel(self) -> int:
        """Total number of elements in the batch."""
        return max(1, prod(self.batch_size))

    def _check_batch_size(self) -> None:
        bs = [value.shape[: self.batch_dims] for value in self.values()] + [
            self.batch_size
        ]
        if len(set(bs)) > 1:
            raise RuntimeError(
                f"batch_size are incongruent, got {list(set(bs))}, "
                f"-- expected {self.batch_size}"
            )

    def _check_is_shared(self) -> bool:
        raise NotImplementedError(f"{self.__class__.__name__}")

    def _check_device(self) -> None:
        raise NotImplementedError(f"{self.__class__.__name__}")

    @abc.abstractmethod
    def entry_class(self, key: NestedKey) -> type:
        """Returns the class of an entry, avoiding a call to `isinstance(td.get(key), type)`."""
        raise NotImplementedError(f"{self.__class__.__name__}")

    def set(
        self, key: NestedKey, item: CompatibleType, inplace: bool = False, **kwargs: Any
    ) -> T:
        """Sets a new key-value pair.

        Args:
            key (str, tuple of str): name of the key to be set.
                If tuple of str it is equivalent to chained calls of getattr
            item (torch.Tensor): value to be stored in the tensordict
            inplace (bool, optional): if True and if a key matches an existing
                key in the tensordict, then the update will occur in-place
                for that key-value pair. Default is :obj:`False`.

        Returns:
            self

        """
        key = _unravel_key_to_tuple(key)
        # inplace is loose here, but for set_ it is constraining. We translate it
        # to None to tell _set_str and others to drop it if the key isn't found
        inplace = BEST_ATTEMPT_INPLACE if inplace else False
        return self._set_tuple(key, item, inplace=inplace, validated=False)

    def _convert_inplace(self, inplace, key):
        if inplace is not False:
            has_key = key in self.keys()
            if inplace is True and not has_key:  # inplace could be None
                raise KeyError(
                    TensorDictBase.KEY_ERROR.format(
                        key, self.__class__.__name__, sorted(self.keys())
                    )
                )
            inplace = has_key
        return inplace

    @abc.abstractmethod
    def _set_str(self, key, value, *, inplace, validated):
        ...

    @abc.abstractmethod
    def _set_tuple(self, key, value, *, inplace, validated):
        ...

    def set_at_(self, key: NestedKey, value: CompatibleType, index: IndexType) -> T:
        """Sets the values in-place at the index indicated by :obj:`idx`.

        Args:
            key (str, tuple of str): key to be modified.
            value (torch.Tensor): value to be set at the index `idx`
            index (int, tensor or tuple): index where to write the values.

        Returns:
            self

        """
        key = _unravel_key_to_tuple(key)
        return self._set_at_tuple(key, value, index, validated=False)

    @abc.abstractmethod
    def _set_at_str(self, key, value, idx, *, validated):
        ...

    @abc.abstractmethod
    def _set_at_tuple(self, key, value, idx, *, validated):
        ...

    def set_(
        self,
        key: NestedKey,
        item: CompatibleType,
    ) -> T:
        """Sets a value to an existing key while keeping the original storage.

        Args:
            key (str): name of the value
            item (torch.Tensor): value to be stored in the tensordict

        Returns:
            self

        """
        key = _unravel_key_to_tuple(key)
        return self._set_tuple(key, item, inplace=True, validated=False)

    @abc.abstractmethod
    def _stack_onto_(
        self,
        list_item: list[CompatibleType],
        dim: int,
    ) -> T:
        """Stacks a list of values onto an existing key while keeping the original storage.

        Args:
            key (str): name of the value
            list_item (list of torch.Tensor): value to be stacked and stored in the tensordict.
            dim (int): dimension along which the tensors should be stacked.

        Returns:
            self

        """
        raise NotImplementedError(f"{self.__class__.__name__}")

    def gather_and_stack(self, dst: int) -> T | None:
        """Gathers tensordicts from various workers and stacks them onto self in the destination worker.

        Args:
            dst (int): the rank of the destination worker where :func:`gather_and_stack` will be called.

        Example:
            >>> from torch import multiprocessing as mp
            >>> from tensordict import TensorDict
            >>> import torch
            >>>
            >>> def client():
            ...     torch.distributed.init_process_group(
            ...         "gloo",
            ...         rank=1,
            ...         world_size=2,
            ...         init_method=f"tcp://localhost:10003",
            ...     )
            ...     # Create a single tensordict to be sent to server
            ...     td = TensorDict(
            ...         {("a", "b"): torch.randn(2),
            ...          "c": torch.randn(2)}, [2]
            ...     )
            ...     td.gather_and_stack(0)
            ...
            >>> def server():
            ...     torch.distributed.init_process_group(
            ...         "gloo",
            ...         rank=0,
            ...         world_size=2,
            ...         init_method=f"tcp://localhost:10003",
            ...     )
            ...     # Creates the destination tensordict on server.
            ...     # The first dim must be equal to world_size-1
            ...     td = TensorDict(
            ...         {("a", "b"): torch.zeros(2),
            ...          "c": torch.zeros(2)}, [2]
            ...     ).expand(1, 2).contiguous()
            ...     td.gather_and_stack(0)
            ...     assert td["a", "b"] != 0
            ...     print("yuppie")
            ...
            >>> if __name__ == "__main__":
            ...     mp.set_start_method("spawn")
            ...
            ...     main_worker = mp.Process(target=server)
            ...     secondary_worker = mp.Process(target=client)
            ...
            ...     main_worker.start()
            ...     secondary_worker.start()
            ...
            ...     main_worker.join()
            ...     secondary_worker.join()
        """
        output = (
            [None for _ in range(dist.get_world_size())]
            if dst == dist.get_rank()
            else None
        )
        dist.gather_object(self, output, dst=dst)
        if dst == dist.get_rank():
            # remove self from output
            output = [item for i, item in enumerate(output) if i != dst]
            self.update(torch.stack(output, 0), inplace=True)
            return self
        return None

    def send(self, dst: int, init_tag: int = 0, pseudo_rand: bool = False) -> None:
        """Sends the content of a tensordict to a distant worker.

        Args:
            dst (int): the rank of the destination worker where the content
                should be sent.
            init_tag (int): the initial tag to be used to mark the tensors.
                Note that this will be incremented by as much as the number of
                tensors contained in the TensorDict.
            pseudo_rand (bool): if True, the sequence of tags will be pseudo-
                random, allowing to send multiple data from different nodes
                without overlap. Notice that the generation of these pseudo-random
                numbers is expensive (1e-5 sec/number), meaning that it could
                slow down the runtime of your algorithm.
                Defaults to ``False``.

        Example:
            >>> from torch import multiprocessing as mp
            >>> from tensordict import TensorDict
            >>> import torch
            >>>
            >>>
            >>> def client():
            ...     torch.distributed.init_process_group(
            ...         "gloo",
            ...         rank=1,
            ...         world_size=2,
            ...         init_method=f"tcp://localhost:10003",
            ...     )
            ...
            ...     td = TensorDict(
            ...         {
            ...             ("a", "b"): torch.randn(2),
            ...             "c": torch.randn(2, 3),
            ...             "_": torch.ones(2, 1, 5),
            ...         },
            ...         [2],
            ...     )
            ...     td.send(0)
            ...
            >>>
            >>> def server(queue):
            ...     torch.distributed.init_process_group(
            ...         "gloo",
            ...         rank=0,
            ...         world_size=2,
            ...         init_method=f"tcp://localhost:10003",
            ...     )
            ...     td = TensorDict(
            ...         {
            ...             ("a", "b"): torch.zeros(2),
            ...             "c": torch.zeros(2, 3),
            ...             "_": torch.zeros(2, 1, 5),
            ...         },
            ...         [2],
            ...     )
            ...     td.recv(1)
            ...     assert (td != 0).all()
            ...     queue.put("yuppie")
            ...
            >>>
            >>> if __name__=="__main__":
            ...     queue = mp.Queue(1)
            ...     main_worker = mp.Process(target=server, args=(queue,))
            ...     secondary_worker = mp.Process(target=client)
            ...
            ...     main_worker.start()
            ...     secondary_worker.start()
            ...     out = queue.get(timeout=10)
            ...     assert out == "yuppie"
            ...     main_worker.join()
            ...     secondary_worker.join()

        """
        self._send(dst, _tag=init_tag - 1, pseudo_rand=pseudo_rand)

    def _send(self, dst: int, _tag: int = -1, pseudo_rand: bool = False) -> int:
        for key in self.sorted_keys:
            value = self._get_str(key, NO_DEFAULT)
            if isinstance(value, Tensor):
                pass
            elif _is_tensor_collection(value.__class__):
                _tag = value._send(dst, _tag=_tag, pseudo_rand=pseudo_rand)
                continue
            # elif isinstance(value, MemmapTensor):
            #     value = value.as_tensor()
            else:
                raise NotImplementedError(f"Type {type(value)} is not supported.")
            if not pseudo_rand:
                _tag += 1
            else:
                _tag = int_generator(_tag + 1)
            dist.send(value, dst=dst, tag=_tag)

        return _tag

    def recv(self, src: int, init_tag: int = 0, pseudo_rand: bool = False) -> int:
        """Receives the content of a tensordict and updates content with it.

        Check the example in the `send` method for context.

        Args:
            src (int): the rank of the source worker.
            init_tag (int): the ``init_tag`` used by the source worker.
            pseudo_rand (bool): if True, the sequence of tags will be pseudo-
                random, allowing to send multiple data from different nodes
                without overlap. Notice that the generation of these pseudo-random
                numbers is expensive (1e-5 sec/number), meaning that it could
                slow down the runtime of your algorithm.
                This value must match the one passed to :func:`send`.
                Defaults to ``False``.

        """
        return self._recv(src, _tag=init_tag - 1, pseudo_rand=pseudo_rand)

    def _recv(self, src: int, _tag: int = -1, pseudo_rand: bool = False) -> int:
        for key in self.sorted_keys:
            value = self._get_str(key, NO_DEFAULT)
            if isinstance(value, Tensor):
                pass
            elif _is_tensor_collection(value.__class__):
                _tag = value._recv(src, _tag=_tag, pseudo_rand=pseudo_rand)
                continue
            # elif isinstance(value, MemmapTensor):
            #     value = value.as_tensor()
            else:
                raise NotImplementedError(f"Type {type(value)} is not supported.")
            if not pseudo_rand:
                _tag += 1
            else:
                _tag = int_generator(_tag + 1)
            dist.recv(value, src=src, tag=_tag)
            self._set_str(key, value, inplace=True, validated=True)

        return _tag

    def isend(self, dst: int, init_tag: int = 0, pseudo_rand: bool = False) -> int:
        """Sends the content of the tensordict asynchronously.

        Args:
            dst (int): the rank of the destination worker where the content
                should be sent.
            init_tag (int): the initial tag to be used to mark the tensors.
                Note that this will be incremented by as much as the number of
                tensors contained in the TensorDict.
            pseudo_rand (bool): if True, the sequence of tags will be pseudo-
                random, allowing to send multiple data from different nodes
                without overlap. Notice that the generation of these pseudo-random
                numbers is expensive (1e-5 sec/number), meaning that it could
                slow down the runtime of your algorithm.
                Defaults to ``False``.

        Example:
            >>> import torch
            >>> from tensordict import TensorDict
            >>> from torch import multiprocessing as mp
            >>> def client():
            ...     torch.distributed.init_process_group(
            ...         "gloo",
            ...         rank=1,
            ...         world_size=2,
            ...         init_method=f"tcp://localhost:10003",
            ...     )
            ...
            ...     td = TensorDict(
            ...         {
            ...             ("a", "b"): torch.randn(2),
            ...             "c": torch.randn(2, 3),
            ...             "_": torch.ones(2, 1, 5),
            ...         },
            ...         [2],
            ...     )
            ...     td.isend(0)
            ...
            >>>
            >>> def server(queue, return_premature=True):
            ...     torch.distributed.init_process_group(
            ...         "gloo",
            ...         rank=0,
            ...         world_size=2,
            ...         init_method=f"tcp://localhost:10003",
            ...     )
            ...     td = TensorDict(
            ...         {
            ...             ("a", "b"): torch.zeros(2),
            ...             "c": torch.zeros(2, 3),
            ...             "_": torch.zeros(2, 1, 5),
            ...         },
            ...         [2],
            ...     )
            ...     out = td.irecv(1, return_premature=return_premature)
            ...     if return_premature:
            ...         for fut in out:
            ...             fut.wait()
            ...     assert (td != 0).all()
            ...     queue.put("yuppie")
            ...
            >>>
            >>> if __name__ == "__main__":
            ...     queue = mp.Queue(1)
            ...     main_worker = mp.Process(
            ...         target=server,
            ...         args=(queue, )
            ...         )
            ...     secondary_worker = mp.Process(target=client)
            ...
            ...     main_worker.start()
            ...     secondary_worker.start()
            ...     out = queue.get(timeout=10)
            ...     assert out == "yuppie"
            ...     main_worker.join()
            ...     secondary_worker.join()

        """
        return self._isend(dst, init_tag - 1, pseudo_rand=pseudo_rand)

    def _isend(
        self,
        dst: int,
        _tag: int = -1,
        _futures: list[torch.Future] | None = None,
        pseudo_rand: bool = False,
    ) -> int:
        root = False
        if _futures is None:
            root = True
            _futures = []
        for key in self.sorted_keys:
            value = self._get_str(key, NO_DEFAULT)
            if _is_tensor_collection(value.__class__):
                _tag = value._isend(
                    dst, _tag=_tag, pseudo_rand=pseudo_rand, _futures=_futures
                )
                continue
            elif isinstance(value, Tensor):
                pass
            # elif isinstance(value, MemmapTensor):
            #     value = value.as_tensor()
            else:
                raise NotImplementedError(f"Type {type(value)} is not supported.")
            if not pseudo_rand:
                _tag += 1
            else:
                _tag = int_generator(_tag + 1)
            _future = dist.isend(value, dst=dst, tag=_tag)
            _futures.append(_future)
        if root:
            for _future in _futures:
                _future.wait()
        return _tag

    def irecv(
        self,
        src: int,
        return_premature: bool = False,
        init_tag: int = 0,
        pseudo_rand: bool = False,
    ) -> tuple[int, list[torch.Future]] | list[torch.Future] | None:
        """Receives the content of a tensordict and updates content with it asynchronously.

        Check the example in the `isend` method for context.

        Args:
            src (int): the rank of the source worker.
            return_premature (bool): if ``True``, returns a list of futures to wait
                upon until the tensordict is updated. Defaults to ``False``,
                i.e. waits until update is completed withing the call.
            init_tag (int): the ``init_tag`` used by the source worker.
            pseudo_rand (bool): if True, the sequence of tags will be pseudo-
                random, allowing to send multiple data from different nodes
                without overlap. Notice that the generation of these pseudo-random
                numbers is expensive (1e-5 sec/number), meaning that it could
                slow down the runtime of your algorithm.
                This value must match the one passed to :func:`isend`.
                Defaults to ``False``.

        Returns:
            if ``return_premature=True``, a list of futures to wait
                upon until the tensordict is updated.
        """
        return self._irecv(
            src, return_premature, _tag=init_tag - 1, pseudo_rand=pseudo_rand
        )

    def _irecv(
        self,
        src: int,
        return_premature: bool = False,
        _tag: int = -1,
        _future_list: list[torch.Future] = None,
        pseudo_rand: bool = False,
    ) -> tuple[int, list[torch.Future]] | list[torch.Future] | None:
        root = False
        if _future_list is None:
            _future_list = []
            root = True

        for key in self.sorted_keys:
            value = self._get_str(key, NO_DEFAULT)
            if _is_tensor_collection(value.__class__):
                _tag, _future_list = value._irecv(
                    src,
                    _tag=_tag,
                    _future_list=_future_list,
                    pseudo_rand=pseudo_rand,
                )
                continue
            # elif isinstance(value, MemmapTensor):
            #     value = value.as_tensor()
            elif isinstance(value, Tensor):
                pass
            else:
                raise NotImplementedError(f"Type {type(value)} is not supported.")
            if not pseudo_rand:
                _tag += 1
            else:
                _tag = int_generator(_tag + 1)
            _future_list.append(dist.irecv(value, src=src, tag=_tag))
        if not root:
            return _tag, _future_list
        elif return_premature:
            return _future_list
        else:
            for future in _future_list:
                future.wait()
            return

    def reduce(self, dst, op=dist.ReduceOp.SUM, async_op=False, return_premature=False):
        """Reduces the tensordict across all machines.

        Only the process with ``rank`` dst is going to receive the final result.

        """
        return self._reduce(dst, op, async_op, return_premature)

    def _reduce(
        self,
        dst,
        op=dist.ReduceOp.SUM,
        async_op=False,
        return_premature=False,
        _future_list=None,
    ):
        root = False
        if _future_list is None:
            _future_list = []
            root = True
        for key in self.sorted_keys:
            value = self._get_str(key, NO_DEFAULT)
            if _is_tensor_collection(value.__class__):
                _future_list = value._reduce(
                    dst=dst,
                    op=op,
                    async_op=async_op,
                    _future_list=_future_list,
                )
                continue
            # elif isinstance(value, MemmapTensor):
            #     value = value.as_tensor()
            elif isinstance(value, Tensor):
                pass
            else:
                raise NotImplementedError(f"Type {type(value)} is not supported.")
            _future_list.append(dist.reduce(value, dst=dst, op=op, async_op=async_op))
        if not root:
            return _future_list
        elif async_op and return_premature:
            return _future_list
        elif async_op:
            for future in _future_list:
                future.wait()
            return

    def _stack_onto_at_(
        self,
        key: str,
        list_item: list[CompatibleType],
        dim: int,
        idx: IndexType,
    ) -> T:
        """Similar to _stack_onto_ but on a specific index. Only works with regular TensorDicts."""
        raise RuntimeError(
            f"Cannot call _stack_onto_at_ with {self.__class__.__name__}. "
            "This error is probably caused by a call to a lazy operation before stacking. "
            "Make sure your sub-classed tensordicts are turned into regular tensordicts by calling to_tensordict() "
            "before calling __getindex__ and stack."
        )

    def _default_get(
        self, key: str, default: str | CompatibleType = NO_DEFAULT
    ) -> CompatibleType:
        if default is not NO_DEFAULT:
            return default
        else:
            # raise KeyError
            raise KeyError(
                TensorDictBase.KEY_ERROR.format(
                    key, self.__class__.__name__, sorted(self.keys())
                )
            )

    def get(
        self, key: NestedKey, default: str | CompatibleType = NO_DEFAULT
    ) -> CompatibleType:
        """Gets the value stored with the input key.

        Args:
            key (str, tuple of str): key to be queried. If tuple of str it is
                equivalent to chained calls of getattr.
            default: default value if the key is not found in the tensordict.

        """
        key = _unravel_key_to_tuple(key)
        if not key:
            raise KeyError(_GENERIC_NESTED_ERR)
        return self._get_tuple(key, default=default)

    @abc.abstractmethod
    def _get_str(self, key, default):
        ...

    @abc.abstractmethod
    def _get_tuple(self, key, default):
        ...

    def get_item_shape(self, key: NestedKey):
        """Returns the shape of the entry."""
        return self.get(key).shape

    def pop(
        self, key: NestedKey, default: str | CompatibleType = NO_DEFAULT
    ) -> CompatibleType:
        key = _unravel_key_to_tuple(key)
        if not key:
            raise KeyError(_GENERIC_NESTED_ERR)
        try:
            # using try/except for get/del is suboptimal, but
            # this is faster that checkink if key in self keys
            out = self.get(key, default)
            self.del_(key)
        except KeyError as err:
            # if default provided, 'out' value will return, else raise error
            if default == NO_DEFAULT:
                raise KeyError(
                    f"You are trying to pop key `{key}` which is not in dict "
                    f"without providing default value."
                ) from err
        return out

    def apply_(self, fn: Callable, *others) -> T:
        """Applies a callable to all values stored in the tensordict and re-writes them in-place.

        Args:
            fn (Callable): function to be applied to the tensors in the
                tensordict.
            *others (sequence of TensorDictBase, optional): the other
                tensordicts to be used.

        Returns:
            self or a copy of self with the function applied

        """
        return self.apply(fn, *others, inplace=True)

    def apply(
        self,
        fn: Callable,
        *others: T,
        batch_size: Sequence[int] | None = None,
        device: torch.device | None = None,
        names: Sequence[str] | None = None,
        inplace: bool = False,
        **constructor_kwargs,
    ) -> T:
        """Applies a callable to all values stored in the tensordict and sets them in a new tensordict.

        The apply method will return an TensorDict instance, regardless of the
        input type. To keep the same type, one can execute

          >>> out = td.clone(False).update(td.apply(...))

        Args:
            fn (Callable): function to be applied to the tensors in the
                tensordict.
            *others (TensorDictBase instances, optional): if provided, these
                tensordicts should have a structure matching the one of the
                current tensordict. The :obj:`fn` argument should receive as many
                inputs as the number of tensordicts, including the one where apply is
                being called.
            batch_size (sequence of int, optional): if provided,
                the resulting TensorDict will have the desired batch_size.
                The :obj:`batch_size` argument should match the batch_size after
                the transformation. This is a keyword only argument.
            device (torch.device, optional): the resulting device, if any.
            names (list of str, optional): the new dimension names, in case the
                batch_size is modified.
            inplace (bool, optional): if True, changes are made in-place.
                Default is False. This is a keyword only argument.
            **constructor_kwargs: additional keyword arguments to be passed to the
                TensorDict constructor.

        Returns:
            a new tensordict with transformed_in tensors.

        Example:
            >>> td = TensorDict({"a": -torch.ones(3), "b": {"c": torch.ones(3)}}, batch_size=[3])
            >>> td_1 = td.apply(lambda x: x+1)
            >>> assert (td["a"] == 0).all()
            >>> assert (td["b", "c"] == 2).all()
            >>> td_2 = td.apply(lambda x, y: x+y, td)
            >>> assert (td_2["a"] == -2).all()
            >>> assert (td_2["b", "c"] == 2).all()
        """
        return self._apply_nest(
            fn,
            *others,
            batch_size=batch_size,
            device=device,
            names=names,
            inplace=inplace,
            checked=False,
            **constructor_kwargs,
        )

    def _apply_nest(
        self,
        fn: Callable,
        *others: T,
        batch_size: Sequence[int] | None = None,
        device: torch.device | None = None,
        names: Sequence[str] | None = None,
        inplace: bool = False,
        checked: bool = False,
        **constructor_kwargs,
    ) -> T:
        if inplace:
            out = self
        elif batch_size is not None:
            out = TensorDict(
                {},
                batch_size=torch.Size(batch_size),
                names=names,
                device=self.device if not device else device,
                _run_checks=False,
                **constructor_kwargs,
            )
        else:
            out = TensorDict(
                {},
                batch_size=self.batch_size,
                device=self.device if not device else device,
                names=self.names if self._has_names() else None,
                _run_checks=False,
                **constructor_kwargs,
            )

        is_locked = out.is_locked
        if not inplace and is_locked:
            out.unlock_()

        for key, item in self.items():
            _others = [_other._get_str(key, default=NO_DEFAULT) for _other in others]
            if _is_tensor_collection(item.__class__):
                item_trsf = item._apply_nest(
                    fn,
                    *_others,
                    inplace=inplace,
                    batch_size=batch_size,
                    device=device,
                    checked=checked,
                    **constructor_kwargs,
                )
            else:
                item_trsf = fn(item, *_others)
            if item_trsf is not None:
                # if `self` is a `SubTensorDict` we want to process the input,
                # hence we call `set` rather than `_set_str`.
                if isinstance(self, SubTensorDict):
                    out.set(key, item_trsf, inplace=inplace)
                else:
                    out._set_str(
                        key,
                        item_trsf,
                        inplace=BEST_ATTEMPT_INPLACE if inplace else False,
                        validated=checked,
                    )

        if not inplace and is_locked:
            out.lock_()
        return out

    def _fast_apply(
        self,
        fn: Callable,
        *others: T,
        batch_size: Sequence[int] | None = None,
        device: torch.device | None = None,
        names: Sequence[str] | None = None,
        inplace: bool = False,
        **constructor_kwargs,
    ) -> T:
        """A faster apply method.

        This method does not run any check after performing the func. This
        means that one to make sure that the metadata of the resulting tensors
        (device, shape etc.) match the :meth:`~.apply` ones.

        """
        return self._apply_nest(
            fn,
            *others,
            batch_size=batch_size,
            device=device,
            names=names,
            inplace=inplace,
            checked=True,
            **constructor_kwargs,
        )

    def map(
        self,
        fn: Callable,
        dim: int = 0,
        num_workers: int = None,
        chunksize: int = None,
        num_chunks: int = None,
        pool: mp.Pool = None,
    ):
        """Maps a function to splits of the tensordict across one dimension.

        This method will apply a function to a tensordict instance by chunking
        it in tensordicts of equal size and dispatching the operations over the
        desired number of workers.

        The function signature should be ``Callabe[[TensorDict], Union[TensorDict, Tensor]]``.
        The output must support the :func:`torch.cat` operation. The function
        must be serializable.

        Args:
            fn (callable): function to apply to the tensordict.
                Signatures similar to ``Callabe[[TensorDict], Union[TensorDict, Tensor]]``
                are supported.
            dim (int, optional): the dim along which the tensordict will be chunked.
            num_workers (int, optional): the number of workers. Exclusive with ``pool``.
                If none is provided, the number of workers will be set to the
                number of cpus available.
            chunksize (int, optional): The size of each chunk of data. If none
                is provided, the number of chunks will equate the number
                of workers. For very large tensordicts, such large chunks
                may not fit in memory for the operation to be done and
                more chunks may be needed to make the operation practically
                doable. This argument is exclusive with num_chunks.
            num_chunks (int, optional): the number of chunks to split the tensordict
                into. If none is provided, the number of chunks will equate the number
                of workers. For very large tensordicts, such large chunks
                may not fit in memory for the operation to be done and
                more chunks may be needed to make the operation practically
                doable. This argument is exclusive with chunksize.
            pool (mp.Pool, optional): a multiprocess Pool instance to use
                to execute the job. If none is provided, a pool will be created
                within the ``map`` method.

        Examples:
            >>> import torch
            >>> from tensordict import TensorDict
            >>>
            >>> def process_data(data):
            ...     data.set("y", data.get("x") + 1)
            ...     return data
            >>> if __name__ == "__main__":
            ...     data = TensorDict({"x": torch.zeros(1, 1_000_000)}, [1, 1_000_000]).memmap_()
            ...     data = data.map(process_data, dim=1)
            ...     print(data["y"][:, :10])
            ...
            tensor([[1., 1., 1., 1., 1., 1., 1., 1., 1., 1.]])

        .. note:: This method is particularily useful when working with large
            datasets stored on disk (e.g. memory-mapped tensordicts) where
            chunks will be zero-copied slices of the original data which can
            be passed to the processes with virtually zero-cost. This allows
            to tread very large datasets (eg. over a Tb big) to be processed
            at little cost.

        """
        if pool is None:
            if num_workers is None:
                num_workers = mp.cpu_count()  # Get the number of CPU cores
            with mp.Pool(num_workers) as pool:
                return self.map(
                    fn, dim=dim, chunksize=chunksize, num_chunks=num_chunks, pool=pool
                )
        num_workers = pool._processes
        dim_orig = dim
        if dim < 0:
            dim = self.ndim + dim
        if dim < 0 or dim >= self.ndim:
            raise ValueError(f"Got incompatible dimension {dim_orig}")

        self_split = _split_tensordict(self, chunksize, num_chunks, num_workers, dim)
        chunksize = 1
        out = pool.imap(fn, self_split, chunksize)
        out = torch.cat(list(out), dim)
        return out

    @cache  # noqa: B019
    def _add_batch_dim(self, *, in_dim, vmap_level):
        if self.is_memmap():
            if self.device.type != "cpu":
                raise RuntimeError(
                    "MemmapTensor with non-cpu device are not supported in vmap ops."
                )
            else:
                td = self.as_tensor()
        else:
            td = self
        out = TensorDict(
            {
                key: value._add_batch_dim(in_dim=in_dim, vmap_level=vmap_level)
                if is_tensor_collection(value)
                else _add_batch_dim(value, in_dim, vmap_level)
                for key, value in td.items()
            },
            batch_size=[b for i, b in enumerate(td.batch_size) if i != in_dim],
            names=[name for i, name in enumerate(td.names) if i != in_dim],
        )
        return out

    @cache  # noqa: B019
    def _remove_batch_dim(self, vmap_level, batch_size, out_dim):
        new_batch_size = list(self.batch_size)
        new_batch_size.insert(out_dim, batch_size)
        new_names = list(self.names)
        new_names.insert(out_dim, None)
        out = TensorDict(
            {
                key: value._remove_batch_dim(
                    vmap_level=vmap_level, batch_size=batch_size, out_dim=out_dim
                )
                if is_tensor_collection(value)
                else _remove_batch_dim(value, vmap_level, batch_size, out_dim)
                for key, value in self.items()
            },
            batch_size=new_batch_size,
            names=new_names,
        )
        return out

    def as_tensor(self):
        """Calls as_tensor on all the tensors contained in the object.

        This is reserved to classes that contain exclusively MemmapTensors,
        and will raise an exception in all other cases.

        """
<<<<<<< HEAD
        warnings.warn("as_tensor will soon be deprecated.", category=DeprecationWarning)
        return self
=======

        def as_tensor(x):
            try:
                return x.as_tensor()
            except AttributeError:
                return x

        return self._fast_apply(as_tensor)
>>>>>>> 924a46a8

    def update(
        self,
        input_dict_or_td: dict[str, CompatibleType] | T,
        clone: bool = False,
        inplace: bool = False,
    ) -> T:
        """Updates the TensorDict with values from either a dictionary or another TensorDict.

        Args:
            input_dict_or_td (TensorDictBase or dict): Does not keyword arguments
                (unlike :obj:`dict.update()`).
            clone (bool, optional): whether the tensors in the input (
                tensor) dict should be cloned before being set. Default is
                `False`.
            inplace (bool, optional): if True and if a key matches an existing
                key in the tensordict, then the update will occur in-place
                for that key-value pair. Default is :obj:`False`.
            **kwargs: keyword arguments for the :obj:`TensorDict.set` method

        Returns:
            self

        """
        if input_dict_or_td is self:
            # no op
            return self
        keys = set(self.keys(False))
        for key, value in list(input_dict_or_td.items()):
            if clone and hasattr(value, "clone"):
                value = value.clone()
            if isinstance(key, tuple):
                key, subkey = key[0], key[1:]
            else:
                subkey = []
            # the key must be a string by now. Let's check if it is present
            if key in keys:
                target_type = self.entry_class(key)
                if _is_tensor_collection(target_type):
                    target = self.get(key)
                    if len(subkey):
                        target.update({subkey: value}, inplace=inplace, clone=clone)
                        continue
                    elif isinstance(value, (dict,)) or _is_tensor_collection(
                        value.__class__
                    ):
                        if isinstance(value, LazyStackedTensorDict) and not isinstance(
                            target, LazyStackedTensorDict
                        ):
                            self.set(
                                key,
                                LazyStackedTensorDict(
                                    *target.unbind(value.stack_dim),
                                    stack_dim=value.stack_dim,
                                ).update(value, inplace=inplace, clone=clone),
                            )
                        else:
                            target.update(value, inplace=inplace, clone=clone)
                        continue
            if len(subkey):
                self.set((key, *subkey), value, inplace=inplace)
            else:
                self.set(key, value, inplace=inplace)
        return self

    def update_(
        self,
        input_dict_or_td: dict[str, CompatibleType] | T,
        clone: bool = False,
    ) -> T:
        """Updates the TensorDict in-place with values from either a dictionary or another TensorDict.

        Unlike TensorDict.update, this function will
        throw an error if the key is unknown to the TensorDict

        Args:
            input_dict_or_td (TensorDictBase or dict): Does not keyword
                arguments (unlike :obj:`dict.update()`).
            clone (bool, optional): whether the tensors in the input (
                tensor) dict should be cloned before being set. Default is
                `False`.

        Returns:
            self

        """
        if input_dict_or_td is self:
            # no op
            return self
        for key, value in input_dict_or_td.items():
            # if not isinstance(value, _accepted_classes):
            #     raise TypeError(
            #         f"Expected value to be one of types {_accepted_classes} "
            #         f"but got {type(value)}"
            #     )
            if clone:
                value = value.clone()
            self.set_(key, value)
        return self

    def update_at_(
        self,
        input_dict_or_td: dict[str, CompatibleType] | T,
        idx: IndexType,
        clone: bool = False,
    ) -> T:
        """Updates the TensorDict in-place at the specified index with values from either a dictionary or another TensorDict.

        Unlike  TensorDict.update, this function will throw an error if the key is unknown to the TensorDict.

        Args:
            input_dict_or_td (TensorDictBase or dict): Does not keyword arguments
                (unlike :obj:`dict.update()`).
            idx (int, torch.Tensor, iterable, slice): index of the tensordict
                where the update should occur.
            clone (bool, optional): whether the tensors in the input (
                tensor) dict should be cloned before being set. Default is
                `False`.

        Returns:
            self

        Examples:
            >>> td = TensorDict(source={'a': torch.zeros(3, 4, 5),
            ...    'b': torch.zeros(3, 4, 10)}, batch_size=[3, 4])
            >>> td.update_at_(
            ...    TensorDict(source={'a': torch.ones(1, 4, 5),
            ...        'b': torch.ones(1, 4, 10)}, batch_size=[1, 4]),
            ...    slice(1, 2))
            TensorDict(
                fields={
                    a: Tensor(torch.Size([3, 4, 5]), dtype=torch.float32),
                    b: Tensor(torch.Size([3, 4, 10]), dtype=torch.float32)},
                batch_size=torch.Size([3, 4]),
                device=None,
                is_shared=False)

        """
        for key, value in input_dict_or_td.items():
            if not isinstance(value, _ACCEPTED_CLASSES):
                raise TypeError(
                    f"Expected value to be one of types {_ACCEPTED_CLASSES} "
                    f"but got {type(value)}"
                )
            if clone:
                value = value.clone()
            self.set_at_(key, value, idx)
        return self

    def _convert_to_tensor(self, array: np.ndarray) -> Tensor | MemmapTensor:
        if isinstance(array, np.bool_):
            array = array.item()
        if isinstance(array, list):
            array = np.asarray(array)
        return torch.as_tensor(array, device=self.device)

    def _convert_to_tensordict(self, dict_value: dict[str, Any]) -> T:
        return TensorDict(
            dict_value,
            batch_size=self.batch_size,
            device=self.device,
            _is_shared=self._is_shared,
            _is_memmap=self._is_memmap,
        )

    def _validate_key(self, key: NestedKey) -> NestedKey:
        key = _unravel_key_to_tuple(key)
        if not key:
            raise KeyError(_GENERIC_NESTED_ERR)
        return key

    def _validate_value(
        self,
        value: CompatibleType | dict[str, CompatibleType],
        *,
        check_shape: bool = True,
    ) -> CompatibleType | dict[str, CompatibleType]:
        cls = value.__class__
        is_tc = _is_tensor_collection(cls)
        if is_tc or issubclass(cls, _ACCEPTED_CLASSES):
            pass
        elif issubclass(cls, dict):
            value = self._convert_to_tensordict(value)
            is_tc = True
        else:
            try:
                value = self._convert_to_tensor(value)
            except ValueError as err:
                raise ValueError(
                    f"TensorDict conversion only supports tensorclasses, tensordicts,"
                    f" numeric scalars and tensors. Got {type(value)}"
                ) from err
        bs = self.batch_size
        if check_shape and bs and _shape(value)[: len(bs)] != bs:
            # if TensorDict, let's try to map it to the desired shape
            if is_tc:
                value = value.clone(recurse=False)
                value.batch_size = self.batch_size
            else:
                raise RuntimeError(
                    f"batch dimension mismatch, got self.batch_size"
                    f"={self.batch_size} and value.shape[:self.batch_dims]"
                    f"={_shape(value)[: self.batch_dims]} with value {value}"
                )
        device = self.device
        if device is not None and value.device != device:
            value = value.to(device, non_blocking=True)
        if is_tc and check_shape:
            has_names = self._has_names()
            if has_names and value.names[: self.ndim] != self.names:
                value = value.clone(False).refine_names(*self.names)
            elif not has_names and value._has_names():
                self.names = value.names[: self.batch_dims]

        return value

    @abc.abstractmethod
    def pin_memory(self) -> T:
        """Calls :obj:`pin_memory` on the stored tensors."""
        raise NotImplementedError(f"{self.__class__.__name__}")

    def items(
        self, include_nested: bool = False, leaves_only: bool = False
    ) -> Iterator[tuple[str, CompatibleType]]:
        """Returns a generator of key-value pairs for the tensordict."""
        # check the conditions once only
        if include_nested and leaves_only:
            for k in self.keys():
                val = self._get_str(k, NO_DEFAULT)
                if _is_tensor_collection(val.__class__):
                    yield from (
                        (_unravel_key_to_tuple((k, _key)), _val)
                        for _key, _val in val.items(
                            include_nested=include_nested, leaves_only=leaves_only
                        )
                    )
                else:
                    yield k, val
        elif include_nested:
            for k in self.keys():
                val = self._get_str(k, NO_DEFAULT)
                yield k, val
                if _is_tensor_collection(val.__class__):
                    yield from (
                        (_unravel_key_to_tuple((k, _key)), _val)
                        for _key, _val in val.items(
                            include_nested=include_nested, leaves_only=leaves_only
                        )
                    )
        elif leaves_only:
            for k in self.keys():
                val = self._get_str(k, NO_DEFAULT)
                if not _is_tensor_collection(val.__class__):
                    yield k, val
        else:
            for k in self.keys():
                yield k, self._get_str(k, NO_DEFAULT)

    def values(
        self, include_nested: bool = False, leaves_only: bool = False
    ) -> Iterator[CompatibleType]:
        """Returns a generator representing the values for the tensordict."""
        # check the conditions once only
        if include_nested and leaves_only:
            for k in self.keys():
                val = self._get_str(k, NO_DEFAULT)
                if _is_tensor_collection(val.__class__):
                    yield from val.values(
                        include_nested=include_nested, leaves_only=leaves_only
                    )
                else:
                    yield val
        elif include_nested:
            for k in self.keys():
                val = self._get_str(k, NO_DEFAULT)
                yield val
                if _is_tensor_collection(val.__class__):
                    yield from val.values(
                        include_nested=include_nested, leaves_only=leaves_only
                    )
        elif leaves_only:
            for k in self.keys():
                val = self._get_str(k, NO_DEFAULT)
                if not _is_tensor_collection(val.__class__):
                    yield val
        else:
            for k in self.keys():
                yield self._get_str(k, NO_DEFAULT)

    @abc.abstractmethod
    def keys(
        self, include_nested: bool = False, leaves_only: bool = False
    ) -> _TensorDictKeysView:
        """Returns a generator of tensordict keys."""
        raise NotImplementedError(f"{self.__class__.__name__}")

    @property
    @cache  # noqa: B019
    def sorted_keys(self) -> list[NestedKey]:
        """Returns the keys sorted in alphabetical order.

        Does not support extra argument.

        If the TensorDict is locked, the keys are cached until the tensordict
        is unlocked.

        """
        return sorted(self.keys())

    @overload
    def expand(self, *shape: int) -> T:
        ...

    @overload
    def expand(self, shape: torch.Size) -> T:
        ...

    def expand(self, *args: int | torch.Size) -> T:
        """Expands each tensors of the tensordict according to the torch.expand function.

        In practice, this amends to: :obj:`tensor.expand(*shape, *tensor.shape)`.

        Supports iterables to specify the shape

        Examples:
            >>> td = TensorDict(source={'a': torch.zeros(3, 4, 5),
            ...     'b': torch.zeros(3, 4, 10)}, batch_size=[3, 4])
            >>> td_expand = td.expand(10, 3, 4)
            >>> assert td_expand.shape == torch.Size([10, 3, 4])
            >>> assert td_expand.get("a").shape == torch.Size([10, 3, 4, 5])

        """
        d = {}
        tensordict_dims = self.batch_dims

        if len(args) == 1 and isinstance(args[0], Sequence):
            shape = tuple(args[0])
        else:
            # we don't check that all elements are int to reduce overhead
            shape = args

        # new shape dim check
        if len(shape) < len(self.shape):
            raise RuntimeError(
                "the number of sizes provided ({shape_dim}) must be greater or equal to the number of "
                "dimensions in the TensorDict ({tensordict_dim})".format(
                    shape_dim=len(shape), tensordict_dim=tensordict_dims
                )
            )

        # new shape compatability check
        for old_dim, new_dim in zip(self.batch_size, shape[-tensordict_dims:]):
            if old_dim != 1 and new_dim != old_dim:
                raise RuntimeError(
                    "Incompatible expanded shape: The expanded shape length at non-singleton dimension should be same "
                    "as the original length. target_shape = {new_shape}, existing_shape = {old_shape}".format(
                        new_shape=shape, old_shape=self.batch_size
                    )
                )
        for key, value in self.items():
            tensor_dims = len(value.shape)
            last_n_dims = tensor_dims - tensordict_dims
            if last_n_dims > 0:
                d[key] = value.expand((*shape, *value.shape[-last_n_dims:]))
            else:
                d[key] = value.expand(shape)
        return TensorDict(
            source=d,
            batch_size=torch.Size(shape),
            device=self.device,
            _run_checks=False,
        )

    def flatten(self, start_dim=0, end_dim=-1):
        """Flattens all the tensors of a tensordict.

        Args:
            start_dim (int) – the first dim to flatten
            end_dim (int) – the last dim to flatten

        Examples:
            >>> td = TensorDict({"a": torch.arange(60).view(3, 4, 5), "b": torch.arange(12).view(3, 4)}, [3, 4])
            >>> td_flat = td.flatten(0, 1)
            >>> td_flat.batch_size
            torch.Size([12])
            >>> td_flat["a"]
            tensor([[ 0,  1,  2,  3,  4],
                    [ 5,  6,  7,  8,  9],
                    [10, 11, 12, 13, 14],
                    [15, 16, 17, 18, 19],
                    [20, 21, 22, 23, 24],
                    [25, 26, 27, 28, 29],
                    [30, 31, 32, 33, 34],
                    [35, 36, 37, 38, 39],
                    [40, 41, 42, 43, 44],
                    [45, 46, 47, 48, 49],
                    [50, 51, 52, 53, 54],
                    [55, 56, 57, 58, 59]])
            >>> td_flat["b"]
            tensor([ 0,  1,  2,  3,  4,  5,  6,  7,  8,  9, 10, 11])

        """
        if end_dim < 0:
            end_dim = self.ndim + end_dim
            if end_dim < 0:
                raise ValueError(
                    f"Incompatible end_dim {end_dim} for tensordict with shape {self.shape}."
                )
        if end_dim <= start_dim:
            raise ValueError(
                "The end dimension must be strictly greater than the start dim."
            )

        def flatten(tensor):
            return torch.flatten(tensor, start_dim, end_dim)

        nelt = prod(self.batch_size[start_dim : end_dim + 1])
        if start_dim > 0:
            batch_size = (
                list(self.batch_size)[:start_dim]
                + [nelt]
                + list(self.batch_size[end_dim + 1 :])
            )
        else:
            batch_size = [nelt] + list(self.batch_size[end_dim + 1 :])
        out = self._fast_apply(flatten, batch_size=batch_size)
        if self._has_names():
            names = [
                name
                for i, name in enumerate(self.names)
                if (i < start_dim or i > end_dim)
            ]
            names.insert(start_dim, None)
            out.names = names
        return out

    def unflatten(self, dim, unflattened_size):
        """Unflattens a tensordict dim expanding it to a desired shape.

        Args:
            dim (int): specifies the dimension of the input tensor to be unflattened.
            unflattened_size (shape): is the new shape of the unflattened dimension of the tensordict.

        Examples:
            >>> td = TensorDict({"a": torch.arange(60).view(3, 4, 5), "b": torch.arange(12).view(3, 4)}, [3, 4])
            >>> td_flat = td.flatten(0, 1)
            >>> td_unflat = td_flat.unflatten(0, [3, 4])
            >>> assert (td == td_unflat).all()
        """
        if dim < 0:
            dim = self.ndim + dim
            if dim < 0:
                raise ValueError(
                    f"Incompatible dim {dim} for tensordict with shape {self.shape}."
                )

        def unflatten(tensor):
            return torch.unflatten(
                tensor,
                dim,
                unflattened_size,
            )

        if dim > 0:
            batch_size = (
                list(self.batch_size)[:dim]
                + list(unflattened_size)
                + list(self.batch_size[dim + 1 :])
            )
        else:
            batch_size = list(unflattened_size) + list(self.batch_size[1:])
        out = self._fast_apply(unflatten, batch_size=batch_size)
        if self._has_names():
            names = copy(self.names)
            for _ in range(len(unflattened_size) - 1):
                names.insert(dim, None)
            out.names = names
        return out

    def __enter__(self):
        self._last_op_queue.append(self._last_op)
        return self

    def __exit__(self, exc_type, exc_val, exc_tb):
        if exc_type is not None and issubclass(exc_type, Exception):
            return False
        _last_op = self._last_op_queue.pop()
        if _last_op is not None:
            last_op, (args, kwargs) = _last_op
            if last_op is self.__class__.lock_.__name__:
                return self.unlock_()
            elif last_op is self.__class__.unlock_.__name__:
                return self.lock_()
            else:
                raise NotImplementedError(f"Unrecognised function {last_op}.")
        return self

    def __bool__(self) -> bool:
        raise ValueError("Converting a tensordict to boolean value is not permitted")

    def __ne__(self, other: object) -> T:
        """XOR operation over two tensordicts, for evey key.

        The two tensordicts must have the same key set.

        Args:
            other (TensorDictBase, dict, or float): the value to compare against.

        Returns:
            a new TensorDict instance with all tensors are boolean
            tensors of the same shape as the original tensors.

        """
        if _is_tensorclass(other.__class__):
            return other != self
        if isinstance(other, (dict,)) or _is_tensor_collection(other.__class__):
            keys1 = set(self.keys())
            keys2 = set(other.keys())
            if len(keys1.difference(keys2)) or len(keys1) != len(keys2):
                raise KeyError(
                    f"keys in {self} and {other} mismatch, got {keys1} and {keys2}"
                )
            d = {}
            for key, item1 in self.items():
                d[key] = item1 != other.get(key)
            return TensorDict(batch_size=self.batch_size, source=d, device=self.device)
        if isinstance(other, (numbers.Number, Tensor)):
            return TensorDict(
                {key: value != other for key, value in self.items()},
                self.batch_size,
                device=self.device,
            )
        return True

    # @abc.abstractmethod
    # def __hash__(self):
    #     ...

    def __eq__(self, other: object) -> T:
        """Compares two tensordicts against each other, for every key. The two tensordicts must have the same key set.

        Returns:
            a new TensorDict instance with all tensors are boolean
            tensors of the same shape as the original tensors.

        """
        if is_tensorclass(other):
            return other == self
        if isinstance(other, (dict,)) or _is_tensor_collection(other.__class__):
            keys1 = set(self.keys())
            keys2 = set(other.keys())
            if len(keys1.difference(keys2)) or len(keys1) != len(keys2):
                raise KeyError(f"keys in tensordicts mismatch, got {keys1} and {keys2}")
            d = {}
            for key, item1 in self.items():
                d[key] = item1 == other.get(key)
            return TensorDict(batch_size=self.batch_size, source=d, device=self.device)
        if isinstance(other, (numbers.Number, Tensor)):
            return TensorDict(
                {key: value == other for key, value in self.items()},
                self.batch_size,
                device=self.device,
            )
        return False

    @abc.abstractmethod
    def del_(self, key: NestedKey) -> T:
        """Deletes a key of the tensordict.

        Args:
            key (NestedKey): key to be deleted

        Returns:
            self

        """
        raise NotImplementedError(f"{self.__class__.__name__}")

    @abc.abstractmethod
    def select(self, *keys: str, inplace: bool = False, strict: bool = True) -> T:
        """Selects the keys of the tensordict and returns an new tensordict with only the selected keys.

        The values are not copied: in-place modifications a tensor of either
        of the original or new tensordict will result in a change in both
        tensordicts.

        Args:
            *keys (str): keys to select
            inplace (bool): if True, the tensordict is pruned in place.
                Default is :obj:`False`.
            strict (bool, optional): whether selecting a key that is not present
                will return an error or not. Default: :obj:`True`.

        Returns:
            A new tensordict with the selected keys only.

        """
        raise NotImplementedError(f"{self.__class__.__name__}")

    def exclude(self, *keys: str, inplace: bool = False) -> T:
        target = self if inplace else self.clone(recurse=False)
        for key in keys:
            if key in self.keys(True):
                del target[key]
        return target

    def copy_(self, tensordict: T) -> T:
        """See :obj:`TensorDictBase.update_`."""
        return self.update_(tensordict)

    def copy_at_(self, tensordict: T, idx: IndexType) -> T:
        """See :obj:`TensorDictBase.update_at_`."""
        return self.update_at_(tensordict, idx)

    def get_at(
        self, key: NestedKey, idx: IndexType, default: CompatibleType = NO_DEFAULT
    ) -> CompatibleType:
        """Get the value of a tensordict from the key `key` at the index `idx`.

        Args:
            key (str, tuple of str): key to be retrieved.
            idx (int, slice, torch.Tensor, iterable): index of the tensor.
            default (torch.Tensor): default value to return if the key is
                not present in the tensordict.

        Returns:
            indexed tensor.

        """
        key = _unravel_key_to_tuple(key)
        if not key:
            raise KeyError(_GENERIC_NESTED_ERR)
        # must be a tuple
        return self._get_at_tuple(key, idx, default)

    def _get_at_str(self, key, idx, default):
        out = self._get_str(key, default)
        if out is default:
            return out
        return out[idx]

    def _get_at_tuple(self, key, idx, default):
        out = self._get_tuple(key, default)
        if out is default:
            return out
        return out[idx]

    @abc.abstractmethod
    def share_memory_(self) -> T:
        """Places all the tensors in shared memory.

        The TensorDict is then locked, meaning that the only writing operations that
        can be executed must be done in-place.
        Once the tensordict is unlocked, the share_memory attribute is turned to False,
        because cross-process identity is not guaranteed anymore.

        Returns:
            self.

        """
        raise NotImplementedError(f"{self.__class__.__name__}")

    @abc.abstractmethod
    def memmap_(self, prefix: str | None = None, copy_existing: bool = False) -> T:
        """Writes all tensors onto a MemmapTensor.

        Args:
            prefix (str): directory prefix where the memmap tensors will have to
                be stored.
            copy_existing (bool): If False (default), an exception will be raised if an
                entry in the tensordict is already a MemmapTensor but is not saved in
                the correct location according to prefix. If True, any MemmapTensors
                that are not in the correct location are copied to the new location.

        The TensorDict is then locked, meaning that the only writing operations that
        can be executed must be done in-place.
        Once the tensordict is unlocked, the memmap attribute is turned to False,
        because cross-process identity is not guaranteed anymore.

        Returns:
            self.

        Note:
            Serialising in this fashion might be slow with deeply nested tensordicts, so
            we do not recommend calling this method inside a training loop.
        """
        raise NotImplementedError(f"{self.__class__.__name__}")

    def memmap_like(self, prefix: str | None = None) -> T:
        """Creates an empty Memory-mapped tensordict with the same content shape as the current one.

        Args:
            prefix (str): directory prefix where the memmap tensors will have to
                be stored.

        The resulting TensorDict will be locked and ``is_memmap() = True``,
        meaning that the only writing operations that can be executed must be done in-place.
        Once the tensordict is unlocked, the memmap attribute is turned to False,
        because cross-process identity is not guaranteed anymore.

        Returns:
            a new ``TensorDict`` instance with data stored as memory-mapped tensors.

        """
        if prefix is not None:
            prefix = Path(prefix)
            if not prefix.exists():
                os.makedirs(prefix, exist_ok=True)
            torch.save(
                {"batch_size": self.batch_size, "device": self.device},
                prefix / "meta.pt",
            )
        if not self.keys():
            raise Exception(
                "memmap_like() must be called when the TensorDict is (partially) "
                "populated. Set a tensor first."
            )
        tensordict = TensorDict(
            {},
            self.batch_size,
            device=self.device,
            names=self.names if self._has_names() else None,
        )
        for key, value in self.items():
            if _is_tensor_collection(value.__class__):
                if prefix is not None:
                    # ensure subdirectory exists
                    os.makedirs(prefix / key, exist_ok=True)
                    tensordict._set_str(
                        key,
                        value.memmap_like(
                            prefix=prefix / key,
                        ),
                        inplace=False,
                        validated=True,
                    )
                    torch.save(
                        {"batch_size": value.batch_size, "device": value.device},
                        prefix / key / "meta.pt",
                    )
                else:
                    tensordict._set_str(
                        key, value.memmap_like(), inplace=False, validated=True
                    )
                continue
            else:
                tensordict._set_str(
                    key,
                    MemmapTensor.empty_like(
                        value,
                        filename=str(prefix / f"{key}.memmap")
                        if prefix is not None
                        else None,
                    ),
                    inplace=False,
                    validated=True,
                )
            if prefix is not None:
                torch.save(
                    {
                        "shape": value.shape,
                        "device": value.device,
                        "dtype": value.dtype,
                    },
                    prefix / f"{key}.meta.pt",
                )
        tensordict._is_memmap = True
        tensordict.lock_()
        return tensordict

    @abc.abstractmethod
    def detach_(self) -> T:
        """Detach the tensors in the tensordict in-place.

        Returns:
            self.

        """
        raise NotImplementedError(f"{self.__class__.__name__}")

    def detach(self) -> T:
        """Detach the tensors in the tensordict.

        Returns:
            a new tensordict with no tensor requiring gradient.

        """
        return self._fast_apply(lambda x: x.detach())

    def to_h5(
        self,
        filename,
        **kwargs,
    ):
        """Converts a tensordict to a PersistentTensorDict with the h5 backend.

        Args:
            filename (str or path): path to the h5 file.
            device (torch.device or compatible, optional): the device where to
                expect the tensor once they are returned. Defaults to ``None``
                (on cpu by default).
            **kwargs: kwargs to be passed to :meth:`h5py.File.create_dataset`.

        Returns:
            A :class:`~.tensordict.PersitentTensorDict` instance linked to the newly created file.

        Examples:
            >>> import tempfile
            >>> import timeit
            >>>
            >>> from tensordict import TensorDict, MemmapTensor
            >>> td = TensorDict({
            ...     "a": MemmapTensor.from_tensor(torch.zeros(()).expand(1_000_000)),
            ...     "b": {"c": MemmapTensor.from_tensor(torch.zeros(()).expand(1_000_000, 3))},
            ... }, [1_000_000])
            >>>
            >>> file = tempfile.NamedTemporaryFile()
            >>> td_h5 = td.to_h5(file.name, compression="gzip", compression_opts=9)
            >>> print(td_h5)
            PersistentTensorDict(
                fields={
                    a: Tensor(shape=torch.Size([1000000]), device=cpu, dtype=torch.float32, is_shared=False),
                    b: PersistentTensorDict(
                        fields={
                            c: Tensor(shape=torch.Size([1000000, 3]), device=cpu, dtype=torch.float32, is_shared=False)},
                        batch_size=torch.Size([1000000]),
                        device=None,
                        is_shared=False)},
                batch_size=torch.Size([1000000]),
                device=None,
                is_shared=False)


        """
        from .persistent import PersistentTensorDict

        out = PersistentTensorDict.from_dict(
            self,
            filename=filename,
            **kwargs,
        )
        if self._has_names():
            out.names = self.names
        return out

    def to_tensordict(self) -> TensorDict:
        """Returns a regular TensorDict instance from the TensorDictBase.

        Returns:
            a new TensorDict object containing the same values.

        """
        return TensorDict(
            {
                key: value.clone()
                if not _is_tensor_collection(value.__class__)
                else value.to_tensordict()
                for key, value in self.items()
            },
            device=self.device,
            batch_size=self.batch_size,
            names=self.names if self._has_names() else None,
        )

    def zero_(self) -> T:
        """Zeros all tensors in the tensordict in-place."""
        for key in self.keys():
            self.fill_(key, 0)
        return self

    def unbind(self, dim: int) -> tuple[T, ...]:
        """Returns a tuple of indexed tensordicts unbound along the indicated dimension.

        Resulting tensordicts will share the storage of the initial tensordict.

        """
        if dim < 0:
            dim = self.batch_dims + dim
        batch_size = torch.Size([s for i, s in enumerate(self.batch_size) if i != dim])
        names = None
        if self._has_names():
            names = copy(self.names)
            names = [name for i, name in enumerate(names) if i != dim]
        out = []
        unbind_self_dict = {key: tensor.unbind(dim) for key, tensor in self.items()}
        for _idx in range(self.batch_size[dim]):
            td = TensorDict(
                {key: tensor[_idx] for key, tensor in unbind_self_dict.items()},
                batch_size=batch_size,
                _run_checks=False,
                device=self.device,
                _is_memmap=False,
                _is_shared=False,
                names=names,
            )
            out.append(td)
            if self.is_shared():
                out[-1].share_memory_()
            elif self.is_memmap():
                out[-1].memmap_()
        return tuple(out)

    def chunk(self, chunks: int, dim: int = 0) -> tuple[TensorDictBase, ...]:
        """Splits a tendordict into the specified number of chunks, if possible.

        Each chunk is a view of the input tensordict.

        Args:
            chunks (int): number of chunks to return
            dim (int, optional): dimension along which to split the
                tensordict. Default is 0.

        """
        if chunks < 1:
            raise ValueError(
                f"chunks must be a strictly positive integer, got {chunks}."
            )
        indices = []
        _idx_start = 0
        if chunks > 1:
            interval = _idx_end = self.batch_size[dim] // chunks
        else:
            interval = _idx_end = self.batch_size[dim]
        for c in range(chunks):
            indices.append(slice(_idx_start, _idx_end))
            _idx_start = _idx_end
            _idx_end = _idx_end + interval if c < chunks - 2 else self.batch_size[dim]
        if dim < 0:
            dim = len(self.batch_size) + dim
        return tuple(self[(*[slice(None) for _ in range(dim)], idx)] for idx in indices)

    def clone(self, recurse: bool = True) -> T:
        """Clones a TensorDictBase subclass instance onto a new TensorDictBase subclass of the same type.

        To create a TensorDict instance from any other TensorDictBase subtype, call the :meth:`~.to_tensordict` method
        instead.

        Args:
            recurse (bool, optional): if True, each tensor contained in the
                TensorDict will be copied too. Default is `True`.

        .. note::
          For some TensorDictBase subtypes, such as :class:`~.tensordict.SubTensorDict`, cloning
          recursively makes little sense (in this specific case it would involve
          copying the parent tensordict too). In those cases, :meth:`~.clone` will
          fall back onto :meth:`~.to_tensordict`.

        """
        raise NotImplementedError

    @classmethod
    def __torch_function__(
        cls,
        func: Callable,
        types: tuple[type, ...],
        args: tuple[Any, ...] = (),
        kwargs: dict[str, Any] | None = None,
    ) -> Callable:
        if kwargs is None:
            kwargs = {}
        if func not in TD_HANDLED_FUNCTIONS or not all(
            issubclass(t, (Tensor, TensorDictBase)) for t in types
        ):
            return NotImplemented
        return TD_HANDLED_FUNCTIONS[func](*args, **kwargs)

    @overload
    def to(
        self: T,
        device: Optional[Union[int, device]] = ...,
        dtype: Optional[Union[torch.device, str]] = ...,
        non_blocking: bool = ...,
    ) -> T:
        ...

    @overload
    def to(self: T, dtype: Union[torch.device, str], non_blocking: bool = ...) -> T:
        ...

    @overload
    def to(self: T, tensor: Tensor, non_blocking: bool = ...) -> T:
        ...

    @overload
    def to(self: T, *, other: T, non_blocking: bool = ...) -> T:
        ...

    @overload
    def to(self: T, *, batch_size: torch.Size) -> T:
        ...

    @abc.abstractmethod
    def to(self, *args, **kwargs) -> T:
        """Maps a TensorDictBase subclass either on another device, dtype or to another TensorDictBase subclass (if permitted).

        Casting tensors to a new dtype is not allowed, as tensordicts are not bound to contain a single
        tensor dtype.

        Args:
            device (torch.device, optional): the desired device of the tensordict.
            dtype (torch.dtype, optional): the desired floating point or complex dtype of
                the tensordict.
            tensor (torch.Tensor, optional): Tensor whose dtype and device are the desired
                dtype and device for all tensors in this TensorDict.

        Keyword Args:
            non_blocking (bool, optional): whether the operations should be blocking.
            memory_format (torch.memory_format, optional): the desired memory
                format for 4D parameters and buffers in this tensordict.
            batch_size (torch.Size, optional): resulting batch-size of the
                output tensordict.
            other (TensorDictBase, optional): TensorDict instance whose dtype
                and device are the desired dtype and device for all tensors
                in this TensorDict.
                .. note:: Since :class:`~tensordict.TensorDictBase` instances do not have
                    a dtype, the dtype is gathered from the example leaves.
                    If there are more than one dtype, then no dtype
                    casting is undertook.

        Returns:
            a new tensordict instance if the device differs from the tensordict
            device and/or if the dtype is passed. The same tensordict otherwise.
            ``batch_size`` only modifications are done in-place.

        Examples:
            >>> data = TensorDict({"a": 1.0}, [], device=None)
            >>> data_cuda = data.to("cuda:0")  # casts to cuda
            >>> data_int = data.to(torch.int)  # casts to int
            >>> data_cuda_int = data.to("cuda:0", torch.int)  # multiple casting
            >>> data_cuda = data.to(torch.randn(3, device="cuda:0"))  # using an example tensor
            >>> data_cuda = data.to(other=TensorDict({}, [], device="cuda:0"))  # using a tensordict example
        """
        raise NotImplementedError

    def _check_new_batch_size(self, new_size: torch.Size) -> None:
        n = len(new_size)
        for key, tensor in self.items():
            if _shape(tensor)[:n] != new_size:
                raise RuntimeError(
                    f"the tensor {key} has shape {_shape(tensor)} which "
                    f"is incompatible with the new shape {new_size}."
                )

    @abc.abstractmethod
    def _change_batch_size(self, new_size: torch.Size) -> None:
        raise NotImplementedError

    def cpu(self) -> T:
        """Casts a tensordict to CPU."""
        return self.to("cpu")

    def cuda(self, device: int = None) -> T:
        """Casts a tensordict to a cuda device (if not already on it)."""
        if device is None:
            return self.to(torch.device("cuda"))
        return self.to(f"cuda:{device}")

    def _create_nested_str(self, key):
        self._set_str(key, self.select(), inplace=False, validated=True)

    def _create_nested_tuple(self, key):
        self._create_nested_str(key[0])
        if len(key) > 1:
            td = self._get_str(key[0], NO_DEFAULT)
            td._create_nested_tuple(key[1:])

    @lock_blocked
    def create_nested(self, key):
        """Creates a nested tensordict of the same shape, device and dim names as the current tensordict.

        If the value already exists, it will be overwritten by this operation.
        This operation is blocked in locked tensordicts.

        Examples:
            >>> data = TensorDict({}, [3, 4, 5])
            >>> data.create_nested("root")
            >>> data.create_nested(("some", "nested", "value"))
            >>> nested = data.get(("some", "nested", "value"))
        """
        key = _unravel_key_to_tuple(key)
        self._create_nested_tuple(key)
        return self

    @abc.abstractmethod
    def masked_fill_(self, mask: Tensor, value: float | bool) -> T:
        """Fills the values corresponding to the mask with the desired value.

        Args:
            mask (boolean torch.Tensor): mask of values to be filled. Shape
                must match tensordict shape.
            value: value to used to fill the tensors.

        Returns:
            self

        Examples:
            >>> td = TensorDict(source={'a': torch.zeros(3, 4)},
            ...     batch_size=[3])
            >>> mask = torch.tensor([True, False, False])
            >>> _ = td.masked_fill_(mask, 1.0)
            >>> td.get("a")
            tensor([[1., 1., 1., 1.],
                    [0., 0., 0., 0.],
                    [0., 0., 0., 0.]])
        """
        raise NotImplementedError

    @abc.abstractmethod
    def masked_fill(self, mask: Tensor, value: float | bool) -> T:
        """Out-of-place version of masked_fill.

        Args:
            mask (boolean torch.Tensor): mask of values to be filled. Shape
                must match tensordict shape.
            value: value to used to fill the tensors.

        Returns:
            self

        Examples:
            >>> td = TensorDict(source={'a': torch.zeros(3, 4)},
            ...     batch_size=[3])
            >>> mask = torch.tensor([True, False, False])
            >>> td1 = td.masked_fill(mask, 1.0)
            >>> td1.get("a")
            tensor([[1., 1., 1., 1.],
                    [0., 0., 0., 0.],
                    [0., 0., 0., 0.]])
        """
        raise NotImplementedError

    def where(self, condition, other, *, out=None, pad=None):  # noqa: D417
        """Return a ``TensorDict`` of elements selected from either self or other, depending on condition.

        Args:
            condition (BoolTensor): When ``True`` (nonzero), yields ``self``,
                otherwise yields ``other``.
            other (TensorDictBase or Scalar): value (if ``other`` is a scalar)
                or values selected at indices where condition is ``False``.

        Keyword Args:
            out (TensorDictBase, optional): the output ``TensorDictBase`` instance.
            pad_value (scalar, optional): if provided, missing keys from the source
                or destination tensordict will be written as `torch.where(mask, self, pad)`
                or `torch.where(mask, pad, other)`. Defaults to ``None``, ie
                missing keys are not tolerated.

        """
        raise NotImplementedError

    def masked_select(self, mask: Tensor) -> T:
        """Masks all tensors of the TensorDict and return a new TensorDict instance with similar keys pointing to masked values.

        Args:
            mask (torch.Tensor): boolean mask to be used for the tensors.
                Shape must match the TensorDict batch_size.

        Examples:
            >>> td = TensorDict(source={'a': torch.zeros(3, 4)},
            ...    batch_size=[3])
            >>> mask = torch.tensor([True, False, False])
            >>> td_mask = td.masked_select(mask)
            >>> td_mask.get("a")
            tensor([[0., 0., 0., 0.]])

        """
        d = {}
        mask_expand = mask
        while mask_expand.ndimension() > self.batch_dims:
            mndim = mask_expand.ndimension()
            mask_expand = mask_expand.squeeze(-1)
            if mndim == mask_expand.ndimension():  # no more squeeze
                break
        for key, value in self.items():
            d[key] = value[mask_expand]
        dim = int(mask.sum().item())
        other_dim = self.shape[mask.ndim :]
        return TensorDict(
            device=self.device, source=d, batch_size=torch.Size([dim, *other_dim])
        )

    @abc.abstractmethod
    def is_contiguous(self) -> bool:
        """Returns a boolean indicating if all the tensors are contiguous."""
        raise NotImplementedError

    @abc.abstractmethod
    def contiguous(self) -> T:
        """Returns a new tensordict of the same type with contiguous values (or self if values are already contiguous)."""
        raise NotImplementedError

    def to_dict(self) -> dict[str, Any]:
        """Returns a dictionary with key-value pairs matching those of the tensordict."""
        return {
            key: value.to_dict() if _is_tensor_collection(value.__class__) else value
            for key, value in self.items()
        }

    def unsqueeze(self, dim: int) -> T:
        """Unsqueeze all tensors for a dimension comprised in between `-td.batch_dims` and `td.batch_dims` and returns them in a new tensordict.

        Args:
            dim (int): dimension along which to unsqueeze

        """
        if dim < 0:
            dim = self.batch_dims + dim + 1

        if (dim > self.batch_dims) or (dim < 0):
            raise RuntimeError(
                f"unsqueezing is allowed for dims comprised between "
                f"`-td.batch_dims` and `td.batch_dims` only. Got "
                f"dim={dim} with a batch size of {self.batch_size}."
            )
        return _UnsqueezedTensorDict(
            source=self,
            custom_op="unsqueeze",
            inv_op="squeeze",
            custom_op_kwargs={"dim": dim},
            inv_op_kwargs={"dim": dim},
        )

    def squeeze(self, dim: int | None = None) -> T:
        """Squeezes all tensors for a dimension comprised in between `-td.batch_dims+1` and `td.batch_dims-1` and returns them in a new tensordict.

        Args:
            dim (Optional[int]): dimension along which to squeeze. If dim is None, all singleton dimensions will be squeezed. dim is None by default.

        """
        if dim is None:
            size = self.size()
            if len(self.size()) == 1 or size.count(1) == 0:
                return self
            first_singleton_dim = size.index(1)

            squeezed_dict = _SqueezedTensorDict(
                source=self,
                custom_op="squeeze",
                inv_op="unsqueeze",
                custom_op_kwargs={"dim": first_singleton_dim},
                inv_op_kwargs={"dim": first_singleton_dim},
            )
            return squeezed_dict.squeeze(dim=None)

        if dim < 0:
            dim = self.batch_dims + dim

        if self.batch_dims and (dim >= self.batch_dims or dim < 0):
            raise RuntimeError(
                f"squeezing is allowed for dims comprised between 0 and "
                f"td.batch_dims only. Got dim={dim} and batch_size"
                f"={self.batch_size}."
            )

        if dim >= self.batch_dims or self.batch_size[dim] != 1:
            return self
        return _SqueezedTensorDict(
            source=self,
            custom_op="squeeze",
            inv_op="unsqueeze",
            custom_op_kwargs={"dim": dim},
            inv_op_kwargs={"dim": dim},
        )

    def reshape(
        self,
        *shape: int,
        size: list | tuple | torch.Size | None = None,
    ) -> T:
        """Returns a contiguous, reshaped tensor of the desired shape.

        Args:
            *shape (int): new shape of the resulting tensordict.
            size: iterable

        Returns:
            A TensorDict with reshaped keys

        """
        if len(shape) == 0 and size is not None:
            return self.reshape(*size)
        elif len(shape) == 1 and isinstance(shape[0], (list, tuple, torch.Size)):
            return self.reshape(*shape[0])
        elif not isinstance(shape, torch.Size):
            shape = torch.Size(shape)

        d = {}
        for key, item in self.items():
            d[key] = item.reshape((*shape, *item.shape[self.ndimension() :]))
        if d:
            batch_size = d[key].shape[: len(shape)]
        else:
            if any(not isinstance(i, int) or i < 0 for i in shape):
                raise RuntimeError(
                    "Implicit reshaping is not permitted with empty " "tensordicts"
                )
            batch_size = torch.Size(shape)
        return TensorDict(d, batch_size, device=self.device, _run_checks=False)

    def split(self, split_size: int | list[int], dim: int = 0) -> list[TensorDictBase]:
        """Splits each tensor in the TensorDict with the specified size in the given dimension, like `torch.split`.

        Returns a list of TensorDict with the view of split chunks of items. Nested TensorDicts will remain nested.

        The list of TensorDict maintains the original order of the tensor chunks.

        Args:
            split_size (int or List(int)): size of a single chunk or list of sizes for each chunk
            dim (int): dimension along which to split the tensor

        Returns:
            A list of TensorDict with specified size in given dimension.

        """
        # we must use slices to keep the storage of the tensors
        batch_size = self.batch_size
        if dim < 0:
            dim = len(batch_size) + dim
        if dim < 0 or dim >= len(batch_size):
            raise RuntimeError(
                f"The number of dimensions is insufficient for the split_dim {dim}."
            )
        if isinstance(split_size, int):
            if split_size <= 0:
                raise RuntimeError(
                    f"split_size must be strictly greater than 0, got {split_size}."
                )
            idx0 = 0
            idx1 = split_size
            split_sizes = [slice(idx0, idx1)]
            while idx1 < batch_size[dim]:
                idx0 = idx1
                idx1 = idx1 + split_size
                split_sizes.append(slice(idx0, idx1))
        elif isinstance(split_size, list) and all(
            isinstance(element, int) for element in split_size
        ):
            if len(split_size) == 0:
                raise RuntimeError("Insufficient number of elements in split_size.")
            if sum(split_size) != batch_size[dim]:
                raise RuntimeError(
                    f"Split method expects split_size to sum exactly to {self.batch_size[dim]} (tensor's size at dimension {dim}), but got split_size={split_size}"
                )
            idx0 = 0
            idx1 = split_size[0]
            split_sizes = [slice(idx0, idx1)]
            for idx in split_size[1:]:
                idx0 = idx1
                idx1 += idx
                split_sizes.append(slice(idx0, idx1))
        else:
            raise TypeError(
                "split(): argument 'split_size' must be int or list of ints"
            )

        index = (slice(None),) * dim
        return tuple(self[index + (ss,)] for ss in split_sizes)

    def gather(self, dim: int, index: Tensor, out: T | None = None) -> T:
        """Gathers values along an axis specified by `dim`.

        Args:
            dim (int): the dimension along which collect the elements
            index (torch.Tensor): a long tensor which number of dimension matches
                the one of the tensordict with only one dimension differring between
                the two (the gathering dimension). Its elements refer to the
                index to be gathered along the required dimension.
            out (TensorDictBase, optional): a destination tensordict. It must
                have the same shape as the index.

        Examples:
            >>> td = TensorDict(
            ...     {"a": torch.randn(3, 4, 5),
            ...      "b": TensorDict({"c": torch.zeros(3, 4, 5)}, [3, 4, 5])},
            ...     [3, 4])
            >>> index = torch.randint(4, (3, 2))
            >>> td_gather = td.gather(dim=1, index=index)
            >>> print(td_gather)
            TensorDict(
                fields={
                    a: Tensor(shape=torch.Size([3, 2, 5]), device=cpu, dtype=torch.float32, is_shared=False),
                    b: TensorDict(
                        fields={
                            c: Tensor(shape=torch.Size([3, 2, 5]), device=cpu, dtype=torch.float32, is_shared=False)},
                        batch_size=torch.Size([3, 2, 5]),
                        device=None,
                        is_shared=False)},
                batch_size=torch.Size([3, 2]),
                device=None,
                is_shared=False)

        Gather keeps the dimension names.

        Examples:
            >>> td.names = ["a", "b"]
            >>> td_gather = td.gather(dim=1, index=index)
            >>> td_gather.names
            ["a", "b"]
        """
        return torch.gather(self, dim, index, out=out)

    def view(
        self,
        *shape: int,
        size: list | tuple | torch.Size | None = None,
    ) -> T:
        """Returns a tensordict with views of the tensors according to a new shape, compatible with the tensordict batch_size.

        Args:
            *shape (int): new shape of the resulting tensordict.
            size: iterable

        Returns:
            a new tensordict with the desired batch_size.

        Examples:
            >>> td = TensorDict(source={'a': torch.zeros(3,4,5),
            ...    'b': torch.zeros(3,4,10,1)}, batch_size=torch.Size([3, 4]))
            >>> td_view = td.view(12)
            >>> print(td_view.get("a").shape)  # torch.Size([12, 5])
            >>> print(td_view.get("b").shape)  # torch.Size([12, 10, 1])
            >>> td_view = td.view(-1, 4, 3)
            >>> print(td_view.get("a").shape)  # torch.Size([1, 4, 3, 5])
            >>> print(td_view.get("b").shape)  # torch.Size([1, 4, 3, 10, 1])

        """
        if len(shape) == 0 and size is not None:
            return self.view(*size)
        elif len(shape) == 1 and isinstance(shape[0], (list, tuple, torch.Size)):
            return self.view(*shape[0])
        elif not isinstance(shape, torch.Size):
            shape = infer_size_impl(shape, self.numel())
            shape = torch.Size(shape)
        if shape == self.shape:
            return self
        return _ViewedTensorDict(
            source=self,
            custom_op="view",
            inv_op="view",
            custom_op_kwargs={"size": shape},
            inv_op_kwargs={"size": self.batch_size},
        )

    def transpose(self, dim0, dim1):
        """Returns a tensordit that is a transposed version of input. The given dimensions ``dim0`` and ``dim1`` are swapped.

        In-place or out-place modifications of the transposed tensordict will
        impact the original tensordict too as the memory is shared and the operations
        are mapped back on the original tensordict.

        Examples:
            >>> tensordict = TensorDict({"a": torch.randn(3, 4, 5)}, [3, 4])
            >>> tensordict_transpose = tensordict.transpose(0, 1)
            >>> print(tensordict_transpose.shape)
            torch.Size([4, 3])
            >>> tensordict_transpose.set("b",, torch.randn(4, 3))
            >>> print(tensordict.get("b").shape)
            torch.Size([3, 4])
        """
        if dim0 < 0:
            dim0 = self.ndim + dim0
        if dim1 < 0:
            dim1 = self.ndim + dim1
        if any((dim0 < 0, dim1 < 0)):
            raise ValueError(
                "The provided dimensions are incompatible with the tensordict batch-size."
            )
        if dim0 == dim1:
            return self
        return _TransposedTensorDict(
            source=self,
            custom_op="transpose",
            inv_op="transpose",
            custom_op_kwargs={"dim0": dim0, "dim1": dim1},
            inv_op_kwargs={"dim0": dim0, "dim1": dim1},
        )

    def permute(
        self,
        *dims_list: int,
        dims: list[int] | None = None,
    ) -> T:
        """Returns a view of a tensordict with the batch dimensions permuted according to dims.

        Args:
            *dims_list (int): the new ordering of the batch dims of the tensordict. Alternatively,
                a single iterable of integers can be provided.
            dims (list of int): alternative way of calling permute(...).

        Returns:
            a new tensordict with the batch dimensions in the desired order.

        Examples:
            >>> tensordict = TensorDict({"a": torch.randn(3, 4, 5)}, [3, 4])
            >>> print(tensordict.permute([1, 0]))
            PermutedTensorDict(
                source=TensorDict(
                    fields={
                        a: Tensor(torch.Size([3, 4, 5]), dtype=torch.float32)},
                    batch_size=torch.Size([3, 4]),
                    device=cpu,
                    is_shared=False),
                op=permute(dims=[1, 0]))
            >>> print(tensordict.permute(1, 0))
            PermutedTensorDict(
                source=TensorDict(
                    fields={
                        a: Tensor(torch.Size([3, 4, 5]), dtype=torch.float32)},
                    batch_size=torch.Size([3, 4]),
                    device=cpu,
                    is_shared=False),
                op=permute(dims=[1, 0]))
            >>> print(tensordict.permute(dims=[1, 0]))
            PermutedTensorDict(
                source=TensorDict(
                    fields={
                        a: Tensor(torch.Size([3, 4, 5]), dtype=torch.float32)},
                    batch_size=torch.Size([3, 4]),
                    device=cpu,
                    is_shared=False),
                op=permute(dims=[1, 0]))
        """
        if len(dims_list) == 0:
            dims_list = dims
        elif len(dims_list) == 1 and not isinstance(dims_list[0], int):
            dims_list = dims_list[0]
        if len(dims_list) != len(self.shape):
            raise RuntimeError(
                f"number of dims don't match in permute (got {len(dims_list)}, expected {len(self.shape)}"
            )

        if not len(dims_list) and not self.batch_dims:
            return self
        if np.array_equal(dims_list, range(self.batch_dims)):
            return self
        min_dim, max_dim = -self.batch_dims, self.batch_dims - 1
        seen = [False for dim in range(max_dim + 1)]
        for idx in dims_list:
            if idx < min_dim or idx > max_dim:
                raise IndexError(
                    f"dimension out of range (expected to be in range of [{min_dim}, {max_dim}], but got {idx})"
                )
            if seen[idx]:
                raise RuntimeError("repeated dim in permute")
            seen[idx] = True

        return _PermutedTensorDict(
            source=self,
            custom_op="permute",
            inv_op="permute",
            custom_op_kwargs={"dims": dims_list},
            inv_op_kwargs={"dims": dims_list},
        )

    def __repr__(self) -> str:
        fields = _td_fields(self)
        field_str = indent(f"fields={{{fields}}}", 4 * " ")
        batch_size_str = indent(f"batch_size={self.batch_size}", 4 * " ")
        device_str = indent(f"device={self.device}", 4 * " ")
        is_shared_str = indent(f"is_shared={self.is_shared()}", 4 * " ")
        string = ",\n".join([field_str, batch_size_str, device_str, is_shared_str])
        return f"{type(self).__name__}(\n{string})"

    def all(self, dim: int = None) -> bool | TensorDictBase:
        """Checks if all values are True/non-null in the tensordict.

        Args:
            dim (int, optional): if None, returns a boolean indicating
                whether all tensors return `tensor.all() == True`
                If integer, all is called upon the dimension specified if
                and only if this dimension is compatible with the tensordict
                shape.

        """
        if dim is not None and (dim >= self.batch_dims or dim < -self.batch_dims):
            raise RuntimeError(
                "dim must be greater than or equal to -tensordict.batch_dims and "
                "smaller than tensordict.batch_dims"
            )
        if dim is not None:
            if dim < 0:
                dim = self.batch_dims + dim

            names = None
            if self._has_names():
                names = copy(self.names)
                names = [name for i, name in enumerate(names) if i != dim]

            return TensorDict(
                source={key: value.all(dim=dim) for key, value in self.items()},
                batch_size=[b for i, b in enumerate(self.batch_size) if i != dim],
                device=self.device,
                names=names,
            )
        return all(value.all() for value in self.values())

    def any(self, dim: int = None) -> bool | TensorDictBase:
        """Checks if any value is True/non-null in the tensordict.

        Args:
            dim (int, optional): if None, returns a boolean indicating
                whether all tensors return `tensor.any() == True`.
                If integer, all is called upon the dimension specified if
                and only if this dimension is compatible with
                the tensordict shape.

        """
        if dim is not None and (dim >= self.batch_dims or dim < -self.batch_dims):
            raise RuntimeError(
                "dim must be greater than or equal to -tensordict.batch_dims and "
                "smaller than tensordict.batch_dims"
            )
        if dim is not None:
            if dim < 0:
                dim = self.batch_dims + dim

            names = None
            if self._has_names():
                names = copy(self.names)
                names = [name for i, name in enumerate(names) if i != dim]

            return TensorDict(
                source={key: value.any(dim=dim) for key, value in self.items()},
                batch_size=[b for i, b in enumerate(self.batch_size) if i != dim],
                device=self.device,
                names=names,
            )
        return any([value.any() for value in self.values()])

    def get_sub_tensordict(self, idx: IndexType) -> T:
        """Returns a SubTensorDict with the desired index."""
        return SubTensorDict(source=self, idx=idx)

    def __iter__(self) -> Generator:
        if not self.batch_dims:
            raise StopIteration
        length = self.batch_size[0]
        for i in range(length):
            yield self[i]

    @cache  # noqa: B019
    def flatten_keys(self, separator: str = ".", inplace: bool = False) -> T:
        to_flatten = []
        existing_keys = self.keys(include_nested=True)
        for key, value in self.items():
            key_split = tuple(key.split(separator))
            if isinstance(value, TensorDictBase):
                to_flatten.append(key)
            elif (
                separator in key
                and key_split in existing_keys
                and not _is_tensor_collection(self.entry_class(key_split))
            ):
                raise KeyError(
                    f"Flattening keys in tensordict collides with existing key '{key}'"
                )

        if inplace:
            for key in to_flatten:
                inner_tensordict = self.get(key).flatten_keys(
                    separator=separator, inplace=inplace
                )
                for inner_key, inner_item in inner_tensordict.items():
                    self.set(separator.join([key, inner_key]), inner_item)
            for key in to_flatten:
                del self[key]
            return self
        else:
            tensordict_out = TensorDict(
                {},
                batch_size=self.batch_size,
                device=self.device,
                _run_checks=False,
                _is_shared=self.is_shared(),
                _is_memmap=self.is_memmap(),
                names=self.names,
            )
            for key, value in self.items():
                if key in to_flatten:
                    inner_tensordict = self.get(key).flatten_keys(
                        separator=separator, inplace=inplace
                    )
                    for inner_key, inner_item in inner_tensordict.items():
                        tensordict_out.set(separator.join([key, inner_key]), inner_item)
                else:
                    tensordict_out.set(key, value)
            return tensordict_out

    @cache  # noqa: B019
    def unflatten_keys(self, separator: str = ".", inplace: bool = False) -> T:
        to_unflatten = defaultdict(list)
        for key in self.keys():
            if separator in key[1:-1]:
                split_key = key.split(separator)
                to_unflatten[split_key[0]].append((key, separator.join(split_key[1:])))

        if not inplace:
            out = TensorDict(
                {
                    key: value
                    for key, value in self.items()
                    if separator not in key[1:-1]
                },
                batch_size=self.batch_size,
                device=self.device,
                _run_checks=False,
                _is_shared=self.is_shared(),
                _is_memmap=self.is_memmap(),
                names=self.names,
            )
        else:
            out = self

        keys = set(out.keys())
        for key, list_of_keys in to_unflatten.items():
            # if the key is present and either (1) it is not a tensor collection or (2) it is but it's not empty, then we raise an error.
            if key in keys and (
                not is_tensor_collection(out.get(key)) or not out.get(key).is_empty()
            ):
                raise KeyError(
                    "Unflattening key(s) in tensordict will override existing unflattened key"
                )

            tensordict = TensorDict(
                {},
                batch_size=self.batch_size,
                device=self.device,
                names=self.names,
            )
            if key in self.keys():
                tensordict.update(self[key])
            for old_key, new_key in list_of_keys:
                value = self.get(old_key)
                tensordict[new_key] = value
                if inplace:
                    del self[old_key]
            out._set_str(
                key,
                tensordict.unflatten_keys(separator=separator),
                inplace=False,
                validated=True,
            )
        return out

    def __len__(self) -> int:
        """Returns the length of first dimension, if there is, otherwise 0."""
        return self.shape[0] if self.batch_dims else 0

    def __contains__(self, key: NestedKey) -> bool:
        # by default a Mapping will implement __contains__ by calling __getitem__ and
        # returning False if a KeyError is raised, True otherwise. TensorDict has a
        # complex __getitem__ method since we support more than just retrieval of values
        # by key, and so this can be quite inefficient, particularly if values are
        # evaluated lazily on access. Hence we don't support use of __contains__ and
        # direct the user to use TensorDict.keys() instead
        raise NotImplementedError(
            "TensorDict does not support membership checks with the `in` keyword. If "
            "you want to check if a particular key is in your TensorDict, please use "
            "`key in tensordict.keys()` instead."
        )

    def _get_names_idx(self, idx):
        if not self._has_names():
            names = None
        else:

            def is_boolean(idx):
                if isinstance(idx, ftdim.Dim):
                    return None
                if isinstance(idx, tuple) and len(idx) == 1:
                    return is_boolean(idx[0])
                if hasattr(idx, "dtype") and idx.dtype is torch.bool:
                    return idx.ndim
                return None

            num_boolean_dim = is_boolean(idx)
            names = self.names
            if num_boolean_dim:
                names = [None] + names[num_boolean_dim:]
            else:
                # def is_int(subidx):
                #     if isinstance(subidx, Number):
                #         return True
                #     if isinstance(subidx, Tensor) and len(subidx.shape) == 0:
                #         return True
                #     return False

                if not isinstance(idx, tuple):
                    idx = (idx,)
                if len(idx) < self.ndim:
                    idx = (*idx, Ellipsis)
                idx_names = convert_ellipsis_to_idx(idx, self.batch_size)
                # this will convert a [None, :, :, 0, None, 0] in [None, 0, 1, None, 3]
                count = 0
                idx_to_take = []
                for _idx in idx_names:
                    if _idx is None:
                        idx_to_take.append(None)
                    elif _is_number(_idx):
                        count += 1
                    else:
                        idx_to_take.append(count)
                        count += 1
                names = [names[i] if i is not None else None for i in idx_to_take]
        return names

    def _index_tensordict(self, index: IndexType) -> T:
        batch_size = self.batch_size
        if (
            not batch_size
            and index is not None
            and (not isinstance(index, tuple) or any(idx is not None for idx in index))
        ):
            raise RuntimeError(
                f"indexing a tensordict with td.batch_dims==0 is not permitted. Got index {index}."
            )
        names = self._get_names_idx(index)
        batch_size = _getitem_batch_size(batch_size, index)
        return TensorDict(
            source={key: _get_item(item, index) for key, item in self.items()},
            batch_size=batch_size,
            device=self.device,
            names=names,
            _run_checks=False,
            _is_shared=self.is_shared(),
            _is_memmap=self.is_memmap(),
        )

    def __getitem__(self, index: IndexType) -> T:
        """Indexes all tensors according to the provided index.

        Returns a new tensordict where the values share the storage of the
        original tensors (even when the index is a torch.Tensor).
        Any in-place modification to the resulting tensordict will
        impact the parent tensordict too.

        Examples:
            >>> td = TensorDict(source={'a': torch.zeros(3,4,5)},
            ...     batch_size=torch.Size([3, 4]))
            >>> subtd = td[torch.zeros(1, dtype=torch.long)]
            >>> assert subtd.shape == torch.Size([1,4])
            >>> subtd.set("a", torch.ones(1,4,5))
            >>> print(td.get("a"))  # first row is full of 1
            >>> # Warning: this will not work as expected
            >>> subtd.get("a")[:] = 2.0
            >>> print(td.get("a"))  # values have not changed

        """
        istuple = isinstance(index, tuple)
        if istuple or isinstance(index, str):
            idx_unravel = _unravel_key_to_tuple(index)
            if idx_unravel:
                return self._get_tuple(idx_unravel, NO_DEFAULT)
        if (istuple and not index) or (not istuple and index is Ellipsis):
            # empty tuple returns self
            return self
        if not istuple:
            if isinstance(index, int):
                return self._index_tensordict(index)
            # we only want tuple indices
            index = (index,)
        # # convert range/np.ndarray to tensor: this is not cheap
        # index = tuple(
        #     torch.tensor(idx) if isinstance(idx, (np.ndarray, range)) else idx
        #     for idx in index
        # )
        if istuple and any(idx is Ellipsis for idx in index):
            index = convert_ellipsis_to_idx(index, self.batch_size)
        if all(isinstance(idx, slice) and idx == slice(None) for idx in index):
            return self

        return self._index_tensordict(index)

    __getitems__ = __getitem__

    def __setitem__(
        self,
        index: IndexType,
        value: T | dict | numbers.Number | CompatibleType,
    ) -> None:
        istuple = isinstance(index, tuple)
        if istuple or isinstance(index, str):
            # try:
            index_unravel = _unravel_key_to_tuple(index)
            if index_unravel:
                self._set_tuple(
                    index_unravel,
                    value,
                    inplace=BEST_ATTEMPT_INPLACE
                    if isinstance(self, SubTensorDict)
                    else False,
                    validated=False,
                )
                return

        if index is Ellipsis or (isinstance(index, tuple) and Ellipsis in index):
            index = convert_ellipsis_to_idx(index, self.batch_size)
        # elif isinstance(index, (list, range)):
        #     index = torch.tensor(index, device=self.device)

        if isinstance(value, (TensorDictBase, dict)):
            indexed_bs = _getitem_batch_size(self.batch_size, index)
            if isinstance(value, dict):
                value = TensorDict(
                    value, batch_size=indexed_bs, device=self.device, _run_checks=False
                )
            if value.batch_size != indexed_bs:
                # try to expand
                try:
                    value = value.expand(indexed_bs)
                except RuntimeError as err:
                    raise RuntimeError(
                        f"indexed destination TensorDict batch size is {indexed_bs} "
                        f"(batch_size = {self.batch_size}, index={index}), "
                        f"which differs from the source batch size {value.batch_size}"
                    ) from err

            keys = set(self.keys())
            if any(key not in keys for key in value.keys()):
                subtd = self.get_sub_tensordict(index)
            for key, item in value.items():
                if key in keys:
                    self._set_at_str(key, item, index, validated=False)
                else:
                    subtd.set(key, item)
        else:
            for key in self.keys():
                self.set_at_(key, value, index)

    def __delitem__(self, index: IndexType) -> T:
        # if isinstance(index, str):
        return self.del_(index)
        # raise IndexError(f"Index has to a string but received {index}.")

    @abc.abstractmethod
    def rename_key_(self, old_key: str, new_key: str, safe: bool = False) -> T:
        """Renames a key with a new string.

        Args:
            old_key (str): key to be renamed
            new_key (str): new name
            safe (bool, optional): if True, an error is thrown when the new
                key is already present in the TensorDict.

        Returns:
            self

        """
        raise NotImplementedError

    def fill_(self, key: NestedKey, value: float | bool) -> T:
        """Fills a tensor pointed by the key with the a given value.

        Args:
            key (str): key to be remaned
            value (Number, bool): value to use for the filling

        Returns:
            self

        """
        key = _unravel_key_to_tuple(key)
        data = self._get_tuple(key, NO_DEFAULT)
        if _is_tensor_collection(data.__class__):
            data._fast_apply(lambda x: x.fill_(value), inplace=True)
            # self._set(key, tensordict, inplace=True)
        else:
            data = data.fill_(value)
            self._set_tuple(key, data, inplace=True, validated=True)
        return self

    def empty(self, recurse=False) -> T:
        """Returns a new, empty tensordict with the same device and batch size.

        Args:
            recurse (bool, optional): if ``True``, the entire structure of the TensorDict
                will be rerproduced without content. Otherwise, only the root
                will be duplicated. Defaults to ``False``.

        """
        if not recurse:
            return self.select()
        return self.exclude(*self.keys(True, True))

    def is_empty(self) -> bool:
        """Checks if the tensordict contains any leaf."""
        for _ in self.keys(True, True):
            return False
        return True

    def setdefault(
        self, key: NestedKey, default: CompatibleType, inplace: bool = False
    ) -> CompatibleType:
        """Insert key with a value of default if key is not in the dictionary.

        Return the value for key if key is in the dictionary, else default.

        Args:
            key (str): the name of the value.
            default (torch.Tensor): value to be stored in the tensordict if the key is
                not already present.

        Returns:
            The value of key in the tensordict. Will be default if the key was not
            previously set.

        """
        if key not in self.keys(include_nested=isinstance(key, tuple)):
            self.set(key, default, inplace=inplace)
        return self.get(key)

    @property
    def is_locked(self) -> bool:
        return self._is_locked

    @is_locked.setter
    def is_locked(self, value: bool) -> None:
        if value:
            self.lock_()
        else:
            self.unlock_()

    def _lock_propagate(self, lock_ids=None):
        """Registers the parent tensordict that handles the lock."""
        self._is_locked = True
        is_root = lock_ids is None
        if is_root:
            lock_ids = set()
        self._lock_id = self._lock_id.union(lock_ids)
        lock_ids = lock_ids.union({id(self)})
        _locked_tensordicts = []
        for key in self.keys():
            if _is_tensor_collection(self.entry_class(key)):
                dest = self.get(key)
                dest._lock_propagate(lock_ids)
                _locked_tensordicts.append(dest)
        if is_root:
            self._locked_tensordicts = _locked_tensordicts
        else:
            self._locked_tensordicts += _locked_tensordicts

    @as_decorator("is_locked")
    def lock_(self) -> T:
        if self.is_locked:
            return self
        self._lock_propagate()
        return self

    lock = _renamed_inplace_method(lock_)

    def _remove_lock(self, lock_id):
        self._lock_id = self._lock_id - {lock_id}
        if self._locked_tensordicts:
            for td in self._locked_tensordicts:
                td._remove_lock(lock_id)

    @erase_cache
    def _propagate_unlock(self, lock_ids=None):
        if lock_ids is not None:
            self._lock_id.difference_update(lock_ids)
        else:
            lock_ids = set()
        self._is_locked = False

        unlocked_tds = [self]
        lock_ids.add(id(self))
        for key in self.keys():
            if _is_tensor_collection(self.entry_class(key)):
                dest = self.get(key)
                unlocked_tds.extend(dest._propagate_unlock(lock_ids))
        self._locked_tensordicts = []

        self._is_shared = False
        self._is_memmap = False
        return unlocked_tds

    @as_decorator("is_locked")
    def unlock_(self) -> T:
        unlock_tds = self._propagate_unlock()
        for td in unlock_tds:
            if len(td._lock_id):
                self.lock_()
                raise RuntimeError(
                    "Cannot unlock a tensordict that is part of a locked graph. "
                    "Unlock the root tensordict first. If the tensordict is part of multiple graphs, "
                    "group the graphs under a common tensordict an unlock this root. "
                )
        return self

    unlock = _renamed_inplace_method(unlock_)

    def __del__(self):
        for td in getattr(self, "_locked_tensordicts", ()):
            td._remove_lock(id(self))

    def is_floating_point(self):
        for item in self.values(include_nested=True, leaves_only=True):
            if not item.is_floating_point():
                return False
        else:
            return True

    def double(self):
        r"""Casts all tensors to ``torch.bool``."""
        return self._fast_apply(lambda x: x.double())

    def float(self):
        r"""Casts all tensors to ``torch.float``."""
        return self._fast_apply(lambda x: x.float())

    def int(self):
        r"""Casts all tensors to ``torch.int``."""
        return self._fast_apply(lambda x: x.int())

    def bool(self):
        r"""Casts all tensors to ``torch.bool``."""
        return self._fast_apply(lambda x: x.bool())

    def half(self):
        r"""Casts all tensors to ``torch.half``."""
        return self._fast_apply(lambda x: x.half())

    def bfloat16(self):
        r"""Casts all tensors to ``torch.bfloat16``."""
        return self._fast_apply(lambda x: x.bfloat16())

    def type(self, dst_type):
        r"""Casts all tensors to :attr:`dst_type`.

        Args:
            dst_type (type or string): the desired type

        """
        return self._fast_apply(lambda x: x.type(dst_type))


_ACCEPTED_CLASSES = [
    Tensor,
    MemmapTensor,
    TensorDictBase,
    ftdim.Tensor,
]
if _has_torchrec:
    _ACCEPTED_CLASSES += [KeyedJaggedTensor]
_ACCEPTED_CLASSES = tuple(_ACCEPTED_CLASSES)


class TensorDict(TensorDictBase):
    """A batched dictionary of tensors.

    TensorDict is a tensor container where all tensors are stored in a
    key-value pair fashion and where each element shares at least the
    following features:
    - memory location (shared, memory-mapped array, ...);
    - batch size (i.e. n^th first dimensions).

    Additionally, if the tensordict has a specified device, then each element
    must share that device.

    TensorDict instances support many regular tensor operations as long as
    they are dtype-independent (as a TensorDict instance can contain tensors
    of many different dtypes). Those operations include (but are not limited
    to):

    - operations on shape: when a shape operation is called (indexing,
      reshape, view, expand, transpose, permute,
      unsqueeze, squeeze, masking etc), the operations is done as if it
      was done on a tensor of the same shape as the batch size then
      expended to the right, e.g.:

        >>> td = TensorDict({'a': torch.zeros(3,4,5)}, batch_size=[3, 4])
        >>> # returns a TensorDict of batch size [3, 4, 1]
        >>> td_unsqueeze = td.unsqueeze(-1)
        >>> # returns a TensorDict of batch size [12]
        >>> td_view = td.view(-1)
        >>> # returns a tensor of batch size [12, 4]
        >>> a_view = td.view(-1).get("a")

    - casting operations: a TensorDict can be cast on a different device
      or another TensorDict type using

        >>> td_cpu = td.to("cpu")
        >>> td_savec = td.to(SavedTensorDict)  # TensorDict saved on disk
        >>> dictionary = td.to_dict()

      A call of the `.to()` method with a dtype will return an error.

    - Cloning, contiguous

    - Reading: `td.get(key)`, `td.get_at(key, index)`

    - Content modification: :obj:`td.set(key, value)`, :obj:`td.set_(key, value)`,
      :obj:`td.update(td_or_dict)`, :obj:`td.update_(td_or_dict)`, :obj:`td.fill_(key,
      value)`, :obj:`td.rename_key_(old_name, new_name)`, etc.

    - Operations on multiple tensordicts: `torch.cat(tensordict_list, dim)`,
      `torch.stack(tensordict_list, dim)`, `td1 == td2` etc.

    Args:
        source (TensorDict or dictionary): a data source. If empty, the
            tensordict can be populated subsequently.
        batch_size (iterable of int, optional): a batch size for the
            tensordict. The batch size is immutable and can only be modified
            by calling operations that create a new TensorDict. Unless the
            source is another TensorDict, the batch_size argument must be
            provided as it won't be inferred from the data.
        device (torch.device or compatible type, optional): a device for the
            TensorDict.
        names (lsit of str, optional): the names of the dimensions of the
            tensordict. If provided, its length must match the one of the
            ``batch_size``. Defaults to ``None`` (no dimension name, or ``None``
            for every dimension).

    Examples:
        >>> import torch
        >>> from tensordict import TensorDict
        >>> source = {'random': torch.randn(3, 4),
        ...     'zeros': torch.zeros(3, 4, 5)}
        >>> batch_size = [3]
        >>> td = TensorDict(source, batch_size)
        >>> print(td.shape)  # equivalent to td.batch_size
        torch.Size([3])
        >>> td_unqueeze = td.unsqueeze(-1)
        >>> print(td_unqueeze.get("zeros").shape)
        torch.Size([3, 1, 4, 5])
        >>> print(td_unqueeze[0].shape)
        torch.Size([1])
        >>> print(td_unqueeze.view(-1).shape)
        torch.Size([3])
        >>> print((td.clone()==td).all())
        True

    """

    _is_shared = False
    _is_memmap = False
    _td_dim_names = None
    _safe = True
    _lazy = False

    def __init__(
        self,
        source: T | dict[str, CompatibleType],
        batch_size: Sequence[int] | torch.Size | int | None = None,
        device: DeviceType | None = None,
        names: Sequence[str] | None = None,
        _run_checks: bool = True,
        _is_shared: bool | None = False,
        _is_memmap: bool | None = False,
    ) -> None:
        self._lock_id = set()
        self._locked_tensordicts = []

        self._is_shared = _is_shared
        self._is_memmap = _is_memmap
        if device is not None and isinstance(device, (int, str)):
            device = torch.device(device)
        self._device = device

        if not _run_checks:
            _tensordict: dict = _StringOnlyDict()
            self._batch_size = batch_size
            for key, value in source.items():
                if isinstance(value, dict):
                    value = TensorDict(
                        value,
                        batch_size=self._batch_size,
                        device=self._device,
                        _run_checks=_run_checks,
                        _is_shared=_is_shared,
                        _is_memmap=_is_memmap,
                    )
                _tensordict[key] = value
            self._tensordict = _tensordict
            self._td_dim_names = names
        else:
            self._tensordict = _StringOnlyDict()
            if not isinstance(source, (TensorDictBase, dict)):
                raise ValueError(
                    "A TensorDict source is expected to be a TensorDictBase "
                    f"sub-type or a dictionary, found type(source)={type(source)}."
                )
            self._batch_size = self._parse_batch_size(source, batch_size)
            self.names = names

            if source is not None:
                for key, value in source.items():
                    self.set(key, value)

    @classmethod
    def from_dict(cls, input_dict, batch_size=None, device=None, batch_dims=None):
        """Returns a TensorDict created from a dictionary or another :class:`~.tensordict.TensorDict`.

        If ``batch_size`` is not specified, returns the maximum batch size possible.

        This function works on nested dictionaries too, or can be used to determine the
        batch-size of a nested tensordict.

        Args:
            input_dict (dictionary, optional): a dictionary to use as a data source
                (nested keys compatible).
            batch_size (iterable of int, optional): a batch size for the tensordict.
            device (torch.device or compatible type, optional): a device for the TensorDict.
            batch_dims (int, optional): the ``batch_dims`` (ie number of leading dimensions
                to be considered for ``batch_size``). Exclusinve with ``batch_size``.
                Note that this is the __maximum__ number of batch dims of the tensordict,
                a smaller number is tolerated.

        Examples:
            >>> input_dict = {"a": torch.randn(3, 4), "b": torch.randn(3)}
            >>> print(TensorDict.from_dict(input_dict))
            TensorDict(
                fields={
                    a: Tensor(shape=torch.Size([3, 4]), device=cpu, dtype=torch.float32, is_shared=False),
                    b: Tensor(shape=torch.Size([3]), device=cpu, dtype=torch.float32, is_shared=False)},
                batch_size=torch.Size([3]),
                device=None,
                is_shared=False)
            >>> # nested dict: the nested TensorDict can have a different batch-size
            >>> # as long as its leading dims match.
            >>> input_dict = {"a": torch.randn(3), "b": {"c": torch.randn(3, 4)}}
            >>> print(TensorDict.from_dict(input_dict))
            TensorDict(
                fields={
                    a: Tensor(shape=torch.Size([3]), device=cpu, dtype=torch.float32, is_shared=False),
                    b: TensorDict(
                        fields={
                            c: Tensor(shape=torch.Size([3, 4]), device=cpu, dtype=torch.float32, is_shared=False)},
                        batch_size=torch.Size([3, 4]),
                        device=None,
                        is_shared=False)},
                batch_size=torch.Size([3]),
                device=None,
                is_shared=False)
            >>> # we can also use this to work out the batch sie of a tensordict
            >>> input_td = TensorDict({"a": torch.randn(3), "b": {"c": torch.randn(3, 4)}}, [])
            >>> print(TensorDict.from_dict(input_td))
            TensorDict(
                fields={
                    a: Tensor(shape=torch.Size([3]), device=cpu, dtype=torch.float32, is_shared=False),
                    b: TensorDict(
                        fields={
                            c: Tensor(shape=torch.Size([3, 4]), device=cpu, dtype=torch.float32, is_shared=False)},
                        batch_size=torch.Size([3, 4]),
                        device=None,
                        is_shared=False)},
                batch_size=torch.Size([3]),
                device=None,
                is_shared=False)

        """
        if batch_dims is not None and batch_size is not None:
            raise ValueError(
                "Cannot pass both batch_size and batch_dims to `from_dict`."
            )

        batch_size_set = [] if batch_size is None else batch_size
        for key, value in list(input_dict.items()):
            if isinstance(value, (dict,)):
                # we don't know if another tensor of smaller size is coming
                # so we can't be sure that the batch-size will still be valid later
                input_dict[key] = TensorDict.from_dict(
                    value, batch_size=[], device=device, batch_dims=None
                )
        # _run_checks=False breaks because a tensor may have the same batch-size as the tensordict
        out = cls(
            input_dict,
            batch_size=batch_size_set,
            device=device,
        )
        if batch_size is None:
            _set_max_batch_size(out, batch_dims)
        else:
            out.batch_size = batch_size
        return out

    @staticmethod
    def _parse_batch_size(
        source: T | dict,
        batch_size: Sequence[int] | torch.Size | int | None = None,
    ) -> torch.Size:
        try:
            return torch.Size(batch_size)
        except Exception as err:
            if isinstance(batch_size, Number):
                return torch.Size([batch_size])
            elif isinstance(source, TensorDictBase):
                return source.batch_size
            raise ValueError(
                "batch size was not specified when creating the TensorDict "
                "instance and it could not be retrieved from source."
            ) from err

    @property
    def batch_dims(self) -> int:
        return len(self.batch_size)

    @batch_dims.setter
    def batch_dims(self, value: int) -> None:
        raise RuntimeError(
            f"Setting batch dims on {self.__class__.__name__} instances is "
            f"not allowed."
        )

    def _has_names(self):
        return self._td_dim_names is not None

    def _erase_names(self):
        self._td_dim_names = None

    @property
    def names(self):
        names = self._td_dim_names
        if names is None:
            return [None for _ in range(self.batch_dims)]
        return names

    @names.setter
    def names(self, value):
        # we don't run checks on types for efficiency purposes
        if value is None:
            self._erase_names()
            return
        num_none = sum(v is None for v in value)
        if num_none:
            num_none -= 1
        if len(set(value)) != len(value) - num_none:
            raise ValueError(f"Some dimension names are non-unique: {value}.")
        if len(value) != self.batch_dims:
            raise ValueError(
                "the length of the dimension names must equate the tensordict batch_dims attribute. "
                f"Got {value} for batch_dims {self.batch_dims}."
            )
        self._rename_subtds(value)
        self._td_dim_names = list(value)

    def _rename_subtds(self, names):
        if names is None:
            for item in self._tensordict.values():
                if _is_tensor_collection(item.__class__):
                    item._erase_names()
            return
        for item in self._tensordict.values():
            if _is_tensor_collection(item.__class__):
                item_names = item.names
                td_names = list(names) + item_names[len(names) :]
                item.rename_(*td_names)

    @property
    def device(self) -> torch.device | None:
        """Device of the tensordict.

        Returns `None` if device hasn't been provided in the constructor or set via `tensordict.to(device)`.

        """
        return self._device

    @device.setter
    def device(self, value: DeviceType) -> None:
        raise RuntimeError(
            "device cannot be set using tensordict.device = device, "
            "because device cannot be updated in-place. To update device, use "
            "tensordict.to(new_device), which will return a new tensordict "
            "on the new device."
        )

    @property
    def batch_size(self) -> torch.Size:
        return self._batch_size

    @batch_size.setter
    def batch_size(self, new_size: torch.Size) -> None:
        self._batch_size_setter(new_size)

    def _change_batch_size(self, new_size: torch.Size) -> None:
        if not hasattr(self, "_orig_batch_size"):
            self._orig_batch_size = self.batch_size
        elif self._orig_batch_size == new_size:
            del self._orig_batch_size
        self._batch_size = new_size

    # Checks
    def _check_is_shared(self) -> bool:
        share_list = [_is_shared(value) for value in self.values()]
        if any(share_list) and not all(share_list):
            shared_str = ", ".join(
                [f"{key}: {_is_shared(value)}" for key, value in self.items()]
            )
            raise RuntimeError(
                f"tensors must be either all shared or not, but mixed "
                f"features is not allowed. "
                f"Found: {shared_str}"
            )
        return all(share_list) and len(share_list) > 0

    def _check_is_memmap(self) -> bool:
        memmap_list = [is_memmap(self.entry_class(key)) for key in self.keys()]
        if any(memmap_list) and not all(memmap_list):
            memmap_str = ", ".join(
                [f"{key}: {is_memmap(self.entry_class(key))}" for key in self.keys()]
            )
            raise RuntimeError(
                f"tensors must be either all MemmapTensor or not, but mixed "
                f"features is not allowed. "
                f"Found: {memmap_str}"
            )
        return all(memmap_list) and len(memmap_list) > 0

    def _check_device(self) -> None:
        devices = {value.device for value in self.values()}
        if self.device is not None and len(devices) >= 1 and devices != {self.device}:
            raise RuntimeError(
                f"TensorDict.device is {self._device}, but elements have "
                f"device values {devices}. If TensorDict.device is set then "
                "all elements must share that device."
            )

    # def _index_tensordict(self, idx: IndexType) -> T:
    #     names = self._get_names_idx(idx)
    #     self_copy = copy(self)
    #     # self_copy = self.clone(False)
    #     self_copy._tensordict = {
    #         key: _get_item(item, idx) for key, item in self.items()
    #     }
    #     self_copy._batch_size = _getitem_batch_size(self_copy.batch_size, idx)
    #     self_copy._device = self.device
    #     self_copy.names = names
    #     return self_copy

    def pin_memory(self) -> T:
        def pin_mem(tensor):
            return tensor.pin_memory()

        return self._fast_apply(pin_mem)

    @overload
    def expand(self, *shape: int) -> T:
        ...

    @overload
    def expand(self, shape: torch.Size) -> T:
        ...

    def expand(self, *args: int | torch.Size) -> T:
        """Expands every tensor with `(*shape, *tensor.shape)` and returns the same tensordict with new tensors with expanded shapes.

        Supports iterables to specify the shape.

        """
        d = {}
        tensordict_dims = self.batch_dims

        if len(args) == 1 and isinstance(args[0], Sequence):
            shape = tuple(args[0])
        else:
            # we don't check that all elements are int to reduce overhead
            shape = args

        # new shape dim check
        if len(shape) < len(self.shape):
            raise RuntimeError(
                "the number of sizes provided ({shape_dim}) must be greater or equal to the number of "
                "dimensions in the TensorDict ({tensordict_dim})".format(
                    shape_dim=len(shape), tensordict_dim=tensordict_dims
                )
            )

        # new shape compatability check
        for old_dim, new_dim in zip(self.batch_size, shape[-tensordict_dims:]):
            if old_dim != 1 and new_dim != old_dim:
                raise RuntimeError(
                    "Incompatible expanded shape: The expanded shape length at non-singleton dimension should be same "
                    "as the original length. target_shape = {new_shape}, existing_shape = {old_shape}".format(
                        new_shape=shape, old_shape=self.batch_size
                    )
                )

        for key, value in self.items():
            tensor_dims = len(value.shape)
            last_n_dims = tensor_dims - tensordict_dims
            if last_n_dims > 0:
                d[key] = value.expand((*shape, *value.shape[-last_n_dims:]))
            else:
                d[key] = value.expand(shape)
        out = TensorDict(
            source=d,
            batch_size=torch.Size(shape),
            device=self.device,
            _run_checks=False,
        )
        if self._td_dim_names is not None:
            out.refine_names(..., *self.names)
        return out

    def _set_str(
        self,
        key: NestedKey,
        value: dict[str, CompatibleType] | CompatibleType,
        *,
        inplace: bool,
        validated: bool,
    ) -> T:
        best_attempt = inplace is BEST_ATTEMPT_INPLACE
        inplace = self._convert_inplace(inplace, key)
        if not validated:
            value = self._validate_value(value, check_shape=True)
        if not inplace:
            if self.is_locked:
                raise RuntimeError(TensorDictBase.LOCK_ERROR)
            self._tensordict[key] = value
        else:
            try:
                dest = self._get_str(key, default=NO_DEFAULT)
                if best_attempt and _is_tensor_collection(dest.__class__):
                    dest.update(value, inplace=True)
                else:
                    dest.copy_(value)
            except KeyError as err:
                raise err
            except Exception as err:
                raise ValueError(
                    f"Failed to update '{key}' in tensordict {self}"
                ) from err
        return self

    def _set_tuple(
        self,
        key: NestedKey,
        value: dict[str, CompatibleType] | CompatibleType,
        *,
        inplace: bool,
        validated: bool,
    ) -> T:
        if len(key) == 1:
            return self._set_str(key[0], value, inplace=inplace, validated=validated)
        td = self._get_str(key[0], None)
        if td is None:
            self._create_nested_str(key[0])
            td = self._get_str(key[0], NO_DEFAULT)
            inplace = False
        elif not _is_tensor_collection(td.__class__):
            raise RuntimeError(
                f"The entry {key[0]} is already present in " f"tensordict {self}."
            )
        td._set_tuple(key[1:], value, inplace=inplace, validated=validated)
        return self

    def _set_at_str(self, key, value, idx, *, validated):
        if not validated:
            value = self._validate_value(value, check_shape=False)
            validated = True
        tensor_in = self._get_str(key, NO_DEFAULT)

        if isinstance(idx, tuple) and len(idx) and isinstance(idx[0], tuple):
            warn(
                "Multiple indexing can lead to unexpected behaviours when "
                "setting items, for instance `td[idx1][idx2] = other` may "
                "not write to the desired location if idx1 is a list/tensor."
            )
            tensor_in = _sub_index(tensor_in, idx)
            tensor_in.copy_(value)
        else:
            _set_item(tensor_in, idx, value, validated=validated)

        return self

    def _set_at_tuple(self, key, value, idx, *, validated):
        if len(key) == 1:
            return self._set_at_str(key[0], value, idx, validated=validated)
        if key[0] not in self.keys():
            # this won't work
            raise KeyError(f"key {key} not found in set_at_ with tensordict {self}.")
        else:
            td = self._get_str(key[0], NO_DEFAULT)
        td._set_at_tuple(key[1:], value, idx, validated=validated)
        return self

    @lock_blocked
    def del_(self, key: NestedKey) -> T:
        key = _unravel_key_to_tuple(key)
        if len(key) > 1:
            td, subkey = _get_leaf_tensordict(self, key)
            td.del_(subkey)
            return self

        del self._tensordict[key[0]]
        return self

    @lock_blocked
    def rename_key_(self, old_key: str, new_key: str, safe: bool = False) -> T:
        # these checks are not perfect, tuples that are not tuples of strings or empty
        # tuples could go through but (1) it will raise an error anyway and (2)
        # those checks are expensive when repeated often.
        if not isinstance(old_key, (str, tuple)):
            raise TypeError(
                f"Expected old_name to be a string or a tuple of strings but found {type(old_key)}"
            )
        if not isinstance(new_key, (str, tuple)):
            raise TypeError(
                f"Expected new_name to be a string or a tuple of strings but found {type(new_key)}"
            )
        if safe and (new_key in self.keys(include_nested=True)):
            raise KeyError(f"key {new_key} already present in TensorDict.")

        if isinstance(new_key, str):
            self._set_str(new_key, self.get(old_key), inplace=False, validated=True)
        else:
            self._set_tuple(new_key, self.get(old_key), inplace=False, validated=True)
        self.del_(old_key)
        return self

    rename_key = _renamed_inplace_method(rename_key_)

    def _stack_onto_(self, list_item: list[CompatibleType], dim: int) -> TensorDict:
        # if not isinstance(key, str):
        #     raise ValueError("_stack_onto_ expects string keys.")
        for key in self.keys():
            vals = [item._get_str(key, None) for item in list_item]
            if all(v is None for v in vals):
                continue
            dest = self._get_str(key, NO_DEFAULT)
            torch.stack(
                vals,
                dim=dim,
                out=dest,
            )
        return self

    def entry_class(self, key: NestedKey) -> type:
        return type(self.get(key))

    def _stack_onto_at_(
        self,
        list_item: list[CompatibleType],
        dim: int,
        idx: IndexType,
    ) -> TensorDict:
        if not isinstance(idx, tuple):
            idx = (idx,)
        idx = convert_ellipsis_to_idx(idx, self.batch_size)
        for key in self.keys():
            vals = [td._get_str(key, NO_DEFAULT) for td in list_item]
            if all(v is None for v in vals):
                continue
            v = self._get_str(key, NO_DEFAULT)
            v_idx = v[idx]
            if v.data_ptr() != v_idx.data_ptr():
                raise IndexError(
                    f"Index {idx} is incompatible with stack(..., out=data) as the storages of the indexed tensors differ."
                )
            torch.stack(vals, dim=dim, out=v_idx)
            # raise ValueError(
            #     f"Cannot stack onto an indexed tensor with index {idx} "
            #     f"as its storage differs."
            # )
        return self

    def _get_str(self, key, default):
        first_key = key
        out = self._tensordict.get(first_key, None)
        if out is None:
            return self._default_get(first_key, default)
        return out

    def _get_tuple(self, key, default):
        first = self._get_str(key[0], default)
        if len(key) == 1 or first is default:
            return first
        try:
            if isinstance(first, KeyedJaggedTensor):
                if len(key) != 2:
                    raise ValueError(f"Got too many keys for a KJT: {key}.")
                return first[key[1]]
            else:
                return first._get_tuple(key[1:], default=default)
        except AttributeError as err:
            if "has no attribute" in str(err):
                raise ValueError(
                    f"Expected a TensorDictBase instance but got {type(first)} instead"
                    f" for key '{key[1:]}' in tensordict:\n{self}."
                )

    def share_memory_(self) -> T:
        if self.is_memmap():
            raise RuntimeError(
                "memmap and shared memory are mutually exclusive features."
            )
        if self.device is not None and self.device.type == "cuda":
            # cuda tensors are shared by default
            return self
        for value in self.values():
            # no need to consider MemmapTensors here as we have checked that this is not a memmap-tensordict
            if (
                isinstance(value, Tensor)
                and value.device.type == "cpu"
                or _is_tensor_collection(value.__class__)
            ):
                value.share_memory_()
        self._is_shared = True
        self.lock_()
        return self

    def detach_(self) -> T:
        for value in self.values():
            value.detach_()
        return self

    def memmap_(
        self,
        prefix: str | None = None,
        copy_existing: bool = False,
    ) -> T:
        if prefix is not None:
            prefix = Path(prefix)
            if not prefix.exists():
                os.makedirs(prefix, exist_ok=True)
            torch.save(
                {"batch_size": self.batch_size, "device": self.device},
                prefix / "meta.pt",
            )
        if self.is_shared() and self.device.type == "cpu":
            raise RuntimeError(
                "memmap and shared memory are mutually exclusive features."
            )
        for key, value in self.items():
            if value.requires_grad:
                raise Exception(
                    "memmap is not compatible with gradients, one of Tensors has requires_grad equals True"
                )
            if _is_tensor_collection(value.__class__):
                if prefix is not None:
                    # ensure subdirectory exists
                    os.makedirs(prefix / key, exist_ok=True)
                    self._tensordict[key] = value.memmap_(
                        prefix=prefix / key, copy_existing=copy_existing
                    )
                    torch.save(
                        {"batch_size": value.batch_size, "device": value.device},
                        prefix / key / "meta.pt",
                    )
                else:
                    self._tensordict[key] = value.memmap_()
                continue
            elif isinstance(value, MemmapTensor):
                if (
                    # user didn't specify location
                    prefix is None
                    # file is already in the correct location
                    or str(prefix / f"{key}.memmap") == value._filename
                ):
                    self._tensordict[key] = value
                elif copy_existing:
                    # user did specify location and memmap is in wrong place, so we copy
                    self._tensordict[key] = MemmapTensor.from_tensor(
                        value, filename=str(prefix / f"{key}.memmap")
                    )
                else:
                    # memmap in wrong location and copy is disallowed
                    raise RuntimeError(
                        "TensorDict already contains MemmapTensors saved to a location "
                        "incompatible with prefix. Either move the location of the "
                        "MemmapTensors, or allow automatic copying with "
                        "copy_existing=True"
                    )
            else:
                self._tensordict[key] = MemmapTensor.from_tensor(
                    value,
                    filename=str(prefix / f"{key}.memmap")
                    if prefix is not None
                    else None,
                )
            if prefix is not None:
                torch.save(
                    {
                        "shape": value.shape,
                        "device": value.device,
                        "dtype": value.dtype,
                    },
                    prefix / f"{key}.meta.pt",
                )
        self._is_memmap = True
        self.lock_()
        return self

    @classmethod
    def load_memmap(cls, prefix: str) -> T:
        prefix = Path(prefix)
        metadata = torch.load(prefix / "meta.pt")
        out = cls({}, batch_size=metadata["batch_size"], device=metadata["device"])

        for path in prefix.glob("**/*meta.pt"):
            key = path.parts[len(prefix.parts) :]
            if path.name == "meta.pt":
                if path == prefix / "meta.pt":
                    # skip prefix / "meta.pt" as we've already read it
                    continue
                key = key[:-1]  # drop "meta.pt" from key
                metadata = torch.load(path)
                if key in out.keys(include_nested=True):
                    out.get(key).batch_size = metadata["batch_size"]
                    device = metadata["device"]
                    if device is not None:
                        out.set(key, out.get(key).to(device))
                else:
                    out.set(
                        key,
                        cls(
                            {},
                            batch_size=metadata["batch_size"],
                            device=metadata["device"],
                        ),
                    )
            else:
                leaf, *_ = key[-1].rsplit(".", 2)  # remove .meta.pt suffix
                key = (*key[:-1], leaf)
                metadata = torch.load(path)
                out.set(
                    key,
                    MemmapTensor.from_filename(
                        dtype=metadata["dtype"],
                        shape=metadata["shape"],
                        filename=str(path.parent / f"{leaf}.memmap"),
                    ),
                )

        return out

    def to(self, *args, **kwargs: Any) -> T:
        device, dtype, non_blocking, convert_to_format, batch_size = _parse_to(
            *args, **kwargs
        )
        result = self

        if device is not None and dtype is None and device == self.device:
            return result
        # if device is not None and dtype is None:
        #     if device == self.device:
        #         return result
        #     elif non_blocking:
        #         return TensorDict(
        #             self._tensordict,
        #             device=device,
        #             names=self.names,
        #             batch_size=batch_size
        #             if batch_size is not None
        #             else self.batch_size,
        #         )

        if convert_to_format is not None:

            def to(tensor):
                return tensor.to(device, dtype, non_blocking, convert_to_format)

        else:

            def to(tensor):
                return tensor.to(device=device, dtype=dtype, non_blocking=non_blocking)

        apply_kwargs = {}
        if device is not None or dtype is not None:
            apply_kwargs["device"] = device if device is not None else self.device
            apply_kwargs["batch_size"] = batch_size
            result = result._fast_apply(to, **apply_kwargs)
        elif batch_size is not None:
            result.batch_size = batch_size
        return result

    def where(self, condition, other, *, out=None, pad=None):
        if _is_tensor_collection(other.__class__):

            def func(tensor, _other, key):
                if tensor is None:
                    if pad is not None:
                        tensor = _other
                        _other = pad
                    else:
                        raise KeyError(
                            f"Key {key} not found and no pad value provided."
                        )
                    cond = expand_as_right(~condition, tensor)
                elif _other is None:
                    if pad is not None:
                        _other = pad
                    else:
                        raise KeyError(
                            f"Key {key} not found and no pad value provided."
                        )
                    cond = expand_as_right(condition, tensor)
                else:
                    cond = expand_as_right(condition, tensor)
                return torch.where(
                    condition=cond,
                    input=tensor,
                    other=_other,
                )

            result = self.empty() if out is None else out
            other_keys = set(other.keys())
            # we turn into a list because out could be = to self!
            for key in list(self.keys()):
                tensor = self._get_str(key, default=NO_DEFAULT)
                _other = other._get_str(key, default=None)
                if _is_tensor_collection(type(tensor)):
                    _out = None if out is None else out._get_str(key, None)
                    if _other is None:
                        _other = tensor.empty()
                    val = tensor.where(
                        condition=condition, other=_other, out=_out, pad=pad
                    )
                else:
                    val = func(tensor, _other, key)
                result._set_str(key, val, inplace=False, validated=True)
                other_keys.discard(key)
            for key in other_keys:
                tensor = None
                _other = other._get_str(key, default=NO_DEFAULT)
                if _is_tensor_collection(type(_other)):
                    try:
                        tensor = _other.empty()
                    except NotImplementedError:
                        # H5 tensordicts do not support select()
                        tensor = _other.to_tensordict().empty()
                    val = _other.where(
                        condition=~condition, other=tensor, out=None, pad=pad
                    )
                else:
                    val = func(tensor, _other, key)
                result._set_str(key, val, inplace=False, validated=True)
            return result
        else:
            if out is None:

                def func(tensor):
                    return torch.where(
                        condition=expand_as_right(condition, tensor),
                        input=tensor,
                        other=other,
                    )

                return self._fast_apply(func)
            else:

                def func(tensor, _out):
                    return torch.where(
                        condition=expand_as_right(condition, tensor),
                        input=tensor,
                        other=other,
                        out=_out,
                    )

                return self._fast_apply(func, out)

    def masked_fill_(self, mask: Tensor, value: float | int | bool) -> T:
        for item in self.values():
            mask_expand = expand_as_right(mask, item)
            item.masked_fill_(mask_expand, value)
        return self

    def masked_fill(self, mask: Tensor, value: float | bool) -> T:
        td_copy = self.clone()
        return td_copy.masked_fill_(mask, value)

    def is_contiguous(self) -> bool:
        return all([value.is_contiguous() for _, value in self.items()])

    def clone(self, recurse: bool = True) -> T:
        return TensorDict(
            source={key: _clone_value(value, recurse) for key, value in self.items()},
            batch_size=self.batch_size,
            device=self.device,
            names=copy(self._td_dim_names),
            _run_checks=False,
            _is_shared=self.is_shared() if not recurse else False,
            _is_memmap=self.is_memmap() if not recurse else False,
        )

    def contiguous(self) -> T:
        if not self.is_contiguous():
            return self.clone()
        return self

    def select(self, *keys: NestedKey, inplace: bool = False, strict: bool = True) -> T:
        source = {}
        if len(keys):
            keys_to_select = None
            for key in keys:
                if isinstance(key, str):
                    subkey = []
                else:
                    key, subkey = key[0], key[1:]
                try:
                    source[key] = self.get(key)
                    if len(subkey):
                        if keys_to_select is None:
                            # delay creation of defaultdict
                            keys_to_select = defaultdict(list)
                        keys_to_select[key].append(subkey)
                except KeyError as err:
                    if not strict:
                        continue
                    else:
                        raise KeyError(f"select failed to get key {key}") from err
            if keys_to_select is not None:
                for key, val in keys_to_select.items():
                    source[key] = source[key].select(
                        *val, strict=strict, inplace=inplace
                    )

        out = TensorDict(
            device=self.device,
            batch_size=self.batch_size,
            source=source,
            # names=self.names if self._has_names() else None,
            names=self._td_dim_names,
            _run_checks=False,
            _is_memmap=self._is_memmap,
            _is_shared=self._is_shared,
        )
        if inplace:
            self._tensordict = out._tensordict
            return self
        return out

    def keys(
        self, include_nested: bool = False, leaves_only: bool = False
    ) -> _TensorDictKeysView:
        if not include_nested and not leaves_only:
            return self._tensordict.keys()
        else:
            return self._nested_keys(
                include_nested=include_nested, leaves_only=leaves_only
            )

    # @cache  # noqa: B019
    def _nested_keys(
        self, include_nested: bool = False, leaves_only: bool = False
    ) -> _TensorDictKeysView:
        return _TensorDictKeysView(
            self, include_nested=include_nested, leaves_only=leaves_only
        )

    def __getstate__(self):
        result = {
            key: val
            for key, val in self.__dict__.items()
            if key not in ("_last_op", "_cache", "__last_op_queue")
        }
        return result

    def __setstate__(self, state):
        for slot, value in state.items():
            setattr(self, slot, value)
        self._cache = None
        self.__last_op_queue = None
        self._last_op = None

    # some custom methods for efficiency
    def items(
        self, include_nested: bool = False, leaves_only: bool = False
    ) -> Iterator[tuple[str, CompatibleType]]:
        if not include_nested and not leaves_only:
            return self._tensordict.items()
        else:
            return super().items(include_nested=include_nested, leaves_only=leaves_only)

    def values(
        self, include_nested: bool = False, leaves_only: bool = False
    ) -> Iterator[tuple[str, CompatibleType]]:
        if not include_nested and not leaves_only:
            return self._tensordict.values()
        else:
            return super().values(
                include_nested=include_nested, leaves_only=leaves_only
            )


class _ErrorInteceptor:
    """Context manager for catching errors and modifying message.

    Intended for use with stacking / concatenation operations applied to TensorDicts.

    """

    DEFAULT_EXC_MSG = "Expected all tensors to be on the same device"

    def __init__(
        self,
        key: NestedKey,
        prefix: str,
        exc_msg: str | None = None,
        exc_type: type[Exception] | None = None,
    ) -> None:
        self.exc_type = exc_type if exc_type is not None else RuntimeError
        self.exc_msg = exc_msg if exc_msg is not None else self.DEFAULT_EXC_MSG
        self.prefix = prefix
        self.key = key

    def _add_key_to_error_msg(self, msg: str) -> str:
        if msg.startswith(self.prefix):
            return f'{self.prefix} "{self.key}" /{msg[len(self.prefix):]}'
        return f'{self.prefix} "{self.key}". {msg}'

    def __enter__(self):
        pass

    def __exit__(self, exc_type, exc_value, _):
        if exc_type is self.exc_type and (
            self.exc_msg is None or self.exc_msg in str(exc_value)
        ):
            exc_value.args = (self._add_key_to_error_msg(str(exc_value)),)


def _nested_keys_to_dict(keys: Iterator[NestedKey]) -> dict[str, Any]:
    nested_keys = {}
    for key in keys:
        if isinstance(key, str):
            nested_keys.setdefault(key, {})
        else:
            d = nested_keys
            for subkey in key:
                d = d.setdefault(subkey, {})
    return nested_keys


def _dict_to_nested_keys(
    nested_keys: dict[NestedKey, NestedKey], prefix: tuple[str, ...] = ()
) -> tuple[str, ...]:
    for key, subkeys in nested_keys.items():
        if subkeys:
            yield from _dict_to_nested_keys(subkeys, prefix=(*prefix, key))
        elif prefix:
            yield (*prefix, key)
        else:
            yield key


def _default_hook(td: T, key: tuple[str, ...]) -> None:
    """Used to populate a tensordict.

    For example, ``td.set(("a", "b"))`` may require to create ``"a"``.

    """
    out = td.get(key[0], None)
    if out is None:
        td._create_nested_str(key[0])
        out = td._get_str(key[0], None)
    return out


def _get_leaf_tensordict(
    tensordict: T, key: tuple[str, ...], hook: Callable = None
) -> tuple[TensorDictBase, str]:
    # utility function for traversing nested tensordicts
    # hook should return the default value for tensordit.get(key)
    while len(key) > 1:
        if hook is not None:
            tensordict = hook(tensordict, key)
        else:
            tensordict = tensordict.get(key[0])
        key = key[1:]
    return tensordict, key[0]


def implements_for_td(torch_function: Callable) -> Callable[[Callable], Callable]:
    """Register a torch function override for TensorDict."""

    @functools.wraps(torch_function)
    def decorator(func: Callable) -> Callable:
        TD_HANDLED_FUNCTIONS[torch_function] = func
        return func

    return decorator


def implements_for_lazy_td(torch_function: Callable) -> Callable[[Callable], Callable]:
    """Register a torch function override for TensorDict."""

    @functools.wraps(torch_function)
    def decorator(func: Callable) -> Callable:
        LAZY_TD_HANDLED_FUNCTIONS[torch_function] = func
        return func

    return decorator


# @implements_for_td(torch.testing.assert_allclose) TODO
def assert_allclose_td(
    actual: T,
    expected: T,
    rtol: float | None = None,
    atol: float | None = None,
    equal_nan: bool = True,
    msg: str = "",
) -> bool:
    """Compares two tensordicts and raise an exception if their content does not match exactly."""
    if not _is_tensor_collection(actual.__class__) or not _is_tensor_collection(
        expected.__class__
    ):
        raise TypeError("assert_allclose inputs must be of TensorDict type")
    if isinstance(actual, LazyStackedTensorDict) and isinstance(
        expected, LazyStackedTensorDict
    ):
        for sub_actual, sub_expected in zip(actual.tensordicts, expected.tensordicts):
            assert_allclose_td(sub_actual, sub_expected, rtol=rtol, atol=atol)
        return True

    set1 = set(actual.keys())
    set2 = set(expected.keys())
    if not (len(set1.difference(set2)) == 0 and len(set2) == len(set1)):
        raise KeyError(
            "actual and expected tensordict keys mismatch, "
            f"keys {(set1 - set2).union(set2 - set1)} appear in one but not "
            f"the other."
        )
    keys = sorted(actual.keys(), key=str)
    for key in keys:
        input1 = actual.get(key)
        input2 = expected.get(key)
        if _is_tensor_collection(input1.__class__):
            assert_allclose_td(input1, input2, rtol=rtol, atol=atol)
            continue

        mse = (input1.to(torch.float) - input2.to(torch.float)).pow(2).sum()
        mse = mse.div(input1.numel()).sqrt().item()

        default_msg = f"key {key} does not match, got mse = {mse:4.4f}"
        msg = "\t".join([default_msg, msg]) if len(msg) else default_msg
        # if isinstance(input1, MemmapTensor):
        #     input1 = input1._tensor
        # if isinstance(input2, MemmapTensor):
        #     input2 = input2._tensor
        torch.testing.assert_close(
            input1, input2, rtol=rtol, atol=atol, equal_nan=equal_nan, msg=msg
        )
    return True


@implements_for_td(torch.unbind)
def _unbind(td: T, *args: Any, **kwargs: Any) -> tuple[T, ...]:
    return td.unbind(*args, **kwargs)


@implements_for_td(torch.gather)
def _gather(
    input: T,
    dim: int,
    index: Tensor,
    *,
    sparse_grad: bool = False,
    out: T | None = None,
) -> T:
    if sparse_grad:
        raise NotImplementedError(
            "sparse_grad=True not implemented for torch.gather(tensordict, ...)"
        )
    # the index must have as many dims as the tensordict
    if not len(index):
        raise RuntimeError("Cannot use torch.gather with an empty index")
    dim_orig = dim
    if dim < 0:
        dim = input.batch_dims + dim
    if dim > input.batch_dims - 1 or dim < 0:
        raise RuntimeError(
            f"Cannot gather tensordict with shape {input.shape} along dim {dim_orig}."
        )

    def _gather_tensor(tensor, dest=None):
        index_expand = index
        while index_expand.ndim < tensor.ndim:
            index_expand = index_expand.unsqueeze(-1)
        target_shape = list(tensor.shape)
        target_shape[dim] = index_expand.shape[dim]
        index_expand = index_expand.expand(target_shape)
        out = torch.gather(tensor, dim, index_expand, out=dest)
        return out

    if out is None:
        names = input.names if input._has_names() else None

        return TensorDict(
            {key: _gather_tensor(value) for key, value in input.items()},
            batch_size=index.shape,
            names=names,
        )
    TensorDict(
        {key: _gather_tensor(value, out[key]) for key, value in input.items()},
        batch_size=index.shape,
    )
    return out


@implements_for_td(torch.full_like)
def _full_like(td: T, fill_value: float, **kwargs: Any) -> T:
    td_clone = td.clone()
    for key in td_clone.keys():
        td_clone.fill_(key, fill_value)
    if "dtype" in kwargs:
        raise ValueError("Cannot pass dtype to full_like with TensorDict")
    if "device" in kwargs:
        td_clone = td_clone.to(kwargs.pop("device"))
    if len(kwargs):
        raise RuntimeError(
            f"keyword arguments {list(kwargs.keys())} are not "
            f"supported with full_like with TensorDict"
        )
    return td_clone


@implements_for_td(torch.zeros_like)
def _zeros_like(td: T, **kwargs: Any) -> T:
    td_clone = td._fast_apply(torch.zeros_like)
    if "dtype" in kwargs:
        raise ValueError("Cannot pass dtype to full_like with TensorDict")
    if "device" in kwargs:
        td_clone = td_clone.to(kwargs.pop("device"))
    if len(kwargs):
        raise RuntimeError(
            f"keyword arguments {list(kwargs.keys())} are not "
            f"supported with full_like with TensorDict"
        )
    return td_clone


@implements_for_td(torch.ones_like)
def _ones_like(td: T, **kwargs: Any) -> T:
    td_clone = td._fast_apply(lambda x: torch.ones_like(x))
    if "device" in kwargs:
        td_clone = td_clone.to(kwargs.pop("device"))
    if len(kwargs):
        raise RuntimeError(
            f"keyword arguments {list(kwargs.keys())} are not "
            f"supported with full_like with TensorDict"
        )
    return td_clone


@implements_for_td(torch.empty_like)
def _empty_like(td: T, *args, **kwargs) -> T:
    try:
        tdclone = td.clone()
    except Exception as err:
        raise RuntimeError(
            "The tensordict passed to torch.empty_like cannot be "
            "cloned, preventing empty_like to be called. "
            "Consider calling tensordict.to_tensordict() first."
        ) from err
    return tdclone._fast_apply(
        lambda x: torch.empty_like(x, *args, **kwargs), inplace=True
    )


@implements_for_td(torch.clone)
def _clone(td: T, *args: Any, **kwargs: Any) -> T:
    return td.clone(*args, **kwargs)


@implements_for_td(torch.squeeze)
def _squeeze(td: T, *args: Any, **kwargs: Any) -> T:
    return td.squeeze(*args, **kwargs)


@implements_for_td(torch.unsqueeze)
def _unsqueeze(td: T, *args: Any, **kwargs: Any) -> T:
    return td.unsqueeze(*args, **kwargs)


@implements_for_td(torch.masked_select)
def _masked_select(td: T, *args: Any, **kwargs: Any) -> T:
    return td.masked_select(*args, **kwargs)


@implements_for_td(torch.permute)
def _permute(td: T, dims: Sequence[int]) -> T:
    return td.permute(*dims)


@implements_for_td(torch.cat)
def _cat(
    list_of_tensordicts: Sequence[T],
    dim: int = 0,
    device: DeviceType | None = None,
    out: T | None = None,
) -> T:
    if not list_of_tensordicts:
        raise RuntimeError("list_of_tensordicts cannot be empty")

    batch_size = list(list_of_tensordicts[0].batch_size)
    if dim < 0:
        dim = len(batch_size) + dim
    if dim >= len(batch_size):
        raise RuntimeError(
            f"dim must be in the range 0 <= dim < len(batch_size), got dim"
            f"={dim} and batch_size={batch_size}"
        )
    batch_size[dim] = sum([td.batch_size[dim] for td in list_of_tensordicts])
    batch_size = torch.Size(batch_size)

    # check that all tensordict match
    keys = _check_keys(list_of_tensordicts, strict=True)
    if out is None:
        out = {}
        for key in keys:
            with _ErrorInteceptor(
                key, "Attempted to concatenate tensors on different devices at key"
            ):
                out[key] = torch.cat(
                    [td._get_str(key, NO_DEFAULT) for td in list_of_tensordicts], dim
                )
        if device is None:
            device = list_of_tensordicts[0].device
            for td in list_of_tensordicts[1:]:
                if device == td.device:
                    continue
                else:
                    device = None
                    break
        names = None
        if list_of_tensordicts[0]._has_names():
            names = list_of_tensordicts[0].names
        return TensorDict(
            out, device=device, batch_size=batch_size, _run_checks=False, names=names
        )
    else:
        if out.batch_size != batch_size:
            raise RuntimeError(
                "out.batch_size and cat batch size must match, "
                f"got out.batch_size={out.batch_size} and batch_size"
                f"={batch_size}"
            )

        for key in keys:
            with _ErrorInteceptor(
                key, "Attempted to concatenate tensors on different devices at key"
            ):
                if isinstance(out, TensorDict):
                    torch.cat(
                        [td.get(key) for td in list_of_tensordicts],
                        dim,
                        out=out.get(key),
                    )
                else:
                    out.set_(
                        key, torch.cat([td.get(key) for td in list_of_tensordicts], dim)
                    )
        return out


@implements_for_lazy_td(torch.cat)
def _lazy_cat(
    list_of_tensordicts: Sequence[LazyStackedTensorDict],
    dim: int = 0,
    out: LazyStackedTensorDict | None = None,
) -> LazyStackedTensorDict:
    if not list_of_tensordicts:
        raise RuntimeError("list_of_tensordicts cannot be empty")

    batch_size = list(list_of_tensordicts[0].batch_size)
    if dim < 0:
        dim = len(batch_size) + dim
    if dim >= len(batch_size):
        raise RuntimeError(
            f"dim must be in the range 0 <= dim < len(batch_size), got dim"
            f"={dim} and batch_size={batch_size}"
        )
    stack_dim = list_of_tensordicts[0].stack_dim
    if any((td.stack_dim != stack_dim) for td in list_of_tensordicts):
        raise RuntimeError("cat lazy stacked tds must have same stack dim")

    batch_size[dim] = sum(td.batch_size[dim] for td in list_of_tensordicts)
    batch_size = torch.Size(batch_size)

    new_dim = dim
    if dim > stack_dim:
        new_dim = dim - 1

    if out is None:
        out = []
        if dim == stack_dim:  # if dim is stack, just add all to the same list
            for lazy_td in list_of_tensordicts:
                out += lazy_td.tensordicts
        else:
            for i in range(len(list_of_tensordicts[0].tensordicts)):
                out.append(
                    torch.cat(
                        [lazy_td.tensordicts[i] for lazy_td in list_of_tensordicts],
                        new_dim,
                    )
                )
        return LazyStackedTensorDict(*out, stack_dim=stack_dim)
    else:
        if not isinstance(out, LazyStackedTensorDict):
            return _cat(list_of_tensordicts, dim=dim, out=out)

        if out.batch_size != batch_size:
            raise RuntimeError(
                "out.batch_size and cat batch size must match, "
                f"got out.batch_size={out.batch_size} and batch_size"
                f"={batch_size}"
            )
        if out.stack_dim != dim:
            index_base = (slice(None),) * out.stack_dim
            for i, sub_dest in enumerate(out.tensordicts):
                index = index_base + (i,)
                tds_to_cat = [_td[index] for _td in list_of_tensordicts]
                torch.cat(tds_to_cat, dim, out=sub_dest)
        else:
            init_idx = 0
            for td_in in list_of_tensordicts:
                sub_dest = out.tensordicts[init_idx : init_idx + td_in.shape[dim]]
                init_idx += init_idx + td_in.shape[dim]
                torch.stack(sub_dest, out.stack_dim).update(td_in, inplace=True)

        return out


@implements_for_td(torch.stack)
def _stack(
    list_of_tensordicts: Sequence[TensorDictBase],
    dim: int = 0,
    device: DeviceType | None = None,
    out: T | None = None,
    strict: bool = False,
    contiguous: bool = False,
) -> T:
    if not list_of_tensordicts:
        raise RuntimeError("list_of_tensordicts cannot be empty")
    batch_size = list_of_tensordicts[0].batch_size
    if dim < 0:
        dim = len(batch_size) + dim + 1

    for td in list_of_tensordicts[1:]:
        if td.batch_size != list_of_tensordicts[0].batch_size:
            raise RuntimeError(
                "stacking tensordicts requires them to have congruent batch sizes, "
                f"got td1.batch_size={td.batch_size} and td2.batch_size="
                f"{list_of_tensordicts[0].batch_size}"
            )

    # check that all tensordict match
    keys = _check_keys(list_of_tensordicts)

    if out is None:
        device = list_of_tensordicts[0].device
        if contiguous:
            out = {}
            for key in keys:
                with _ErrorInteceptor(
                    key, "Attempted to stack tensors on different devices at key"
                ):
                    out[key] = torch.stack(
                        [_tensordict.get(key) for _tensordict in list_of_tensordicts],
                        dim,
                    )

            return TensorDict(
                out,
                batch_size=LazyStackedTensorDict._compute_batch_size(
                    batch_size, dim, len(list_of_tensordicts)
                ),
                device=device,
                _run_checks=False,
            )
        else:
            out = LazyStackedTensorDict(
                *list_of_tensordicts,
                stack_dim=dim,
            )
    else:
        batch_size = list(batch_size)
        batch_size.insert(dim, len(list_of_tensordicts))
        batch_size = torch.Size(batch_size)

        if out.batch_size != batch_size:
            raise RuntimeError(
                "out.batch_size and stacked batch size must match, "
                f"got out.batch_size={out.batch_size} and batch_size"
                f"={batch_size}"
            )

        out_keys = set(out.keys())
        if strict:
            in_keys = set(keys)
            if len(out_keys - in_keys) > 0:
                raise RuntimeError(
                    "The output tensordict has keys that are missing in the "
                    "tensordict that has to be written: {out_keys - in_keys}. "
                    "As per the call to `stack(..., strict=True)`, this "
                    "is not permitted."
                )
            elif len(in_keys - out_keys) > 0:
                raise RuntimeError(
                    "The resulting tensordict has keys that are missing in "
                    f"its destination: {in_keys - out_keys}. As per the call "
                    "to `stack(..., strict=True)`, this is not permitted."
                )

        try:
            out._stack_onto_(list_of_tensordicts, dim)
        except KeyError as err:
            raise err
            # TODO fix this
            # # if key in out_keys:
            #     with _ErrorInteceptor(
            #         key, "Attempted to stack tensors on different devices at key"
            #     ):
            #         out.set(
            #             key,
            #             torch.stack(
            #                 [
            #                     _tensordict.get(key)
            #                     for _tensordict in list_of_tensordicts
            #                 ],
            #                 dim,
            #             ),
            #             inplace=True,
            #         )

    return out


def pad(tensordict: T, pad_size: Sequence[int], value: float = 0.0) -> T:
    """Pads all tensors in a tensordict along the batch dimensions with a constant value, returning a new tensordict.

    Args:
         tensordict (TensorDict): The tensordict to pad
         pad_size (Sequence[int]): The padding size by which to pad some batch
            dimensions of the tensordict, starting from the first dimension and
            moving forward. [len(pad_size) / 2] dimensions of the batch size will
            be padded. For example to pad only the first dimension, pad has the form
            (padding_left, padding_right). To pad two dimensions,
            (padding_left, padding_right, padding_top, padding_bottom) and so on.
            pad_size must be even and less than or equal to twice the number of batch dimensions.
         value (float, optional): The fill value to pad by, default 0.0

    Returns:
        A new TensorDict padded along the batch dimensions

    Examples:
        >>> from tensordict import TensorDict
        >>> from tensordict.tensordict import pad
        >>> import torch
        >>> td = TensorDict({'a': torch.ones(3, 4, 1),
        ...     'b': torch.ones(3, 4, 1, 1)}, batch_size=[3, 4])
        >>> dim0_left, dim0_right, dim1_left, dim1_right = [0, 1, 0, 2]
        >>> padded_td = pad(td, [dim0_left, dim0_right, dim1_left, dim1_right], value=0.0)
        >>> print(padded_td.batch_size)
        torch.Size([4, 6])
        >>> print(padded_td.get("a").shape)
        torch.Size([4, 6, 1])
        >>> print(padded_td.get("b").shape)
        torch.Size([4, 6, 1, 1])

    """
    if len(pad_size) > 2 * len(tensordict.batch_size):
        raise RuntimeError(
            "The length of pad_size must be <= 2 * the number of batch dimensions"
        )

    if len(pad_size) % 2:
        raise RuntimeError("pad_size must have an even number of dimensions")

    new_batch_size = list(tensordict.batch_size)
    for i in range(len(pad_size)):
        new_batch_size[i // 2] += pad_size[i]

    reverse_pad = pad_size[::-1]
    for i in range(0, len(reverse_pad), 2):
        reverse_pad[i], reverse_pad[i + 1] = reverse_pad[i + 1], reverse_pad[i]

    out = TensorDict(
        {}, torch.Size(new_batch_size), device=tensordict.device, _run_checks=False
    )
    for key, tensor in tensordict.items():
        cur_pad = reverse_pad
        if len(pad_size) < len(_shape(tensor)) * 2:
            cur_pad = [0] * (len(_shape(tensor)) * 2 - len(pad_size)) + reverse_pad

        if _is_tensor_collection(tensor.__class__):
            padded = pad(tensor, pad_size, value)
        else:
            padded = torch.nn.functional.pad(tensor, cur_pad, value=value)
        out.set(key, padded)

    return out


def pad_sequence(
    list_of_tensordicts: Sequence[T],
    batch_first: bool = True,
    padding_value: float = 0.0,
    out: T | None = None,
    device: DeviceType | None = None,
    return_mask: bool | None = False,
) -> T:
    """Pads a list of tensordicts in order for them to be stacked together in a contiguous format.

    Args:
        list_of_tensordicts (List[TensorDictBase]): the list of instances to pad and stack.
        batch_first (bool, optional): the ``batch_first`` correspondant of :func:`torch.nn.utils.rnn.pad_sequence`.
            Defaults to ``True``.
        padding_value (number, optional): the padding value. Defaults to ``0.0``.
        out (TensorDictBase, optional): if provided, the destination where the data will be
            written.
        device (device compatible type, optional): if provded, the device where the
            TensorDict output will be created.
        return_mask (bool, optional): if ``True``, a "mask" entry will be returned.
            It contains the mask of valid values in the stacked tensordict.

    Examples:
        >>> list_td = [
        ...     TensorDict({"a": torch.zeros((3,))}, []),
        ...     TensorDict({"a": torch.zeros((4,))}, []),
        ...     ]
        >>> padded_td = pad_sequence(list_td)
        >>> print(padded_td)
        TensorDict(
            fields={
                a: Tensor(shape=torch.Size([2, 4]), device=cpu, dtype=torch.float32, is_shared=False)},
            batch_size=torch.Size([]),
            device=None,
            is_shared=False)
    """
    if not list_of_tensordicts:
        raise RuntimeError("list_of_tensordicts cannot be empty")
    # check that all tensordict match
    if return_mask:
        list_of_tensordicts = [
            td.clone(False).set("mask", torch.ones(td.shape, dtype=torch.bool))
            for td in list_of_tensordicts
        ]
    keys = _check_keys(list_of_tensordicts, leaves_only=True, include_nested=True)
    shape = max(len(td) for td in list_of_tensordicts)
    if shape == 0:
        shape = [
            len(list_of_tensordicts),
        ]
    elif batch_first:
        shape = [len(list_of_tensordicts), shape]
    else:
        shape = [shape, len(list_of_tensordicts)]
    if out is None:
        out = TensorDict(
            {}, batch_size=torch.Size(shape), device=device, _run_checks=False
        )
        for key in keys:
            try:
                out.set(
                    key,
                    torch.nn.utils.rnn.pad_sequence(
                        [td.get(key) for td in list_of_tensordicts],
                        batch_first=batch_first,
                        padding_value=padding_value,
                    ),
                )
            except Exception as err:
                raise RuntimeError(f"pad_sequence failed for key {key}") from err
        return out
    else:
        for key in keys:
            out.set_(
                key,
                torch.nn.utils.rnn.pad_sequence(
                    [td.get(key) for td in list_of_tensordicts],
                    batch_first=batch_first,
                    padding_value=padding_value,
                ),
            )
        return out


@functools.wraps(pad_sequence)
def pad_sequence_ts(*args, **kwargs):
    """Warning: this function will soon be deprecated. Please use pad_sequence instead."""
    warnings.warn(
        "pad_sequence_ts will soon be deprecated in favour of pad_sequence. Please use the latter instead."
    )
    return pad_sequence(*args, **kwargs)


@implements_for_td(torch.split)
def _split(
    td: TensorDict, split_size_or_sections: int | list[int], dim: int = 0
) -> list[TensorDictBase]:
    return td.split(split_size_or_sections, dim)


class SubTensorDict(TensorDictBase):
    """A TensorDict that only sees an index of the stored tensors.

    By default, indexing a tensordict with an iterable will result in a
    SubTensorDict. This is done such that a TensorDict indexed with
    non-contiguous index (e.g. a Tensor) will still point to the original
    memory location (unlike regular indexing of tensors).

    Examples:
        >>> from tensordict import TensorDict, SubTensorDict
        >>> source = {'random': torch.randn(3, 4, 5, 6),
        ...    'zeros': torch.zeros(3, 4, 1, dtype=torch.bool)}
        >>> batch_size = torch.Size([3, 4])
        >>> td = TensorDict(source, batch_size)
        >>> td_index = td[:, 2]
        >>> print(type(td_index), td_index.shape)
        <class 'tensordict.tensordict.TensorDict'> \
torch.Size([3])
        >>> td_index = td[slice(None), slice(None)]
        >>> print(type(td_index), td_index.shape)
        <class 'tensordict.tensordict.TensorDict'> \
torch.Size([3, 4])
        >>> td_index = td.get_sub_tensordict((slice(None), torch.tensor([0, 2], dtype=torch.long)))
        >>> print(type(td_index), td_index.shape)
        <class 'tensordict.tensordict.SubTensorDict'> \
torch.Size([3, 2])
        >>> _ = td_index.fill_('zeros', 1)
        >>> # the indexed tensors are updated with Trues
        >>> print(td.get('zeros'))
        tensor([[[ True],
                 [False],
                 [ True],
                 [False]],
        <BLANKLINE>
                [[ True],
                 [False],
                 [ True],
                 [False]],
        <BLANKLINE>
                [[ True],
                 [False],
                 [ True],
                 [False]]])

    """

    _is_shared = False
    _is_memmap = False
    _safe = False
    _lazy = True
    _inplace_set = True

    def __init__(
        self,
        source: T,
        idx: IndexType,
        batch_size: Sequence[int] | None = None,
    ) -> None:
        if not _is_tensor_collection(source.__class__):
            raise TypeError(
                f"Expected source to be a subclass of TensorDictBase, "
                f"got {type(source)}"
            )
        self._source = source
        idx = (
            (idx,)
            if not isinstance(
                idx,
                (
                    tuple,
                    list,
                ),
            )
            else tuple(idx)
        )
        if any(item is Ellipsis for item in idx):
            idx = convert_ellipsis_to_idx(idx, self._source.batch_size)
        self._batch_size = _getitem_batch_size(self._source.batch_size, idx)
        self.idx = idx

        if batch_size is not None and batch_size != self.batch_size:
            raise RuntimeError("batch_size does not match self.batch_size.")

    # def __hash__(self):
    #     return hash((self._source, self.idx))

    @staticmethod
    def _convert_ellipsis(idx, shape):
        if any(_idx is Ellipsis for _idx in idx):
            new_idx = []
            cursor = -1
            for _idx in idx:
                if _idx is Ellipsis:
                    if cursor == len(idx) - 1:
                        # then we can just skip
                        continue
                    n_upcoming = len(idx) - cursor - 1
                    while cursor < len(shape) - n_upcoming:
                        cursor += 1
                        new_idx.append(slice(None))
                else:
                    new_idx.append(_idx)
            return tuple(new_idx)
        return idx

    def exclude(self, *keys: str, inplace: bool = False) -> T:
        if inplace:
            return super().exclude(*keys, inplace=True)
        return self.to_tensordict().exclude(*keys, inplace=True)

    @property
    def batch_size(self) -> torch.Size:
        return self._batch_size

    @batch_size.setter
    def batch_size(self, new_size: torch.Size) -> None:
        self._batch_size_setter(new_size)

    @property
    def names(self):
        names = self._source._get_names_idx(self.idx)
        if names is None:
            return [None] * self.batch_dims
        return names

    @names.setter
    def names(self, value):
        raise RuntimeError(
            "Names of a subtensordict cannot be modified. Instantiate it as a TensorDict first."
        )

    def _has_names(self):
        return self._source._has_names()

    def _erase_names(self):
        raise RuntimeError(
            "Cannot erase names of a SubTensorDict. Erase source TensorDict's names instead."
        )

    def _rename_subtds(self, names):
        for key in self.keys():
            if _is_tensor_collection(self.entry_class(key)):
                raise RuntimeError("Cannot rename nested sub-tensordict dimensions.")

    @property
    def device(self) -> None | torch.device:
        return self._source.device

    @device.setter
    def device(self, value: DeviceType) -> None:
        self._source.device = value

    def _preallocate(self, key: str, value: CompatibleType) -> T:
        return self._source.set(key, value)

    def _convert_inplace(self, inplace, key):
        has_key = key in self.keys()
        if inplace is not False:
            if inplace is True and not has_key:  # inplace could be None
                raise KeyError(
                    TensorDictBase.KEY_ERROR.format(
                        key, self.__class__.__name__, sorted(self.keys())
                    )
                )
            inplace = has_key
        if not inplace and has_key:
            raise RuntimeError(
                "Calling `SubTensorDict.set(key, value, inplace=False)` is "
                "prohibited for existing tensors. Consider calling "
                "SubTensorDict.set_(...) or cloning your tensordict first."
            )
        elif not inplace and self.is_locked:
            raise RuntimeError(TensorDictBase.LOCK_ERROR)
        return inplace

    def _set_str(
        self,
        key: NestedKey,
        value: dict[str, CompatibleType] | CompatibleType,
        *,
        inplace: bool,
        validated: bool,
    ) -> T:
        inplace = self._convert_inplace(inplace, key)
        # it is assumed that if inplace=False then the key doesn't exist. This is
        # checked in set method, but not here. responsibility lies with the caller
        # so that this method can have minimal overhead from runtime checks
        parent = self._source
        if not validated:
            value = self._validate_value(value, check_shape=True)
            validated = True
        if not inplace:
            if _is_tensor_collection(value.__class__):
                value_expand = _expand_to_match_shape(
                    parent.batch_size, value, self.batch_dims, self.device
                )
                for _key, _tensor in value.items():
                    value_expand[_key] = _expand_to_match_shape(
                        parent.batch_size, _tensor, self.batch_dims, self.device
                    )
            else:
                value_expand = torch.zeros(
                    (
                        *parent.batch_size,
                        *_shape(value)[self.batch_dims :],
                    ),
                    dtype=value.dtype,
                    device=self.device,
                )
                if self.is_shared() and self.device.type == "cpu":
                    value_expand.share_memory_()
                elif self.is_memmap():
                    value_expand = MemmapTensor.from_tensor(value_expand)

            parent._set_str(key, value_expand, inplace=False, validated=validated)

        parent._set_at_str(key, value, self.idx, validated=validated)
        return self

    def _set_tuple(
        self,
        key: NestedKey,
        value: dict[str, CompatibleType] | CompatibleType,
        *,
        inplace: bool,
        validated: bool,
    ) -> T:
        if len(key) == 1:
            return self._set_str(key[0], value, inplace=inplace, validated=validated)
        parent = self._source
        td = parent._get_str(key[0], None)
        if td is None:
            td = parent.select()
            parent._set_str(key[0], td, inplace=False, validated=True)
        SubTensorDict(td, self.idx)._set_tuple(
            key[1:], value, inplace=inplace, validated=validated
        )
        return self

    def _set_at_str(self, key, value, idx, *, validated):
        tensor_in = self._get_str(key, NO_DEFAULT)
        if not validated:
            value = self._validate_value(value, check_shape=False)
            validated = True
        if isinstance(idx, tuple) and len(idx) and isinstance(idx[0], tuple):
            warn(
                "Multiple indexing can lead to unexpected behaviours when "
                "setting items, for instance `td[idx1][idx2] = other` may "
                "not write to the desired location if idx1 is a list/tensor."
            )
            tensor_in = _sub_index(tensor_in, idx)
            tensor_in.copy_(value)
        else:
            _set_item(tensor_in, idx, value, validated=validated)
        # make sure that the value is updated
        self._source._set_at_str(key, tensor_in, self.idx, validated=validated)
        return self

    def _set_at_tuple(self, key, value, idx, *, validated):
        if len(key) == 1:
            return self._set_at_str(key[0], value, idx, validated=validated)
        if key[0] not in self.keys():
            # this won't work
            raise KeyError(f"key {key} not found in set_at_ with tensordict {self}.")
        else:
            td = self._get_str(key[0], NO_DEFAULT)
        td._set_at_tuple(key[1:], value, idx, validated=validated)
        return self

    # @cache  # noqa: B019
    def keys(
        self, include_nested: bool = False, leaves_only: bool = False
    ) -> _TensorDictKeysView:
        return self._source.keys(include_nested=include_nested, leaves_only=leaves_only)

    def entry_class(self, key: NestedKey) -> type:
        source_type = type(self._source.get(key))
        if _is_tensor_collection(source_type):
            return self.__class__
        return source_type

    def _stack_onto_(self, list_item: list[CompatibleType], dim: int) -> SubTensorDict:
        self._source._stack_onto_at_(list_item, dim=dim, idx=self.idx)
        return self

    def to(self, *args, **kwargs: Any) -> T:
        device, dtype, non_blocking, convert_to_format, batch_size = _parse_to(
            *args, **kwargs
        )
        result = self

        if device is not None and dtype is None and device == self.device:
            return result
        return self.to_tensordict().to(*args, **kwargs)

    def _change_batch_size(self, new_size: torch.Size) -> None:
        if not hasattr(self, "_orig_batch_size"):
            self._orig_batch_size = self.batch_size
        elif self._orig_batch_size == new_size:
            del self._orig_batch_size
        self._batch_size = new_size

    def get(
        self,
        key: NestedKey,
        default: Tensor | str | None = NO_DEFAULT,
    ) -> CompatibleType:
        return self._source.get_at(key, self.idx, default=default)

    def _get_str(self, key, default):
        if key in self.keys() and _is_tensor_collection(self.entry_class(key)):
            return SubTensorDict(self._source._get_str(key, NO_DEFAULT), self.idx)
        return self._source._get_at_str(key, self.idx, default=default)

    def _get_tuple(self, key, default):
        return self._source._get_at_tuple(key, self.idx, default=default)

    def update(
        self,
        input_dict_or_td: dict[str, CompatibleType] | TensorDictBase,
        clone: bool = False,
        inplace: bool = False,
        **kwargs,
    ) -> SubTensorDict:
        if input_dict_or_td is self:
            # no op
            return self
        keys = set(self.keys(False))
        for key, value in input_dict_or_td.items():
            if clone and hasattr(value, "clone"):
                value = value.clone()
            else:
                value = tree_map(torch.clone, value)
            key = _unravel_key_to_tuple(key)
            firstkey, subkey = key[0], key[1:]
            # the key must be a string by now. Let's check if it is present
            if firstkey in keys:
                target_class = self.entry_class(firstkey)
                if _is_tensor_collection(target_class):
                    target = self._source.get(firstkey).get_sub_tensordict(self.idx)
                    if len(subkey):
                        target._set_tuple(subkey, value, inplace=False, validated=False)
                        continue
                    elif isinstance(value, dict) or _is_tensor_collection(
                        value.__class__
                    ):
                        target.update(value)
                        continue
                    raise ValueError(
                        f"Tried to replace a tensordict with an incompatible object of type {type(value)}"
                    )
                else:
                    self._set_tuple(key, value, inplace=True, validated=False)
            else:
                self._set_tuple(
                    key,
                    value,
                    inplace=BEST_ATTEMPT_INPLACE if inplace else False,
                    validated=False,
                )
        return self

    def update_(
        self,
        input_dict: dict[str, CompatibleType] | TensorDictBase,
        clone: bool = False,
    ) -> SubTensorDict:
        return self.update_at_(
            input_dict, idx=self.idx, discard_idx_attr=True, clone=clone
        )

    def update_at_(
        self,
        input_dict: dict[str, CompatibleType] | TensorDictBase,
        idx: IndexType,
        discard_idx_attr: bool = False,
        clone: bool = False,
    ) -> SubTensorDict:
        for key, value in input_dict.items():
            if not isinstance(value, tuple(_ACCEPTED_CLASSES)):
                raise TypeError(
                    f"Expected value to be one of types {_ACCEPTED_CLASSES} "
                    f"but got {type(value)}"
                )
            if clone:
                value = value.clone()
            key = _unravel_key_to_tuple(key)
            if discard_idx_attr:
                self._source._set_at_tuple(
                    key,
                    value,
                    idx,
                    validated=False,
                )
            else:
                self._set_at_tuple(key, value, idx, validated=False)
        return self

    def get_parent_tensordict(self) -> T:
        if not isinstance(self._source, TensorDictBase):
            raise TypeError(
                f"SubTensorDict was initialized with a source of type"
                f" {self._source.__class__.__name__}, "
                "parent tensordict not accessible"
            )
        return self._source

    @lock_blocked
    def del_(self, key: NestedKey) -> T:
        self._source = self._source.del_(key)
        return self

    def clone(self, recurse: bool = True) -> SubTensorDict:
        """Clones the SubTensorDict.

        Args:
            recurse (bool, optional): if ``True`` (default), a regular
                :class:`~.tensordict.TensorDict` instance will be created from the :class:`~.tensordict.SubTensorDict`.
                Otherwise, another :class:`~.tensordict.SubTensorDict` with identical content
                will be returned.

        Examples:
            >>> data = TensorDict({"a": torch.arange(4).reshape(2, 2,)}, batch_size=[2, 2])
            >>> sub_data = data.get_sub_tensordict([0,])
            >>> print(sub_data)
            SubTensorDict(
                fields={
                    a: Tensor(shape=torch.Size([2]), device=cpu, dtype=torch.int64, is_shared=False)},
                batch_size=torch.Size([2]),
                device=None,
                is_shared=False)
            >>> # the data of both subtensordict is the same
            >>> print(data.get("a").data_ptr(), sub_data.get("a").data_ptr())
            140183705558208 140183705558208
            >>> sub_data_clone = sub_data.clone(recurse=True)
            >>> print(sub_data_clone)
            TensorDict(
                fields={
                    a: Tensor(shape=torch.Size([2]), device=cpu, dtype=torch.int64, is_shared=False)},
                batch_size=torch.Size([2]),
                device=None,
                is_shared=False)
            >>. print(sub_data.get("a").data_ptr())
            140183705558208
            >>> sub_data_clone = sub_data.clone(recurse=False)
            >>> print(sub_data_clone)
            SubTensorDict(
                fields={
                    a: Tensor(shape=torch.Size([2]), device=cpu, dtype=torch.int64, is_shared=False)},
                batch_size=torch.Size([2]),
                device=None,
                is_shared=False)
            >>> print(sub_data.get("a").data_ptr())
            140183705558208
        """
        if not recurse:
            return SubTensorDict(source=self._source.clone(recurse=False), idx=self.idx)
        return self.to_tensordict()

    def is_contiguous(self) -> bool:
        return all(value.is_contiguous() for value in self.values())

    def contiguous(self) -> T:
        if self.is_contiguous():
            return self
        return TensorDict(
            batch_size=self.batch_size,
            source={key: value for key, value in self.items()},
            device=self.device,
            names=self.names,
            _run_checks=False,
        )

    def select(self, *keys: str, inplace: bool = False, strict: bool = True) -> T:
        if inplace:
            self._source = self._source.select(*keys, strict=strict)
            return self
        return self._source.select(*keys, strict=strict)[self.idx]

    def expand(self, *args: int, inplace: bool = False) -> T:
        if len(args) == 1 and isinstance(args[0], Sequence):
            shape = tuple(args[0])
        else:
            shape = args
        return self._fast_apply(
            lambda x: x.expand((*shape, *x.shape[self.ndim :])), batch_size=shape
        )

    def is_shared(self) -> bool:
        return self._source.is_shared()

    def is_memmap(self) -> bool:
        return self._source.is_memmap()

    def rename_key_(
        self, old_key: str, new_key: str, safe: bool = False
    ) -> SubTensorDict:
        self._source.rename_key_(old_key, new_key, safe=safe)
        return self

    rename_key = _renamed_inplace_method(rename_key_)

    def pin_memory(self) -> T:
        self._source.pin_memory()
        return self

    def detach_(self) -> T:
        raise RuntimeError("Detaching a sub-tensordict in-place cannot be done.")

    def where(self, condition, other, *, out=None, pad=None):
        return self.to_tensordict().where(
            condition=condition, other=other, out=out, pad=pad
        )

    def masked_fill_(self, mask: Tensor, value: float | bool) -> T:
        for key, item in self.items():
            self.set_(key, torch.full_like(item, value))
        return self

    def masked_fill(self, mask: Tensor, value: float | bool) -> T:
        td_copy = self.clone()
        return td_copy.masked_fill_(mask, value)

    def memmap_(self, prefix: str | None = None, copy_existing: bool = False) -> T:
        raise RuntimeError(
            "Converting a sub-tensordict values to memmap cannot be done."
        )

    def share_memory_(self) -> T:
        raise RuntimeError(
            "Casting a sub-tensordict values to shared memory cannot be done."
        )

    @property
    def is_locked(self) -> bool:
        return self._source.is_locked

    @is_locked.setter
    def is_locked(self, value) -> bool:
        if value:
            self.lock_()
        else:
            self.unlock_()

    @as_decorator("is_locked")
    def lock_(self) -> T:
        # we can't lock sub-tensordicts because that would mean that the
        # parent tensordict cannot be modified either.
        if not self.is_locked:
            raise RuntimeError(
                "Cannot lock a SubTensorDict. Lock the parent tensordict instead."
            )
        return self

    @as_decorator("is_locked")
    def unlock_(self) -> T:
        if self.is_locked:
            raise RuntimeError(
                "Cannot unlock a SubTensorDict. Unlock the parent tensordict instead."
            )
        return self

    def _remove_lock(self, lock_id):
        raise RuntimeError(
            "Cannot unlock a SubTensorDict. Unlock the parent tensordict instead."
        )

    def _lock_propagate(self, lock_ids=None):
        raise RuntimeError(
            "Cannot lock a SubTensorDict. Lock the parent tensordict instead."
        )

    lock = _renamed_inplace_method(lock_)
    unlock = _renamed_inplace_method(unlock_)

    def __del__(self):
        pass


def merge_tensordicts(*tensordicts: T) -> T:
    """Merges tensordicts together."""
    if len(tensordicts) < 2:
        raise RuntimeError(
            f"at least 2 tensordicts must be provided, got" f" {len(tensordicts)}"
        )
    d = tensordicts[0].to_dict()
    batch_size = tensordicts[0].batch_size
    for td in tensordicts[1:]:
        d.update(td.to_dict())
        if td.batch_dims < len(batch_size):
            batch_size = td.batch_size
    return TensorDict(d, batch_size, device=td.device, _run_checks=False)


class _LazyStackedTensorDictKeysView(_TensorDictKeysView):
    tensordict: LazyStackedTensorDict

    def __len__(self) -> int:
        return len(self._keys())

    def _keys(self) -> list[str]:
        return self.tensordict._key_list()

    def __contains__(self, item):
        item = _unravel_key_to_tuple(item)
        if item[0] in self.tensordict._iterate_over_keys():
            if self.leaves_only:
                return not _is_tensor_collection(self.tensordict.entry_class(item[0]))
            has_first_key = True
        else:
            has_first_key = False
        if not has_first_key or len(item) == 1:
            return has_first_key
        # otherwise take the long way
        return all(
            item[1:]
            in tensordict.get(item[0]).keys(self.include_nested, self.leaves_only)
            for tensordict in self.tensordict.tensordicts
        )


class LazyStackedTensorDict(TensorDictBase):
    """A Lazy stack of TensorDicts.

    When stacking TensorDicts together, the default behaviour is to put them
    in a stack that is not instantiated.
    This allows to seamlessly work with stacks of tensordicts with operations
    that will affect the original tensordicts.

    Args:
         *tensordicts (TensorDict instances): a list of tensordict with
            same batch size.
         stack_dim (int): a dimension (between `-td.ndimension()` and
            `td.ndimension()-1` along which the stack should be performed.
         hook_out (callable, optional): a callable to execute after :meth:`~.get`.
         hook_in (callable, optional): a callable to execute before :meth:`~.set`.

    Examples:
        >>> from tensordict import TensorDict
        >>> import torch
        >>> tds = [TensorDict({'a': torch.randn(3, 4)}, batch_size=[3])
        ...     for _ in range(10)]
        >>> td_stack = torch.stack(tds, -1)
        >>> print(td_stack.shape)
        torch.Size([3, 10])
        >>> print(td_stack.get("a").shape)
        torch.Size([3, 10, 4])
        >>> print(td_stack[:, 0] is tds[0])
        True

    """

    @classmethod
    def __torch_function__(
        cls,
        func: Callable,
        types: tuple[type, ...],
        args: tuple[Any, ...] = (),
        kwargs: dict[str, Any] | None = None,
    ) -> Callable:
        if func in LAZY_TD_HANDLED_FUNCTIONS:
            if kwargs is None:
                kwargs = {}
            if func not in LAZY_TD_HANDLED_FUNCTIONS or not all(
                issubclass(t, (Tensor, TensorDictBase)) for t in types
            ):
                return NotImplemented
            return LAZY_TD_HANDLED_FUNCTIONS[func](*args, **kwargs)
        else:
            return super().__torch_function__(func, types, args, kwargs)

    _td_dim_name = None
    _safe = False
    _lazy = True

    def __init__(
        self,
        *tensordicts: T,
        stack_dim: int = 0,
        hook_out: callable | None = None,
        hook_in: callable | None = None,
        batch_size: Sequence[int] | None = None,  # TODO: remove
    ) -> None:
        self._is_shared = False
        self._is_memmap = False
        self._is_locked = None

        # sanity check
        N = len(tensordicts)
        if not N:
            raise RuntimeError(
                "at least one tensordict must be provided to "
                "StackedTensorDict to be instantiated"
            )
        if not isinstance(tensordicts[0], TensorDictBase):
            raise TypeError(
                f"Expected input to be TensorDictBase instance"
                f" but got {type(tensordicts[0])} instead."
            )
        if stack_dim < 0:
            raise RuntimeError(
                f"stack_dim must be non negative, got stack_dim={stack_dim}"
            )
        _batch_size = tensordicts[0].batch_size
        device = tensordicts[0].device

        for td in tensordicts[1:]:
            if not isinstance(td, TensorDictBase):
                raise TypeError(
                    "Expected all inputs to be TensorDictBase instances but got "
                    f"{type(td)} instead."
                )
            _bs = td.batch_size
            _device = td.device
            if device != _device:
                raise RuntimeError(f"devices differ, got {device} and {_device}")
            if _bs != _batch_size:
                raise RuntimeError(
                    f"batch sizes in tensordicts differs, StackedTensorDict "
                    f"cannot be created. Got td[0].batch_size={_batch_size} "
                    f"and td[i].batch_size={_bs} "
                )
        self.tensordicts: list[TensorDictBase] = list(tensordicts)
        self.stack_dim = stack_dim
        self._batch_size = self._compute_batch_size(_batch_size, stack_dim, N)
        self.hook_out = hook_out
        self.hook_in = hook_in
        if batch_size is not None and batch_size != self.batch_size:
            raise RuntimeError("batch_size does not match self.batch_size.")

    @property
    def device(self) -> torch.device | None:
        # devices might have changed, so we check that they're all the same
        device_set = {td.device for td in self.tensordicts}
        if len(device_set) != 1:
            raise RuntimeError(
                f"found multiple devices in {self.__class__.__name__}:" f" {device_set}"
            )
        device = self.tensordicts[0].device
        return device

    @device.setter
    def device(self, value: DeviceType) -> None:
        for t in self.tensordicts:
            t.device = value

    @property
    def batch_size(self) -> torch.Size:
        return self._batch_size

    @batch_size.setter
    def batch_size(self, new_size: torch.Size) -> None:
        return self._batch_size_setter(new_size)

    @property
    @cache  # noqa
    def names(self):
        names = list(self.tensordicts[0].names)
        for td in self.tensordicts[1:]:
            if names != td.names:
                raise ValueError(
                    f"Not all dim names match, got {names} and {td.names}."
                )
        names.insert(self.stack_dim, self._td_dim_name)
        return names

    @names.setter
    @erase_cache  # a nested lazy stacked tensordict is not apparent to the root
    def names(self, value):
        if value is None:
            for td in self.tensordicts:
                td.names = None
            self._td_dim_name = None
        else:
            names_c = list(value)
            name = names_c[self.stack_dim]
            self._td_dim_name = name
            del names_c[self.stack_dim]
            for td in self.tensordicts:
                if td._check_dim_name(name):
                    # TODO: should reset names here
                    raise ValueError(f"The dimension name {name} is already taken.")
                td.rename_(*names_c)

    def _rename_subtds(self, names):
        # remove the name of the stack dim
        names = list(names)
        del names[self.stack_dim]
        for td in self.tensordicts:
            td.names = names

    def _has_names(self):
        return all(td._has_names() for td in self.tensordicts)

    def _erase_names(self):
        self._td_dim_name = None
        for td in self.tensordicts:
            td._erase_names()

    def get_item_shape(self, key):
        """Gets the shape of an item in the lazy stack.

        Heterogeneous dimensions are returned as -1.

        This implementation is inefficient as it will attempt to stack the items
        to compute their shape, and should only be used for printing.
        """
        try:
            item = self.get(key)
            return item.shape
        except RuntimeError as err:
            if re.match(r"Found more than one unique shape in the tensors", str(err)):
                shape = None
                for td in self.tensordicts:
                    if shape is None:
                        shape = list(td.get_item_shape(key))
                    else:
                        _shape = td.get_item_shape(key)
                        if len(shape) != len(_shape):
                            shape = [-1]
                            return torch.Size(shape)
                        shape = [
                            s1 if s1 == s2 else -1 for (s1, s2) in zip(shape, _shape)
                        ]
                shape.insert(self.stack_dim, len(self.tensordicts))
                return torch.Size(shape)
            else:
                raise err

    def is_shared(self) -> bool:
        are_shared = [td.is_shared() for td in self.tensordicts]
        are_shared = [value for value in are_shared if value is not None]
        if not len(are_shared):
            return None
        if any(are_shared) and not all(are_shared):
            raise RuntimeError(
                f"tensordicts shared status mismatch, got {sum(are_shared)} "
                f"shared tensordicts and "
                f"{len(are_shared) - sum(are_shared)} non shared tensordict "
            )
        return all(are_shared)

    def is_memmap(self) -> bool:
        are_memmap = [td.is_memmap() for td in self.tensordicts]
        if any(are_memmap) and not all(are_memmap):
            raise RuntimeError(
                f"tensordicts memmap status mismatch, got {sum(are_memmap)} "
                f"memmap tensordicts and "
                f"{len(are_memmap) - sum(are_memmap)} non memmap tensordict "
            )
        return all(are_memmap)

    @staticmethod
    def _compute_batch_size(
        batch_size: torch.Size, stack_dim: int, N: int
    ) -> torch.Size:
        s = list(batch_size)
        s.insert(stack_dim, N)
        return torch.Size(s)

    def _set_str(
        self,
        key: NestedKey,
        value: dict[str, CompatibleType] | CompatibleType,
        *,
        inplace: bool,
        validated: bool,
    ) -> T:
        try:
            inplace = self._convert_inplace(inplace, key)
        except KeyError as e:
            raise KeyError(
                "setting a value in-place on a stack of TensorDict is only "
                "permitted if all members of the stack have this key in "
                "their register."
            ) from e
        if not validated:
            value = self._validate_value(value)
            validated = True
        if self.hook_in is not None:
            value = self.hook_in(value)
        values = value.unbind(self.stack_dim)
        for tensordict, item in zip(self.tensordicts, values):
            tensordict._set_str(key, item, inplace=inplace, validated=validated)
        return self

    def _set_tuple(
        self,
        key: NestedKey,
        value: dict[str, CompatibleType] | CompatibleType,
        *,
        inplace: bool,
        validated: bool,
    ) -> T:
        if len(key) == 1:
            return self._set_str(key[0], value, inplace=inplace, validated=validated)
        # if inplace is not False:  # inplace could be None
        #     # we don't want to end up in the situation where one tensordict has
        #     # inplace=True and another one inplace=False because inplace was loose.
        #     # Worse could be writing with inplace=True up until some level then to
        #     # realize the key is missing in one td, raising an exception and having
        #     # messed up the data. Hence we must start by checking if the key
        #     # is present.
        #     has_key = key in self.keys(True)
        #     if inplace is True and not has_key:  # inplace could be None
        #         raise KeyError(
        #             TensorDictBase.KEY_ERROR.format(
        #                 key, self.__class__.__name__, sorted(self.keys())
        #             )
        #         )
        #     inplace = has_key
        if not validated:
            value = self._validate_value(value)
            validated = True
        if self.hook_in is not None:
            value = self.hook_in(value)
        values = value.unbind(self.stack_dim)
        for tensordict, item in zip(self.tensordicts, values):
            tensordict._set_tuple(key, item, inplace=inplace, validated=validated)
        return self

    def _split_index(self, index):
        """Given a tuple index, split it in as many indices as the number of tensordicts.

        Returns:
            a dictionary with {index-of-td: index-within-td}
            the number of single dim indices until stack dim
            a boolean indicating if the index along the stack dim is an integer
        """
        if not isinstance(index, tuple):
            index = (index,)
        index = convert_ellipsis_to_idx(index, self.batch_size)
        index = _broadcast_tensors(index)
        out = []
        num_single = 0
        num_none = 0
        isinteger = False
        is_nd_tensor = False
        cursor = 0  # the dimension cursor
        selected_td_idx = range(len(self.tensordicts))
        has_bool = False
        num_squash = 0
        for i, idx in enumerate(index):  # noqa: B007
            cursor_incr = 1
            if idx is None:
                out.append(None)
                num_none += cursor <= self.stack_dim
                continue
            if cursor == self.stack_dim:
                # we need to check which tds need to be indexed
                if isinstance(idx, ftdim.Dim):
                    raise ValueError(
                        "Cannot index a lazy stacked tensordict along the stack dimension with "
                        "a first-class dimension index. Consider consolidating the tensordict first "
                        "using `tensordict.contiguous()`."
                    )
                elif isinstance(idx, slice) or _is_number(idx):
                    selected_td_idx = range(len(self.tensordicts))[idx]
                    if not isinstance(selected_td_idx, range):
                        isinteger = True
                        selected_td_idx = [selected_td_idx]
                elif isinstance(idx, (list, range)):
                    selected_td_idx = idx
                elif isinstance(idx, (torch.Tensor, np.ndarray)):
                    if idx.dtype in (np.dtype("bool"), torch.bool):
                        # we mark that we need to dispatch the indices across stack idx
                        has_bool = True
                        # split mask along dim
                        individual_masks = idx = idx.unbind(0)
                        selected_td_idx = range(len(self.tensordicts))
                        out.append(idx)
                        split_dim = self.stack_dim - num_single
                        mask_loc = i
                    else:
                        if isinstance(idx, np.ndarray):
                            idx = torch.tensor(idx)
                        is_nd_tensor = True
                        selected_td_idx = range(len(idx))
                        out.append(idx.unbind(0))
                else:
                    raise TypeError(f"Invalid index type: {type(idx)}.")
            else:
                if _is_number(idx) and cursor < self.stack_dim:
                    num_single += 1
                if isinstance(
                    idx,
                    (
                        int,
                        ftdim.Dim,
                        slice,
                        list,
                        range,
                    ),
                ):
                    out.append(idx)
                elif isinstance(idx, (np.ndarray, torch.Tensor)):
                    if idx.dtype in (np.dtype("bool"), torch.bool):
                        cursor_incr = idx.ndim
                        if cursor < self.stack_dim:
                            num_squash += cursor_incr - 1
                        if (
                            cursor < self.stack_dim
                            and cursor + cursor_incr > self.stack_dim
                        ):
                            # we mark that we need to dispatch the indices across stack idx
                            has_bool = True
                            # split mask along dim
                            # relative_stack_dim = self.stack_dim - cursor - cursor_incr
                            individual_masks = idx = idx.unbind(0)
                            selected_td_idx = range(self.shape[i])
                            split_dim = cursor - num_single
                            mask_loc = i
                    out.append(idx)
                else:
                    raise TypeError(f"Invalid index type: {type(idx)}.")
            cursor += cursor_incr
        if has_bool:
            out = tuple(
                tuple(idx if not isinstance(idx, tuple) else idx[i] for idx in out)
                for i in selected_td_idx
            )
            return {
                "index_dict": {i: out[i] for i in selected_td_idx},
                "num_single": num_single,
                "isinteger": isinteger,
                "has_bool": has_bool,
                "individual_masks": individual_masks,
                "split_dim": split_dim,
                "mask_loc": mask_loc,
                "is_nd_tensor": is_nd_tensor,
                "num_none": num_none,
                "num_squash": num_squash,
            }
        elif is_nd_tensor:

            def isindexable(idx):
                if isinstance(idx, (torch.Tensor, np.ndarray)):
                    if idx.dtype in (torch.bool, np.dtype("bool")):
                        return False
                    return True
                if isinstance(idx, (tuple, list, range)):
                    return True
                return False

            out = tuple(
                tuple(idx if not isindexable(idx) else idx[i] for idx in out)
                for i in selected_td_idx
            )
            return {
                "index_dict": dict(enumerate(out)),
                "num_single": num_single,
                "isinteger": isinteger,
                "has_bool": has_bool,
                "is_nd_tensor": is_nd_tensor,
                "num_none": num_none,
                "num_squash": num_squash,
            }
        return {
            "index_dict": {i: tuple(out) for i in selected_td_idx},
            "num_single": num_single,
            "isinteger": isinteger,
            "has_bool": has_bool,
            "is_nd_tensor": is_nd_tensor,
            "num_none": num_none,
            "num_squash": num_squash,
        }

    def _set_at_str(self, key, value, index, *, validated):
        if not validated:
            value = self._validate_value(value, check_shape=False)
            validated = True
        if self.hook_in is not None:
            value = self.hook_in(value)
        split_index = self._split_index(index)
        converted_idx = split_index["index_dict"]
        num_single = split_index["num_single"]
        isinteger = split_index["isinteger"]
        has_bool = split_index["has_bool"]
        num_squash = split_index.get("num_squash", 0)
        num_none = split_index.get("num_none", 0)
        is_nd_tensor = split_index.get("is_nd_tensor", False)
        if isinteger:
            # this will break if the index along the stack dim is [0] or :1 or smth
            for i, _idx in converted_idx.items():
                self.tensordicts[i]._set_at_str(key, value, _idx, validated=validated)
            return self
        if is_nd_tensor:
            unbind_dim = self.stack_dim - num_single + num_none - num_squash
            value_unbind = value.unbind(unbind_dim)
            for idx, _value in zip(converted_idx.values(), value_unbind):
                self._set_at_str(key, _value, idx, validated=validated)
            return self
        elif not has_bool:
            unbind_dim = self.stack_dim - num_single + num_none - num_squash
            value_unbind = value.unbind(unbind_dim)
            for (i, _idx), _value in zip(
                converted_idx.items(),
                value_unbind,
            ):
                self.tensordicts[i]._set_at_str(key, _value, _idx, validated=validated)
        else:
            # we must split, not unbind
            mask_unbind = split_index["individual_masks"]
            split_dim = split_index["split_dim"]
            splits = [_mask_unbind.sum().item() for _mask_unbind in mask_unbind]
            value_unbind = value.split(splits, split_dim)
            if mask_unbind[0].ndim == 0:
                # we can return a stack
                for (i, _idx), mask, _value in zip(
                    converted_idx.items(),
                    mask_unbind,
                    value_unbind,
                ):
                    if mask.any():
                        self.tensordicts[i]._set_at_str(
                            key, _value, _idx, validated=validated
                        )
            else:
                for (i, _idx), _value in zip(converted_idx.items(), value_unbind):
                    self_idx = (slice(None),) * split_index["mask_loc"] + (i,)
                    self[self_idx]._set_at_str(key, _value, _idx, validated=validated)

        # # it may be the case that we can't get the value
        # # because it can't be stacked.
        # # self[index]._set_str(key, value, validated=validated, inplace=True)
        # # return self
        # split_index = self._split_index(index)
        # converted_idx = split_index["index_dict"]
        # num_single = split_index["num_single"]
        # isinteger = split_index["isinteger"]
        # if isinteger:
        #     for (i, _idx) in converted_idx.items():
        #         if _idx:
        #             self.tensordicts[i]._set_at_str(
        #                 key, value, _idx, validated=validated
        #             )
        #         else:
        #             self.tensordicts[i]._set_str(
        #                 key,
        #                 value,
        #                 validated=validated,
        #                 inplace=True,
        #             )
        #     return self
        # unbind_dim = self.stack_dim - num_single
        # for (i, _idx), _value in zip(converted_idx.items(), value.unbind(unbind_dim)):
        #     self.tensordicts[i]._set_at_str(key, _value, _idx, validated=validated)
        # return self

    def _set_at_tuple(self, key, value, idx, *, validated):
        if len(key) == 1:
            return self._set_at_str(key[0], value, idx, validated=validated)
        # get the "last" tds
        tds = []
        for td in self.tensordicts:
            tds.append(td.get(key[:-1]))
        # build only a single lazy stack from it
        # (if the stack is a stack of stacks this won't be awesomely efficient
        # but then we'd need to splut the value (which we can do) and recompute
        # the sub-index for each td, which is a different story!
        td = LazyStackedTensorDict(
            *tds, stack_dim=self.stack_dim, hook_out=self.hook_out, hook_in=self.hook_in
        )
        if not validated:
            value = self._validate_value(value, check_shape=False)
            validated = True
        if self.hook_in is not None:
            value = self.hook_in(value)
        item = td._get_str(key, NO_DEFAULT)
        item[idx] = value
        td._set_str(key, item, inplace=True, validated=True)
        return self

    def unsqueeze(self, dim: int) -> T:
        if dim < 0:
            dim = self.batch_dims + dim + 1

        if (dim > self.batch_dims) or (dim < 0):
            raise RuntimeError(
                f"unsqueezing is allowed for dims comprised between "
                f"`-td.batch_dims` and `td.batch_dims` only. Got "
                f"dim={dim} with a batch size of {self.batch_size}."
            )
        if dim <= self.stack_dim:
            stack_dim = self.stack_dim + 1
        else:
            dim = dim - 1
            stack_dim = self.stack_dim
        return LazyStackedTensorDict(
            *(tensordict.unsqueeze(dim) for tensordict in self.tensordicts),
            stack_dim=stack_dim,
        )

    def squeeze(self, dim: int | None = None) -> T:
        """Squeezes all tensors for a dimension comprised in between `-td.batch_dims+1` and `td.batch_dims-1` and returns them in a new tensordict.

        Args:
            dim (Optional[int]): dimension along which to squeeze. If dim is None, all singleton dimensions will be squeezed. dim is None by default.

        """
        if dim is None:
            size = self.size()
            if len(self.size()) == 1 or size.count(1) == 0:
                return self
            first_singleton_dim = size.index(1)
            return self.squeeze(first_singleton_dim).squeeze()

        if dim < 0:
            dim = self.batch_dims + dim

        if self.batch_dims and (dim >= self.batch_dims or dim < 0):
            raise RuntimeError(
                f"squeezing is allowed for dims comprised between 0 and "
                f"td.batch_dims only. Got dim={dim} and batch_size"
                f"={self.batch_size}."
            )

        if dim >= self.batch_dims or self.batch_size[dim] != 1:
            return self
        if dim == self.stack_dim:
            return self.tensordicts[0]
        elif dim < self.stack_dim:
            stack_dim = self.stack_dim - 1
        else:
            dim = dim - 1
            stack_dim = self.stack_dim
        return LazyStackedTensorDict(
            *(tensordict.squeeze(dim) for tensordict in self.tensordicts),
            stack_dim=stack_dim,
        )

    def unbind(self, dim: int) -> tuple[TensorDictBase, ...]:
        if dim < 0:
            dim = self.batch_dims + dim
        if dim < 0 or dim >= self.ndim:
            raise ValueError(
                f"Cannot unbind along dimension {dim} with batch size {self.batch_size}."
            )
        if dim == self.stack_dim:
            return tuple(self.tensordicts)
        else:
            # return a stack of unbound tensordicts
            out = []
            new_dim = dim if dim < self.stack_dim else dim - 1
            new_stack_dim = (
                self.stack_dim if dim > self.stack_dim else self.stack_dim - 1
            )
            for td in self.tensordicts:
                out.append(td.unbind(new_dim))
            return tuple(_stack(vals, new_stack_dim) for vals in zip(*out))

    def _stack_onto_(
        self,
        list_item: list[CompatibleType],
        dim: int,
    ) -> T:
        if dim == self.stack_dim:
            for source, tensordict_dest in zip(list_item, self.tensordicts):
                tensordict_dest.update_(source)
        else:
            for i, td in enumerate(list_item):
                idx = (slice(None),) * dim + (i,)
                self.update_at_(td, idx)
        return self

    @cache  # noqa: B019
    def _get_str(
        self,
        key: NestedKey,
        default: str | CompatibleType = NO_DEFAULT,
    ) -> CompatibleType:
        # we can handle the case where the key is a tuple of length 1
        tensors = []
        for td in self.tensordicts:
            tensors.append(td._get_str(key, default=default))
            if (
                tensors[-1] is default
                and not isinstance(
                    default, (MemmapTensor, KeyedJaggedTensor, torch.Tensor)
                )
                and not is_tensor_collection(default)
            ):
                # then we consider this default as non-stackable and return prematurly
                return default
        try:
            out = torch.stack(tensors, self.stack_dim)
            if _is_tensor_collection(out.__class__):
                if self._td_dim_name is not None:
                    out._td_dim_name = self._td_dim_name
                if isinstance(out, LazyStackedTensorDict):
                    # then it's a LazyStackedTD
                    out.hook_out = self.hook_out
                    out.hook_in = self.hook_in
                else:
                    # then it's a tensorclass
                    out._tensordict.hook_out = self.hook_out
                    out._tensordict.hook_in = self.hook_in
            elif self.hook_out is not None:
                out = self.hook_out(out)
            return out
        except RuntimeError as err:
            if "stack expects each tensor to be equal size" in str(err):
                shapes = {_shape(tensor) for tensor in tensors}
                raise RuntimeError(
                    f"Found more than one unique shape in the tensors to be "
                    f"stacked ({shapes}). This is likely due to a modification "
                    f"of one of the stacked TensorDicts, where a key has been "
                    f"updated/created with an uncompatible shape. If the entries "
                    f"are intended to have a different shape, use the get_nestedtensor "
                    f"method instead."
                )
            else:
                raise err

    def _get_tuple(self, key, default):
        first = self._get_str(key[0], None)
        if first is None:
            return self._default_get(first, default)
        if len(key) == 1:
            return first
        try:
            if isinstance(first, KeyedJaggedTensor):
                if len(key) != 2:
                    raise ValueError(f"Got too many keys for a KJT: {key}.")
                return first[key[-1]]
            else:
                return first._get_tuple(key[1:], default=default)
        except AttributeError as err:
            if "has no attribute" in str(err):
                raise ValueError(
                    f"Expected a TensorDictBase instance but got {type(first)} instead"
                    f" for key '{key[1:]}' in tensordict:\n{self}."
                )

    @cache  # noqa: B019
    def _add_batch_dim(self, *, in_dim, vmap_level):
        if self.is_memmap():
            td = torch.stack([td.cpu().as_tensor() for td in self.tensordicts], 0)
        else:
            td = self
        if in_dim < 0:
            in_dim = self.ndim + in_dim
        if in_dim == self.stack_dim:
            return self._cached_add_batch_dims(td, in_dim=in_dim, vmap_level=vmap_level)
        if in_dim < td.stack_dim:
            # then we'll stack along a dim before
            stack_dim = td.stack_dim - 1
        else:
            in_dim = in_dim - 1
            stack_dim = td.stack_dim
        tds = [
            td._fast_apply(
                lambda _arg: _add_batch_dim(_arg, in_dim, vmap_level),
                batch_size=[b for i, b in enumerate(td.batch_size) if i != in_dim],
                names=[name for i, name in enumerate(td.names) if i != in_dim],
            )
            for td in td.tensordicts
        ]
        return LazyStackedTensorDict(*tds, stack_dim=stack_dim)

    @classmethod
    def _cached_add_batch_dims(cls, td, in_dim, vmap_level):
        # we return a stack with hook_out, and hack the batch_size and names
        # Per se it is still a LazyStack but the stacking dim is "hidden" from
        # the outside
        out = td.clone(False)

        def hook_out(tensor, in_dim=in_dim, vmap_level=vmap_level):
            return _add_batch_dim(tensor, in_dim, vmap_level)

        n = len(td.tensordicts)

        def hook_in(
            tensor,
            out_dim=in_dim,
            batch_size=n,
            vmap_level=vmap_level,
        ):
            return _remove_batch_dim(tensor, vmap_level, batch_size, out_dim)

        out.hook_out = hook_out
        out.hook_in = hook_in
        out._batch_size = torch.Size(
            [dim for i, dim in enumerate(out._batch_size) if i != out.stack_dim]
        )
        return out

    @cache  # noqa: B019
    def _remove_batch_dim(self, vmap_level, batch_size, out_dim):
        if self.hook_out is not None:
            # this is the hacked version. We just need to remove the hook_out and
            # reset a proper batch size
            return LazyStackedTensorDict(
                *self.tensordicts,
                stack_dim=out_dim,
            )
            # return self._cache_remove_batch_dim(vmap_level=vmap_level, batch_size=batch_size, out_dim=out_dim)
        else:
            # we must call _remove_batch_dim on all tensordicts
            # batch_size: size of the batch when we unhide it.
            # out_dim: dimension where the output will be found
            new_batch_size = list(self.batch_size)
            new_batch_size.insert(out_dim, batch_size)
            new_names = list(self.names)
            new_names.insert(out_dim, None)
            # rebuild the lazy stack
            # the stack dim is the same if the out_dim is past it, but it
            # must be incremented by one otherwise.
            # In the first case, the out_dim must be decremented by one
            if out_dim > self.stack_dim:
                stack_dim = self.stack_dim
                out_dim = out_dim - 1
            else:
                stack_dim = self.stack_dim + 1
            out = LazyStackedTensorDict(
                *[
                    td._remove_batch_dim(
                        vmap_level=vmap_level, batch_size=batch_size, out_dim=out_dim
                    )
                    for td in self.tensordicts
                ],
                stack_dim=stack_dim,
            )
        return out

    def get_nestedtensor(
        self,
        key: NestedKey,
        default: str | CompatibleType = NO_DEFAULT,
    ) -> CompatibleType:
        """Returns a nested tensor when stacking cannot be achieved.

        Args:
            key (NestedKey): the entry to nest.
            default (Any, optiona): the default value to return in case the key
                isn't in all sub-tensordicts.

                .. note:: In case the default is a tensor, this method will attempt
                  the construction of a nestedtensor with it. Otherwise, the default
                  value will be returned.

        Examples:
            >>> td0 = TensorDict({"a": torch.zeros(4), "b": torch.zeros(4)}, [])
            >>> td1 = TensorDict({"a": torch.ones(5)}, [])
            >>> td = torch.stack([td0, td1], 0)
            >>> a = td.get_nestedtensor("a")
            >>> # using a tensor as default uses this default to build the nested tensor
            >>> b = td.get_nestedtensor("b", default=torch.ones(4))
            >>> assert (a == b).all()
            >>> # using anything else as default returns the default
            >>> b2 = td.get_nestedtensor("b", None)
            >>> assert b2 is None

        """
        # disallow getting nested tensor if the stacking dimension is not 0
        if self.stack_dim != 0:
            raise RuntimeError(
                "Because nested tensors can only be stacked along their first "
                "dimension, LazyStackedTensorDict.get_nestedtensor can only be called "
                "when the stack_dim is 0."
            )

        # we can handle the case where the key is a tuple of length 1
        key = _unravel_key_to_tuple(key)
        subkey = key[0]
        if len(key) > 1:
            tensordict = self.get(subkey, default)
            if tensordict is default:
                return default
            return tensordict.get_nestedtensor(key[1:], default=default)
        tensors = [td.get(subkey, default=default) for td in self.tensordicts]
        if not isinstance(default, torch.Tensor) and any(
            tensor is default for tensor in tensors
        ):
            # we don't stack but return the default
            return default
        return torch.nested.nested_tensor(tensors)

    def is_contiguous(self) -> bool:
        return False

    def contiguous(self) -> T:
        source = {key: value.contiguous() for key, value in self.items()}
        batch_size = self.batch_size
        device = self.device
        out = TensorDict(
            source=source,
            batch_size=batch_size,
            device=device,
            names=self.names,
            _run_checks=False,
        )
        return out

    def clone(self, recurse: bool = True) -> T:
        if recurse:
            # This could be optimized using copy but we must be careful with
            # metadata (_is_shared etc)
            out = LazyStackedTensorDict(
                *[td.clone() for td in self.tensordicts],
                stack_dim=self.stack_dim,
            )
        else:
            out = LazyStackedTensorDict(
                *[td.clone(recurse=False) for td in self.tensordicts],
                stack_dim=self.stack_dim,
            )
        if self._td_dim_name is not None:
            out._td_dim_name = self._td_dim_name
        return out

    def pin_memory(self) -> T:
        for td in self.tensordicts:
            td.pin_memory()
        return self

    def to(self, *args, **kwargs) -> T:
        device, dtype, non_blocking, convert_to_format, batch_size = _parse_to(
            *args, **kwargs
        )
        if batch_size is not None:
            raise TypeError("Cannot pass batch-size to a LazyStackedTensorDict.")
        result = self

        if device is not None and dtype is None and device == self.device:
            return result

        return LazyStackedTensorDict(
            *[td.to(*args, **kwargs) for td in self.tensordicts],
            stack_dim=self.stack_dim,
            hook_out=self.hook_out,
            hook_in=self.hook_in,
        )

    def _check_new_batch_size(self, new_size: torch.Size) -> None:
        if len(new_size) <= self.stack_dim:
            raise RuntimeError(
                "Changing the batch_size of a LazyStackedTensorDicts can only "
                "be done with sizes that are at least as long as the "
                "stacking dimension."
            )
        super()._check_new_batch_size(new_size)

    def _change_batch_size(self, new_size: torch.Size) -> None:
        if not hasattr(self, "_orig_batch_size"):
            self._orig_batch_size = self.batch_size
        elif self._orig_batch_size == new_size:
            del self._orig_batch_size
        self._batch_size = new_size

    def keys(
        self, include_nested: bool = False, leaves_only: bool = False
    ) -> _LazyStackedTensorDictKeysView:
        keys = _LazyStackedTensorDictKeysView(
            self, include_nested=include_nested, leaves_only=leaves_only
        )
        return keys

    valid_keys = keys

    # def _iterate_over_keys(self) -> None:
    #     for key in self.tensordicts[0].keys():
    #         if all(key in td.keys() for td in self.tensordicts):
    #             yield key
    def _iterate_over_keys(self) -> None:
        # this is about 20x faster than the version above
        yield from self._key_list()

    @cache  # noqa: B019
    def _key_list(self):
        keys = set(self.tensordicts[0].keys())
        for td in self.tensordicts[1:]:
            keys = keys.intersection(td.keys())
        return sorted(keys, key=str)

    def entry_class(self, key: NestedKey) -> type:
        data_type = type(self.tensordicts[0].get(key))
        if _is_tensor_collection(data_type):
            return LazyStackedTensorDict
        return data_type

    def apply_(self, fn: Callable, *others):
        for i, td in enumerate(self.tensordicts):
            idx = (slice(None),) * self.stack_dim + (i,)
            td._fast_apply(fn, *[other[idx] for other in others], inplace=True)
        return self

    def _apply_nest(
        self,
        fn: Callable,
        *others: T,
        batch_size: Sequence[int] | None = None,
        device: torch.device | None = None,
        names: Sequence[str] | None = None,
        inplace: bool = False,
        checked: bool = False,
        **constructor_kwargs,
    ) -> T:
        if inplace:
            if any(arg for arg in (batch_size, device, names, constructor_kwargs)):
                raise ValueError(
                    "Cannot pass other arguments to LazyStackedTensorDict.apply when inplace=True."
                )
            return self.apply_(fn, *others)
        else:
            if batch_size is not None:
                return super()._apply_nest(
                    fn,
                    *others,
                    batch_size=batch_size,
                    device=device,
                    names=names,
                    checked=checked,
                    **constructor_kwargs,
                )
            others = (other.unbind(self.stack_dim) for other in others)
            out = LazyStackedTensorDict(
                *(
                    td._apply_nest(fn, *oth, checked=checked, device=device)
                    for td, *oth in zip(self.tensordicts, *others)
                ),
                stack_dim=self.stack_dim,
            )
            if names is not None:
                out.names = names
            return out

    def select(
        self, *keys: str, inplace: bool = False, strict: bool = False
    ) -> LazyStackedTensorDict:
        # the following implementation keeps the hidden keys in the tensordicts
        tensordicts = [
            td.select(*keys, inplace=inplace, strict=strict) for td in self.tensordicts
        ]
        if inplace:
            return self
        return LazyStackedTensorDict(*tensordicts, stack_dim=self.stack_dim)

    def exclude(self, *keys: str, inplace: bool = False) -> LazyStackedTensorDict:
        tensordicts = [
            tensordict.exclude(*keys, inplace=inplace)
            for tensordict in self.tensordicts
        ]
        if inplace:
            self.tensordicts = tensordicts
            return self
        return torch.stack(tensordicts, dim=self.stack_dim)

    def __setitem__(self, index: IndexType, value: T) -> T:
        if isinstance(index, (tuple, str)):
            # try:
            index_unravel = _unravel_key_to_tuple(index)
            if index_unravel:
                self._set_tuple(
                    index_unravel,
                    value,
                    inplace=BEST_ATTEMPT_INPLACE
                    if isinstance(self, SubTensorDict)
                    else False,
                    validated=False,
                )
                return

            if any(isinstance(sub_index, (list, range)) for sub_index in index):
                index = tuple(
                    torch.tensor(sub_index, device=self.device)
                    if isinstance(sub_index, (list, range))
                    else sub_index
                    for sub_index in index
                )

        if index is Ellipsis or (isinstance(index, tuple) and Ellipsis in index):
            index = convert_ellipsis_to_idx(index, self.batch_size)
        elif isinstance(index, (list, range)):
            index = torch.tensor(index, device=self.device)

        if isinstance(value, (TensorDictBase, dict)):
            indexed_bs = _getitem_batch_size(self.batch_size, index)
            if isinstance(value, dict):
                value = TensorDict(
                    value, batch_size=indexed_bs, device=self.device, _run_checks=False
                )
            if value.batch_size != indexed_bs:
                # try to expand
                try:
                    value = value.expand(indexed_bs)
                except RuntimeError as err:
                    raise RuntimeError(
                        f"indexed destination TensorDict batch size is {indexed_bs} "
                        f"(batch_size = {self.batch_size}, index={index}), "
                        f"which differs from the source batch size {value.batch_size}"
                    ) from err
            split_index = self._split_index(index)
            converted_idx = split_index["index_dict"]
            num_single = split_index["num_single"]
            isinteger = split_index["isinteger"]
            has_bool = split_index["has_bool"]
            num_squash = split_index.get("num_squash", 0)
            num_none = split_index.get("num_none", 0)
            is_nd_tensor = split_index.get("is_nd_tensor", False)
            if isinteger:
                # this will break if the index along the stack dim is [0] or :1 or smth
                for i, _idx in converted_idx.items():
                    self.tensordicts[i][_idx] = value
                return self
            if is_nd_tensor:
                raise RuntimeError(
                    "Indexing along stack dim with a non-boolean tensor is not supported yet. "
                    "Use SubTensorDict instead."
                )
            if not has_bool:
                unbind_dim = self.stack_dim - num_single + num_none - num_squash
                value_unbind = value.unbind(unbind_dim)
                for (i, _idx), _value in zip(
                    converted_idx.items(),
                    value_unbind,
                ):
                    self.tensordicts[i][_idx] = _value
            else:
                # we must split, not unbind
                mask_unbind = split_index["individual_masks"]
                split_dim = split_index["split_dim"]
                splits = [_mask_unbind.sum().item() for _mask_unbind in mask_unbind]
                value_unbind = value.split(splits, split_dim)
                if mask_unbind[0].ndim == 0:
                    # we can return a stack
                    for (i, _idx), mask, _value in zip(
                        converted_idx.items(),
                        mask_unbind,
                        value_unbind,
                    ):
                        if mask.any():
                            self.tensordicts[i][_idx] = _value
                else:
                    for (i, _idx), _value in zip(converted_idx.items(), value_unbind):
                        self_idx = (slice(None),) * split_index["mask_loc"] + (i,)
                        self[self_idx][_idx] = _value
        else:
            for key in self.keys():
                self.set_at_(key, value, index)

    def __contains__(self, item: IndexType) -> bool:
        if isinstance(item, TensorDictBase):
            return any(item is td for td in self.tensordicts)
        return super().__contains__(item)

    def __getitem__(self, index: IndexType) -> T:
        if isinstance(index, (tuple, str)):
            index_key = _unravel_key_to_tuple(index)
            if index_key:
                return self._get_tuple(index_key, NO_DEFAULT)
        split_index = self._split_index(index)
        converted_idx = split_index["index_dict"]
        isinteger = split_index["isinteger"]
        has_bool = split_index["has_bool"]
        is_nd_tensor = split_index["is_nd_tensor"]
        num_single = split_index.get("num_single", 0)
        num_none = split_index.get("num_none", 0)
        num_squash = split_index.get("num_squash", 0)
        if has_bool:
            mask_unbind = split_index["individual_masks"]
            cat_dim = split_index["mask_loc"] - num_single
            out = []
            if mask_unbind[0].ndim == 0:
                # we can return a stack
                for (i, _idx), mask in zip(converted_idx.items(), mask_unbind):
                    if mask.any():
                        if mask.all() and self.tensordicts[i].ndim == 0:
                            out.append(self.tensordicts[i])
                        else:
                            out.append(self.tensordicts[i][_idx])
                            out[-1] = out[-1].squeeze(cat_dim)
                return torch.stack(out, cat_dim)
            else:
                for i, _idx in converted_idx.items():
                    self_idx = (slice(None),) * split_index["mask_loc"] + (i,)
                    out.append(self[self_idx][_idx])
                return torch.cat(out, cat_dim)
        elif is_nd_tensor:
            new_stack_dim = self.stack_dim - num_single + num_none
            return torch.stack(
                [self[idx] for idx in converted_idx.values()], new_stack_dim
            )
        else:
            if isinteger:
                for (
                    i,
                    _idx,
                ) in (
                    converted_idx.items()
                ):  # for convenience but there's only one element
                    out = self.tensordicts[i]
                    if _idx is not None and _idx != ():
                        out = out[_idx]
                    return out
            else:
                out = []
                new_stack_dim = self.stack_dim - num_single + num_none - num_squash
                for i, _idx in converted_idx.items():
                    out.append(self.tensordicts[i][_idx])
                out = torch.stack(out, new_stack_dim)
                out._td_dim_name = self._td_dim_name
                return out

    def __eq__(self, other):
        if is_tensorclass(other):
            return other == self
        if isinstance(other, (dict,)):
            other = TensorDict.from_dict(other)
        if _is_tensor_collection(other.__class__):
            out = []
            for i, td in enumerate(self.tensordicts):
                idx = (slice(None),) * self.stack_dim + (i,)
                out.append(other[idx] == td)
            return torch.stack(out, self.stack_dim)
        if isinstance(other, (numbers.Number, Tensor)):
            return torch.stack(
                [td == other for td in self.tensordicts],
                self.stack_dim,
            )
        return False

    def __ne__(self, other):
        if is_tensorclass(other):
            return other != self
        if isinstance(other, (dict,)):
            other = TensorDict.from_dict(other)
        if _is_tensor_collection(other.__class__):
            out = []
            for i, td in enumerate(self.tensordicts):
                idx = (slice(None),) * self.stack_dim + (i,)
                out.append(other[idx] != td)
            return torch.stack(out, self.stack_dim)
        if isinstance(other, (numbers.Number, Tensor)):
            return torch.stack(
                [td != other for td in self.tensordicts],
                self.stack_dim,
            )
        return True

    def all(self, dim: int = None) -> bool | TensorDictBase:
        if dim is not None and (dim >= self.batch_dims or dim < -self.batch_dims):
            raise RuntimeError(
                "dim must be greater than or equal to -tensordict.batch_dims and "
                "smaller than tensordict.batch_dims"
            )
        if dim is not None:
            # TODO: we need to adapt this to LazyStackedTensorDict too
            if dim < 0:
                dim = self.batch_dims + dim
            return TensorDict(
                source={key: value.all(dim=dim) for key, value in self.items()},
                batch_size=[b for i, b in enumerate(self.batch_size) if i != dim],
                device=self.device,
            )
        return all(value.all() for value in self.tensordicts)

    def any(self, dim: int = None) -> bool | TensorDictBase:
        if dim is not None and (dim >= self.batch_dims or dim < -self.batch_dims):
            raise RuntimeError(
                "dim must be greater than or equal to -tensordict.batch_dims and "
                "smaller than tensordict.batch_dims"
            )
        if dim is not None:
            # TODO: we need to adapt this to LazyStackedTensorDict too
            if dim < 0:
                dim = self.batch_dims + dim
            return TensorDict(
                source={key: value.any(dim=dim) for key, value in self.items()},
                batch_size=[b for i, b in enumerate(self.batch_size) if i != dim],
                device=self.device,
            )
        return any(value.any() for value in self.tensordicts)

    def _send(self, dst: int, _tag: int = -1, pseudo_rand: bool = False) -> int:
        for td in self.tensordicts:
            _tag = td._send(dst, _tag=_tag, pseudo_rand=pseudo_rand)
        return _tag

    def _isend(
        self,
        dst: int,
        _tag: int = -1,
        _futures: list[torch.Future] | None = None,
        pseudo_rand: bool = False,
    ) -> int:
        if _futures is None:
            is_root = True
            _futures = []
        else:
            is_root = False
        for td in self.tensordicts:
            _tag = td._isend(dst, _tag=_tag, pseudo_rand=pseudo_rand, _futures=_futures)
        if is_root:
            for future in _futures:
                future.wait()
        return _tag

    def _recv(self, src: int, _tag: int = -1, pseudo_rand: bool = False) -> int:
        for td in self.tensordicts:
            _tag = td._recv(src, _tag=_tag, pseudo_rand=pseudo_rand)
        return _tag

    def _irecv(
        self,
        src: int,
        return_premature: bool = False,
        _tag: int = -1,
        _future_list: list[torch.Future] = None,
        pseudo_rand: bool = False,
    ) -> tuple[int, list[torch.Future]] | list[torch.Future] | None:
        root = False
        if _future_list is None:
            _future_list = []
            root = True
        for td in self.tensordicts:
            _tag, _future_list = td._irecv(
                src=src,
                return_premature=return_premature,
                _tag=_tag,
                _future_list=_future_list,
                pseudo_rand=pseudo_rand,
            )

        if not root:
            return _tag, _future_list
        elif return_premature:
            return _future_list
        else:
            for future in _future_list:
                future.wait()
            return

    @lock_blocked
    def del_(self, key: NestedKey, **kwargs: Any) -> T:
        ids = set()
        cur_len = len(ids)
        is_deleted = False
        error = None
        for td in self.tensordicts:
            # checking that the td has not been processed yet.
            # It could be that not all sub-tensordicts have the appropriate
            # entry but one must have it (or an error is thrown).
            tdid = id(td)
            ids.add(tdid)
            new_cur_len = len(ids)
            if new_cur_len == cur_len:
                continue
            cur_len = new_cur_len
            try:
                td.del_(key, **kwargs)
                is_deleted = True
            except KeyError as err:
                error = err
                continue
        if not is_deleted:
            # we know err is defined because LazyStackedTensorDict cannot be empty
            raise error
        return self

    def pop(
        self, key: NestedKey, default: str | CompatibleType = NO_DEFAULT
    ) -> CompatibleType:
        # using try/except for get/del is suboptimal, but
        # this is faster that checkink if key in self keys
        key = _unravel_key_to_tuple(key)
        if len(key) == 1:
            key = key[0]
        present = False
        if isinstance(key, tuple):
            if key in self.keys(True):
                present = True
                value = self._get_tuple(key, NO_DEFAULT)
        elif key in self.keys():
            present = True
            value = self._get_str(key, NO_DEFAULT)
        if present:
            self.del_(key)
        elif default is not NO_DEFAULT:
            value = default
        else:
            raise KeyError(
                f"You are trying to pop key `{key}` which is not in dict "
                f"without providing default value."
            )
        return value

    def share_memory_(self) -> T:
        for td in self.tensordicts:
            td.share_memory_()
        self._is_shared = True
        self.lock_()
        return self

    def detach_(self) -> T:
        for td in self.tensordicts:
            td.detach_()
        return self

    def memmap_(self, prefix: str | None = None, copy_existing: bool = False) -> T:
        if prefix is not None:
            prefix = Path(prefix)
            if not prefix.exists():
                os.makedirs(prefix, exist_ok=True)
            torch.save({"stack_dim": self.stack_dim}, prefix / "meta.pt")
        for i, td in enumerate(self.tensordicts):
            td.memmap_(
                prefix=(prefix / str(i)) if prefix is not None else None,
                copy_existing=copy_existing,
            )
        self._is_memmap = True
        self.lock_()
        return self

    def memmap_like(
        self,
        prefix: str | None = None,
    ) -> T:
        tds = []
        if prefix is not None:
            prefix = Path(prefix)
            if not prefix.exists():
                os.makedirs(prefix, exist_ok=True)
            torch.save({"stack_dim": self.stack_dim}, prefix / "meta.pt")
        for i, td in enumerate(self.tensordicts):
            td_like = td.memmap_like(
                prefix=(prefix / str(i)) if prefix is not None else None,
            )
            tds.append(td_like)
        td_out = torch.stack(tds, self.stack_dim)
        td_out._is_memmap = True
        td_out.lock_()
        return td_out

    @classmethod
    def load_memmap(cls, prefix: str) -> LazyStackedTensorDict:
        prefix = Path(prefix)
        tensordicts = []
        i = 0
        while (prefix / str(i)).exists():
            tensordicts.append(TensorDict.load_memmap(prefix / str(i)))
            i += 1

        metadata = torch.load(prefix / "meta.pt")
        return cls(*tensordicts, stack_dim=metadata["stack_dim"])

    def expand(self, *args: int, inplace: bool = False) -> T:
        if len(args) == 1 and isinstance(args[0], Sequence):
            shape = tuple(args[0])
        else:
            shape = args
        stack_dim = len(shape) + self.stack_dim - self.ndimension()
        new_shape_tensordicts = [v for i, v in enumerate(shape) if i != stack_dim]
        tensordicts = [td.expand(new_shape_tensordicts) for td in self.tensordicts]
        if inplace:
            self.tensordicts = tensordicts
            self.stack_dim = stack_dim
            return self
        return torch.stack(tensordicts, stack_dim)

    def update(self, input_dict_or_td: T, clone: bool = False, **kwargs: Any) -> T:
        if input_dict_or_td is self:
            # no op
            return self

        if (
            isinstance(input_dict_or_td, LazyStackedTensorDict)
            and input_dict_or_td.stack_dim == self.stack_dim
        ):
            if not input_dict_or_td.shape[self.stack_dim] == len(self.tensordicts):
                raise ValueError(
                    "cannot update stacked tensordicts with different shapes."
                )
            for td_dest, td_source in zip(
                self.tensordicts, input_dict_or_td.tensordicts
            ):
                td_dest.update(td_source, clone=clone, **kwargs)
            return self

        keys = self.keys(False)
        for key, value in input_dict_or_td.items():
            if clone and hasattr(value, "clone"):
                value = value.clone()
            else:
                value = tree_map(torch.clone, value)
            if isinstance(key, tuple):
                key, subkey = key[0], key[1:]
            else:
                subkey = ()
            # the key must be a string by now. Let's check if it is present
            if key in keys:
                target_class = self.entry_class(key)
                if _is_tensor_collection(target_class):
                    if isinstance(value, dict):
                        value_unbind = TensorDict(
                            value, self.batch_size, _run_checks=False
                        ).unbind(self.stack_dim)
                    else:
                        value_unbind = value.unbind(self.stack_dim)
                    for t, _value in zip(self.tensordicts, value_unbind):
                        if len(subkey):
                            t.update({key: {subkey: _value}}, clone=clone, **kwargs)
                        else:
                            t.update({key: _value}, clone=clone, **kwargs)
                    continue
            if len(subkey):
                self.set((key, *subkey), value, **kwargs)
            else:
                self.set(key, value, **kwargs)
        return self

    def update_(
        self,
        input_dict_or_td: dict[str, CompatibleType] | TensorDictBase,
        clone: bool = False,
        **kwargs: Any,
    ) -> T:
        if input_dict_or_td is self:
            # no op
            return self
        if isinstance(input_dict_or_td, LazyStackedTensorDict):
            if input_dict_or_td.stack_dim == self.stack_dim:
                if not input_dict_or_td.shape[self.stack_dim] == len(self.tensordicts):
                    raise ValueError(
                        "cannot update stacked tensordicts with different shapes."
                    )
                for td_dest, td_source in zip(
                    self.tensordicts, input_dict_or_td.tensordicts
                ):
                    td_dest.update_(td_source)
                return self
            else:
                for i, td in enumerate(input_dict_or_td.tensordicts):
                    idx = (slice(None),) * input_dict_or_td.stack_dim + (i,)
                    self.update_at_(td, idx)
        for key, value in input_dict_or_td.items():
            if not isinstance(value, tuple(_ACCEPTED_CLASSES)):
                raise TypeError(
                    f"Expected value to be one of types {_ACCEPTED_CLASSES} "
                    f"but got {type(value)}"
                )
            if clone:
                value = value.clone()
            self.set_(key, value, **kwargs)
        return self

    def update_at_(
        self,
        input_dict_or_td: dict[str, CompatibleType] | TensorDictBase,
        index: IndexType,
        clone: bool = False,
    ) -> T:
        if isinstance(input_dict_or_td, TensorDictBase):
            split_index = self._split_index(index)
            converted_idx = split_index["index_dict"]
            num_single = split_index["num_single"]
            isinteger = split_index["isinteger"]
            if isinteger:
                # this will break if the index along the stack dim is [0] or :1 or smth
                for i, _idx in converted_idx.items():
                    self.tensordicts[i].update_at_(
                        input_dict_or_td,
                        _idx,
                    )
                return self
            unbind_dim = self.stack_dim - num_single
            for (i, _idx), _value in zip(
                converted_idx.items(),
                input_dict_or_td.unbind(unbind_dim),
            ):
                self.tensordicts[i].update_at_(
                    _value,
                    _idx,
                )
            return self
        for key, value in input_dict_or_td.items():
            if not isinstance(value, _ACCEPTED_CLASSES):
                raise TypeError(
                    f"Expected value to be one of types {_ACCEPTED_CLASSES} "
                    f"but got {type(value)}"
                )
            if clone:
                value = value.clone()
            self.set_at_(key, value, index)
        return self

    def rename_key_(self, old_key: str, new_key: str, safe: bool = False) -> T:
        def sort_keys(element):
            if isinstance(element, tuple):
                return "_-|-_".join(element)
            return element

        for td in self.tensordicts:
            td.rename_key_(old_key, new_key, safe=safe)
        return self

    rename_key = _renamed_inplace_method(rename_key_)

    def where(self, condition, other, *, out=None, pad=None):
        if condition.ndim < self.ndim:
            condition = expand_right(condition, self.batch_size)
        condition = condition.unbind(self.stack_dim)
        if _is_tensor_collection(other.__class__) or (
            isinstance(other, Tensor)
            and other.shape[: self.stack_dim] == self.shape[: self.stack_dim]
        ):
            other = other.unbind(self.stack_dim)
            result = torch.stack(
                [
                    td.where(cond, _other, pad=pad)
                    for td, cond, _other in zip(self.tensordicts, condition, other)
                ],
                self.stack_dim,
            )
        else:
            result = torch.stack(
                [
                    td.where(cond, other, pad=pad)
                    for td, cond in zip(self.tensordicts, condition)
                ],
                self.stack_dim,
            )
        # We should not pass out to stack because this will overwrite the tensors in-place, but
        # we don't want that
        if out is not None:
            out.update(result)
            return out
        return result

    def masked_fill_(self, mask: Tensor, value: float | bool) -> T:
        mask_unbind = mask.unbind(dim=self.stack_dim)
        for _mask, td in zip(mask_unbind, self.tensordicts):
            td.masked_fill_(_mask, value)
        return self

    def masked_fill(self, mask: Tensor, value: float | bool) -> T:
        td_copy = self.clone()
        return td_copy.masked_fill_(mask, value)

    @lock_blocked
    def insert(self, index: int, tensordict: T) -> None:
        """Insert a TensorDict into the stack at the specified index.

        Analogous to list.insert. The inserted TensorDict must have compatible
        batch_size and device. Insertion is in-place, nothing is returned.

        Args:
            index (int): The index at which the new TensorDict should be inserted.
            tensordict (TensorDictBase): The TensorDict to be inserted into the stack.

        """
        if not isinstance(tensordict, TensorDictBase):
            raise TypeError(
                "Expected new value to be TensorDictBase instance but got "
                f"{type(tensordict)} instead."
            )

        batch_size = self.tensordicts[0].batch_size
        device = self.tensordicts[0].device

        _batch_size = tensordict.batch_size
        _device = tensordict.device

        if device != _device:
            raise ValueError(
                f"Devices differ: stack has device={device}, new value has "
                f"device={_device}."
            )
        if _batch_size != batch_size:
            raise ValueError(
                f"Batch sizes in tensordicts differs: stack has "
                f"batch_size={batch_size}, new_value has batch_size={_batch_size}."
            )

        self.tensordicts.insert(index, tensordict)

        N = len(self.tensordicts)
        self._batch_size = self._compute_batch_size(batch_size, self.stack_dim, N)

    @lock_blocked
    def append(self, tensordict: T) -> None:
        """Append a TensorDict onto the stack.

        Analogous to list.append. The appended TensorDict must have compatible
        batch_size and device. The append operation is in-place, nothing is returned.

        Args:
            tensordict (TensorDictBase): The TensorDict to be appended onto the stack.

        """
        self.insert(len(self.tensordicts), tensordict)

    @property
    def is_locked(self) -> bool:
        if self._is_locked is not None:
            # if tensordicts have been locked through this Lazy stack, then we can
            # trust this lazy stack to contain the info.
            # In all other cases we must check
            return self._is_locked
        # If any of the tensordicts is not locked, we assume that the lazy stack
        # is not locked either. Caching is then disabled and
        for td in self.tensordicts:
            if not td.is_locked:
                return False
        else:
            # In this case, all tensordicts were locked before the lazy stack
            # was created and they were not locked through the lazy stack.
            # This means we cannot cache the value because this lazy stack
            # if not part of the graph. We don't want it to be part of the graph
            # because this object being locked is only a side-effect.
            # Calling self.lock_() here could however speed things up.
            return True

    @is_locked.setter
    def is_locked(self, value: bool) -> None:
        if value:
            self.lock_()
        else:
            self.unlock_()

    @property
    def _lock_id(self):
        """Ids of all tensordicts that need to be unlocked for this to be unlocked."""
        _lock_id = set()
        for tensordict in self.tensordicts:
            _lock_id = _lock_id.union(tensordict._lock_id)
        _lock_id = _lock_id - {id(self)}
        return _lock_id

    def _lock_propagate(self, lock_ids=None):
        """Registers the parent tensordict that handles the lock."""
        self._is_locked = True
        _locked_tensordicts = []
        is_root = lock_ids is None
        if is_root:
            lock_ids = set()
        lock_ids = lock_ids.union({id(self)})
        for dest in self.tensordicts:
            dest._lock_propagate(lock_ids)
            _locked_tensordicts.append(dest)

    def _remove_lock(self, lock_id):
        for td in self.tensordicts:
            td._remove_lock(lock_id)

    @erase_cache
    def _propagate_unlock(self, lock_ids=None):
        # we can't set _is_locked to False because after it's unlocked, anything
        # can happen to a child tensordict.
        self._is_locked = None
        if lock_ids is None:
            lock_ids = set()

        unlocked_tds = [self]
        lock_ids.add(id(self))
        for dest in self.tensordicts:
            unlocked_tds.extend(dest._propagate_unlock(lock_ids))

        self._is_shared = False
        self._is_memmap = False
        return unlocked_tds

    def __del__(self):
        if self._is_locked is None:
            # then we can reliably say that this lazy stack is not part of
            # the tensordicts graphs
            return
        # this can be a perf bottleneck
        for td in self.tensordicts:
            td._remove_lock(id(self))

    def __repr__(self):
        fields = _td_fields(self)
        field_str = indent(f"fields={{{fields}}}", 4 * " ")
        exclusive_fields_str = indent(
            f"exclusive_fields={{{self._repr_exclusive_fields()}}}", 4 * " "
        )
        batch_size_str = indent(f"batch_size={self.batch_size}", 4 * " ")
        device_str = indent(f"device={self.device}", 4 * " ")
        is_shared_str = indent(f"is_shared={self.is_shared()}", 4 * " ")
        stack_dim = indent(f"stack_dim={self.stack_dim}", 4 * " ")
        string = ",\n".join(
            [
                field_str,
                exclusive_fields_str,
                batch_size_str,
                device_str,
                is_shared_str,
                stack_dim,
            ]
        )
        return f"{type(self).__name__}(\n{string})"

    def _repr_exclusive_fields(self):
        keys = set(self.keys())
        exclusive_keys = [
            _td_fields(td, [k for k in td.keys() if k not in keys])
            for td in self.tensordicts
        ]
        exclusive_key_str = ",\n".join(
            [
                indent(f"{i} ->{line}", 4 * " ")
                for i, line in enumerate(exclusive_keys)
                if line != "\n"
            ]
        )

        return "\n" + exclusive_key_str

    lock_ = TensorDictBase.lock_
    lock = _renamed_inplace_method(lock_)

    unlock_ = TensorDictBase.unlock_
    unlock = _renamed_inplace_method(unlock_)


class _CustomOpTensorDict(TensorDictBase):
    """Encodes lazy operations on tensors contained in a TensorDict."""

    _safe = False
    _lazy = True

    def __init__(
        self,
        source: T,
        custom_op: str,
        inv_op: str | None = None,
        custom_op_kwargs: dict | None = None,
        inv_op_kwargs: dict | None = None,
        batch_size: Sequence[int] | None = None,
    ) -> None:
        self._is_shared = source.is_shared()
        self._is_memmap = source.is_memmap()

        if not isinstance(source, TensorDictBase):
            raise TypeError(
                f"Expected source to be a TensorDictBase isntance, "
                f"but got {type(source)} instead."
            )
        self._source = source
        self.custom_op = custom_op
        self.inv_op = inv_op
        self.custom_op_kwargs = custom_op_kwargs if custom_op_kwargs is not None else {}
        self.inv_op_kwargs = inv_op_kwargs if inv_op_kwargs is not None else {}
        self._batch_size = None
        if batch_size is not None and batch_size != self.batch_size:
            raise RuntimeError("batch_size does not match self.batch_size.")

    # def __hash__(self):
    #     return hash((self._source, self.custom_op, self.inv_op, self.custom_op_kwargs, self.inv_op_kwargs))

    def _update_custom_op_kwargs(self, source_tensor: Tensor) -> dict[str, Any]:
        """Allows for a transformation to be customized for a certain shape, device or dtype.

        By default, this is a no-op on self.custom_op_kwargs

        Args:
            source_tensor: corresponding Tensor

        Returns:
            a dictionary with the kwargs of the operation to execute
            for the tensor

        """
        return self.custom_op_kwargs

    def _update_inv_op_kwargs(self, source_tensor: Tensor) -> dict[str, Any]:
        """Allows for an inverse transformation to be customized for a certain shape, device or dtype.

        By default, this is a no-op on self.inv_op_kwargs

        Args:
            source_tensor: corresponding tensor

        Returns:
            a dictionary with the kwargs of the operation to execute for
            the tensor

        """
        return self.inv_op_kwargs

    def entry_class(self, key: NestedKey) -> type:
        return type(self._source.get(key))

    @property
    def device(self) -> torch.device | None:
        return self._source.device

    @device.setter
    def device(self, value: DeviceType) -> None:
        self._source.device = value

    @property
    def batch_size(self) -> torch.Size:
        if self._batch_size is None:
            self._batch_size = getattr(
                torch.zeros(self._source.batch_size, device="meta"), self.custom_op
            )(**self.custom_op_kwargs).shape
        return self._batch_size

    @batch_size.setter
    def batch_size(self, new_size: torch.Size) -> None:
        self._batch_size_setter(new_size)

    def _has_names(self):
        return self._source._has_names()

    def _erase_names(self):
        raise RuntimeError(
            f"Cannot erase names of a {type(self)}. "
            f"Erase source TensorDict's names instead."
        )

    def _rename_subtds(self, names):
        for key in self.keys():
            if _is_tensor_collection(self.entry_class(key)):
                raise RuntimeError(
                    "Cannot rename dimensions of a lazy TensorDict with "
                    "nested collections. Convert the instance to a regular "
                    "tensordict by using the `to_tensordict()` method first."
                )

    def _change_batch_size(self, new_size: torch.Size) -> None:
        if not hasattr(self, "_orig_batch_size"):
            self._orig_batch_size = self.batch_size
        elif self._orig_batch_size == new_size:
            del self._orig_batch_size
        self._batch_size = new_size

    def _get_str(self, key, default):
        tensor = self._source._get_str(key, default)
        if tensor is default:
            return tensor
        return self._transform_value(tensor)

    def _get_tuple(self, key, default):
        tensor = self._source._get_tuple(key, default)
        if tensor is default:
            return tensor
        return self._transform_value(tensor)

    def _transform_value(self, item):
        return getattr(item, self.custom_op)(**self._update_custom_op_kwargs(item))

    def _set_str(self, key, value, *, inplace: bool, validated: bool):
        if not validated:
            value = self._validate_value(value, check_shape=True)
            validated = True
        value = getattr(value, self.inv_op)(**self._update_inv_op_kwargs(value))
        self._source._set_str(key, value, inplace=inplace, validated=validated)
        return self

    def _set_tuple(self, key, value, *, inplace: bool, validated: bool):
        if len(key) == 1:
            return self._set_str(key[0], value, inplace=inplace, validated=validated)
        source = self._source._get_str(key[0], None)
        if source is None:
            self._source._create_nested_str(key[0])
            source = self._source._get_str(key[0], NO_DEFAULT)
        nested = type(self)(
            source,
            custom_op=self.custom_op,
            inv_op=self.inv_op,
            custom_op_kwargs=self._update_custom_op_kwargs(source),
            inv_op_kwargs=self._update_inv_op_kwargs(source),
        )
        nested._set_tuple(key[1:], value, inplace=inplace, validated=validated)
        return self

    def _set_at_str(self, key, value, idx, *, validated):
        transformed_tensor, original_tensor = self._get_str(
            key, NO_DEFAULT
        ), self._source._get_str(key, NO_DEFAULT)
        if transformed_tensor.data_ptr() != original_tensor.data_ptr():
            raise RuntimeError(
                f"{self} original tensor and transformed_in do not point to the "
                f"same storage. Setting values in place is not currently "
                f"supported in this setting, consider calling "
                f"`td.clone()` before `td.set_at_(...)`"
            )
        transformed_tensor[idx] = value
        return self

    def _set_at_tuple(self, key, value, idx, *, validated):
        transformed_tensor, original_tensor = self._get_tuple(
            key, NO_DEFAULT
        ), self._source._get_tuple(key, NO_DEFAULT)
        if transformed_tensor.data_ptr() != original_tensor.data_ptr():
            raise RuntimeError(
                f"{self} original tensor and transformed_in do not point to the "
                f"same storage. Setting values in place is not currently "
                f"supported in this setting, consider calling "
                f"`td.clone()` before `td.set_at_(...)`"
            )
        if not validated:
            value = self._validate_value(value, check_shape=False)

        transformed_tensor[idx] = value
        return self

    def _stack_onto_(
        self,
        list_item: list[CompatibleType],
        dim: int,
    ) -> T:
        raise RuntimeError(
            f"stacking tensordicts is not allowed for type {type(self)}"
            f"consider calling 'to_tensordict()` first"
        )

    def __repr__(self) -> str:
        custom_op_kwargs_str = ", ".join(
            [f"{key}={value}" for key, value in self.custom_op_kwargs.items()]
        )
        indented_source = textwrap.indent(f"source={self._source}", "\t")
        return (
            f"{self.__class__.__name__}(\n{indented_source}, "
            f"\n\top={self.custom_op}({custom_op_kwargs_str}))"
        )

    # @cache  # noqa: B019
    def keys(
        self, include_nested: bool = False, leaves_only: bool = False
    ) -> _TensorDictKeysView:
        return self._source.keys(include_nested=include_nested, leaves_only=leaves_only)

    def select(
        self, *keys: str, inplace: bool = False, strict: bool = True
    ) -> _CustomOpTensorDict:
        if inplace:
            self._source.select(*keys, inplace=inplace, strict=strict)
            return self
        self_copy = copy(self)
        self_copy._source = self_copy._source.select(*keys, strict=strict)
        return self_copy

    def exclude(self, *keys: str, inplace: bool = False) -> T:
        if inplace:
            return super().exclude(*keys, inplace=True)
        return TensorDict(
            {key: value.clone() for key, value in self.items()},
            batch_size=self.batch_size,
            device=self.device,
            _run_checks=False,
            _is_memmap=self.is_memmap(),
            _is_shared=self.is_shared(),
        ).exclude(*keys, inplace=True)

    def clone(self, recurse: bool = True) -> T:
        """Clones the Lazy TensorDict.

        Args:
            recurse (bool, optional): if ``True`` (default), a regular
                :class:`~.tensordict.TensorDict` instance will be returned.
                Otherwise, another :class:`~.tensordict.SubTensorDict` with identical content
                will be returned.
        """
        if not recurse:
            return type(self)(
                source=self._source.clone(False),
                custom_op=self.custom_op,
                inv_op=self.inv_op,
                custom_op_kwargs=self.custom_op_kwargs,
                inv_op_kwargs=self.inv_op_kwargs,
                batch_size=self.batch_size,
            )
        return self.to_tensordict()

    def is_contiguous(self) -> bool:
        return all([value.is_contiguous() for _, value in self.items()])

    def contiguous(self) -> T:
        if self.is_contiguous():
            return self
        return self.to(TensorDict)

    def rename_key_(
        self, old_key: str, new_key: str, safe: bool = False
    ) -> _CustomOpTensorDict:
        self._source.rename_key_(old_key, new_key, safe=safe)
        return self

    rename_key = _renamed_inplace_method(rename_key_)

    @lock_blocked
    def del_(self, key: NestedKey) -> _CustomOpTensorDict:
        self._source = self._source.del_(key)
        return self

    def to(self, *args, **kwargs) -> T:
        device, dtype, non_blocking, convert_to_format, batch_size = _parse_to(
            *args, **kwargs
        )
        if batch_size is not None:
            raise TypeError(f"Cannot pass batch-size to a {type(self)}.")
        result = self

        if device is not None and dtype is None and device == self.device:
            return result

        td = self._source.to(*args, **kwargs)
        self_copy = copy(self)
        self_copy._source = td
        return self_copy

    def pin_memory(self) -> _CustomOpTensorDict:
        self._source.pin_memory()
        return self

    def detach_(self) -> _CustomOpTensorDict:
        self._source.detach_()
        return self

    def where(self, condition, other, *, out=None, pad=None):
        return self.to_tensordict().where(
            condition=condition, other=other, out=out, pad=pad
        )

    def masked_fill_(self, mask: Tensor, value: float | bool) -> _CustomOpTensorDict:
        for key, item in self.items():
            val = self._source.get(key)
            mask_exp = expand_right(
                mask, list(mask.shape) + list(val.shape[self._source.batch_dims :])
            )
            mask_proc_inv = getattr(mask_exp, self.inv_op)(
                **self._update_inv_op_kwargs(item)
            )
            val[mask_proc_inv] = value
            self._source.set(key, val)
        return self

    def masked_fill(self, mask: Tensor, value: float | bool) -> T:
        td_copy = self.clone()
        return td_copy.masked_fill_(mask, value)

    def memmap_(
        self, prefix: str | None = None, copy_existing: bool = False
    ) -> _CustomOpTensorDict:
        self._source.memmap_(prefix=prefix, copy_existing=copy_existing)
        if prefix is not None:
            prefix = Path(prefix)
            metadata = torch.load(prefix / "meta.pt")
            metadata["custom_op"] = self.custom_op
            metadata["inv_op"] = self.inv_op
            metadata["custom_op_kwargs"] = self.custom_op_kwargs
            metadata["inv_op_kwargs"] = self.inv_op_kwargs
            torch.save(metadata, prefix / "meta.pt")

        self._is_memmap = True
        self.lock_()
        return self

    @classmethod
    def load_memmap(cls, prefix: str) -> _CustomOpTensorDict:
        prefix = Path(prefix)
        source = TensorDict.load_memmap(prefix)
        metadata = torch.load(prefix / "meta.pt")
        return cls(
            source,
            custom_op=metadata["custom_op"],
            inv_op=metadata["inv_op"],
            custom_op_kwargs=metadata["custom_op_kwargs"],
            inv_op_kwargs=metadata["inv_op_kwargs"],
        )

    def share_memory_(self) -> _CustomOpTensorDict:
        self._source.share_memory_()
        self._is_shared = True
        self.lock_()
        return self

    @property
    def _td_dim_names(self):
        # we also want for _td_dim_names to be accurate
        if self._source._td_dim_names is None:
            return None
        return self.names

    @property
    def is_locked(self) -> bool:
        return self._source.is_locked

    @is_locked.setter
    def is_locked(self, value) -> bool:
        if value:
            self.lock_()
        else:
            self.unlock_()

    @as_decorator("is_locked")
    def lock_(self) -> T:
        self._source.lock_()
        return self

    @erase_cache
    @as_decorator("is_locked")
    def unlock_(self) -> T:
        self._source.unlock_()
        return self

    def _remove_lock(self, lock_id):
        return self._source._remove_lock(lock_id)

    @erase_cache
    def _lock_propagate(self, lock_ids):
        return self._source._lock_propagate(lock_ids)

    lock = _renamed_inplace_method(lock_)
    unlock = _renamed_inplace_method(unlock_)

    def __del__(self):
        pass

    @property
    def sorted_keys(self):
        return self._source.sorted_keys


class _UnsqueezedTensorDict(_CustomOpTensorDict):
    """A lazy view on an unsqueezed TensorDict.

    When calling `tensordict.unsqueeze(dim)`, a lazy view of this operation is
    returned such that the following code snippet works without raising an
    exception:

        >>> assert tensordict.unsqueeze(dim).squeeze(dim) is tensordict

    Examples:
        >>> from tensordict import TensorDict
        >>> import torch
        >>> td = TensorDict({'a': torch.randn(3, 4)}, batch_size=[3])
        >>> td_unsqueeze = td.unsqueeze(-1)
        >>> print(td_unsqueeze.shape)
        torch.Size([3, 1])
        >>> print(td_unsqueeze.squeeze(-1) is td)
        True
    """

    def squeeze(self, dim: int | None) -> T:
        if dim is not None and dim < 0:
            dim = self.batch_dims + dim
        if dim == self.custom_op_kwargs.get("dim"):
            return self._source
        return super().squeeze(dim)

    def _stack_onto_(
        self,
        list_item: list[CompatibleType],
        dim: int,
    ) -> T:
        unsqueezed_dim = self.custom_op_kwargs["dim"]
        diff_to_apply = 1 if dim < unsqueezed_dim else 0
        list_item_unsqueeze = [
            item.squeeze(unsqueezed_dim - diff_to_apply) for item in list_item
        ]
        return self._source._stack_onto_(list_item_unsqueeze, dim)

    @property
    def names(self):
        names = copy(self._source.names)
        dim = self.custom_op_kwargs.get("dim")
        names.insert(dim, None)
        return names

    @names.setter
    def names(self, value):
        if value[: self.batch_dims] == self.names:
            return
        raise RuntimeError(
            "Names of a lazy tensordict cannot be modified. Call to_tensordict() first."
        )


class _SqueezedTensorDict(_CustomOpTensorDict):
    """A lazy view on a squeezed TensorDict.

    See the `UnsqueezedTensorDict` class documentation for more information.

    """

    def unsqueeze(self, dim: int) -> T:
        if dim < 0:
            dim = self.batch_dims + dim + 1
        inv_op_dim = self.inv_op_kwargs.get("dim")
        if inv_op_dim < 0:
            inv_op_dim = self.batch_dims + inv_op_dim + 1
        if dim == inv_op_dim:
            return self._source
        return super().unsqueeze(dim)

    def _stack_onto_(
        self,
        # key: str,
        list_item: list[CompatibleType],
        dim: int,
    ) -> T:
        squeezed_dim = self.custom_op_kwargs["dim"]
        # dim=0, squeezed_dim=2, [3, 4, 5] [3, 4, 1, 5] [[4, 5], [4, 5], [4, 5]] => unsq 1
        # dim=1, squeezed_dim=2, [3, 4, 5] [3, 4, 1, 5] [[3, 5], [3, 5], [3, 5], [3, 4]] => unsq 1
        # dim=2, squeezed_dim=2, [3, 4, 5] [3, 4, 1, 5] [[3, 4], [3, 4], ...] => unsq 2
        diff_to_apply = 1 if dim < squeezed_dim else 0
        list_item_unsqueeze = [
            item.unsqueeze(squeezed_dim - diff_to_apply) for item in list_item
        ]
        return self._source._stack_onto_(list_item_unsqueeze, dim)

    @property
    def names(self):
        names = copy(self._source.names)
        dim = self.custom_op_kwargs["dim"]
        if self._source.batch_size[dim] == 1:
            del names[dim]
        return names

    @names.setter
    def names(self, value):
        if value[: self.batch_dims] == self.names:
            return
        raise RuntimeError(
            "Names of a lazy tensordict cannot be modified. Call to_tensordict() first."
        )


class _ViewedTensorDict(_CustomOpTensorDict):
    def _update_custom_op_kwargs(self, source_tensor: Tensor) -> dict[str, Any]:
        new_dim_list = list(self.custom_op_kwargs.get("size"))
        new_dim_list += list(source_tensor.shape[self._source.batch_dims :])
        new_dim = torch.Size(new_dim_list)
        new_dict = deepcopy(self.custom_op_kwargs)
        new_dict.update({"size": new_dim})
        return new_dict

    def _update_inv_op_kwargs(self, tensor: Tensor) -> dict:
        size = list(self.inv_op_kwargs.get("size"))
        size += list(_shape(tensor)[self.batch_dims :])
        new_dim = torch.Size(size)
        new_dict = deepcopy(self.inv_op_kwargs)
        new_dict.update({"size": new_dim})
        return new_dict

    def view(self, *shape: int, size: list | tuple | torch.Size | None = None) -> T:
        if len(shape) == 0 and size is not None:
            return self.view(*size)
        elif len(shape) == 1 and isinstance(shape[0], (list, tuple, torch.Size)):
            return self.view(*shape[0])
        elif not isinstance(shape, torch.Size):
            shape = infer_size_impl(shape, self.numel())
            shape = torch.Size(shape)
        if shape == self._source.batch_size:
            return self._source
        return super().view(*shape)

    @property
    def names(self):
        return [None] * self.ndim

    @names.setter
    def names(self, value):
        raise RuntimeError(
            "Names of a lazy tensordict cannot be modified. Call to_tensordict() first."
        )


class _TransposedTensorDict(_CustomOpTensorDict):
    """A lazy view on a TensorDict with two batch dimensions transposed.

    When calling `tensordict.permute(dims_list, dim)`, a lazy view of this operation is
    returned such that the following code snippet works without raising an
    exception:

        >>> assert tensordict.transpose(dims_list, dim).transpose(dims_list, dim) is tensordict

    """

    def transpose(self, dim0, dim1) -> T:
        if dim0 < 0:
            dim0 = self.ndim + dim0
        if dim1 < 0:
            dim1 = self.ndim + dim1
        if any((dim0 < 0, dim1 < 0)):
            raise ValueError(
                "The provided dimensions are incompatible with the tensordict batch-size."
            )
        if dim0 == dim1:
            return self
        dims = (self.inv_op_kwargs.get("dim0"), self.inv_op_kwargs.get("dim1"))
        if dim0 in dims and dim1 in dims:
            return self._source
        return super().permute(dim0, dim1)

    def add_missing_dims(
        self, num_dims: int, batch_dims: tuple[int, ...]
    ) -> tuple[int, ...]:
        dim_diff = num_dims - len(batch_dims)
        all_dims = list(range(num_dims))
        for i, x in enumerate(batch_dims):
            if x < 0:
                x = x - dim_diff
            all_dims[i] = x
        return tuple(all_dims)

    def _update_custom_op_kwargs(self, source_tensor: Tensor) -> dict[str, Any]:
        return self.custom_op_kwargs

    def _update_inv_op_kwargs(self, tensor: Tensor) -> dict[str, Any]:
        return self.custom_op_kwargs

    def _stack_onto_(
        self,
        # key: str,
        list_item: list[CompatibleType],
        dim: int,
    ) -> T:
        trsp = self.custom_op_kwargs["dim0"], self.custom_op_kwargs["dim1"]
        if dim == trsp[0]:
            dim = trsp[1]
        elif dim == trsp[1]:
            dim = trsp[0]

        list_permuted_items = []
        for item in list_item:
            list_permuted_items.append(item.transpose(*trsp))
        self._source._stack_onto_(list_permuted_items, dim)
        return self

    @property
    def names(self):
        names = copy(self._source.names)
        dim0 = self.custom_op_kwargs["dim0"]
        dim1 = self.custom_op_kwargs["dim1"]
        names = [
            names[dim0] if i == dim1 else names[dim1] if i == dim0 else name
            for i, name in enumerate(names)
        ]
        return names

    @names.setter
    def names(self, value):
        raise RuntimeError(
            "Names of a lazy tensordict cannot be modified. Call to_tensordict() first."
        )


class _PermutedTensorDict(_CustomOpTensorDict):
    """A lazy view on a TensorDict with the batch dimensions permuted.

    When calling `tensordict.permute(dims_list, dim)`, a lazy view of this operation is
    returned such that the following code snippet works without raising an
    exception:

        >>> assert tensordict.permute(dims_list, dim).permute(dims_list, dim) is tensordict

    Examples:
        >>> from tensordict import TensorDict
        >>> import torch
        >>> td = TensorDict({'a': torch.randn(4, 5, 6, 9)}, batch_size=[3])
        >>> td_permute = td.permute(dims=(2, 1, 0))
        >>> print(td_permute.shape)
        torch.Size([6, 5, 4])
        >>> print(td_permute.permute(dims=(2, 1, 0)) is td)
        True

    """

    def permute(
        self,
        *dims_list: int,
        dims: Sequence[int] | None = None,
    ) -> T:
        if len(dims_list) == 0:
            dims_list = dims
        elif len(dims_list) == 1 and not isinstance(dims_list[0], int):
            dims_list = dims_list[0]
        if len(dims_list) != len(self.shape):
            raise RuntimeError(
                f"number of dims don't match in permute (got {len(dims_list)}, expected {len(self.shape)}"
            )
        if not len(dims_list) and not self.batch_dims:
            return self
        if np.array_equal(dims_list, range(self.batch_dims)):
            return self
        if np.array_equal(np.argsort(dims_list), self.inv_op_kwargs.get("dims")):
            return self._source
        return super().permute(*dims_list)

    def add_missing_dims(
        self, num_dims: int, batch_dims: tuple[int, ...]
    ) -> tuple[int, ...]:
        # Adds the feature dimensions to the permute dims
        dim_diff = num_dims - len(batch_dims)
        all_dims = list(range(num_dims))
        for i, x in enumerate(batch_dims):
            if x < 0:
                x = x - dim_diff
            all_dims[i] = x
        return tuple(all_dims)

    def _update_custom_op_kwargs(self, source_tensor: Tensor) -> dict[str, Any]:
        new_dims = self.add_missing_dims(
            len(source_tensor.shape), self.custom_op_kwargs["dims"]
        )
        kwargs = deepcopy(self.custom_op_kwargs)
        kwargs.update({"dims": new_dims})
        return kwargs

    def _update_inv_op_kwargs(self, tensor: Tensor) -> dict[str, Any]:
        new_dims = self.add_missing_dims(
            self._source.batch_dims + len(_shape(tensor)[self.batch_dims :]),
            self.custom_op_kwargs["dims"],
        )
        kwargs = deepcopy(self.custom_op_kwargs)
        kwargs.update({"dims": tuple(np.argsort(new_dims))})
        return kwargs

    def _stack_onto_(
        self,
        # key: str,
        list_item: list[CompatibleType],
        dim: int,
    ) -> T:
        permute_dims = self.custom_op_kwargs["dims"]
        inv_permute_dims = np.argsort(permute_dims)
        new_dim = [i for i, v in enumerate(inv_permute_dims) if v == dim][0]
        inv_permute_dims = [p for p in inv_permute_dims if p != dim]
        inv_permute_dims = np.argsort(np.argsort(inv_permute_dims))

        list_permuted_items = []
        for item in list_item:
            perm = list(inv_permute_dims) + list(
                range(self.batch_dims - 1, item.ndimension())
            )
            list_permuted_items.append(item.permute(*perm))
        self._source._stack_onto_(list_permuted_items, new_dim)
        return self

    @property
    def names(self):
        names = copy(self._source.names)
        return [names[i] for i in self.custom_op_kwargs["dims"]]

    @names.setter
    def names(self, value):
        if value[: self.batch_dims] == self.names:
            return
        raise RuntimeError(
            "Names of a lazy tensordict cannot be modified. Call to_tensordict() first."
        )


def _get_repr(tensor: Tensor) -> str:
    s = ", ".join(
        [
            f"shape={_shape(tensor)}",
            f"device={_device(tensor)}",
            f"dtype={_dtype(tensor)}",
            f"is_shared={_is_shared(tensor)}",
        ]
    )
    return f"{tensor.__class__.__name__}({s})"


def _get_repr_custom(cls, shape, device, dtype, is_shared) -> str:
    s = ", ".join(
        [
            f"shape={shape}",
            f"device={device}",
            f"dtype={dtype}",
            f"is_shared={is_shared}",
        ]
    )
    return f"{cls.__name__}({s})"


def _make_repr(key: str, item: CompatibleType, tensordict: T) -> str:
    if _is_tensor_collection(type(item)):
        return f"{key}: {repr(tensordict.get(key))}"
    return f"{key}: {_get_repr(item)}"


def _td_fields(td: T, keys=None) -> str:
    strs = []
    if keys is None:
        keys = td.keys()
    for key in keys:
        shape = td.get_item_shape(key)
        if -1 not in shape:
            item = td.get(key)
            strs.append(_make_repr(key, item, td))
        else:
            # we know td is lazy stacked and the key is a leaf
            # so we can get the shape and escape the error
            temp_td = td
            while isinstance(
                temp_td, LazyStackedTensorDict
            ):  # we need to grab the het tensor from the inner nesting level
                temp_td = temp_td.tensordicts[0]
            tensor = temp_td.get(key)
            if isinstance(tensor, TensorDictBase):
                substr = _td_fields(tensor)
            else:
                substr = _get_repr_custom(
                    tensor.__class__,
                    shape=shape,
                    device=tensor.device,
                    dtype=tensor.dtype,
                    is_shared=tensor.is_shared(),
                )
            strs.append(f"{key}: {substr}")

    return indent(
        "\n" + ",\n".join(sorted(strs)),
        4 * " ",
    )


def _check_keys(
    list_of_tensordicts: Sequence[TensorDictBase],
    strict: bool = False,
    include_nested: bool = False,
    leaves_only: bool = False,
) -> set[str]:
    if not len(list_of_tensordicts):
        return set()
    keys: set[str] = set(
        list_of_tensordicts[0].keys(
            include_nested=include_nested, leaves_only=leaves_only
        )
    )
    for td in list_of_tensordicts[1:]:
        k = td.keys(include_nested=include_nested, leaves_only=leaves_only)
        if not strict:
            keys = keys.intersection(k)
        else:
            if set(k) != keys:
                raise KeyError(
                    f"got keys {keys} and {set(td.keys())} which are " f"incompatible"
                )
    return keys


def _expand_to_match_shape(
    parent_batch_size: torch.Size,
    tensor: Tensor,
    self_batch_dims: int,
    self_device: DeviceType,
) -> Tensor | TensorDictBase:
    if hasattr(tensor, "dtype"):
        return torch.zeros(
            (
                *parent_batch_size,
                *_shape(tensor)[self_batch_dims:],
            ),
            dtype=tensor.dtype,
            device=self_device,
        )
    else:
        # tensordict
        out = TensorDict(
            {},
            [*parent_batch_size, *_shape(tensor)[self_batch_dims:]],
            device=self_device,
        )
        return out


def make_tensordict(
    input_dict: dict[str, CompatibleType] | None = None,
    batch_size: Sequence[int] | torch.Size | int | None = None,
    device: DeviceType | None = None,
    **kwargs: CompatibleType,  # source
) -> TensorDict:
    """Returns a TensorDict created from the keyword arguments or an input dictionary.

    If ``batch_size`` is not specified, returns the maximum batch size possible.

    This function works on nested dictionaries too, or can be used to determine the
    batch-size of a nested tensordict.

    Args:
        input_dict (dictionary, optional): a dictionary to use as a data source
            (nested keys compatible).
        **kwargs (TensorDict or torch.Tensor): keyword arguments as data source
            (incompatible with nested keys).
        batch_size (iterable of int, optional): a batch size for the tensordict.
        device (torch.device or compatible type, optional): a device for the TensorDict.

    Examples:
        >>> input_dict = {"a": torch.randn(3, 4), "b": torch.randn(3)}
        >>> print(make_tensordict(input_dict))
        TensorDict(
            fields={
                a: Tensor(shape=torch.Size([3, 4]), device=cpu, dtype=torch.float32, is_shared=False),
                b: Tensor(shape=torch.Size([3]), device=cpu, dtype=torch.float32, is_shared=False)},
            batch_size=torch.Size([3]),
            device=None,
            is_shared=False)
        >>> # alternatively
        >>> td = make_tensordict(**input_dict)
        >>> # nested dict: the nested TensorDict can have a different batch-size
        >>> # as long as its leading dims match.
        >>> input_dict = {"a": torch.randn(3), "b": {"c": torch.randn(3, 4)}}
        >>> print(make_tensordict(input_dict))
        TensorDict(
            fields={
                a: Tensor(shape=torch.Size([3]), device=cpu, dtype=torch.float32, is_shared=False),
                b: TensorDict(
                    fields={
                        c: Tensor(shape=torch.Size([3, 4]), device=cpu, dtype=torch.float32, is_shared=False)},
                    batch_size=torch.Size([3, 4]),
                    device=None,
                    is_shared=False)},
            batch_size=torch.Size([3]),
            device=None,
            is_shared=False)
        >>> # we can also use this to work out the batch sie of a tensordict
        >>> input_td = TensorDict({"a": torch.randn(3), "b": {"c": torch.randn(3, 4)}}, [])
        >>> print(make_tensordict(input_td))
        TensorDict(
            fields={
                a: Tensor(shape=torch.Size([3]), device=cpu, dtype=torch.float32, is_shared=False),
                b: TensorDict(
                    fields={
                        c: Tensor(shape=torch.Size([3, 4]), device=cpu, dtype=torch.float32, is_shared=False)},
                    batch_size=torch.Size([3, 4]),
                    device=None,
                    is_shared=False)},
            batch_size=torch.Size([3]),
            device=None,
            is_shared=False)
    """
    if input_dict is not None:
        kwargs.update(input_dict)
    return TensorDict.from_dict(kwargs, batch_size=batch_size, device=device)


def dense_stack_tds(
    td_list: Sequence[TensorDictBase] | LazyStackedTensorDict,
    dim: int = None,
) -> T:
    """Densely stack a list of :class:`~tensordict.TensorDictBase` objects (or a :class:`~tensordict.LazyStackedTensorDict`) given that they have the same structure.

    This function is called with a list of :class:`~tensordict.TensorDictBase` (either passed directly or obtrained from
    a :class:`~tensordict.LazyStackedTensorDict`).
    Instead of calling ``torch.stack(td_list)``, which would return a :class:`~tensordict.LazyStackedTensorDict`,
    this function expands the first element of the input list and stacks the input list onto that element.
    This works only when all the elements of the input list have the same structure.
    The :class:`~tensordict.TensorDictBase` returned will have the same type of the elements of the input list.

    This function is useful when some of the :class:`~tensordict.TensorDictBase` objects that need to be stacked
    are :class:`~tensordict.LazyStackedTensorDict` or have :class:`~tensordict.LazyStackedTensorDict`
    among entries (or nested entries).
    In those cases, calling ``torch.stack(td_list).to_tensordict()`` is infeasible.
    Thus, this function provides an alternative for densely stacking the list provided.

    Args:
        td_list (List of TensorDictBase or LazyStackedTensorDict): the tds to stack.
        dim (int, optional): the dimension to stack them.
            If td_list is a LazyStackedTensorDict, it will be retrieved automatically.

    Examples:
        >>> import torch
        >>> from tensordict import TensorDict
        >>> from tensordict import dense_stack_tds
        >>> from tensordict.tensordict import assert_allclose_td
        >>> td0 = TensorDict({"a": torch.zeros(3)},[])
        >>> td1 = TensorDict({"a": torch.zeros(4), "b": torch.zeros(2)},[])
        >>> td_lazy = torch.stack([td0, td1], dim=0)
        >>> td_container = TensorDict({"lazy": td_lazy}, [])
        >>> td_container_clone = td_container.clone()
        >>> td_stack = torch.stack([td_container, td_container_clone], dim=0)
        >>> td_stack
        LazyStackedTensorDict(
            fields={
                lazy: LazyStackedTensorDict(
                    fields={
                        a: Tensor(shape=torch.Size([2, 2, -1]), device=cpu, dtype=torch.float32, is_shared=False)},
                    exclusive_fields={
                    },
                    batch_size=torch.Size([2, 2]),
                    device=None,
                    is_shared=False,
                    stack_dim=0)},
            exclusive_fields={
            },
            batch_size=torch.Size([2]),
            device=None,
            is_shared=False,
            stack_dim=0)
        >>> td_stack = dense_stack_tds(td_stack) # Automatically use the LazyStackedTensorDict stack_dim
        TensorDict(
            fields={
                lazy: LazyStackedTensorDict(
                    fields={
                        a: Tensor(shape=torch.Size([2, 2, -1]), device=cpu, dtype=torch.float32, is_shared=False)},
                    exclusive_fields={
                        1 ->
                            b: Tensor(shape=torch.Size([2, 2]), device=cpu, dtype=torch.float32, is_shared=False)},
                    batch_size=torch.Size([2, 2]),
                    device=None,
                    is_shared=False,
                    stack_dim=1)},
            batch_size=torch.Size([2]),
            device=None,
            is_shared=False)
        # Note that
        # (1) td_stack is now a TensorDict
        # (2) this has pushed the stack_dim of "lazy" (0 -> 1)
        # (3) this has revealed the exclusive keys.
        >>> assert_allclose_td(td_stack, dense_stack_tds([td_container, td_container_clone], dim=0))
        # This shows it is the same to pass a list or a LazyStackedTensorDict

    """
    if isinstance(td_list, LazyStackedTensorDict):
        dim = td_list.stack_dim
        td_list = td_list.tensordicts
    elif dim is None:
        raise ValueError(
            "If a list of tensordicts is provided, stack_dim must not be None"
        )
    shape = list(td_list[0].shape)
    shape.insert(dim, len(td_list))

    out = td_list[0].unsqueeze(dim).expand(shape).clone()
    return torch.stack(td_list, dim=dim, out=out)


def _set_max_batch_size(source: T, batch_dims=None):
    """Updates a tensordict with its maximium batch size."""
    tensor_data = list(source.values())

    for val in tensor_data:
        if _is_tensor_collection(val.__class__):
            _set_max_batch_size(val, batch_dims=batch_dims)
    batch_size = []
    if not tensor_data:  # when source is empty
        source.batch_size = batch_size
        return
    curr_dim = 0
    while True:
        if tensor_data[0].dim() > curr_dim:
            curr_dim_size = tensor_data[0].size(curr_dim)
        else:
            source.batch_size = batch_size
            return
        for tensor in tensor_data[1:]:
            if tensor.dim() <= curr_dim or tensor.size(curr_dim) != curr_dim_size:
                source.batch_size = batch_size
                return
        if batch_dims is None or len(batch_size) < batch_dims:
            batch_size.append(curr_dim_size)
        curr_dim += 1


def _iter_items_lazystack(
    tensordict: LazyStackedTensorDict, return_none_for_het_values: bool = False
) -> Iterator[tuple[str, CompatibleType]]:
    for key in tensordict.keys():
        try:
            value = tensordict.get(key)
        except RuntimeError as err:
            if return_none_for_het_values and re.match(
                r"Found more than one unique shape in the tensors", str(err)
            ):
                # this is a het key
                value = None
            else:
                raise err
        yield key, value


def _clone_value(value: CompatibleType, recurse: bool) -> CompatibleType:
    if recurse:
        return value.clone()
    elif _is_tensor_collection(value.__class__):
        return value.clone(recurse=False)
    else:
        return value


def _is_number(item):
    if isinstance(item, (Number, ftdim.Dim)):
        return True
    if isinstance(item, Tensor) and item.ndim == 0:
        return True
    if isinstance(item, np.ndarray) and item.ndim == 0:
        return True
    return False


def _expand_index(index, batch_size):
    len_index = sum(True for idx in index if idx is not None)
    if len_index > len(batch_size):
        raise ValueError
    if len_index < len(batch_size):
        index = index + (slice(None),) * (len(batch_size) - len_index)
    return index


def _broadcast_tensors(index):
    # tensors and range need to be broadcast
    tensors = {
        i: tensor if isinstance(tensor, Tensor) else torch.tensor(tensor)
        for i, tensor in enumerate(index)
        if isinstance(tensor, (range, list, np.ndarray, torch.Tensor))
    }
    if tensors:
        shape = torch.broadcast_shapes(*[tensor.shape for tensor in tensors.values()])
        tensors = {i: tensor.expand(shape) for i, tensor in tensors.items()}
        index = tuple(
            idx if i not in tensors else tensors[i] for i, idx in enumerate(index)
        )
    return index


def _reduce_index(index):
    if all(
        idx is Ellipsis or (isinstance(idx, slice) and idx == slice(None))
        for idx in index
    ):
        index = ()
    return index


def _convert_index_lazystack(index, stack_dim, batch_size):
    out = {
        "remaining_index": None,
        "stack_index": None,
        "new_stack_dim": None,
    }
    index = convert_ellipsis_to_idx(index, batch_size)
    if not isinstance(index, tuple):
        index = (index,)
    if any(
        isinstance(idx, (MemmapTensor, Tensor)) and idx.dtype == torch.bool
        for idx in index
    ):
        return None
    index = _expand_index(index, batch_size)
    index = _broadcast_tensors(index)
    # find the index corresponding to the stack dim
    stack_dim_index = 0
    new_stack_dim = 0
    count = -1
    has_first_tensor = False
    while True:
        if index[stack_dim_index] is None:
            stack_dim_index += 1
            new_stack_dim += 1
            continue

        count += 1
        if count == stack_dim:
            remaining_index = tuple(
                idx for i, idx in enumerate(index) if i != stack_dim_index
            )
            stack_index = index[stack_dim_index]
            break
        if isinstance(index[stack_dim_index], int) or (
            isinstance(index[stack_dim_index], (Tensor, np.ndarray))
            and (not index[stack_dim_index].ndim or has_first_tensor)
        ):
            new_stack_dim_incr = 0
        else:
            new_stack_dim_incr = 1
            has_first_tensor = has_first_tensor or isinstance(
                index[stack_dim_index], (Tensor, np.ndarray)
            )
        new_stack_dim += new_stack_dim_incr
        stack_dim_index += 1

    out["stack_index"] = stack_index
    if not isinstance(stack_index, int):
        out["new_stack_dim"] = new_stack_dim
    if isinstance(stack_index, Tensor):
        # we build one index for each resulting item
        # all the tensors are indexed along the same integer
        def _dispatch(remaining_index, stack_index, i=None):
            if i is not None:
                remaining_index = tuple(
                    idx[i] if isinstance(idx, Tensor) else idx
                    for idx in remaining_index
                )
            if isinstance(stack_index, list):
                out = []
                for j, _stack_index in enumerate(stack_index):
                    out.append(_dispatch(remaining_index, _stack_index, j))
                return tuple(out)
            return remaining_index

        remaining_index = _dispatch(remaining_index, stack_index.tolist())
    out["remaining_index"] = _reduce_index(remaining_index)
    return out


@implements_for_td(torch.where)
def where(condition, input, other, *, out=None):
    """Return a ``TensorDict`` of elements selected from either input or other, depending on condition.

    Args:
        condition (BoolTensor): When ``True`` (nonzero), yield ``input``, otherwise yield ``other``.
        input (TensorDictBase or Scalar): value (if ``input`` is a scalar) or values selected at indices where condition is ``True``.
        other (TensorDictBase or Scalar): value (if ``other`` is a scalar) or values selected at indices where condition is ``False``.
        out (Tensor, optional): the output ``TensorDictBase`` instance.

    """
    from tensordict.persistent import PersistentTensorDict

    if isinstance(out, PersistentTensorDict):
        raise RuntimeError(
            "Cannot use a persistent tensordict as output of torch.where."
        )
    return input.where(condition, other, out=out)<|MERGE_RESOLUTION|>--- conflicted
+++ resolved
@@ -1809,10 +1809,6 @@
         and will raise an exception in all other cases.
 
         """
-<<<<<<< HEAD
-        warnings.warn("as_tensor will soon be deprecated.", category=DeprecationWarning)
-        return self
-=======
 
         def as_tensor(x):
             try:
@@ -1821,7 +1817,6 @@
                 return x
 
         return self._fast_apply(as_tensor)
->>>>>>> 924a46a8
 
     def update(
         self,
