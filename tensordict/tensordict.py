--- conflicted
+++ resolved
@@ -160,21 +160,22 @@
 
     def _iter_helper(self, tensordict, prefix=None):
         items_iter = self._items(tensordict)
-        nested_keys = []
-        for key, meta_value in items_iter:
+
+        for key, value in items_iter:
             full_key = self._combine_keys(prefix, key)
             if (
-                meta_value.is_tensordict() or meta_value.is_kjt()
-            ) and self.include_nested:
-                nested_keys.append((key, full_key))
-            if not (meta_value.is_tensordict() and self.leaves_only):
+                isinstance(value, (TensorDictBase, KeyedJaggedTensor))
+                and self.include_nested
+            ):
+                subkeys = tuple(
+                    self._iter_helper(
+                        value,
+                        full_key if isinstance(full_key, tuple) else (full_key,),
+                    )
+                )
+                yield from subkeys
+            if not (isinstance(value, TensorDictBase) and self.leaves_only):
                 yield full_key
-        for (key, full_key) in nested_keys:
-            value = tensordict.get(key)
-            yield from self._iter_helper(
-                value,
-                full_key if isinstance(full_key, tuple) else (full_key,),
-            )
 
     def _combine_keys(self, prefix, key):
         if prefix is not None:
@@ -193,31 +194,23 @@
         if tensordict is None:
             tensordict = self.tensordict
         if isinstance(tensordict, TensorDict):
-            return tuple(
-                (key, tensordict._get_meta(key)) for key in tensordict._tensordict
-            )
+            return tensordict._tensordict.items()
         elif isinstance(tensordict, LazyStackedTensorDict):
             return _iter_items_lazystack(tensordict)
         elif isinstance(tensordict, KeyedJaggedTensor):
-            return tuple(
-                (key, MetaTensor(tensordict[key])) for key in tensordict.keys()
-            )
+            return tuple((key, tensordict[key]) for key in tensordict.keys())
         elif isinstance(tensordict, _CustomOpTensorDict):
             # it's possible that a TensorDict contains a nested LazyStackedTensorDict,
             # or _CustomOpTensorDict, so as we iterate through the contents we need to
             # be careful to not rely on tensordict._tensordict existing.
-            return tensordict.items_meta()
-
-    def _simple_check(self, key):
-        return key in self.tensordict._tensordict
+            return ((key, tensordict.get(key)) for key in tensordict._source.keys())
+
+    def _keys(self):
+        return self.tensordict._tensordict.keys()
 
     def __contains__(self, key):
         if type(key) is str:
-<<<<<<< HEAD
-            if self._simple_check(key):
-=======
             if key in self._keys():
->>>>>>> d50720df
                 if self.leaves_only:
                     meta_val = self.tensordict._get_meta(key)
                     return not meta_val.is_tensordict()
@@ -260,14 +253,6 @@
         )
 
 
-class _LazyStackedTensorDictKeysView(_TensorDictKeysView):
-    def __len__(self):
-        return len(self.tensordict.valid_keys)
-
-    def _simple_check(self, key):
-        return key in self.tensordict.valid_keys
-
-
 class TensorDictBase(Mapping, metaclass=abc.ABCMeta):
     """TensorDictBase is an abstract parent class for TensorDicts, a torch.Tensor data container."""
 
@@ -559,11 +544,6 @@
         """
         raise NotImplementedError(f"{self.__class__.__name__}")
 
-<<<<<<< HEAD
-    def _get_meta(self, key: NESTED_KEY) -> MetaTensor:
-        # _nested_key_type_check(key)
-        try:
-=======
     def pop(
         self, key: NESTED_KEY, default: Union[str, COMPATIBLE_TYPES] = "_no_default_"
     ) -> COMPATIBLE_TYPES:
@@ -585,7 +565,6 @@
     def _get_meta(self, key: NESTED_KEY) -> MetaTensor:
         # _nested_key_type_check(key)
         try:
->>>>>>> d50720df
             if type(key) is tuple:
                 if len(key) > 1:
                     return self.get(key[0])._get_meta(key[1:])
@@ -1095,19 +1074,11 @@
 
     def exclude(self, *keys: str, inplace: bool = False) -> TensorDictBase:
         target = self if inplace else self.clone(recurse=False)
-<<<<<<< HEAD
-        is_nested = any((type(key) is tuple) for key in keys)
-        if len(keys) > 1:
-            tdkeys = set(self.keys(is_nested))
-        else:
-            tdkeys = self.keys(is_nested)
-=======
         # is_nested = any((type(key) is tuple) for key in keys)
         # if len(keys) > 1:
         #     tdkeys = set(self.keys(is_nested))
         # else:
         #     tdkeys = self.keys(is_nested)
->>>>>>> d50720df
         for key in keys:
             try:
                 del target[key]
@@ -2298,7 +2269,6 @@
     ) -> None:
         super().__init__()
 
-        self._keys = {}
         self._is_shared = _is_shared
         self._is_memmap = _is_memmap
         if device is not None:
@@ -2358,12 +2328,12 @@
                             )
                     if device is not None:
                         value = value.to(device)
-                    # _meta_val = (
-                    #     None
-                    #     if _meta_source is None or key not in _meta_source
-                    #     else _meta_source[key]
-                    # )
-                    self.set(key, value, _run_checks=False)
+                    _meta_val = (
+                        None
+                        if _meta_source is None or key not in _meta_source
+                        else _meta_source[key]
+                    )
+                    self.set(key, value, _meta_val=_meta_val, _run_checks=False)
 
             # self._check_batch_size()
             # self._check_device()
@@ -2388,13 +2358,26 @@
 
     def _make_meta(self, key: str) -> MetaTensor:
         proc_value = self._tensordict[key]
-        is_memmap = self._is_memmap
-        is_shared = self._is_shared
+        is_memmap = (
+            self._is_memmap
+            if self._is_memmap is not None
+            else isinstance(proc_value, MemmapTensor)
+        )
+        is_shared = (
+            self._is_shared
+            if self._is_shared is not None
+            else _is_shared(proc_value)
+            if isinstance(proc_value, (TensorDictBase, MemmapTensor, KeyedJaggedTensor))
+            or not is_batchedtensor(proc_value)
+            else False
+        )
 
         return MetaTensor(
             proc_value,
+            device=proc_value.device,
             _is_memmap=is_memmap,
             _is_shared=is_shared,
+            _is_tensordict=isinstance(proc_value, TensorDictBase),
         )
 
     @property
@@ -2476,6 +2459,16 @@
                 f"device values {devices}. If TensorDict.device is set then "
                 "all elements must share that device."
             )
+
+    def _index_tensordict(self, idx: INDEX_TYPING):
+        self_copy = copy(self)
+        self_copy._tensordict = {
+            key: _get_item(item, idx) for key, item in self.items()
+        }
+        self_copy._dict_meta = KeyDependentDefaultDict(self_copy._make_meta)
+        self_copy._batch_size = _getitem_batch_size(self_copy.batch_size, idx)
+        self_copy._device = self.device
+        return self_copy
 
     def pin_memory(self) -> TensorDictBase:
         if self.device and self.device.type == "cpu":
@@ -2553,25 +2546,7 @@
         # if _run_checks:
         #     _nested_key_type_check(key)
 
-<<<<<<< HEAD
-        if self._is_shared is None:
-            try:
-                self._is_shared = _is_shared(value)
-            except NotImplementedError:
-                # when running functorch, a NotImplementedError may be raised
-                pass
-            except AttributeError:
-                # when setting a value of type dict
-                pass
-        if self._is_memmap is None:
-            self._is_memmap = isinstance(value, MemmapTensor)
-
-        if not (type(key) is tuple):
-            present = key in self.keys()
-        elif len(key) == 1:
-=======
         if type(key) is tuple and len(key) == 1:
->>>>>>> d50720df
             key = key[0]
 
         if value is self._tensordict.get(key, None):
@@ -2672,13 +2647,7 @@
                 proc_value = value
             if proc_value is not self.get(key):
                 self.get(key).copy_(proc_value)
-<<<<<<< HEAD
-                if isinstance(key, str) and key in self._dict_meta:
-                    self._dict_meta[key].requires_grad = proc_value.requires_grad
-                elif type(key) is tuple:
-=======
                 if type(key) is tuple:
->>>>>>> d50720df
                     # If we have a nested key, we must traverse the nested tensordicts
                     # until we reach the parent of the leaf tensor, then check
                     # _dict_meta on that tensordict.
@@ -2848,19 +2817,11 @@
             if self.device is not None and dest == self.device:
                 return self
 
-<<<<<<< HEAD
-            self_copy = self.clone(False)
-            self_copy._device = dest
-            self_copy._tensordict = {
-                key: value.to(dest, **kwargs) for key, value in self_copy.items()
-            }
-=======
             self_copy = TensorDict(
                 {key: value.to(dest, **kwargs) for key, value in self.items()},
                 batch_size=self.batch_size,
                 device=dest,
             )
->>>>>>> d50720df
             return self_copy
         elif isinstance(dest, torch.Size):
             self.batch_size = dest
@@ -2911,14 +2872,9 @@
                 nested_keys[key[0]].append(key[1:])
 
         d = {}
+        d_meta = {}
 
         for key, subkeys in nested_keys.items():
-<<<<<<< HEAD
-            value = self.get(key)
-            if len(subkeys) > 0 and isinstance(value, TensorDictBase):
-                value = value.select(*subkeys, inplace=inplace)
-            d[key] = value
-=======
             try:
                 value = self.get(key)
                 if len(subkeys) > 0 and isinstance(value, TensorDictBase):
@@ -2935,18 +2891,21 @@
                     )
                 else:
                     continue
->>>>>>> d50720df
 
         if inplace:
             self._tensordict = d
             for key in list(self._dict_meta.keys()):
-                # meta value needs to be updated as not all keys present in children
-                del self._dict_meta[key]
+                if key not in nested_keys:
+                    del self._dict_meta[key]
+                elif len(nested_keys[key]) > 0:
+                    # meta value needs to be updated as not all keys present in children
+                    self._dict_meta[key] = d_meta[key]
             return self
         return TensorDict(
+            device=self.device,
+            batch_size=self.batch_size,
             source=d,
-            batch_size=self.batch_size,
-            device=self.device,
+            _meta_source=d_meta,
             _run_checks=False,
             _is_memmap=self._is_memmap,
             _is_shared=self._is_shared,
@@ -2955,12 +2914,9 @@
     def keys(
         self, include_nested: bool = False, leaves_only: bool = False
     ) -> _TensorDictKeysView:
-        if (include_nested, leaves_only) not in self._keys:
-            out = self._keys[(include_nested, leaves_only)] = _TensorDictKeysView(
-                self, include_nested=include_nested, leaves_only=leaves_only
-            )
-            return out
-        return self._keys[(include_nested, leaves_only)]
+        return _TensorDictKeysView(
+            self, include_nested=include_nested, leaves_only=leaves_only
+        )
 
 
 class _ErrorInteceptor:
@@ -3827,7 +3783,6 @@
         return self
 
     def clone(self, recurse: bool = True) -> SubTensorDict:
-        # TODO: what to do with this? PyTorch users may expect a regular TensorDict.
         if not recurse:
             return copy(self)
         return SubTensorDict(source=self._source, idx=self.idx)
@@ -3964,6 +3919,14 @@
         if td.batch_dims < len(batch_size):
             batch_size = td.batch_size
     return TensorDict(d, batch_size, device=td.device, _run_checks=False)
+
+
+class _LazyStackedTensorDictKeysView(_TensorDictKeysView):
+    def __len__(self):
+        return len(self.tensordict.valid_keys)
+
+    def _keys(self):
+        return self.tensordict.valid_keys
 
 
 class LazyStackedTensorDict(TensorDictBase):
@@ -4978,14 +4941,11 @@
             dest = torch.device(dest)
             if self.device is not None and dest == self.device:
                 return self
-            self_copy = self.clone(False)
+            self_copy = copy(self)
             self_copy._device = dest
-<<<<<<< HEAD
-=======
             self_copy._dict_meta = {
                 key: value.to(dest) for key, value in self._dict_meta.items()
             }
->>>>>>> d50720df
             return self_copy
         if isinstance(dest, torch.Size):
             self.batch_size = dest
@@ -5318,7 +5278,7 @@
         if inplace:
             self._source.select(*keys, inplace=inplace, strict=strict)
             return self
-        self_copy = self.clone(False)
+        self_copy = copy(self)
         self_copy._source = self_copy._source.select(*keys, strict=strict)
         return self_copy
 
@@ -5733,7 +5693,7 @@
 def _iter_items_lazystack(tensordict):
     for key in tensordict.valid_keys:
         try:
-            yield key, tensordict._get_meta(key)
+            yield key, tensordict.get(key)
         except KeyError:
             tensordict._update_valid_keys()
             continue
