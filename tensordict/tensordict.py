--- conflicted
+++ resolved
@@ -1885,11 +1885,7 @@
         self._is_locked = value
 
     def set_default(
-<<<<<<< HEAD
-        self, key: NESTED_KEY, item: COMPATIBLE_TYPES, inplace: bool = False, **kwargs
-=======
         self, key: NESTED_KEY, default: COMPATIBLE_TYPES, **kwargs
->>>>>>> 2f8fb6e2
     ) -> COMPATIBLE_TYPES:
         """Insert key with a value of default if key is not in the dictionary.
 
@@ -1905,17 +1901,9 @@
             previously set.
 
         """
-<<<<<<< HEAD
-        if key in self.keys(include_nested=isinstance(key, tuple)):
-            return self.get(key)
-        else:
-            self.set(key, item, inplace=inplace, **kwargs)
-            return item
-=======
         if key not in self.keys(include_nested=isinstance(key, tuple)):
             self.set(key, default, **kwargs)
         return self.get(key)
->>>>>>> 2f8fb6e2
 
     def lock(self):
         self.is_locked = True
@@ -4385,22 +4373,6 @@
         return self
 
     def set_default(
-<<<<<<< HEAD
-        self, key: NESTED_KEY, item: COMPATIBLE_TYPES, inplace: bool = False, **kwargs
-    ) -> COMPATIBLE_TYPES:
-        """Returns the value of the key if the key is in the tensordict. If not, insert
-        key with a value of item and returns item.
-
-        Args:
-            key (str): name of the item
-            item (torch.Tensor): value to be stored in the tensordict
-            inplace (bool, optional): if True and if a key matches an existing
-                key in the tensordict, then the update will occur in-place
-                for that key-value pair. Default is :obj:`False`.
-
-        Returns:
-            the value of the key or item if the key is not in the tensordict
-=======
         self, key: NESTED_KEY, default: COMPATIBLE_TYPES, **kwargs
     ) -> COMPATIBLE_TYPES:
         """Insert key with a value of default if key is not in the dictionary.
@@ -4415,16 +4387,11 @@
         Returns:
             The value of key in the tensordict. Will be default if the key was not
             previously set.
->>>>>>> 2f8fb6e2
 
         """
         if isinstance(key, tuple):
             raise TypeError("SavedTensorDict does not currently support nested keys.")
-<<<<<<< HEAD
-        return super().set_default(key=key, item=item, inplace=inplace, **kwargs)
-=======
         return super().set_default(key=key, default=default, **kwargs)
->>>>>>> 2f8fb6e2
 
     def expand(self, *shape, inplace: bool = False) -> TensorDictBase:
         if len(shape) == 1 and isinstance(shape[0], Sequence):
