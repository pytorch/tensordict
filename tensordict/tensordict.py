--- conflicted
+++ resolved
@@ -3371,10 +3371,6 @@
 
     lock = _renamed_inplace_method(lock_)
 
-<<<<<<< HEAD
-    @erase_cache
-    def unlock_(self) -> TensorDictBase:
-=======
     def _remove_lock(self, lock_id):
         self._lock_id = self._lock_id - {lock_id}
         if self._locked_tensordicts:
@@ -3395,7 +3391,6 @@
                 unlocked_tds.extend(dest._propagate_unlock(lock_ids))
         self._locked_tensordicts = []
 
->>>>>>> 7c7bc8b8
         self._is_locked = False
         self._is_shared = False
         self._is_memmap = False
@@ -3566,12 +3561,9 @@
         "_device",
         "_is_locked",
         "_td_dim_names",
-<<<<<<< HEAD
-        "_cache",
-=======
         "_lock_id",
         "_locked_tensordicts",
->>>>>>> 7c7bc8b8
+        "_cache",
     )
 
     def __new__(cls, *args: Any, **kwargs: Any) -> TensorDict:
@@ -6012,18 +6004,11 @@
         tensors = [td.get(key, default=default) for td in self.tensordicts]
         try:
             out = torch.stack(tensors, self.stack_dim)
-<<<<<<< HEAD
             if _is_tensor_collection(out.__class__) and self._td_dim_names is not None:
                 out.refine_names(*self.names, *out.names[self.ndim :])
                 out.callback = self.callback
             elif self.callback is not None:
                 out = self.callback(out)
-=======
-            if _is_tensor_collection(out.__class__):
-                if self._td_dim_names is not None:
-                    out.refine_names(*self.names, *out.names[self.ndim :])
-
->>>>>>> 7c7bc8b8
             return out
         except RuntimeError as err:
             if "stack expects each tensor to be equal size" in str(err):
@@ -6980,23 +6965,12 @@
 
     @property
     def is_locked(self) -> bool:
-<<<<<<< HEAD
         # is_locked = self._is_locked
-        for td in self.tensordicts:
-            if not td.is_locked:
-                return False
-        else:
-            return True
-            # is_locked = is_locked or td.is_locked
-        # self._is_locked = is_locked
-        # return is_locked
-=======
         for td in self.tensordicts:
             if td.is_locked:
                 return True
         else:
             return False
->>>>>>> 7c7bc8b8
 
     @is_locked.setter
     def is_locked(self, value: bool) -> None:
@@ -7005,10 +6979,6 @@
         else:
             self.unlock_()
 
-<<<<<<< HEAD
-    def lock_(self) -> LazyStackedTensorDict:
-        # self._is_locked = True
-=======
     @property
     def _lock_id(self):
         """Ids of all tensordicts that need to be unlocked for this to be unlocked."""
@@ -7034,7 +7004,6 @@
         return _locked_tensordicts, lock_ids
 
     def _remove_lock(self, lock_id):
->>>>>>> 7c7bc8b8
         for td in self.tensordicts:
             td._remove_lock(lock_id)
 
@@ -7047,13 +7016,7 @@
         for dest in self.tensordicts:
             unlocked_tds.extend(dest._propagate_unlock(lock_ids))
 
-<<<<<<< HEAD
-    @erase_cache
-    def unlock_(self) -> LazyStackedTensorDict:
-        # self._is_locked = False
-=======
         self._is_locked = False
->>>>>>> 7c7bc8b8
         self._is_shared = False
         self._is_memmap = False
         self._sorted_keys = None
