--- conflicted
+++ resolved
@@ -5499,13 +5499,8 @@
     visited = set()
     visited.add(id(tensordict))
 
-<<<<<<< HEAD
-    def detect(t_d: TensorDict):
-        for k, v in t_d.items():
-=======
     def detect(td: TensorDict):
         for v in td.values():
->>>>>>> f09d2928
             if id(v) in visited:
                 return True
             visited.add(id(v))
