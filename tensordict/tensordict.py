# Copyright (c) Meta Platforms, Inc. and affiliates.
#
# This source code is licensed under the MIT license found in the
# LICENSE file in the root directory of this source tree.

from __future__ import annotations

import abc
import collections
import functools
import numbers
import os
import re
import textwrap
import warnings
from collections import defaultdict
from collections.abc import MutableMapping
from copy import copy, deepcopy
from numbers import Number
from pathlib import Path
from textwrap import indent
from typing import (
    Any,
    Callable,
    Generator,
    Iterable,
    Iterator,
    OrderedDict,
    Sequence,
    Union,
)
from warnings import warn

import numpy as np

import torch
from tensordict._tensordict import unravel_keys
from tensordict.memmap import memmap_tensor_as_tensor, MemmapTensor
from tensordict.utils import (
    _device,
    _dtype,
    _get_item,
    _getitem_batch_size,
    _is_shared,
    _is_tensorclass,
    _maybe_unravel_keys_silent,
    _set_item,
    _shape,
    _StringOnlyDict,
    _sub_index,
    cache,
    convert_ellipsis_to_idx,
    DeviceType,
    erase_cache,
    expand_as_right,
    expand_right,
    IndexType,
    int_generator,
    is_tensorclass,
    lock_blocked,
    NestedKey,
    NON_STR_KEY,
    NON_STR_KEY_TUPLE,
    prod,
    # unravel_keys,
)
from torch import distributed as dist, Tensor
from torch.utils._pytree import tree_map

try:
    from torch.jit._shape_functions import infer_size_impl
except ImportError:
    from tensordict.utils import infer_size_impl

# from torch.utils._pytree import _register_pytree_node


_has_functorch = False
try:
    try:
        from functorch._C import is_batchedtensor
    except ImportError:
        from torch._C._functorch import (
            _add_batch_dim,
            _remove_batch_dim,
            is_batchedtensor,
        )

    _has_functorch = True
except ImportError:
    _has_functorch = False

    def is_batchedtensor(tensor: Tensor) -> bool:
        """Placeholder for the functorch function."""
        return False


try:
    from torchrec import KeyedJaggedTensor

    _has_torchrec = True
except ImportError as err:
    _has_torchrec = False

    class KeyedJaggedTensor:  # noqa: D103, D101
        pass

    TORCHREC_ERR = str(err)

NO_DEFAULT = "_no_default_"

# some complex string used as separator to concatenate and split keys in
# distributed frameworks
DIST_SEPARATOR = ".-|-."
TD_HANDLED_FUNCTIONS: dict[Callable, Callable] = {}
CompatibleType = Union[
    Tensor,
    MemmapTensor,
]  # None? # leaves space for TensorDictBase

if _has_torchrec:
    CompatibleType = Union[
        Tensor,
        MemmapTensor,
        KeyedJaggedTensor,
    ]
_STR_MIXED_INDEX_ERROR = "Received a mixed string-non string index. Only string-only or string-free indices are supported."

_HEURISTIC_EXCLUDED = (Tensor, tuple, list, set, dict, np.ndarray)

_TENSOR_COLLECTION_MEMO = {}


def _is_tensor_collection(datatype):
    out = _TENSOR_COLLECTION_MEMO.get(datatype, None)
    if out is None:
        if issubclass(datatype, TensorDictBase):
            out = True
        elif _is_tensorclass(datatype):
            out = True
        else:
            out = False
        _TENSOR_COLLECTION_MEMO[datatype] = out
    return out


def is_tensor_collection(datatype: type | Any) -> bool:
    """Checks if a data object or a type is a tensor container from the tensordict lib.

    Returns:
        ``True`` if the input is a TensorDictBase subclass, a tensorclass or an istance of these.
        ``False`` otherwise.

    Examples:
        >>> is_tensor_collection(TensorDictBase)  # True
        >>> is_tensor_collection(TensorDict({}, []))  # True
        >>> @tensorclass
        ... class MyClass:
        ...     pass
        ...
        >>> is_tensor_collection(MyClass)  # True
        >>> is_tensor_collection(MyClass(batch_size=[]))  # True

    """
    # memoizing is 2x faster
    if not isinstance(datatype, type):
        datatype = type(datatype)
    return _is_tensor_collection(datatype)


def is_memmap(datatype: type | Any) -> bool:
    """Returns ``True`` if the class is a subclass of :class:`~.MemmapTensor` or the object an instance of it."""
    return (
        issubclass(datatype, MemmapTensor)
        if isinstance(datatype, type)
        else isinstance(datatype, MemmapTensor)
    )


class _TensorDictKeysView:
    """A Key view for TensorDictBase instance.

    _TensorDictKeysView is returned when accessing tensordict.keys() and holds a
    reference to the original TensorDict. This class enables us to support nested keys
    when performing membership checks and when iterating over keys.

    Examples:
        >>> import torch
        >>> from tensordict import TensorDict

        >>> td = TensorDict(
        >>>     {"a": TensorDict({"b": torch.rand(1, 2)}, [1, 2]), "c": torch.rand(1)},
        >>>     [1],
        >>> )

        >>> assert "a" in td.keys()
        >>> assert ("a",) in td.keys()
        >>> assert ("a", "b") in td.keys()
        >>> assert ("a", "c") not in td.keys()

        >>> assert set(td.keys()) == {("a", "b"), "c"}
    """

    def __init__(
        self,
        tensordict: TensorDictBase,
        include_nested: bool,
        leaves_only: bool,
    ) -> None:
        self.tensordict = tensordict
        self.include_nested = include_nested
        self.leaves_only = leaves_only

    def __iter__(self) -> Iterable[str] | Iterable[tuple[str, ...]]:
        if not self.include_nested:
            if self.leaves_only:
                for key in self._keys():
                    target_class = self.tensordict.entry_class(key)
                    if _is_tensor_collection(target_class):
                        continue
                    yield key
            else:
                yield from self._keys()
        else:
            yield from self._iter_helper(self.tensordict)

    def _iter_helper(
        self, tensordict: TensorDictBase, prefix: str | None = None
    ) -> Iterable[str] | Iterable[tuple[str, ...]]:
        items_iter = self._items(tensordict)

        for key, value in items_iter:
            full_key = self._combine_keys(prefix, key)
            cls = value.__class__
            if self.include_nested and (
                _is_tensor_collection(cls) or issubclass(cls, KeyedJaggedTensor)
            ):
                subkeys = tuple(
                    self._iter_helper(
                        value,
                        full_key if isinstance(full_key, tuple) else (full_key,),
                    )
                )
                yield from subkeys
            if not self.leaves_only or not _is_tensor_collection(cls):
                yield full_key

    def _combine_keys(self, prefix: str | None, key: NestedKey) -> NestedKey:
        if prefix is not None:
            if isinstance(key, tuple):
                return prefix + key
            return prefix + (key,)
        return key

    def __len__(self) -> int:
        return sum(1 for _ in self)

    def _items(
        self, tensordict: TensorDict | None = None
    ) -> Iterable[tuple[NestedKey, CompatibleType]]:

        if tensordict is None:
            tensordict = self.tensordict
        if isinstance(tensordict, TensorDict) or is_tensorclass(tensordict):
            return tensordict._tensordict.items()
        elif isinstance(tensordict, LazyStackedTensorDict):
            return _iter_items_lazystack(tensordict)
        elif isinstance(tensordict, KeyedJaggedTensor):
            return tuple((key, tensordict[key]) for key in tensordict.keys())
        elif isinstance(tensordict, _CustomOpTensorDict):
            # it's possible that a TensorDict contains a nested LazyStackedTensorDict,
            # or _CustomOpTensorDict, so as we iterate through the contents we need to
            # be careful to not rely on tensordict._tensordict existing.
            return ((key, tensordict.get(key)) for key in tensordict._source.keys())

    def _keys(self) -> _TensorDictKeysView:
        return self.tensordict._tensordict.keys()

    def __contains__(self, key: NestedKey) -> bool:
        if isinstance(key, str):
            if key in self._keys():
                if self.leaves_only:
                    return not _is_tensor_collection(self.tensordict.entry_class(key))
                return True
            return False

        elif isinstance(key, tuple):
            if len(key) == 1:
                return key[0] in self
            elif len(key) > 1 and self.include_nested:
                if key[0] in self._keys():
                    entry_type = self.tensordict.entry_class(key[0])
                    is_tensor = entry_type is Tensor
                    is_kjt = not is_tensor and entry_type is KeyedJaggedTensor
                    _is_tensordict = (
                        not is_tensor
                        and not is_kjt
                        and _is_tensor_collection(entry_type)
                    )

                    # TODO: SavedTensorDict currently doesn't support nested membership checks
                    _tensordict_nested = _is_tensordict and key[
                        1:
                    ] in self.tensordict.get(key[0]).keys(
                        include_nested=self.include_nested
                    )
                    if _tensordict_nested:
                        return True
                    _kjt = (
                        is_kjt
                        and len(key) == 2
                        and key[1] in self.tensordict.get(key[0]).keys()
                    )
                    return _kjt

                return False
            if all(isinstance(subkey, str) for subkey in key):
                raise TypeError(NON_STR_KEY_TUPLE)

        raise TypeError(NON_STR_KEY)

    def __repr__(self):
        include_nested = f"include_nested={self.include_nested}"
        leaves_only = f"leaves_only={self.leaves_only}"
        return f"{self.__class__.__name__}({list(self)},\n{indent(include_nested, 4*' ')},\n{indent(leaves_only, 4*' ')})"


def _renamed_inplace_method(fn):
    def wrapper(*args, **kwargs):
        warn(
            f"{fn.__name__.rstrip('_')} has been deprecated, use {fn.__name__} instead"
        )
        return fn(*args, **kwargs)

    return wrapper


class TensorDictBase(MutableMapping):
    """TensorDictBase is an abstract parent class for TensorDicts, a torch.Tensor data container."""

    LOCK_ERROR = (
        "Cannot modify locked TensorDict. For in-place modification, consider "
        "using the `set_()` method and make sure the key is present."
    )

    def __new__(cls, *args: Any, **kwargs: Any) -> TensorDictBase:
        cls._safe = kwargs.get("_safe", False)
        cls._lazy = kwargs.get("_lazy", False)
        cls._inplace_set = kwargs.get("_inplace_set", False)
        cls.is_meta = kwargs.get("is_meta", False)
        cls._is_locked = kwargs.get("_is_locked", False)
        cls._sorted_keys = None
        cls._cache = None
        return super().__new__(cls)

    def __getstate__(self) -> dict[str, Any]:
        state = self.__dict__.copy()
        return state

    def __setstate__(self, state: dict[str, Any]) -> dict[str, Any]:
        self.__dict__.update(state)

    @staticmethod
    def from_module(module):
        """Copies the params and buffers of a module in a tensordict.

        Examples:
            >>> from torch import nn
            >>> module = nn.TransformerDecoder(
            ...     decoder_layer=nn.TransformerDecoderLayer(nhead=4, d_model=4),
            ...     num_layers=1)
            >>> params = TensorDict.from_module(module)
            >>> print(params["layers", "0", "linear1"])
            TensorDict(
                fields={
                    bias: Parameter(shape=torch.Size([2048]), device=cpu, dtype=torch.float32, is_shared=False),
                    weight: Parameter(shape=torch.Size([2048, 4]), device=cpu, dtype=torch.float32, is_shared=False)},
                batch_size=torch.Size([]),
                device=None,
                is_shared=False)
        """
        td = TensorDict(dict(module.named_parameters()), [])
        td.update(dict(module.named_buffers()))
        td = td.detach().unflatten_keys(".")
        td.lock_()
        return td

    @property
    def shape(self) -> torch.Size:
        """See :obj:`TensorDictBase.batch_size`."""
        return self.batch_size

    @property
    @abc.abstractmethod
    def batch_size(self) -> torch.Size:
        """Shape of (or batch_size) of a TensorDict.

        The shape of a tensordict corresponds to the common N first
        dimensions of the tensors it contains, where N is an arbitrary
        number. The TensorDict shape is controlled by the user upon
        initialization (i.e. it is not inferred from the tensor shapes) and
        it should not be changed dynamically.

        Returns:
            a torch.Size object describing the TensorDict batch size.

        """
        raise NotImplementedError

    def _erase_cache(self):
        self._cache = None

    @property
    def names(self):
        names = self._td_dim_names
        if names is None:
            return [None for _ in range(self.batch_dims)]
        return names

    def _erase_names(self):
        self._td_dim_names = None

    @names.setter
    def names(self, value):
        # we don't run checks on types for efficiency purposes
        if value is None:
            self._erase_names()
            return
        num_none = sum(v is None for v in value)
        if num_none:
            num_none -= 1
        if len(set(value)) != len(value) - num_none:
            raise ValueError(f"Some dimension names are non-unique: {value}.")
        if len(value) != self.batch_dims:
            raise ValueError(
                "the length of the dimension names must equate the tensordict batch_dims attribute. "
                f"Got {value} for batch_dims {self.batch_dims}."
            )
        self._rename_subtds(value)
        self._td_dim_names = list(value)

    @abc.abstractmethod
    def _rename_subtds(self, value):
        # renames all the sub-tensordicts dimension according to value.
        # If value has less dimensions than the TD, the rest is just assumed to be None
        raise NotImplementedError

    def _check_dim_name(self, name):
        if name is None:
            return False
        if self._td_dim_names is not None and name in self._td_dim_names:
            return True
        for key in self.keys():
            if _is_tensor_collection(self.entry_class(key)):
                if self.get(key)._check_dim_name(name):
                    return True
        else:
            return False

    def refine_names(self, *names):
        """Refines the dimension names of self according to names.

        Refining is a special case of renaming that “lifts” unnamed dimensions.
        A None dim can be refined to have any name; a named dim can only be
        refined to have the same name.

        Because named tensors can coexist with unnamed tensors, refining names
        gives a nice way to write named-tensor-aware code that works with both
        named and unnamed tensors.

        names may contain up to one Ellipsis (...). The Ellipsis is expanded
        greedily; it is expanded in-place to fill names to the same length as
        self.dim() using names from the corresponding indices of self.names.

        Returns: the tensordict with dimensions named accordingly.

        """
        # replace ellipsis if any
        names_copy = copy(names)
        if any(name is Ellipsis for name in names):
            ellipsis_name = [NO_DEFAULT for _ in range(self.ndim - len(names) + 1)]
            names = []
            for name in names_copy:
                if name is Ellipsis:
                    names += ellipsis_name
                else:
                    names.append(name)
        # check that the names that are set are either None or identical
        curr_names = self.names
        for i, name in enumerate(names):
            if name is NO_DEFAULT:
                # whatever value is ok
                names[i] = curr_names[i]
                continue
            else:
                if curr_names[i] is None:
                    continue
                if self.names[i] == name:
                    continue
                else:
                    raise RuntimeError(
                        f"refine_names: cannot coerce TensorDict names {self.names} with {names_copy}."
                    )
        self.names = names
        # we also need to rename the sub-tensordicts
        # self._rename_subtds(self.names)
        return self

    def rename(self, *names, **rename_map):
        clone = self.clone(recurse=False)
        if len(names) == 1 and names[0] is None:
            clone.names = None
        if rename_map and names:
            raise ValueError(
                "Passed both a name map and a name list. Only one is accepted."
            )
        elif not rename_map and not names:
            raise ValueError(
                "Neither a name map nor a name list was passed. "
                "Only one is accepted."
            )
        elif rename_map:
            for i, name in enumerate(clone.names):
                new_name = rename_map.pop(name, NO_DEFAULT)
                if new_name is not NO_DEFAULT:
                    clone._td_dim_names[i] = new_name
            if rename_map:
                raise ValueError(
                    f"Some names to be renamed were not part of the tensordict names: {rename_map.keys()} vs {self.names}."
                )
        else:
            clone.names = names
        return clone

    def rename_(self, *names, **rename_map):
        if len(names) == 1 and names[0] is None:
            self.names = None
        if rename_map and names:
            raise ValueError(
                "Passed both a name map and a name list. " "Only one is accepted."
            )
        elif not rename_map and not names and self.batch_dims:
            raise ValueError(
                "Neither a name map nor a name list was passed. "
                "Only one is accepted."
            )
        elif rename_map:
            _td_dim_names = copy(self.names)
            for i, name in enumerate(_td_dim_names):
                new_name = rename_map.pop(name, NO_DEFAULT)
                if new_name is not NO_DEFAULT:
                    _td_dim_names[i] = new_name
            if rename_map:
                raise ValueError(
                    f"Some names to be renamed were not part of the tensordict names: {rename_map.keys()} vs {self.names}."
                )
            self.names = _td_dim_names
        else:
            self.names = names
        return self

    def size(self, dim: int | None = None) -> torch.Size | int:
        """Returns the size of the dimension indicated by :obj:`dim`.

        If dim is not specified, returns the batch_size (or shape) of the TensorDict.

        """
        if dim is None:
            return self.batch_size
        return self.batch_size[dim]

    @property
    def requires_grad(self) -> bool:
        return any(v.requires_grad for v in self.values())

    def _batch_size_setter(self, new_batch_size: torch.Size) -> None:
        if new_batch_size == self.batch_size:
            return
        if self._lazy:
            raise RuntimeError(
                "modifying the batch size of a lazy repesentation of a "
                "tensordict is not permitted. Consider instantiating the "
                "tensordict first by calling `td = td.to_tensordict()` before "
                "resetting the batch size."
            )
        if not isinstance(new_batch_size, torch.Size):
            new_batch_size = torch.Size(new_batch_size)
        for key in self.keys():
            if _is_tensor_collection(self.entry_class(key)):
                tensordict = self.get(key)
                if len(tensordict.batch_size) < len(new_batch_size):
                    # document as edge case
                    tensordict.batch_size = new_batch_size
                    self._set(key, tensordict)
        self._check_new_batch_size(new_batch_size)
        self._change_batch_size(new_batch_size)
        if self._td_dim_names is not None:
            if len(self._td_dim_names) < len(new_batch_size):
                self.names = self._td_dim_names + [None] * (
                    len(new_batch_size) - len(self._td_dim_names)
                )
            else:
                self.names = self._td_dim_names[: self.batch_dims]

    @property
    def batch_dims(self) -> int:
        """Length of the tensordict batch size.

        Returns:
            int describing the number of dimensions of the tensordict.

        """
        return len(self.batch_size)

    def ndimension(self) -> int:
        return self.batch_dims

    @property
    def ndim(self) -> int:
        return self.batch_dims

    def dim(self) -> int:
        return self.batch_dims

    @property
    @abc.abstractmethod
    def device(self) -> torch.device | None:
        """Device of a TensorDict.

        If the TensorDict has a specified device, all
        tensors of a tensordict must live on the same device. If the TensorDict device
        is None, then different values can be located on different devices.

        Returns:
            torch.device object indicating the device where the tensors
            are placed, or None if TensorDict does not have a device.

        """
        raise NotImplementedError

    @device.setter
    @abc.abstractmethod
    def device(self, value: DeviceType) -> None:
        raise NotImplementedError

    def clear_device_(self) -> TensorDictBase:
        """Clears the device of the tensordict.

        Returns: self

        """
        self._device = None
        for value in self.values():
            if _is_tensor_collection(value.__class__):
                value.clear_device_()
        return self

    clear_device = _renamed_inplace_method(clear_device_)

    def is_shared(self) -> bool:
        """Checks if tensordict is in shared memory.

        If a TensorDict instance is in shared memory, any new tensor written
        in it will be placed in shared memory. If a TensorDict is created with
        tensors that are all in shared memory, this does not mean that it will be
        in shared memory (as a new tensor may not be in shared memory).
        Only if one calls `tensordict.share_memory_()` or places the tensordict
        on a device where the content is shared will the tensordict be considered
        in shared memory.

        This is always True for CUDA tensordicts, except when stored as
        MemmapTensors.

        """
        if self.device and not self._is_memmap:
            return self.device.type == "cuda" or self._is_shared
        return self._is_shared

    def state_dict(self) -> OrderedDict[str, Any]:
        out = collections.OrderedDict()
        for key, item in self.apply(memmap_tensor_as_tensor).items():
            out[key] = (
                item if not _is_tensor_collection(item.__class__) else item.state_dict()
            )
        if "__batch_size" in out:
            raise KeyError(
                "Cannot retrieve the state_dict of a TensorDict with `'__batch_size'` key"
            )
        if "__device" in out:
            raise KeyError(
                "Cannot retrieve the state_dict of a TensorDict with `'__batch_size'` key"
            )
        out["__batch_size"] = self.batch_size
        out["__device"] = self.device
        return out

    def load_state_dict(self, state_dict: OrderedDict[str, Any]) -> TensorDictBase:
        # copy since we'll be using pop
        state_dict = copy(state_dict)
        self.batch_size = state_dict.pop("__batch_size")
        device = state_dict.pop("__device")
        if device is not None:
            self.to(device)
        for key, item in state_dict.items():
            if isinstance(item, dict):
                self.set(
                    key,
                    self.get(key, default=TensorDict({}, [])).load_state_dict(item),
                    inplace=True,
                )
            else:
                self.set(key, item, inplace=True)
        return self

    def is_memmap(self) -> bool:
        """Checks if tensordict is stored with MemmapTensors."""
        return self._is_memmap

    def numel(self) -> int:
        """Total number of elements in the batch."""
        return max(1, prod(self.batch_size))

    def _check_batch_size(self) -> None:
        bs = [value.shape[: self.batch_dims] for value in self.values()] + [
            self.batch_size
        ]
        if len(set(bs)) > 1:
            raise RuntimeError(
                f"batch_size are incongruent, got {list(set(bs))}, "
                f"-- expected {self.batch_size}"
            )

    def _check_is_shared(self) -> bool:
        raise NotImplementedError(f"{self.__class__.__name__}")

    def _check_device(self) -> None:
        raise NotImplementedError(f"{self.__class__.__name__}")

    @abc.abstractmethod
    def entry_class(self, key: NestedKey) -> type:
        """Returns the class of an entry, avoiding a call to `isinstance(td.get(key), type)`."""
        raise NotImplementedError(f"{self.__class__.__name__}")

    @abc.abstractmethod
    def set(
        self, key: NestedKey, item: CompatibleType, inplace: bool = False, **kwargs: Any
    ) -> TensorDictBase:
        """Sets a new key-value pair.

        Args:
            key (str, tuple of str): name of the key to be set.
                If tuple of str it is equivalent to chained calls of getattr
            item (torch.Tensor): value to be stored in the tensordict
            inplace (bool, optional): if True and if a key matches an existing
                key in the tensordict, then the update will occur in-place
                for that key-value pair. Default is :obj:`False`.

        Returns:
            self

        """
        raise NotImplementedError(f"{self.__class__.__name__}")

    @abc.abstractmethod
    def set_(
        self,
        key: NestedKey,
        item: CompatibleType,
    ) -> TensorDictBase:
        """Sets a value to an existing key while keeping the original storage.

        Args:
            key (str): name of the value
            item (torch.Tensor): value to be stored in the tensordict

        Returns:
            self

        """
        raise NotImplementedError(f"{self.__class__.__name__}")

    @abc.abstractmethod
    def _stack_onto_(
        self,
        key: str,
        list_item: list[CompatibleType],
        dim: int,
    ) -> TensorDictBase:
        """Stacks a list of values onto an existing key while keeping the original storage.

        Args:
            key (str): name of the value
            list_item (list of torch.Tensor): value to be stacked and stored in the tensordict.
            dim (int): dimension along which the tensors should be stacked.

        Returns:
            self

        """
        raise NotImplementedError(f"{self.__class__.__name__}")

    def gather_and_stack(self, dst: int) -> TensorDictBase | None:
        """Gathers tensordicts from various workers and stacks them onto self in the destination worker.

        Args:
            dst (int): the rank of the destination worker where :func:`gather_and_stack` will be called.

        Example:
            >>> from torch import multiprocessing as mp
            >>> from tensordict import TensorDict
            >>> import torch
            >>>
            >>> def client():
            ...     torch.distributed.init_process_group(
            ...         "gloo",
            ...         rank=1,
            ...         world_size=2,
            ...         init_method=f"tcp://localhost:10003",
            ...     )
            ...     # Create a single tensordict to be sent to server
            ...     td = TensorDict(
            ...         {("a", "b"): torch.randn(2),
            ...          "c": torch.randn(2)}, [2]
            ...     )
            ...     td.gather_and_stack(0)
            ...
            >>> def server():
            ...     torch.distributed.init_process_group(
            ...         "gloo",
            ...         rank=0,
            ...         world_size=2,
            ...         init_method=f"tcp://localhost:10003",
            ...     )
            ...     # Creates the destination tensordict on server.
            ...     # The first dim must be equal to world_size-1
            ...     td = TensorDict(
            ...         {("a", "b"): torch.zeros(2),
            ...          "c": torch.zeros(2)}, [2]
            ...     ).expand(1, 2).contiguous()
            ...     td.gather_and_stack(0)
            ...     assert td["a", "b"] != 0
            ...     print("yuppie")
            ...
            >>> if __name__ == "__main__":
            ...     mp.set_start_method("spawn")
            ...
            ...     main_worker = mp.Process(target=server)
            ...     secondary_worker = mp.Process(target=client)
            ...
            ...     main_worker.start()
            ...     secondary_worker.start()
            ...
            ...     main_worker.join()
            ...     secondary_worker.join()
        """
        output = (
            [None for _ in range(dist.get_world_size())]
            if dst == dist.get_rank()
            else None
        )
        dist.gather_object(self, output, dst=dst)
        if dst == dist.get_rank():
            # remove self from output
            output = [item for i, item in enumerate(output) if i != dst]
            self.update(torch.stack(output, 0), inplace=True)
            return self
        return None

    def send(self, dst: int, init_tag: int = 0, pseudo_rand: bool = False) -> None:
        """Sends the content of a tensordict to a distant worker.

        Args:
            dst (int): the rank of the destination worker where the content
                should be sent.
            init_tag (int): the initial tag to be used to mark the tensors.
                Note that this will be incremented by as much as the number of
                tensors contained in the TensorDict.
            pseudo_rand (bool): if True, the sequence of tags will be pseudo-
                random, allowing to send multiple data from different nodes
                without overlap. Notice that the generation of these pseudo-random
                numbers is expensive (1e-5 sec/number), meaning that it could
                slow down the runtime of your algorithm.
                Defaults to ``False``.

        Example:
            >>> from torch import multiprocessing as mp
            >>> from tensordict import TensorDict
            >>> import torch
            >>>
            >>>
            >>> def client():
            ...     torch.distributed.init_process_group(
            ...         "gloo",
            ...         rank=1,
            ...         world_size=2,
            ...         init_method=f"tcp://localhost:10003",
            ...     )
            ...
            ...     td = TensorDict(
            ...         {
            ...             ("a", "b"): torch.randn(2),
            ...             "c": torch.randn(2, 3),
            ...             "_": torch.ones(2, 1, 5),
            ...         },
            ...         [2],
            ...     )
            ...     td.send(0)
            ...
            >>>
            >>> def server(queue):
            ...     torch.distributed.init_process_group(
            ...         "gloo",
            ...         rank=0,
            ...         world_size=2,
            ...         init_method=f"tcp://localhost:10003",
            ...     )
            ...     td = TensorDict(
            ...         {
            ...             ("a", "b"): torch.zeros(2),
            ...             "c": torch.zeros(2, 3),
            ...             "_": torch.zeros(2, 1, 5),
            ...         },
            ...         [2],
            ...     )
            ...     td.recv(1)
            ...     assert (td != 0).all()
            ...     queue.put("yuppie")
            ...
            >>>
            >>> if __name__=="__main__":
            ...     queue = mp.Queue(1)
            ...     main_worker = mp.Process(target=server, args=(queue,))
            ...     secondary_worker = mp.Process(target=client)
            ...
            ...     main_worker.start()
            ...     secondary_worker.start()
            ...     out = queue.get(timeout=10)
            ...     assert out == "yuppie"
            ...     main_worker.join()
            ...     secondary_worker.join()

        """
        self._send(dst, _tag=init_tag - 1, pseudo_rand=pseudo_rand)

    def _send(self, dst: int, _tag: int = -1, pseudo_rand: bool = False) -> int:
        for key in self.sorted_keys:
            value = self.get(key)
            if isinstance(value, Tensor):
                pass
            elif _is_tensor_collection(value.__class__):
                _tag = value._send(dst, _tag=_tag, pseudo_rand=pseudo_rand)
                continue
            elif isinstance(value, MemmapTensor):
                value = value.as_tensor()
            else:
                raise NotImplementedError(f"Type {type(value)} is not supported.")
            if not pseudo_rand:
                _tag += 1
            else:
                _tag = int_generator(_tag + 1)
            dist.send(value, dst=dst, tag=_tag)

        return _tag

    def recv(self, src: int, init_tag: int = 0, pseudo_rand: bool = False) -> int:
        """Receives the content of a tensordict and updates content with it.

        Check the example in the `send` method for context.

        Args:
            src (int): the rank of the source worker.
            init_tag (int): the ``init_tag`` used by the source worker.
            pseudo_rand (bool): if True, the sequence of tags will be pseudo-
                random, allowing to send multiple data from different nodes
                without overlap. Notice that the generation of these pseudo-random
                numbers is expensive (1e-5 sec/number), meaning that it could
                slow down the runtime of your algorithm.
                This value must match the one passed to :func:`send`.
                Defaults to ``False``.

        """
        return self._recv(src, _tag=init_tag - 1, pseudo_rand=pseudo_rand)

    def _recv(self, src: int, _tag: int = -1, pseudo_rand: bool = False) -> int:
        for key in self.sorted_keys:
            value = self.get(key)
            if isinstance(value, Tensor):
                pass
            elif _is_tensor_collection(value.__class__):
                _tag = value._recv(src, _tag=_tag, pseudo_rand=pseudo_rand)
                continue
            elif isinstance(value, MemmapTensor):
                value = value.as_tensor()
            else:
                raise NotImplementedError(f"Type {type(value)} is not supported.")
            if not pseudo_rand:
                _tag += 1
            else:
                _tag = int_generator(_tag + 1)
            dist.recv(value, src=src, tag=_tag)
            self.set(key, value, inplace=True)

        return _tag

    def isend(self, dst: int, init_tag: int = 0, pseudo_rand: bool = False) -> int:
        """Sends the content of the tensordict asynchronously.

        Args:
            dst (int): the rank of the destination worker where the content
                should be sent.
            init_tag (int): the initial tag to be used to mark the tensors.
                Note that this will be incremented by as much as the number of
                tensors contained in the TensorDict.
            pseudo_rand (bool): if True, the sequence of tags will be pseudo-
                random, allowing to send multiple data from different nodes
                without overlap. Notice that the generation of these pseudo-random
                numbers is expensive (1e-5 sec/number), meaning that it could
                slow down the runtime of your algorithm.
                Defaults to ``False``.

        Example:
            >>> import torch
            >>> from tensordict import TensorDict
            >>> from torch import multiprocessing as mp
            >>> def client():
            ...     torch.distributed.init_process_group(
            ...         "gloo",
            ...         rank=1,
            ...         world_size=2,
            ...         init_method=f"tcp://localhost:10003",
            ...     )
            ...
            ...     td = TensorDict(
            ...         {
            ...             ("a", "b"): torch.randn(2),
            ...             "c": torch.randn(2, 3),
            ...             "_": torch.ones(2, 1, 5),
            ...         },
            ...         [2],
            ...     )
            ...     td.isend(0)
            ...
            >>>
            >>> def server(queue, return_premature=True):
            ...     torch.distributed.init_process_group(
            ...         "gloo",
            ...         rank=0,
            ...         world_size=2,
            ...         init_method=f"tcp://localhost:10003",
            ...     )
            ...     td = TensorDict(
            ...         {
            ...             ("a", "b"): torch.zeros(2),
            ...             "c": torch.zeros(2, 3),
            ...             "_": torch.zeros(2, 1, 5),
            ...         },
            ...         [2],
            ...     )
            ...     out = td.irecv(1, return_premature=return_premature)
            ...     if return_premature:
            ...         for fut in out:
            ...             fut.wait()
            ...     assert (td != 0).all()
            ...     queue.put("yuppie")
            ...
            >>>
            >>> if __name__ == "__main__":
            ...     queue = mp.Queue(1)
            ...     main_worker = mp.Process(
            ...         target=server,
            ...         args=(queue, )
            ...         )
            ...     secondary_worker = mp.Process(target=client)
            ...
            ...     main_worker.start()
            ...     secondary_worker.start()
            ...     out = queue.get(timeout=10)
            ...     assert out == "yuppie"
            ...     main_worker.join()
            ...     secondary_worker.join()

        """
        return self._isend(dst, init_tag - 1, pseudo_rand=pseudo_rand)

    def _isend(
        self,
        dst: int,
        _tag: int = -1,
        _futures: list[torch.Future] | None = None,
        pseudo_rand: bool = False,
    ) -> int:
        root = False
        if _futures is None:
            root = True
            _futures = []
        for key in self.sorted_keys:
            value = self.get(key)
            if _is_tensor_collection(value.__class__):
                _tag = value._isend(
                    dst, _tag=_tag, pseudo_rand=pseudo_rand, _futures=_futures
                )
                continue
            elif isinstance(value, Tensor):
                pass
            elif isinstance(value, MemmapTensor):
                value = value.as_tensor()
            else:
                raise NotImplementedError(f"Type {type(value)} is not supported.")
            if not pseudo_rand:
                _tag += 1
            else:
                _tag = int_generator(_tag + 1)
            _future = dist.isend(value, dst=dst, tag=_tag)
            _futures.append(_future)
        if root:
            for _future in _futures:
                _future.wait()
        return _tag

    def irecv(
        self,
        src: int,
        return_premature: bool = False,
        init_tag: int = 0,
        pseudo_rand: bool = False,
    ) -> tuple[int, list[torch.Future]] | list[torch.Future] | None:
        """Receives the content of a tensordict and updates content with it asynchronously.

        Check the example in the `isend` method for context.

        Args:
            src (int): the rank of the source worker.
            return_premature (bool): if ``True``, returns a list of futures to wait
                upon until the tensordict is updated. Defaults to ``False``,
                i.e. waits until update is completed withing the call.
            init_tag (int): the ``init_tag`` used by the source worker.
            pseudo_rand (bool): if True, the sequence of tags will be pseudo-
                random, allowing to send multiple data from different nodes
                without overlap. Notice that the generation of these pseudo-random
                numbers is expensive (1e-5 sec/number), meaning that it could
                slow down the runtime of your algorithm.
                This value must match the one passed to :func:`isend`.
                Defaults to ``False``.

        Returns:
            if ``return_premature=True``, a list of futures to wait
                upon until the tensordict is updated.
        """
        return self._irecv(
            src, return_premature, _tag=init_tag - 1, pseudo_rand=pseudo_rand
        )

    def _irecv(
        self,
        src: int,
        return_premature: bool = False,
        _tag: int = -1,
        _future_list: list[torch.Future] = None,
        pseudo_rand: bool = False,
    ) -> tuple[int, list[torch.Future]] | list[torch.Future] | None:
        root = False
        if _future_list is None:
            _future_list = []
            root = True

        for key in self.sorted_keys:
            value = self.get(key)
            if _is_tensor_collection(value.__class__):
                _tag, _future_list = value._irecv(
                    src,
                    _tag=_tag,
                    _future_list=_future_list,
                    pseudo_rand=pseudo_rand,
                )
                continue
            elif isinstance(value, MemmapTensor):
                value = value.as_tensor()
            elif isinstance(value, Tensor):
                pass
            else:
                raise NotImplementedError(f"Type {type(value)} is not supported.")
            if not pseudo_rand:
                _tag += 1
            else:
                _tag = int_generator(_tag + 1)
            _future_list.append(dist.irecv(value, src=src, tag=_tag))
        if not root:
            return _tag, _future_list
        elif return_premature:
            return _future_list
        else:
            for future in _future_list:
                future.wait()
            return

    def reduce(self, dst, op=dist.ReduceOp.SUM, async_op=False, return_premature=False):
        """Reduces the tensordict across all machines.

        Only the process with ``rank`` dst is going to receive the final result.

        """
        return self._reduce(dst, op, async_op, return_premature)

    def _reduce(
        self,
        dst,
        op=dist.ReduceOp.SUM,
        async_op=False,
        return_premature=False,
        _future_list=None,
    ):
        root = False
        if _future_list is None:
            _future_list = []
            root = True
        for key in self.sorted_keys:
            value = self.get(key)
            if _is_tensor_collection(value.__class__):
                _future_list = value._reduce(
                    dst=dst,
                    op=op,
                    async_op=async_op,
                    _future_list=_future_list,
                )
                continue
            elif isinstance(value, MemmapTensor):
                value = value.as_tensor()
            elif isinstance(value, Tensor):
                pass
            else:
                raise NotImplementedError(f"Type {type(value)} is not supported.")
            _future_list.append(dist.reduce(value, dst=dst, op=op, async_op=async_op))
        if not root:
            return _future_list
        elif async_op and return_premature:
            return _future_list
        elif async_op:
            for future in _future_list:
                future.wait()
            return

    def _stack_onto_at_(
        self,
        key: str,
        list_item: list[CompatibleType],
        dim: int,
        idx: IndexType,
    ) -> TensorDictBase:
        """Similar to _stack_onto_ but on a specific index. Only works with regular TensorDicts."""
        raise RuntimeError(
            f"Cannot call _stack_onto_at_ with {self.__class__.__name__}. "
            "This error is probably caused by a call to a lazy operation before stacking. "
            "Make sure your sub-classed tensordicts are turned into regular tensordicts by calling to_tensordict() "
            "before calling __getindex__ and stack."
        )

    def _default_get(
        self, key: str, default: str | CompatibleType = NO_DEFAULT
    ) -> CompatibleType:
        if default is not NO_DEFAULT:
            return default
        else:
            # raise KeyError
            raise KeyError(
                f'key "{key}" not found in {self.__class__.__name__} with '
                f"keys {sorted(self.keys())}"
            )

    def get(
        self, key: NestedKey, default: str | CompatibleType = NO_DEFAULT
    ) -> CompatibleType:
        """Gets the value stored with the input key.

        Args:
            key (str, tuple of str): key to be queried. If tuple of str it is
                equivalent to chained calls of getattr.
            default: default value if the key is not found in the tensordict.

        """
        key = unravel_keys(key)
        if isinstance(key, str):
            return self._get_str(key, default=default)
        else:
            return self._get_tuple(key, default=default)

    @abc.abstractmethod
    def _get_str(self, key, default):
        ...

    @abc.abstractmethod
    def _get_tuple(self, key, default):
        ...

    def get_item_shape(self, key: NestedKey):
        """Returns the shape of the entry."""
        return self.get(key).shape

    def pop(
        self, key: NestedKey, default: str | CompatibleType = NO_DEFAULT
    ) -> CompatibleType:
        key = unravel_keys(key)
        try:
            # using try/except for get/del is suboptimal, but
            # this is faster that checkink if key in self keys
            out = self.get(key, default)
            self.del_(key)
        except KeyError as err:
            # if default provided, 'out' value will return, else raise error
            if default == NO_DEFAULT:
                raise KeyError(
                    f"You are trying to pop key `{key}` which is not in dict "
                    f"without providing default value."
                ) from err
        return out

    def apply_(self, fn: Callable, *others) -> TensorDictBase:
        """Applies a callable to all values stored in the tensordict and re-writes them in-place.

        Args:
            fn (Callable): function to be applied to the tensors in the
                tensordict.
            *others (sequence of TensorDictBase, optional): the other
                tensordicts to be used.

        Returns:
            self or a copy of self with the function applied

        """
        return self.apply(fn, *others, inplace=True)

    def apply(
        self,
        fn: Callable,
        *others: TensorDictBase,
        batch_size: Sequence[int] | None = None,
        device: torch.device | None = None,
        names: Sequence[str] | None = None,
        inplace: bool = False,
        **constructor_kwargs,
    ) -> TensorDictBase:
        """Applies a callable to all values stored in the tensordict and sets them in a new tensordict.

        The apply method will return an TensorDict instance, regardless of the
        input type. To keep the same type, one can execute

          >>> out = td.clone(False).update(td.apply(...))

        Args:
            fn (Callable): function to be applied to the tensors in the
                tensordict.
            *others (TensorDictBase instances, optional): if provided, these
                tensordicts should have a structure matching the one of the
                current tensordict. The :obj:`fn` argument should receive as many
                inputs as the number of tensordicts, including the one where apply is
                being called.
            batch_size (sequence of int, optional): if provided,
                the resulting TensorDict will have the desired batch_size.
                The :obj:`batch_size` argument should match the batch_size after
                the transformation. This is a keyword only argument.
            device (torch.device, optional): the resulting device, if any.
            names (list of str, optional): the new dimension names, in case the
                batch_size is modified.
            inplace (bool, optional): if True, changes are made in-place.
                Default is False. This is a keyword only argument.
            **constructor_kwargs: additional keyword arguments to be passed to the
                TensorDict constructor.

        Returns:
            a new tensordict with transformed_in tensors.

        Example:
            >>> td = TensorDict({"a": -torch.ones(3), "b": {"c": torch.ones(3)}}, batch_size=[3])
            >>> td_1 = td.apply(lambda x: x+1)
            >>> assert (td["a"] == 0).all()
            >>> assert (td["b", "c"] == 2).all()
            >>> td_2 = td.apply(lambda x, y: x+y, td)
            >>> assert (td_2["a"] == -2).all()
            >>> assert (td_2["b", "c"] == 2).all()
        """
        if inplace:
            out = self
        elif batch_size is not None:
            out = TensorDict(
                {},
                batch_size=torch.Size(batch_size),
                names=names,
                device=self.device if not device else device,
                _run_checks=False,
                **constructor_kwargs,
            )
        else:
            out = TensorDict(
                {},
                batch_size=self.batch_size,
                device=self.device if not device else device,
                names=self._td_dim_names,
                _run_checks=False,
                **constructor_kwargs,
            )

        is_locked = out.is_locked
        if not inplace and is_locked:
            out.unlock_()

        for key, item in self.items():
            _others = [_other.get(key) for _other in others]
            if _is_tensor_collection(item.__class__):
                item_trsf = item.apply(
                    fn,
                    *_others,
                    inplace=inplace,
                    batch_size=batch_size,
                    device=device,
                    **constructor_kwargs,
                )
            else:
                item_trsf = fn(item, *_others)
            if item_trsf is not None:
                # if `self` is a `SubTensorDict` we want to process the input,
                # hence we call `set` rather than `_set`.
                if isinstance(self, SubTensorDict):
                    out.set(key, item_trsf, inplace=inplace)
                else:
                    out._set(key, item_trsf, inplace=inplace)

        if not inplace and is_locked:
            out.lock_()
        return out

    @cache  # noqa: B019
    def _add_batch_dim(self, *, in_dim, vmap_level):
        if self.is_memmap():
            td = self.cpu().as_tensor()
        else:
            td = self
        out = TensorDict(
            {
                key: value._add_batch_dim(in_dim=in_dim, vmap_level=vmap_level)
                if is_tensor_collection(value)
                else _add_batch_dim(value, in_dim, vmap_level)
                for key, value in td.items()
            },
            batch_size=[b for i, b in enumerate(td.batch_size) if i != in_dim],
            names=[name for i, name in enumerate(td.names) if i != in_dim],
        )
        return out

    @cache  # noqa: B019
    def _remove_batch_dim(self, vmap_level, batch_size, out_dim):
        new_batch_size = list(self.batch_size)
        new_batch_size.insert(out_dim, batch_size)
        new_names = list(self.names)
        new_names.insert(out_dim, None)
        out = TensorDict(
            {
                key: value._remove_batch_dim(
                    vmap_level=vmap_level, batch_size=batch_size, out_dim=out_dim
                )
                if is_tensor_collection(value)
                else _remove_batch_dim(value, vmap_level, batch_size, out_dim)
                for key, value in self.items()
            },
            batch_size=new_batch_size,
            names=new_names,
        )
        return out

    def as_tensor(self):
        """Calls as_tensor on all the tensors contained in the object.

        This is reserved to classes that contain exclusively MemmapTensors,
        and will raise an exception in all other cases.

        """
        try:
            return self.apply(lambda x: x.as_tensor())
        except AttributeError as err:
            raise AttributeError(
                f"{self.__class__.__name__} does not have an 'as_tensor' method "
                f"because at least one of its tensors does not support this method."
            ) from err

    def update(
        self,
        input_dict_or_td: dict[str, CompatibleType] | TensorDictBase,
        clone: bool = False,
        inplace: bool = False,
    ) -> TensorDictBase:
        """Updates the TensorDict with values from either a dictionary or another TensorDict.

        Args:
            input_dict_or_td (TensorDictBase or dict): Does not keyword arguments
                (unlike :obj:`dict.update()`).
            clone (bool, optional): whether the tensors in the input (
                tensor) dict should be cloned before being set. Default is
                `False`.
            inplace (bool, optional): if True and if a key matches an existing
                key in the tensordict, then the update will occur in-place
                for that key-value pair. Default is :obj:`False`.
            **kwargs: keyword arguments for the :obj:`TensorDict.set` method

        Returns:
            self

        """
        if input_dict_or_td is self:
            # no op
            return self
        keys = set(self.keys(False))
        for key, value in list(input_dict_or_td.items()):
            if clone and hasattr(value, "clone"):
                value = value.clone()
            if isinstance(key, tuple):
                key, subkey = key[0], key[1:]
            else:
                subkey = []
            # the key must be a string by now. Let's check if it is present
            if key in keys:
                target_type = self.entry_class(key)
                if _is_tensor_collection(target_type):
                    target = self.get(key)
                    if len(subkey):
                        target.update({subkey: value})
                        continue
                    elif isinstance(value, (dict,)) or _is_tensor_collection(
                        value.__class__
                    ):
                        if isinstance(value, LazyStackedTensorDict) and not isinstance(
                            target, LazyStackedTensorDict
                        ):
                            self.set(
                                key,
                                LazyStackedTensorDict(
                                    *target.unbind(value.stack_dim),
                                    stack_dim=value.stack_dim,
                                ).update(value),
                            )
                        else:
                            target.update(value)
                        continue
            if len(subkey):
                self.set((key, *subkey), value, inplace=inplace)
            else:
                self.set(key, value, inplace=inplace)
        return self

    def update_(
        self,
        input_dict_or_td: dict[str, CompatibleType] | TensorDictBase,
        clone: bool = False,
    ) -> TensorDictBase:
        """Updates the TensorDict in-place with values from either a dictionary or another TensorDict.

        Unlike TensorDict.update, this function will
        throw an error if the key is unknown to the TensorDict

        Args:
            input_dict_or_td (TensorDictBase or dict): Does not keyword
                arguments (unlike :obj:`dict.update()`).
            clone (bool, optional): whether the tensors in the input (
                tensor) dict should be cloned before being set. Default is
                `False`.

        Returns:
            self

        """
        if input_dict_or_td is self:
            # no op
            return self
        for key, value in input_dict_or_td.items():
            # if not isinstance(value, _accepted_classes):
            #     raise TypeError(
            #         f"Expected value to be one of types {_accepted_classes} "
            #         f"but got {type(value)}"
            #     )
            if clone:
                value = value.clone()
            self.set_(key, value)
        return self

    def update_at_(
        self,
        input_dict_or_td: dict[str, CompatibleType] | TensorDictBase,
        idx: IndexType,
        clone: bool = False,
    ) -> TensorDictBase:
        """Updates the TensorDict in-place at the specified index with values from either a dictionary or another TensorDict.

        Unlike  TensorDict.update, this function will throw an error if the key is unknown to the TensorDict.

        Args:
            input_dict_or_td (TensorDictBase or dict): Does not keyword arguments
                (unlike :obj:`dict.update()`).
            idx (int, torch.Tensor, iterable, slice): index of the tensordict
                where the update should occur.
            clone (bool, optional): whether the tensors in the input (
                tensor) dict should be cloned before being set. Default is
                `False`.

        Returns:
            self

        Examples:
            >>> td = TensorDict(source={'a': torch.zeros(3, 4, 5),
            ...    'b': torch.zeros(3, 4, 10)}, batch_size=[3, 4])
            >>> td.update_at_(
            ...    TensorDict(source={'a': torch.ones(1, 4, 5),
            ...        'b': torch.ones(1, 4, 10)}, batch_size=[1, 4]),
            ...    slice(1, 2))
            TensorDict(
                fields={
                    a: Tensor(torch.Size([3, 4, 5]), dtype=torch.float32),
                    b: Tensor(torch.Size([3, 4, 10]), dtype=torch.float32)},
                batch_size=torch.Size([3, 4]),
                device=None,
                is_shared=False)

        """
        for key, value in input_dict_or_td.items():
            if not isinstance(value, _ACCEPTED_CLASSES):
                raise TypeError(
                    f"Expected value to be one of types {_ACCEPTED_CLASSES} "
                    f"but got {type(value)}"
                )
            if clone:
                value = value.clone()
            self.set_at_(key, value, idx)
        return self

    def _convert_to_tensor(self, array: np.ndarray) -> Tensor | MemmapTensor:
        if isinstance(array, np.bool_):
            array = array.item()
        return torch.as_tensor(array, device=self.device)

    def _convert_to_tensordict(self, dict_value: dict[str, Any]) -> TensorDictBase:
        return TensorDict(
            dict_value,
            batch_size=self.batch_size,
            device=self.device,
            _is_shared=self._is_shared,
            _is_memmap=self._is_memmap,
        )

    def _validate_key(self, key: NestedKey) -> NestedKey:
        key = unravel_keys(key)

        if isinstance(key, tuple) and len(key) == 1:
            key = key[0]

        return key

    def _validate_value(
        self,
        value: CompatibleType | dict[str, CompatibleType],
        check_shape: bool = True,
    ) -> CompatibleType | dict[str, CompatibleType]:
        cls = value.__class__
        is_tc = _is_tensor_collection(cls)
        if is_tc or issubclass(cls, _ACCEPTED_CLASSES):
            pass
        elif issubclass(cls, dict):
            value = self._convert_to_tensordict(value)
        else:
            try:
                value = self._convert_to_tensor(value)
            except ValueError:
                raise ValueError(
                    f"we only supports tensorclasses, tensordicts,"
                    f" numeric scalars and tensors. Got {type(value)}"
                )
        bs = self.batch_size
        if check_shape and _shape(value)[: len(bs)] != bs:
            # if TensorDict, let's try to map it to the desired shape
            if is_tc:
                value = value.clone(recurse=False)
                value.batch_size = self.batch_size
            else:
                raise RuntimeError(
                    f"batch dimension mismatch, got self.batch_size"
                    f"={self.batch_size} and value.shape[:self.batch_dims]"
                    f"={_shape(value)[: self.batch_dims]} with value {value}"
                )
        device = self.device
        if device is not None and value.device != device:
            value = value.to(device, non_blocking=True)
        if (
            self._td_dim_names is not None
            and is_tc
            and check_shape
            and value.names[: self.ndim] != self.names
        ):
            value = value.clone(False).refine_names(*self.names)
        elif (
            self._td_dim_names is None
            and check_shape
            and is_tc
            and value._td_dim_names is not None
        ):
            self.names = value.names[: self.batch_dims]

        return value

    @abc.abstractmethod
    def pin_memory(self) -> TensorDictBase:
        """Calls :obj:`pin_memory` on the stored tensors."""
        raise NotImplementedError(f"{self.__class__.__name__}")

    def items(
        self, include_nested: bool = False, leaves_only: bool = False
    ) -> Iterator[tuple[str, CompatibleType]]:
        """Returns a generator of key-value pairs for the tensordict."""
        for k in self.keys(include_nested=include_nested, leaves_only=leaves_only):
            yield k, self.get(k)

    def values(
        self, include_nested: bool = False, leaves_only: bool = False
    ) -> Iterator[CompatibleType]:
        """Returns a generator representing the values for the tensordict."""
        for k in self.keys(include_nested=include_nested, leaves_only=leaves_only):
            yield self.get(k)

    @abc.abstractmethod
    def keys(
        self, include_nested: bool = False, leaves_only: bool = False
    ) -> _TensorDictKeysView:
        """Returns a generator of tensordict keys."""
        raise NotImplementedError(f"{self.__class__.__name__}")

    @property
    def sorted_keys(self) -> list[NestedKey]:
        """Returns the keys sorted in alphabetical order.

        Does not support extra argument.

        If the TensorDict is locked, the keys are cached until the tensordict
        is unlocked.

        """
        if self.is_locked and self._sorted_keys is not None:
            return self._sorted_keys
        elif self.is_locked:
            self._sorted_keys = sorted(self.keys())
            return self._sorted_keys
        else:
            return sorted(self.keys())

    def expand(self, *shape: int) -> TensorDictBase:
        """Expands each tensors of the tensordict according to the torch.expand function.

        In practice, this amends to: :obj:`tensor.expand(*shape, *tensor.shape)`.

        Supports iterables to specify the shape

        Examples:
            >>> td = TensorDict(source={'a': torch.zeros(3, 4, 5),
            ...     'b': torch.zeros(3, 4, 10)}, batch_size=[3, 4])
            >>> td_expand = td.expand(10, 3, 4)
            >>> assert td_expand.shape == torch.Size([10, 3, 4])
            >>> assert td_expand.get("a").shape == torch.Size([10, 3, 4, 5])

        """
        d = {}
        tensordict_dims = self.batch_dims

        if len(shape) == 1 and isinstance(shape[0], Sequence):
            shape = tuple(shape[0])

        # new shape dim check
        if len(shape) < len(self.shape):
            raise RuntimeError(
                "the number of sizes provided ({shape_dim}) must be greater or equal to the number of "
                "dimensions in the TensorDict ({tensordict_dim})".format(
                    shape_dim=len(shape), tensordict_dim=tensordict_dims
                )
            )

        # new shape compatability check
        for old_dim, new_dim in zip(self.batch_size, shape[-tensordict_dims:]):
            if old_dim != 1 and new_dim != old_dim:
                raise RuntimeError(
                    "Incompatible expanded shape: The expanded shape length at non-singleton dimension should be same "
                    "as the original length. target_shape = {new_shape}, existing_shape = {old_shape}".format(
                        new_shape=shape, old_shape=self.batch_size
                    )
                )
        for key, value in self.items():
            tensor_dims = len(value.shape)
            last_n_dims = tensor_dims - tensordict_dims
            if last_n_dims > 0:
                d[key] = value.expand((*shape, *value.shape[-last_n_dims:]))
            else:
                d[key] = value.expand(shape)
        return TensorDict(
            source=d,
            batch_size=torch.Size(shape),
            device=self.device,
            _run_checks=False,
        )

    def flatten(self, start_dim=0, end_dim=-1):
        """Flattens all the tensors of a tensordict.

        Args:
            start_dim (int) – the first dim to flatten
            end_dim (int) – the last dim to flatten

        Examples:
            >>> td = TensorDict({"a": torch.arange(60).view(3, 4, 5), "b": torch.arange(12).view(3, 4)}, [3, 4])
            >>> td_flat = td.flatten(0, 1)
            >>> td_flat.batch_size
            torch.Size([12])
            >>> td_flat["a"]
            tensor([[ 0,  1,  2,  3,  4],
                    [ 5,  6,  7,  8,  9],
                    [10, 11, 12, 13, 14],
                    [15, 16, 17, 18, 19],
                    [20, 21, 22, 23, 24],
                    [25, 26, 27, 28, 29],
                    [30, 31, 32, 33, 34],
                    [35, 36, 37, 38, 39],
                    [40, 41, 42, 43, 44],
                    [45, 46, 47, 48, 49],
                    [50, 51, 52, 53, 54],
                    [55, 56, 57, 58, 59]])
            >>> td_flat["b"]
            tensor([ 0,  1,  2,  3,  4,  5,  6,  7,  8,  9, 10, 11])

        """
        if end_dim < 0:
            end_dim = self.ndim + end_dim
            if end_dim < 0:
                raise ValueError(
                    f"Incompatible end_dim {end_dim} for tensordict with shape {self.shape}."
                )
        if end_dim <= start_dim:
            raise ValueError(
                "The end dimension must be strictly greater than the start dim."
            )

        def flatten(tensor):
            return torch.flatten(tensor, start_dim, end_dim)

        nelt = prod(self.batch_size[start_dim : end_dim + 1])
        if start_dim > 0:
            batch_size = (
                list(self.batch_size)[:start_dim]
                + [nelt]
                + list(self.batch_size[end_dim + 1 :])
            )
        else:
            batch_size = [nelt] + list(self.batch_size[end_dim + 1 :])
        out = self.apply(flatten, batch_size=batch_size)
        if self._td_dim_names is not None:
            names = [
                name
                for i, name in enumerate(self._td_dim_names)
                if (i < start_dim or i > end_dim)
            ]
            names.insert(start_dim, None)
            out.names = names
        return out

    def unflatten(self, dim, unflattened_size):
        """Unflattens a tensordict dim expanding it to a desired shape.

        Args:
            dim (int): specifies the dimension of the input tensor to be unflattened.
            unflattened_size (shape): is the new shape of the unflattened dimension of the tensordict.

        Examples:
            >>> td = TensorDict({"a": torch.arange(60).view(3, 4, 5), "b": torch.arange(12).view(3, 4)}, [3, 4])
            >>> td_flat = td.flatten(0, 1)
            >>> td_unflat = td_flat.unflatten(0, [3, 4])
            >>> assert (td == td_unflat).all()
        """
        if dim < 0:
            dim = self.ndim + dim
            if dim < 0:
                raise ValueError(
                    f"Incompatible dim {dim} for tensordict with shape {self.shape}."
                )

        def unflatten(tensor):
            return torch.unflatten(
                tensor,
                dim,
                unflattened_size,
            )

        if dim > 0:
            batch_size = (
                list(self.batch_size)[:dim]
                + list(unflattened_size)
                + list(self.batch_size[dim + 1 :])
            )
        else:
            batch_size = list(unflattened_size) + list(self.batch_size[1:])
        out = self.apply(unflatten, batch_size=batch_size)
        if self._td_dim_names is not None:
            names = copy(self._td_dim_names)
            for _ in range(len(unflattened_size) - 1):
                names.insert(dim, None)
            out.names = names
        return out

    def __bool__(self) -> bool:
        raise ValueError("Converting a tensordict to boolean value is not permitted")

    def __ne__(self, other: object) -> TensorDictBase:
        """XOR operation over two tensordicts, for evey key.

        The two tensordicts must have the same key set.

        Args:
            other (TensorDictBase, dict, or float): the value to compare against.

        Returns:
            a new TensorDict instance with all tensors are boolean
            tensors of the same shape as the original tensors.

        """
        if _is_tensorclass(other.__class__):
            return other != self
        if isinstance(other, (dict,)) or _is_tensor_collection(other.__class__):
            keys1 = set(self.keys())
            keys2 = set(other.keys())
            if len(keys1.difference(keys2)) or len(keys1) != len(keys2):
                raise KeyError(
                    f"keys in {self} and {other} mismatch, got {keys1} and {keys2}"
                )
            d = {}
            for key, item1 in self.items():
                d[key] = item1 != other.get(key)
            return TensorDict(batch_size=self.batch_size, source=d, device=self.device)
        if isinstance(other, (numbers.Number, Tensor)):
            return TensorDict(
                {key: value != other for key, value in self.items()},
                self.batch_size,
                device=self.device,
            )
        return True

    def __eq__(self, other: object) -> TensorDictBase:
        """Compares two tensordicts against each other, for every key. The two tensordicts must have the same key set.

        Returns:
            a new TensorDict instance with all tensors are boolean
            tensors of the same shape as the original tensors.

        """
        if is_tensorclass(other):
            return other == self
        if isinstance(other, (dict,)) or _is_tensor_collection(other.__class__):
            keys1 = set(self.keys())
            keys2 = set(other.keys())
            if len(keys1.difference(keys2)) or len(keys1) != len(keys2):
                raise KeyError(f"keys in tensordicts mismatch, got {keys1} and {keys2}")
            d = {}
            for key, item1 in self.items():
                d[key] = item1 == other.get(key)
            return TensorDict(batch_size=self.batch_size, source=d, device=self.device)
        if isinstance(other, (numbers.Number, Tensor)):
            return TensorDict(
                {key: value == other for key, value in self.items()},
                self.batch_size,
                device=self.device,
            )
        return False

    @abc.abstractmethod
    def del_(self, key: str) -> TensorDictBase:
        """Deletes a key of the tensordict.

        Args:
            key (str): key to be deleted

        Returns:
            self

        """
        raise NotImplementedError(f"{self.__class__.__name__}")

    @abc.abstractmethod
    def select(
        self, *keys: str, inplace: bool = False, strict: bool = True
    ) -> TensorDictBase:
        """Selects the keys of the tensordict and returns an new tensordict with only the selected keys.

        The values are not copied: in-place modifications a tensor of either
        of the original or new tensordict will result in a change in both
        tensordicts.

        Args:
            *keys (str): keys to select
            inplace (bool): if True, the tensordict is pruned in place.
                Default is :obj:`False`.
            strict (bool, optional): whether selecting a key that is not present
                will return an error or not. Default: :obj:`True`.

        Returns:
            A new tensordict with the selected keys only.

        """
        raise NotImplementedError(f"{self.__class__.__name__}")

    def exclude(self, *keys: str, inplace: bool = False) -> TensorDictBase:
        target = self if inplace else self.clone(recurse=False)
        # is_nested = any((type(key) is tuple) for key in keys)
        # if len(keys) > 1:
        #     tdkeys = set(self.keys(is_nested))
        # else:
        #     tdkeys = self.keys(is_nested)
        for key in keys:
            if key in self.keys(True):
                del target[key]
        return target

    @abc.abstractmethod
    def set_at_(
        self, key: NestedKey, value: CompatibleType, idx: IndexType
    ) -> TensorDictBase:
        """Sets the values in-place at the index indicated by :obj:`idx`.

        Args:
            key (str, tuple of str): key to be modified.
            value (torch.Tensor): value to be set at the index `idx`
            idx (int, tensor or tuple): index where to write the values.

        Returns:
            self

        """
        raise NotImplementedError(f"{self.__class__.__name__}")

    def copy_(self, tensordict: TensorDictBase) -> TensorDictBase:
        """See :obj:`TensorDictBase.update_`."""
        return self.update_(tensordict)

    def copy_at_(self, tensordict: TensorDictBase, idx: IndexType) -> TensorDictBase:
        """See :obj:`TensorDictBase.update_at_`."""
        return self.update_at_(tensordict, idx)

    def get_at(
        self, key: NestedKey, idx: IndexType, default: CompatibleType = NO_DEFAULT
    ) -> CompatibleType:
        """Get the value of a tensordict from the key `key` at the index `idx`.

        Args:
            key (str, tuple of str): key to be retrieved.
            idx (int, slice, torch.Tensor, iterable): index of the tensor.
            default (torch.Tensor): default value to return if the key is
                not present in the tensordict.

        Returns:
            indexed tensor.

        """
        key = unravel_keys(key)
        if isinstance(key, str):
            return self._get_at_str(key, idx, default)
        else:
            # must be a tuple
            return self._get_at_tuple(key, idx, default)

    def _get_at_str(self, key, idx, default):
        out = self._get_str(key, default)
        if out is default:
            return out
        return out[idx]

    def _get_at_tuple(self, key, idx, default):
        out = self._get_tuple(key, default)
        if out is default:
            return out
        return out[idx]

    @abc.abstractmethod
    def share_memory_(self) -> TensorDictBase:
        """Places all the tensors in shared memory.

        The TensorDict is then locked, meaning that the only writing operations that
        can be executed must be done in-place.
        Once the tensordict is unlocked, the share_memory attribute is turned to False,
        because cross-process identity is not guaranteed anymore.

        Returns:
            self.

        """
        raise NotImplementedError(f"{self.__class__.__name__}")

    @abc.abstractmethod
    def memmap_(
        self, prefix: str | None = None, copy_existing: bool = False
    ) -> TensorDictBase:
        """Writes all tensors onto a MemmapTensor.

        Args:
            prefix (str): directory prefix where the memmap tensors will have to
                be stored.
            copy_existing (bool): If False (default), an exception will be raised if an
                entry in the tensordict is already a MemmapTensor but is not saved in
                the correct location according to prefix. If True, any MemmapTensors
                that are not in the correct location are copied to the new location.

        The TensorDict is then locked, meaning that the only writing operations that
        can be executed must be done in-place.
        Once the tensordict is unlocked, the memmap attribute is turned to False,
        because cross-process identity is not guaranteed anymore.

        Returns:
            self.

        Note:
            Serialising in this fashion might be slow with deeply nested tensordicts, so
            we do not recommend calling this method inside a training loop.
        """
        raise NotImplementedError(f"{self.__class__.__name__}")

    def memmap_like(self, prefix: str | None = None) -> TensorDictBase:
        """Creates an empty Memory-mapped tensordict with the same content shape as the current one.

        Args:
            prefix (str): directory prefix where the memmap tensors will have to
                be stored.

        The resulting TensorDict will be locked and ``is_memmap() = True``,
        meaning that the only writing operations that can be executed must be done in-place.
        Once the tensordict is unlocked, the memmap attribute is turned to False,
        because cross-process identity is not guaranteed anymore.

        Returns:
            a new ``TensorDict`` instance with data stored as memory-mapped tensors.

        """
        if prefix is not None:
            prefix = Path(prefix)
            if not prefix.exists():
                os.makedirs(prefix, exist_ok=True)
            torch.save(
                {"batch_size": self.batch_size, "device": self.device},
                prefix / "meta.pt",
            )
        if not self.keys():
            raise Exception(
                "memmap_like() must be called when the TensorDict is (partially) "
                "populated. Set a tensor first."
            )
        tensordict = TensorDict(
            {}, self.batch_size, device=self.device, names=self._td_dim_names
        )
        for key, value in self.items():
            if _is_tensor_collection(value.__class__):
                if prefix is not None:
                    # ensure subdirectory exists
                    os.makedirs(prefix / key, exist_ok=True)
                    tensordict[key] = value.memmap_like(
                        prefix=prefix / key,
                    )
                    torch.save(
                        {"batch_size": value.batch_size, "device": value.device},
                        prefix / key / "meta.pt",
                    )
                else:
                    tensordict[key] = value.memmap_like()
                continue
            else:
                tensordict[key] = MemmapTensor.empty_like(
                    value,
                    filename=str(prefix / f"{key}.memmap")
                    if prefix is not None
                    else None,
                )
            if prefix is not None:
                torch.save(
                    {
                        "shape": value.shape,
                        "device": value.device,
                        "dtype": value.dtype,
                    },
                    prefix / f"{key}.meta.pt",
                )
        tensordict._is_memmap = True
        tensordict.lock_()
        return tensordict

    @abc.abstractmethod
    def detach_(self) -> TensorDictBase:
        """Detach the tensors in the tensordict in-place.

        Returns:
            self.

        """
        raise NotImplementedError(f"{self.__class__.__name__}")

    def detach(self) -> TensorDictBase:
        """Detach the tensors in the tensordict.

        Returns:
            a new tensordict with no tensor requiring gradient.

        """
        return self.apply(lambda x: x.detach())

    def to_h5(
        self,
        filename,
        **kwargs,
    ):
        """Converts a tensordict to a PersistentTensorDict with the h5 backend.

        Args:
            filename (str or path): path to the h5 file.
            device (torch.device or compatible, optional): the device where to
                expect the tensor once they are returned. Defaults to ``None``
                (on cpu by default).
            **kwargs: kwargs to be passed to :meth:`h5py.File.create_dataset`.

        Returns:
            A :class:`PersitentTensorDict` instance linked to the newly created file.

        Examples:
            >>> import tempfile
            >>> import timeit
            >>>
            >>> from tensordict import TensorDict, MemmapTensor
            >>> td = TensorDict({
            ...     "a": MemmapTensor(1_000_000),
            ...     "b": {"c": MemmapTensor(1_000_000, 3)},
            ... }, [1_000_000])
            >>>
            >>> file = tempfile.NamedTemporaryFile()
            >>> td_h5 = td.to_h5(file.name, compression="gzip", compression_opts=9)
            >>> print(td_h5)
            PersistentTensorDict(
                fields={
                    a: Tensor(shape=torch.Size([1000000]), device=cpu, dtype=torch.float32, is_shared=False),
                    b: PersistentTensorDict(
                        fields={
                            c: Tensor(shape=torch.Size([1000000, 3]), device=cpu, dtype=torch.float32, is_shared=False)},
                        batch_size=torch.Size([1000000]),
                        device=None,
                        is_shared=False)},
                batch_size=torch.Size([1000000]),
                device=None,
                is_shared=False)


        """
        from .persistent import PersistentTensorDict

        out = PersistentTensorDict.from_dict(
            self,
            filename=filename,
            **kwargs,
        )
        if self._td_dim_names is not None:
            out.names = self._td_dim_names
        return out

    def to_tensordict(self):
        """Returns a regular TensorDict instance from the TensorDictBase.

        Returns:
            a new TensorDict object containing the same values.

        """
        return TensorDict(
            {
                key: value.clone()
                if not _is_tensor_collection(value.__class__)
                else value.to_tensordict()
                for key, value in self.items()
            },
            device=self.device,
            batch_size=self.batch_size,
            names=self._td_dim_names,
        )

    def zero_(self) -> TensorDictBase:
        """Zeros all tensors in the tensordict in-place."""
        for key in self.keys():
            self.fill_(key, 0)
        return self

    def unbind(self, dim: int) -> tuple[TensorDictBase, ...]:
        """Returns a tuple of indexed tensordicts unbound along the indicated dimension.

        Resulting tensordicts will share the storage of the initial tensordict.

        """
        idx = [
            ((*tuple(slice(None) for _ in range(dim)), i))
            for i in range(self.shape[dim])
        ]
        if dim < 0:
            dim = self.batch_dims + dim
        batch_size = torch.Size([s for i, s in enumerate(self.batch_size) if i != dim])
        names = self._td_dim_names
        if names is not None:
            names = copy(names)
            names = [name for i, name in enumerate(names) if i != dim]
        out = []
        for _idx in idx:
            out.append(
                self.apply(
                    lambda tensor, idx=_idx: tensor[idx],
                    batch_size=batch_size,
                )
            )
            if names is not None:
                for item in out:
                    item.names = names
            if self.is_shared():
                out[-1].share_memory_()
            elif self.is_memmap():
                out[-1].memmap_()
        return tuple(out)

    def chunk(self, chunks: int, dim: int = 0) -> tuple[TensorDictBase, ...]:
        """Splits a tendordict into the specified number of chunks, if possible.

        Each chunk is a view of the input tensordict.

        Args:
            chunks (int): number of chunks to return
            dim (int, optional): dimension along which to split the
                tensordict. Default is 0.

        """
        if chunks < 1:
            raise ValueError(
                f"chunks must be a strictly positive integer, got {chunks}."
            )
        indices = []
        _idx_start = 0
        if chunks > 1:
            interval = _idx_end = self.batch_size[dim] // chunks
        else:
            interval = _idx_end = self.batch_size[dim]
        for c in range(chunks):
            indices.append(slice(_idx_start, _idx_end))
            _idx_start = _idx_end
            _idx_end = _idx_end + interval if c < chunks - 2 else self.batch_size[dim]
        if dim < 0:
            dim = len(self.batch_size) + dim
        return tuple(self[(*[slice(None) for _ in range(dim)], idx)] for idx in indices)

    def clone(self, recurse: bool = True) -> TensorDictBase:
        """Clones a TensorDictBase subclass instance onto a new TensorDictBase subclass of the same type.

        To create a TensorDict instance from any other TensorDictBase subtype, call the :meth:`~.to_tensordict` method
        instead.

        Args:
            recurse (bool, optional): if True, each tensor contained in the
                TensorDict will be copied too. Default is `True`.

        .. note::
          For some TensorDictBase subtypes, such as :class:`SubTensorDict`, cloning
          recursively makes little sense (in this specific case it would involve
          copying the parent tensordict too). In those cases, :meth:`~.clone` will
          fall back onto :meth:`~.to_tensordict`.

        """
        raise NotImplementedError

    @classmethod
    def __torch_function__(
        cls,
        func: Callable,
        types: tuple[type, ...],
        args: tuple[Any, ...] = (),
        kwargs: dict[str, Any] | None = None,
    ) -> Callable:
        if kwargs is None:
            kwargs = {}
        if func not in TD_HANDLED_FUNCTIONS or not all(
            issubclass(t, (Tensor, TensorDictBase)) for t in types
        ):
            return NotImplemented
        return TD_HANDLED_FUNCTIONS[func](*args, **kwargs)

    @abc.abstractmethod
    def to(self, dest: DeviceType | type | torch.Size, **kwargs) -> TensorDictBase:
        """Maps a TensorDictBase subclass either on a new device or to another TensorDictBase subclass (if permitted).

        Casting tensors to a new dtype is not allowed, as tensordicts are not bound to contain a single
        tensor dtype.

        Args:
            dest (device, size or TensorDictBase subclass): destination of the
                tensordict. If it is a torch.Size object, the batch_size
                will be updated provided that it is compatible with the
                stored tensors.

        Returns:
            a new tensordict. If device indicated by dest differs from
            the tensordict device, this is a no-op.

        """
        raise NotImplementedError

    def _check_new_batch_size(self, new_size: torch.Size) -> None:
        n = len(new_size)
        for key, tensor in self.items():
            if _shape(tensor)[:n] != new_size:
                raise RuntimeError(
                    f"the tensor {key} has shape {_shape(tensor)} which "
                    f"is incompatible with the new shape {new_size}."
                )

    @abc.abstractmethod
    def _change_batch_size(self, new_size: torch.Size) -> None:
        raise NotImplementedError

    def cpu(self) -> TensorDictBase:
        """Casts a tensordict to CPU."""
        return self.to("cpu")

    def cuda(self, device: int = None) -> TensorDictBase:
        """Casts a tensordict to a cuda device (if not already on it)."""
        if device is None:
            return self.to(torch.device("cuda"))
        return self.to(f"cuda:{device}")

    @abc.abstractmethod
    def masked_fill_(self, mask: Tensor, value: float | bool) -> TensorDictBase:
        """Fills the values corresponding to the mask with the desired value.

        Args:
            mask (boolean torch.Tensor): mask of values to be filled. Shape
                must match tensordict shape.
            value: value to used to fill the tensors.

        Returns:
            self

        Examples:
            >>> td = TensorDict(source={'a': torch.zeros(3, 4)},
            ...     batch_size=[3])
            >>> mask = torch.tensor([True, False, False])
            >>> _ = td.masked_fill_(mask, 1.0)
            >>> td.get("a")
            tensor([[1., 1., 1., 1.],
                    [0., 0., 0., 0.],
                    [0., 0., 0., 0.]])
        """
        raise NotImplementedError

    @abc.abstractmethod
    def masked_fill(self, mask: Tensor, value: float | bool) -> TensorDictBase:
        """Out-of-place version of masked_fill.

        Args:
            mask (boolean torch.Tensor): mask of values to be filled. Shape
                must match tensordict shape.
            value: value to used to fill the tensors.

        Returns:
            self

        Examples:
            >>> td = TensorDict(source={'a': torch.zeros(3, 4)},
            ...     batch_size=[3])
            >>> mask = torch.tensor([True, False, False])
            >>> td1 = td.masked_fill(mask, 1.0)
            >>> td1.get("a")
            tensor([[1., 1., 1., 1.],
                    [0., 0., 0., 0.],
                    [0., 0., 0., 0.]])
        """
        raise NotImplementedError

    def masked_select(self, mask: Tensor) -> TensorDictBase:
        """Masks all tensors of the TensorDict and return a new TensorDict instance with similar keys pointing to masked values.

        Args:
            mask (torch.Tensor): boolean mask to be used for the tensors.
                Shape must match the TensorDict batch_size.

        Examples:
            >>> td = TensorDict(source={'a': torch.zeros(3, 4)},
            ...    batch_size=[3])
            >>> mask = torch.tensor([True, False, False])
            >>> td_mask = td.masked_select(mask)
            >>> td_mask.get("a")
            tensor([[0., 0., 0., 0.]])

        """
        d = {}
        mask_expand = mask
        while mask_expand.ndimension() > self.batch_dims:
            mndim = mask_expand.ndimension()
            mask_expand = mask_expand.squeeze(-1)
            if mndim == mask_expand.ndimension():  # no more squeeze
                break
        for key, value in self.items():
            d[key] = value[mask_expand]
        dim = int(mask.sum().item())
        other_dim = self.shape[mask.ndim :]
        return TensorDict(
            device=self.device, source=d, batch_size=torch.Size([dim, *other_dim])
        )

    @abc.abstractmethod
    def is_contiguous(self) -> bool:
        """Returns a boolean indicating if all the tensors are contiguous."""
        raise NotImplementedError

    @abc.abstractmethod
    def contiguous(self) -> TensorDictBase:
        """Returns a new tensordict of the same type with contiguous values (or self if values are already contiguous)."""
        raise NotImplementedError

    def to_dict(self) -> dict[str, Any]:
        """Returns a dictionary with key-value pairs matching those of the tensordict."""
        return {
            key: value.to_dict() if _is_tensor_collection(value.__class__) else value
            for key, value in self.items()
        }

    def unsqueeze(self, dim: int) -> TensorDictBase:
        """Unsqueeze all tensors for a dimension comprised in between `-td.batch_dims` and `td.batch_dims` and returns them in a new tensordict.

        Args:
            dim (int): dimension along which to unsqueeze

        """
        if dim < 0:
            dim = self.batch_dims + dim + 1

        if (dim > self.batch_dims) or (dim < 0):
            raise RuntimeError(
                f"unsqueezing is allowed for dims comprised between "
                f"`-td.batch_dims` and `td.batch_dims` only. Got "
                f"dim={dim} with a batch size of {self.batch_size}."
            )
        return _UnsqueezedTensorDict(
            source=self,
            custom_op="unsqueeze",
            inv_op="squeeze",
            custom_op_kwargs={"dim": dim},
            inv_op_kwargs={"dim": dim},
        )

    def squeeze(self, dim: int | None = None) -> TensorDictBase:
        """Squeezes all tensors for a dimension comprised in between `-td.batch_dims+1` and `td.batch_dims-1` and returns them in a new tensordict.

        Args:
            dim (Optional[int]): dimension along which to squeeze. If dim is None, all singleton dimensions will be squeezed. dim is None by default.

        """
        if dim is None:
            size = self.size()
            if len(self.size()) == 1 or size.count(1) == 0:
                return self
            first_singleton_dim = size.index(1)

            squeezed_dict = _SqueezedTensorDict(
                source=self,
                custom_op="squeeze",
                inv_op="unsqueeze",
                custom_op_kwargs={"dim": first_singleton_dim},
                inv_op_kwargs={"dim": first_singleton_dim},
            )
            return squeezed_dict.squeeze(dim=None)

        if dim < 0:
            dim = self.batch_dims + dim

        if self.batch_dims and (dim >= self.batch_dims or dim < 0):
            raise RuntimeError(
                f"squeezing is allowed for dims comprised between 0 and "
                f"td.batch_dims only. Got dim={dim} and batch_size"
                f"={self.batch_size}."
            )

        if dim >= self.batch_dims or self.batch_size[dim] != 1:
            return self
        return _SqueezedTensorDict(
            source=self,
            custom_op="squeeze",
            inv_op="unsqueeze",
            custom_op_kwargs={"dim": dim},
            inv_op_kwargs={"dim": dim},
        )

    def reshape(
        self,
        *shape: int,
        size: list | tuple | torch.Size | None = None,
    ) -> TensorDictBase:
        """Returns a contiguous, reshaped tensor of the desired shape.

        Args:
            *shape (int): new shape of the resulting tensordict.
            size: iterable

        Returns:
            A TensorDict with reshaped keys

        """
        if len(shape) == 0 and size is not None:
            return self.reshape(*size)
        elif len(shape) == 1 and isinstance(shape[0], (list, tuple, torch.Size)):
            return self.reshape(*shape[0])
        elif not isinstance(shape, torch.Size):
            shape = torch.Size(shape)

        d = {}
        for key, item in self.items():
            d[key] = item.reshape((*shape, *item.shape[self.ndimension() :]))
        if d:
            batch_size = d[key].shape[: len(shape)]
        else:
            if any(not isinstance(i, int) or i < 0 for i in shape):
                raise RuntimeError(
                    "Implicit reshaping is not permitted with empty " "tensordicts"
                )
            batch_size = torch.Size(shape)
        return TensorDict(d, batch_size, device=self.device, _run_checks=False)

    def split(self, split_size: int | list[int], dim: int = 0) -> list[TensorDictBase]:
        """Splits each tensor in the TensorDict with the specified size in the given dimension, like `torch.split`.

        Returns a list of TensorDict with the view of split chunks of items. Nested TensorDicts will remain nested.

        The list of TensorDict maintains the original order of the tensor chunks.

        Args:
            split_size (int or List(int)): size of a single chunk or list of sizes for each chunk
            dim (int): dimension along which to split the tensor

        Returns:
            A list of TensorDict with specified size in given dimension.

        """
        batch_sizes = []
        if self.batch_dims == 0:
            raise RuntimeError("TensorDict with empty batch size is not splittable")
        if not (-self.batch_dims <= dim < self.batch_dims):
            raise IndexError(
                f"Dimension out of range (expected to be in range of [-{self.batch_dims}, {self.batch_dims - 1}], but got {dim})"
            )
        if dim < 0:
            dim += self.batch_dims
        if isinstance(split_size, int):
            rep, remainder = divmod(self.batch_size[dim], split_size)
            rep_shape = torch.Size(
                [
                    split_size if idx == dim else size
                    for (idx, size) in enumerate(self.batch_size)
                ]
            )
            batch_sizes = [rep_shape for _ in range(rep)]
            if remainder:
                batch_sizes.append(
                    torch.Size(
                        [
                            remainder if dim_idx == dim else dim_size
                            for (dim_idx, dim_size) in enumerate(self.batch_size)
                        ]
                    )
                )
        elif isinstance(split_size, list) and all(
            isinstance(element, int) for element in split_size
        ):
            if sum(split_size) != self.batch_size[dim]:
                raise RuntimeError(
                    f"Split method expects split_size to sum exactly to {self.batch_size[dim]} (tensor's size at dimension {dim}), but got split_size={split_size}"
                )
            for i in split_size:
                batch_sizes.append(
                    torch.Size(
                        [
                            i if dim_idx == dim else dim_size
                            for (dim_idx, dim_size) in enumerate(self.batch_size)
                        ]
                    )
                )
        else:
            raise TypeError(
                "split(): argument 'split_size' must be int or list of ints"
            )
        dictionaries = [{} for _ in range(len(batch_sizes))]
        for key, item in self.items():
            split_tensors = torch.split(item, split_size, dim)
            for idx, split_tensor in enumerate(split_tensors):
                dictionaries[idx][key] = split_tensor
        names = self._td_dim_names
        if names is not None:
            names = copy(names)
        return [
            TensorDict(
                dictionaries[i],
                batch_sizes[i],
                device=self.device,
                names=names,
                _run_checks=False,
                _is_shared=self.is_shared(),
                _is_memmap=self.is_memmap(),
            )
            for i in range(len(dictionaries))
        ]

    def gather(
        self, dim: int, index: Tensor, out: TensorDictBase | None = None
    ) -> TensorDictBase:
        """Gathers values along an axis specified by `dim`.

        Args:
            dim (int): the dimension along which collect the elements
            index (torch.Tensor): a long tensor which number of dimension matches
                the one of the tensordict with only one dimension differring between
                the two (the gathering dimension). Its elements refer to the
                index to be gathered along the required dimension.
            out (TensorDictBase, optional): a destination tensordict. It must
                have the same shape as the index.

        Examples:
            >>> td = TensorDict(
            ...     {"a": torch.randn(3, 4, 5),
            ...      "b": TensorDict({"c": torch.zeros(3, 4, 5)}, [3, 4, 5])},
            ...     [3, 4])
            >>> index = torch.randint(4, (3, 2))
            >>> td_gather = td.gather(dim=1, index=index)
            >>> print(td_gather)
            TensorDict(
                fields={
                    a: Tensor(shape=torch.Size([3, 2, 5]), device=cpu, dtype=torch.float32, is_shared=False),
                    b: TensorDict(
                        fields={
                            c: Tensor(shape=torch.Size([3, 2, 5]), device=cpu, dtype=torch.float32, is_shared=False)},
                        batch_size=torch.Size([3, 2, 5]),
                        device=None,
                        is_shared=False)},
                batch_size=torch.Size([3, 2]),
                device=None,
                is_shared=False)

        Gather keeps the dimension names.

        Examples:
            >>> td.names = ["a", "b"]
            >>> td_gather = td.gather(dim=1, index=index)
            >>> td_gather.names
            ["a", "b"]
        """
        return torch.gather(self, dim, index, out=out)

    def view(
        self,
        *shape: int,
        size: list | tuple | torch.Size | None = None,
    ) -> TensorDictBase:
        """Returns a tensordict with views of the tensors according to a new shape, compatible with the tensordict batch_size.

        Args:
            *shape (int): new shape of the resulting tensordict.
            size: iterable

        Returns:
            a new tensordict with the desired batch_size.

        Examples:
            >>> td = TensorDict(source={'a': torch.zeros(3,4,5),
            ...    'b': torch.zeros(3,4,10,1)}, batch_size=torch.Size([3, 4]))
            >>> td_view = td.view(12)
            >>> print(td_view.get("a").shape)  # torch.Size([12, 5])
            >>> print(td_view.get("b").shape)  # torch.Size([12, 10, 1])
            >>> td_view = td.view(-1, 4, 3)
            >>> print(td_view.get("a").shape)  # torch.Size([1, 4, 3, 5])
            >>> print(td_view.get("b").shape)  # torch.Size([1, 4, 3, 10, 1])

        """
        if len(shape) == 0 and size is not None:
            return self.view(*size)
        elif len(shape) == 1 and isinstance(shape[0], (list, tuple, torch.Size)):
            return self.view(*shape[0])
        elif not isinstance(shape, torch.Size):
            shape = infer_size_impl(shape, self.numel())
            shape = torch.Size(shape)
        if shape == self.shape:
            return self
        return _ViewedTensorDict(
            source=self,
            custom_op="view",
            inv_op="view",
            custom_op_kwargs={"size": shape},
            inv_op_kwargs={"size": self.batch_size},
        )

    def permute(
        self,
        *dims_list: int,
        dims: list[int] | None = None,
    ) -> TensorDictBase:
        """Returns a view of a tensordict with the batch dimensions permuted according to dims.

        Args:
            *dims_list (int): the new ordering of the batch dims of the tensordict. Alternatively,
                a single iterable of integers can be provided.
            dims (list of int): alternative way of calling permute(...).

        Returns:
            a new tensordict with the batch dimensions in the desired order.

        Examples:
            >>> tensordict = TensorDict({"a": torch.randn(3, 4, 5)}, [3, 4])
            >>> print(tensordict.permute([1, 0]))
            PermutedTensorDict(
                source=TensorDict(
                    fields={
                        a: Tensor(torch.Size([3, 4, 5]), dtype=torch.float32)},
                    batch_size=torch.Size([3, 4]),
                    device=cpu,
                    is_shared=False),
                op=permute(dims=[1, 0]))
            >>> print(tensordict.permute(1, 0))
            PermutedTensorDict(
                source=TensorDict(
                    fields={
                        a: Tensor(torch.Size([3, 4, 5]), dtype=torch.float32)},
                    batch_size=torch.Size([3, 4]),
                    device=cpu,
                    is_shared=False),
                op=permute(dims=[1, 0]))
            >>> print(tensordict.permute(dims=[1, 0]))
            PermutedTensorDict(
                source=TensorDict(
                    fields={
                        a: Tensor(torch.Size([3, 4, 5]), dtype=torch.float32)},
                    batch_size=torch.Size([3, 4]),
                    device=cpu,
                    is_shared=False),
                op=permute(dims=[1, 0]))
        """
        if len(dims_list) == 0:
            dims_list = dims
        elif len(dims_list) == 1 and not isinstance(dims_list[0], int):
            dims_list = dims_list[0]
        if len(dims_list) != len(self.shape):
            raise RuntimeError(
                f"number of dims don't match in permute (got {len(dims_list)}, expected {len(self.shape)}"
            )

        if not len(dims_list) and not self.batch_dims:
            return self
        if np.array_equal(dims_list, range(self.batch_dims)):
            return self
        min_dim, max_dim = -self.batch_dims, self.batch_dims - 1
        seen = [False for dim in range(max_dim + 1)]
        for idx in dims_list:
            if idx < min_dim or idx > max_dim:
                raise IndexError(
                    f"dimension out of range (expected to be in range of [{min_dim}, {max_dim}], but got {idx})"
                )
            if seen[idx]:
                raise RuntimeError("repeated dim in permute")
            seen[idx] = True

        return _PermutedTensorDict(
            source=self,
            custom_op="permute",
            inv_op="permute",
            custom_op_kwargs={"dims": dims_list},
            inv_op_kwargs={"dims": dims_list},
        )

    def __repr__(self) -> str:
        fields = _td_fields(self)
        field_str = indent(f"fields={{{fields}}}", 4 * " ")
        batch_size_str = indent(f"batch_size={self.batch_size}", 4 * " ")
        device_str = indent(f"device={self.device}", 4 * " ")
        is_shared_str = indent(f"is_shared={self.is_shared()}", 4 * " ")
        string = ",\n".join([field_str, batch_size_str, device_str, is_shared_str])
        return f"{type(self).__name__}(\n{string})"

    def all(self, dim: int = None) -> bool | TensorDictBase:
        """Checks if all values are True/non-null in the tensordict.

        Args:
            dim (int, optional): if None, returns a boolean indicating
                whether all tensors return `tensor.all() == True`
                If integer, all is called upon the dimension specified if
                and only if this dimension is compatible with the tensordict
                shape.

        """
        if dim is not None and (dim >= self.batch_dims or dim < -self.batch_dims):
            raise RuntimeError(
                "dim must be greater than or equal to -tensordict.batch_dims and "
                "smaller than tensordict.batch_dims"
            )
        if dim is not None:
            if dim < 0:
                dim = self.batch_dims + dim

            names = self._td_dim_names
            if names is not None:
                names = copy(names)
                names = [name for i, name in enumerate(names) if i != dim]

            return TensorDict(
                source={key: value.all(dim=dim) for key, value in self.items()},
                batch_size=[b for i, b in enumerate(self.batch_size) if i != dim],
                device=self.device,
                names=names,
            )
        return all(value.all() for value in self.values())

    def any(self, dim: int = None) -> bool | TensorDictBase:
        """Checks if any value is True/non-null in the tensordict.

        Args:
            dim (int, optional): if None, returns a boolean indicating
                whether all tensors return `tensor.any() == True`.
                If integer, all is called upon the dimension specified if
                and only if this dimension is compatible with
                the tensordict shape.

        """
        if dim is not None and (dim >= self.batch_dims or dim < -self.batch_dims):
            raise RuntimeError(
                "dim must be greater than or equal to -tensordict.batch_dims and "
                "smaller than tensordict.batch_dims"
            )
        if dim is not None:
            if dim < 0:
                dim = self.batch_dims + dim

            names = self._td_dim_names
            if names is not None:
                names = copy(names)
                names = [name for i, name in enumerate(names) if i != dim]

            return TensorDict(
                source={key: value.any(dim=dim) for key, value in self.items()},
                batch_size=[b for i, b in enumerate(self.batch_size) if i != dim],
                device=self.device,
                names=names,
            )
        return any([value.any() for value in self.values()])

    def get_sub_tensordict(self, idx: IndexType) -> TensorDictBase:
        """Returns a SubTensorDict with the desired index."""
        return SubTensorDict(source=self, idx=idx)

    def __iter__(self) -> Generator:
        if not self.batch_dims:
            raise StopIteration
        length = self.batch_size[0]
        for i in range(length):
            yield self[i]

    @cache  # noqa: B019
    def flatten_keys(
        self, separator: str = ".", inplace: bool = False
    ) -> TensorDictBase:
        to_flatten = []
        existing_keys = self.keys(include_nested=True)
        for key, value in self.items():
            key_split = tuple(key.split(separator))
            if isinstance(value, TensorDictBase):
                to_flatten.append(key)
            elif (
                separator in key
                and key_split in existing_keys
                and not _is_tensor_collection(self.entry_class(key_split))
            ):
                raise KeyError(
                    f"Flattening keys in tensordict collides with existing key '{key}'"
                )

        if inplace:
            for key in to_flatten:
                inner_tensordict = self.get(key).flatten_keys(
                    separator=separator, inplace=inplace
                )
                for inner_key, inner_item in inner_tensordict.items():
                    self.set(separator.join([key, inner_key]), inner_item)
            for key in to_flatten:
                del self[key]
            return self
        else:
            tensordict_out = TensorDict(
                {},
                batch_size=self.batch_size,
                device=self.device,
                _run_checks=False,
                _is_shared=self.is_shared(),
                _is_memmap=self.is_memmap(),
            )
            for key, value in self.items():
                if key in to_flatten:
                    inner_tensordict = self.get(key).flatten_keys(
                        separator=separator, inplace=inplace
                    )
                    for inner_key, inner_item in inner_tensordict.items():
                        tensordict_out.set(separator.join([key, inner_key]), inner_item)
                else:
                    tensordict_out.set(key, value)
            return tensordict_out

    @cache  # noqa: B019
    def unflatten_keys(
        self, separator: str = ".", inplace: bool = False
    ) -> TensorDictBase:
        to_unflatten = defaultdict(list)
        for key in self.keys():
            if separator in key[1:-1]:
                split_key = key.split(separator)
                to_unflatten[split_key[0]].append((key, separator.join(split_key[1:])))

        if not inplace:
            out = TensorDict(
                {
                    key: value
                    for key, value in self.items()
                    if separator not in key[1:-1]
                },
                batch_size=self.batch_size,
                device=self.device,
                _run_checks=False,
                _is_shared=self.is_shared(),
                _is_memmap=self.is_memmap(),
            )
        else:
            out = self

        keys = set(out.keys())
        for key, list_of_keys in to_unflatten.items():
            if key in keys:
                raise KeyError(
                    "Unflattening key(s) in tensordict will override existing unflattened key"
                )

            tensordict = TensorDict({}, batch_size=self.batch_size, device=self.device)
            if key in self.keys():
                tensordict.update(self[key])
            for old_key, new_key in list_of_keys:
                value = self[old_key]
                tensordict[new_key] = value
                if inplace:
                    del self[old_key]
            out.set(key, tensordict.unflatten_keys(separator=separator))
        return out

    def __len__(self) -> int:
        """Returns the length of first dimension, if there is, otherwise 0."""
        return self.shape[0] if self.batch_dims else 0

    def __contains__(self, key: NestedKey) -> bool:
        # by default a Mapping will implement __contains__ by calling __getitem__ and
        # returning False if a KeyError is raised, True otherwise. TensorDict has a
        # complex __getitem__ method since we support more than just retrieval of values
        # by key, and so this can be quite inefficient, particularly if values are
        # evaluated lazily on access. Hence we don't support use of __contains__ and
        # direct the user to use TensorDict.keys() instead
        raise NotImplementedError(
            "TensorDict does not support membership checks with the `in` keyword. If "
            "you want to check if a particular key is in your TensorDict, please use "
            "`key in tensordict.keys()` instead."
        )

    def _get_names_idx(self, idx):
        if self._td_dim_names is None:
            names = None
        else:

            def is_boolean(idx):
                if isinstance(idx, tuple) and len(idx) == 1:
                    return is_boolean(idx[0])
                if hasattr(idx, "dtype") and idx.dtype is torch.bool:
                    return idx.ndim
                return None

            num_boolean_dim = is_boolean(idx)
            if num_boolean_dim:
                names = [None] + self._td_dim_names[num_boolean_dim:]
            else:

                def is_int(subidx):
                    if isinstance(subidx, Number):
                        return True
                    if isinstance(subidx, Tensor) and len(subidx.shape) == 0:
                        return True
                    return False

                if not isinstance(idx, tuple):
                    idx = (idx,)
                if len(idx) < self.ndim:
                    idx = (*idx, Ellipsis)
                idx_names = convert_ellipsis_to_idx(idx, self.batch_size)
                # this will convert a [None, :, :, 0, None, 0] in [None, 0, 1, None, 3]
                count = 0
                idx_to_take = []
                for _idx in idx_names:
                    if _idx is None:
                        idx_to_take.append(None)
                    elif _is_number(_idx):
                        count += 1
                    else:
                        idx_to_take.append(count)
                        count += 1
                names = [
                    self._td_dim_names[i] if i is not None else None
                    for i in idx_to_take
                ]
        return names

    def _index_tensordict(self, idx: IndexType) -> TensorDictBase:
        names = self._get_names_idx(idx)
        return TensorDict(
            source={key: _get_item(item, idx) for key, item in self.items()},
            batch_size=_getitem_batch_size(self.batch_size, idx),
            device=self.device,
            names=names,
            _run_checks=False,
            _is_shared=self.is_shared(),
            _is_memmap=self.is_memmap(),
        )

    def __getitem__(self, idx: IndexType) -> TensorDictBase:
        """Indexes all tensors according to the provided index.

        Returns a new tensordict where the values share the storage of the
        original tensors (even when the index is a torch.Tensor).
        Any in-place modification to the resulting tensordict will
        impact the parent tensordict too.

        Examples:
            >>> td = TensorDict(source={'a': torch.zeros(3,4,5)},
            ...     batch_size=torch.Size([3, 4]))
            >>> subtd = td[torch.zeros(1, dtype=torch.long)]
            >>> assert subtd.shape == torch.Size([1,4])
            >>> subtd.set("a", torch.ones(1,4,5))
            >>> print(td.get("a"))  # first row is full of 1
            >>> # Warning: this will not work as expected
            >>> subtd.get("a")[:] = 2.0
            >>> print(td.get("a"))  # values have not changed

        """
        if isinstance(idx, tuple) and len(idx) == 1:
            idx = idx[0]
        if isinstance(idx, tuple):
            idx = _maybe_unravel_keys_silent(idx)
        if isinstance(idx, str) or (
            isinstance(idx, tuple) and all(isinstance(sub_idx, str) for sub_idx in idx)
        ):
            return self.get(idx)

        if not self.batch_size:
            raise RuntimeError(
                "indexing a tensordict with td.batch_dims==0 is not permitted"
            )

        if _is_number(idx):
            return self._index_tensordict((idx,))

        if isinstance(idx, list):
            # idx = torch.tensor(idx, device=self.device)
            return self._index_tensordict(idx)

        if isinstance(idx, np.ndarray):
            idx = torch.tensor(idx, device=self.device)
            return self._index_tensordict(idx)

        if isinstance(idx, range):
            idx = torch.tensor(idx, device=self.device)
            return self._index_tensordict(idx)

        if isinstance(idx, tuple) and any(
            isinstance(sub_index, (list, range)) for sub_index in idx
        ):
            idx = tuple(
                torch.tensor(sub_index, device=self.device)
                if isinstance(sub_index, (list, range))
                else sub_index
                for sub_index in idx
            )

        if isinstance(idx, tuple) and sum(
            isinstance(_idx, str) for _idx in idx
        ) not in [
            len(idx),
            0,
        ]:
            raise IndexError(_STR_MIXED_INDEX_ERROR)

        if idx is Ellipsis or (isinstance(idx, tuple) and Ellipsis in idx):
            idx = convert_ellipsis_to_idx(idx, self.batch_size)

        # if return_simple_view and not self.is_memmap():
        return self._index_tensordict(idx)

    __getitems__ = __getitem__

    def __setitem__(
        self,
        index: IndexType,
        value: TensorDictBase | dict | numbers.Number | CompatibleType,
    ) -> None:

        if isinstance(index, str):
            self.set(index, value, inplace=self._inplace_set)
            return

        if index is Ellipsis or (isinstance(index, tuple) and Ellipsis in index):
            index = convert_ellipsis_to_idx(index, self.batch_size)
        elif isinstance(index, (list, range)):
            index = torch.tensor(index, device=self.device)
        elif isinstance(index, tuple):
            if isinstance(index, tuple):
                index = _maybe_unravel_keys_silent(index)

            if any(isinstance(sub_index, (list, range)) for sub_index in index):
                index = tuple(
                    torch.tensor(sub_index, device=self.device)
                    if isinstance(sub_index, (list, range))
                    else sub_index
                    for sub_index in index
                )

            if sum(isinstance(_index, str) for _index in index) not in [len(index), 0]:
                raise IndexError(_STR_MIXED_INDEX_ERROR)

            if isinstance(index[0], str):
                # TODO: would be nicer to have set handle the nested set, but the logic to
                # preserve the error handling below is complex and requires some thought
                try:
                    if len(index) == 1:
                        return self.set(
                            index[0], value, inplace=isinstance(self, SubTensorDict)
                        )
                    self.set(index, value, inplace=isinstance(self, SubTensorDict))
                except AttributeError as err:
                    if "for populating tensordict with new key-value pair" in str(err):
                        raise RuntimeError(
                            "Trying to replace an existing nested tensordict with "
                            "another one with non-matching keys. This leads to "
                            "unspecified behaviours and is prohibited."
                        )
                    raise err
                return

        if isinstance(value, (TensorDictBase, dict)):
            indexed_bs = _getitem_batch_size(self.batch_size, index)
            if isinstance(value, dict):
                value = TensorDict(
                    value, batch_size=indexed_bs, device=self.device, _run_checks=False
                )
            if value.batch_size != indexed_bs:
                # try to expand
                try:
                    value = value.expand(indexed_bs)
                except RuntimeError as err:
                    raise RuntimeError(
                        f"indexed destination TensorDict batch size is {indexed_bs} "
                        f"(batch_size = {self.batch_size}, index={index}), "
                        f"which differs from the source batch size {value.batch_size}"
                    ) from err

            keys = set(self.keys())
            if not all(key in keys for key in value.keys()):
                subtd = self.get_sub_tensordict(index)
            for key, item in value.items():
                if key in keys:
                    self.set_at_(key, item, index)
                else:
                    subtd.set(key, item)
        else:
            for key in self.keys():
                self.set_at_(key, value, index)

    def __delitem__(self, index: IndexType) -> TensorDictBase:
        # if isinstance(index, str):
        return self.del_(index)
        # raise IndexError(f"Index has to a string but received {index}.")

    @abc.abstractmethod
    def rename_key_(
        self, old_key: str, new_key: str, safe: bool = False
    ) -> TensorDictBase:
        """Renames a key with a new string.

        Args:
            old_key (str): key to be renamed
            new_key (str): new name
            safe (bool, optional): if True, an error is thrown when the new
                key is already present in the TensorDict.

        Returns:
            self

        """
        raise NotImplementedError

    def fill_(self, key: str, value: float | bool) -> TensorDictBase:
        """Fills a tensor pointed by the key with the a given value.

        Args:
            key (str): key to be remaned
            value (Number, bool): value to use for the filling

        Returns:
            self

        """
        target_class = self.entry_class(key)
        if _is_tensor_collection(target_class):
            tensordict = self.get(key)
            tensordict.apply_(lambda x: x.fill_(value))
            self._set(key, tensordict, inplace=True)
        else:
            tensor = torch.full_like(self.get(key), value)
            self._set(key, tensor, inplace=True)
        return self

    def empty(self) -> TensorDictBase:
        """Returns a new, empty tensordict with the same device and batch size."""
        return self.select()

    def is_empty(self) -> bool:
        for _ in self.keys():
            return False
        return True

    def setdefault(
        self, key: NestedKey, default: CompatibleType, inplace: bool = False
    ) -> CompatibleType:
        """Insert key with a value of default if key is not in the dictionary.

        Return the value for key if key is in the dictionary, else default.

        Args:
            key (str): the name of the value.
            default (torch.Tensor): value to be stored in the tensordict if the key is
                not already present.

        Returns:
            The value of key in the tensordict. Will be default if the key was not
            previously set.

        """
        if key not in self.keys(include_nested=isinstance(key, tuple)):
            self.set(key, default, inplace=inplace)
        return self.get(key)

    @property
    def is_locked(self) -> bool:
        if "_is_locked" not in self.__dict__:
            self._is_locked = False
        return self._is_locked

    @is_locked.setter
    def is_locked(self, value: bool) -> None:
        if value:
            self.lock_()
        else:
            self.unlock_()

    def _lock_propagate(self, lock_ids=None):
        """Registers the parent tensordict that handles the lock."""
        self._is_locked = True
        is_root = lock_ids is None
        if is_root:
            lock_ids = set()
        self._lock_id = self._lock_id.union(lock_ids)
        lock_ids = lock_ids.union({id(self)})
        _locked_tensordicts = []
        for key in self.keys():
            if _is_tensor_collection(self.entry_class(key)):
                dest = self.get(key)
                dest._lock_propagate(lock_ids)
                _locked_tensordicts.append(dest)
        if is_root:
            self._locked_tensordicts = _locked_tensordicts
        else:
            self._locked_tensordicts += _locked_tensordicts

    def lock_(self) -> TensorDictBase:
        if self.is_locked:
            return self
        self._lock_propagate()
        return self

    lock = _renamed_inplace_method(lock_)

    def _remove_lock(self, lock_id):
        self._lock_id = self._lock_id - {lock_id}
        if self._locked_tensordicts:
            for td in self._locked_tensordicts:
                td._remove_lock(lock_id)

    @erase_cache
    def _propagate_unlock(self, lock_ids=None):
        if lock_ids is not None:
            self._lock_id.difference_update(lock_ids)
        else:
            lock_ids = set()
        self._is_locked = False

        unlocked_tds = [self]
        lock_ids.add(id(self))
        for key in self.keys():
            if _is_tensor_collection(self.entry_class(key)):
                dest = self.get(key)
                unlocked_tds.extend(dest._propagate_unlock(lock_ids))
        self._locked_tensordicts = []

        self._is_shared = False
        self._is_memmap = False
        self._sorted_keys = None
        return unlocked_tds

    def unlock_(self) -> TensorDictBase:
        unlock_tds = self._propagate_unlock()
        for td in unlock_tds:
            if len(td._lock_id):
                self.lock_()
                raise RuntimeError(
                    "Cannot unlock a tensordict that is part of a locked graph. "
                    "Unlock the root tensordict first. If the tensordict is part of multiple graphs, "
                    "group the graphs under a common tensordict an unlock this root. "
                )
        return self

    unlock = _renamed_inplace_method(unlock_)

    def __del__(self):
        for td in self._locked_tensordicts:
            td._remove_lock(id(self))

    def is_floating_point(self):
        for item in self.values(include_nested=True, leaves_only=True):
            if not item.is_floating_point():
                return False
        else:
            return True

    def double(self):
        r"""Casts all tensors to ``torch.bool``."""
        return self.apply(lambda x: x.double())

    def float(self):
        r"""Casts all tensors to ``torch.float``."""
        return self.apply(lambda x: x.float())

    def int(self):
        r"""Casts all tensors to ``torch.int``."""
        return self.apply(lambda x: x.int())

    def bool(self):
        r"""Casts all tensors to ``torch.bool``."""
        return self.apply(lambda x: x.bool())

    def half(self):
        r"""Casts all tensors to ``torch.half``."""
        return self.apply(lambda x: x.half())

    def bfloat16(self):
        r"""Casts all tensors to ``torch.bfloat16``."""
        return self.apply(lambda x: x.bfloat16())

    def type(self, dst_type):
        r"""Casts all tensors to :attr:`dst_type`.

        Args:
            dst_type (type or string): the desired type

        """
        return self.apply(lambda x: x.type(dst_type))


_ACCEPTED_CLASSES = [
    Tensor,
    MemmapTensor,
    TensorDictBase,
]
if _has_torchrec:
    _ACCEPTED_CLASSES += [KeyedJaggedTensor]
_ACCEPTED_CLASSES = tuple(_ACCEPTED_CLASSES)


class TensorDict(TensorDictBase):
    """A batched dictionary of tensors.

    TensorDict is a tensor container where all tensors are stored in a
    key-value pair fashion and where each element shares at least the
    following features:
    - memory location (shared, memory-mapped array, ...);
    - batch size (i.e. n^th first dimensions).

    Additionally, if the tensordict has a specified device, then each element
    must share that device.

    TensorDict instances support many regular tensor operations as long as
    they are dtype-independent (as a TensorDict instance can contain tensors
    of many different dtypes). Those operations include (but are not limited
    to):

    - operations on shape: when a shape operation is called (indexing,
      reshape, view, expand, transpose, permute,
      unsqueeze, squeeze, masking etc), the operations is done as if it
      was done on a tensor of the same shape as the batch size then
      expended to the right, e.g.:

        >>> td = TensorDict({'a': torch.zeros(3,4,5)}, batch_size=[3, 4])
        >>> # returns a TensorDict of batch size [3, 4, 1]
        >>> td_unsqueeze = td.unsqueeze(-1)
        >>> # returns a TensorDict of batch size [12]
        >>> td_view = td.view(-1)
        >>> # returns a tensor of batch size [12, 4]
        >>> a_view = td.view(-1).get("a")

    - casting operations: a TensorDict can be cast on a different device
      or another TensorDict type using

        >>> td_cpu = td.to("cpu")
        >>> td_savec = td.to(SavedTensorDict)  # TensorDict saved on disk
        >>> dictionary = td.to_dict()

      A call of the `.to()` method with a dtype will return an error.

    - Cloning, contiguous

    - Reading: `td.get(key)`, `td.get_at(key, index)`

    - Content modification: :obj:`td.set(key, value)`, :obj:`td.set_(key, value)`,
      :obj:`td.update(td_or_dict)`, :obj:`td.update_(td_or_dict)`, :obj:`td.fill_(key,
      value)`, :obj:`td.rename_key_(old_name, new_name)`, etc.

    - Operations on multiple tensordicts: `torch.cat(tensordict_list, dim)`,
      `torch.stack(tensordict_list, dim)`, `td1 == td2` etc.

    Args:
        source (TensorDict or dictionary): a data source. If empty, the
            tensordict can be populated subsequently.
        batch_size (iterable of int, optional): a batch size for the
            tensordict. The batch size is immutable and can only be modified
            by calling operations that create a new TensorDict. Unless the
            source is another TensorDict, the batch_size argument must be
            provided as it won't be inferred from the data.
        device (torch.device or compatible type, optional): a device for the
            TensorDict.
        names (lsit of str, optional): the names of the dimensions of the
            tensordict. If provided, its length must match the one of the
            ``batch_size``. Defaults to ``None`` (no dimension name, or ``None``
            for every dimension).

    Examples:
        >>> import torch
        >>> from tensordict import TensorDict
        >>> source = {'random': torch.randn(3, 4),
        ...     'zeros': torch.zeros(3, 4, 5)}
        >>> batch_size = [3]
        >>> td = TensorDict(source, batch_size)
        >>> print(td.shape)  # equivalent to td.batch_size
        torch.Size([3])
        >>> td_unqueeze = td.unsqueeze(-1)
        >>> print(td_unqueeze.get("zeros").shape)
        torch.Size([3, 1, 4, 5])
        >>> print(td_unqueeze[0].shape)
        torch.Size([1])
        >>> print(td_unqueeze.view(-1).shape)
        torch.Size([3])
        >>> print((td.clone()==td).all())
        True

    """

    __slots__ = (
        "_tensordict",
        "_batch_size",
        "_is_shared",
        "_is_memmap",
        "_device",
        "_is_locked",
        "_td_dim_names",
        "_lock_id",
        "_locked_tensordicts",
        "_cache",
    )

    def __new__(cls, *args: Any, **kwargs: Any) -> TensorDict:
        cls._is_shared = False
        cls._is_memmap = False
        cls._td_dim_names = None
        return super().__new__(cls, *args, _safe=True, _lazy=False, **kwargs)

    def __init__(
        self,
        source: TensorDictBase | dict[str, CompatibleType],
        batch_size: Sequence[int] | torch.Size | int | None = None,
        device: DeviceType | None = None,
        names: Sequence[str] | None = None,
        _run_checks: bool = True,
        _is_shared: bool | None = False,
        _is_memmap: bool | None = False,
    ) -> None:
        self._lock_id = set()
        self._locked_tensordicts = []

        self._is_shared = _is_shared
        self._is_memmap = _is_memmap
        if device is not None:
            device = torch.device(device)
        self._device = device

        if not _run_checks:
            _tensordict: dict = _StringOnlyDict()
            self._batch_size = batch_size
            for key, value in source.items():
                if isinstance(value, dict):
                    value = TensorDict(
                        value,
                        batch_size=self._batch_size,
                        device=self._device,
                        _run_checks=_run_checks,
                        _is_shared=_is_shared,
                        _is_memmap=_is_memmap,
                    )
                _tensordict[key] = value
            self._tensordict = _tensordict
            self._td_dim_names = names
        else:
            self._tensordict = _StringOnlyDict()
            if not isinstance(source, (TensorDictBase, dict)):
                raise ValueError(
                    "A TensorDict source is expected to be a TensorDictBase "
                    f"sub-type or a dictionary, found type(source)={type(source)}."
                )
            self._batch_size = self._parse_batch_size(source, batch_size)

            self.names = names

            if source is not None:
                for key, value in source.items():
                    self.set(key, value)

    @classmethod
    def from_dict(cls, input_dict, batch_size=None, device=None):
        """Returns a TensorDict created from a dictionary or another :class:`TensorDict`.

        If ``batch_size`` is not specified, returns the maximum batch size possible.

        This function works on nested dictionaries too, or can be used to determine the
        batch-size of a nested tensordict.

        Args:
            input_dict (dictionary, optional): a dictionary to use as a data source
                (nested keys compatible).
            batch_size (iterable of int, optional): a batch size for the tensordict.
            device (torch.device or compatible type, optional): a device for the TensorDict.

        Examples:
            >>> input_dict = {"a": torch.randn(3, 4), "b": torch.randn(3)}
            >>> print(TensorDict.from_dict(input_dict))
            TensorDict(
                fields={
                    a: Tensor(shape=torch.Size([3, 4]), device=cpu, dtype=torch.float32, is_shared=False),
                    b: Tensor(shape=torch.Size([3]), device=cpu, dtype=torch.float32, is_shared=False)},
                batch_size=torch.Size([3]),
                device=None,
                is_shared=False)
            >>> # nested dict: the nested TensorDict can have a different batch-size
            >>> # as long as its leading dims match.
            >>> input_dict = {"a": torch.randn(3), "b": {"c": torch.randn(3, 4)}}
            >>> print(TensorDict.from_dict(input_dict))
            TensorDict(
                fields={
                    a: Tensor(shape=torch.Size([3]), device=cpu, dtype=torch.float32, is_shared=False),
                    b: TensorDict(
                        fields={
                            c: Tensor(shape=torch.Size([3, 4]), device=cpu, dtype=torch.float32, is_shared=False)},
                        batch_size=torch.Size([3, 4]),
                        device=None,
                        is_shared=False)},
                batch_size=torch.Size([3]),
                device=None,
                is_shared=False)
            >>> # we can also use this to work out the batch sie of a tensordict
            >>> input_td = TensorDict({"a": torch.randn(3), "b": {"c": torch.randn(3, 4)}}, [])
            >>> print(TensorDict.from_dict(input_td))
            TensorDict(
                fields={
                    a: Tensor(shape=torch.Size([3]), device=cpu, dtype=torch.float32, is_shared=False),
                    b: TensorDict(
                        fields={
                            c: Tensor(shape=torch.Size([3, 4]), device=cpu, dtype=torch.float32, is_shared=False)},
                        batch_size=torch.Size([3, 4]),
                        device=None,
                        is_shared=False)},
                batch_size=torch.Size([3]),
                device=None,
                is_shared=False)

        """
        batch_size_set = [] if batch_size is None else batch_size
        for key, value in list(input_dict.items()):
            if isinstance(value, (dict,)):
                input_dict[key] = TensorDict(value, batch_size_set, device=device)
        # _run_checks=False breaks because a tensor may have the same batch-size as the tensordict
        out = cls(
            input_dict,
            batch_size=batch_size_set,
            device=device,
        )
        if batch_size is None:
            _set_max_batch_size(out)
        else:
            out.batch_size = batch_size
        return out

    @staticmethod
    def _parse_batch_size(
        source: TensorDictBase | dict,
        batch_size: Sequence[int] | torch.Size | int | None = None,
    ) -> torch.Size:
        try:
            return torch.Size(batch_size)
        except Exception as err:
            if isinstance(batch_size, Number):
                return torch.Size([batch_size])
            elif isinstance(source, TensorDictBase):
                return source.batch_size
            raise ValueError(
                "batch size was not specified when creating the TensorDict "
                "instance and it could not be retrieved from source."
            ) from err

    @property
    def batch_dims(self) -> int:
        return len(self.batch_size)

    @batch_dims.setter
    def batch_dims(self, value: int) -> None:
        raise RuntimeError(
            f"Setting batch dims on {self.__class__.__name__} instances is "
            f"not allowed."
        )

    def _rename_subtds(self, names):
        if names is None:
            for item in self._tensordict.values():
                if _is_tensor_collection(item.__class__):
                    item._erase_names()
            return
        for item in self._tensordict.values():
            if _is_tensor_collection(item.__class__):
                item_names = item.names
                td_names = list(names) + item_names[len(names) :]
                item.rename_(*td_names)

    @property
    def device(self) -> torch.device | None:
        """Device of the tensordict.

        Returns `None` if device hasn't been provided in the constructor or set via `tensordict.to(device)`.

        """
        return self._device

    @device.setter
    def device(self, value: DeviceType) -> None:
        raise RuntimeError(
            "device cannot be set using tensordict.device = device, "
            "because device cannot be updated in-place. To update device, use "
            "tensordict.to(new_device), which will return a new tensordict "
            "on the new device."
        )

    @property
    def batch_size(self) -> torch.Size:
        return self._batch_size

    @batch_size.setter
    def batch_size(self, new_size: torch.Size) -> None:
        self._batch_size_setter(new_size)

    def _change_batch_size(self, new_size: torch.Size) -> None:
        if not hasattr(self, "_orig_batch_size"):
            self._orig_batch_size = self.batch_size
        elif self._orig_batch_size == new_size:
            del self._orig_batch_size
        self._batch_size = new_size

    # Checks
    def _check_is_shared(self) -> bool:
        share_list = [_is_shared(value) for value in self.values()]
        if any(share_list) and not all(share_list):
            shared_str = ", ".join(
                [f"{key}: {_is_shared(value)}" for key, value in self.items()]
            )
            raise RuntimeError(
                f"tensors must be either all shared or not, but mixed "
                f"features is not allowed. "
                f"Found: {shared_str}"
            )
        return all(share_list) and len(share_list) > 0

    def _check_is_memmap(self) -> bool:
        memmap_list = [is_memmap(self.entry_class(key)) for key in self.keys()]
        if any(memmap_list) and not all(memmap_list):
            memmap_str = ", ".join(
                [f"{key}: {is_memmap(self.entry_class(key))}" for key in self.keys()]
            )
            raise RuntimeError(
                f"tensors must be either all MemmapTensor or not, but mixed "
                f"features is not allowed. "
                f"Found: {memmap_str}"
            )
        return all(memmap_list) and len(memmap_list) > 0

    def _check_device(self) -> None:
        devices = {value.device for value in self.values()}
        if self.device is not None and len(devices) >= 1 and devices != {self.device}:
            raise RuntimeError(
                f"TensorDict.device is {self._device}, but elements have "
                f"device values {devices}. If TensorDict.device is set then "
                "all elements must share that device."
            )

    # def _index_tensordict(self, idx: IndexType) -> TensorDictBase:
    #     names = self._get_names_idx(idx)
    #     self_copy = copy(self)
    #     # self_copy = self.clone(False)
    #     self_copy._tensordict = {
    #         key: _get_item(item, idx) for key, item in self.items()
    #     }
    #     self_copy._batch_size = _getitem_batch_size(self_copy.batch_size, idx)
    #     self_copy._device = self.device
    #     self_copy.names = names
    #     return self_copy

    def pin_memory(self) -> TensorDictBase:
        def pin_mem(tensor):
            return tensor.pin_memory()

        return self.apply(pin_mem)

    def expand(self, *shape: int) -> TensorDictBase:
        """Expands every tensor with `(*shape, *tensor.shape)` and returns the same tensordict with new tensors with expanded shapes.

        Supports iterables to specify the shape.

        """
        d = {}
        tensordict_dims = self.batch_dims

        if len(shape) == 1 and isinstance(shape[0], Sequence):
            shape = tuple(shape[0])

        # new shape dim check
        if len(shape) < len(self.shape):
            raise RuntimeError(
                "the number of sizes provided ({shape_dim}) must be greater or equal to the number of "
                "dimensions in the TensorDict ({tensordict_dim})".format(
                    shape_dim=len(shape), tensordict_dim=tensordict_dims
                )
            )

        # new shape compatability check
        for old_dim, new_dim in zip(self.batch_size, shape[-tensordict_dims:]):
            if old_dim != 1 and new_dim != old_dim:
                raise RuntimeError(
                    "Incompatible expanded shape: The expanded shape length at non-singleton dimension should be same "
                    "as the original length. target_shape = {new_shape}, existing_shape = {old_shape}".format(
                        new_shape=shape, old_shape=self.batch_size
                    )
                )

        for key, value in self.items():
            tensor_dims = len(value.shape)
            last_n_dims = tensor_dims - tensordict_dims
            if last_n_dims > 0:
                d[key] = value.expand(*shape, *value.shape[-last_n_dims:])
            else:
                d[key] = value.expand(*shape)
        out = TensorDict(
            source=d,
            batch_size=torch.Size(shape),
            device=self.device,
            _run_checks=False,
        )
        if self._td_dim_names is not None:
            out.refine_names(..., *self.names)
        return out

    def _set(self, key: str, value, inplace: bool = False) -> TensorDictBase:
        if isinstance(key, tuple):
            td, subkey = _get_leaf_tensordict(
                self, key, _default_hook if not inplace else None
            )
        else:
            td, subkey = self, key
        if inplace:
            try:
                td.get(subkey).copy_(value)
            except KeyError as err:
                raise err
            except Exception as err:
                raise ValueError(
                    f"Failed to update '{subkey}' in tensordict {td}"
                ) from err
        else:
            td._tensordict[subkey] = value

        return self

    def set(
        self,
        key: NestedKey,
        value: dict[str, CompatibleType] | CompatibleType,
        inplace: bool = False,
    ) -> TensorDictBase:
        # See TensorDictBase.set for doc
        key = self._validate_key(key)

        if isinstance(key, tuple):
            # get the leaf tensordict and call set from there, these means validation
            # of inputs is done in the context of the leaf (batch_size could be
            # different to root etc.)
            td, subkey = _get_leaf_tensordict(self, key, _default_hook)
            td.set(subkey, value, inplace=inplace)
            return self

        inplace = inplace and key in self.keys()
        if self.is_locked and not inplace:
            raise RuntimeError(TensorDictBase.LOCK_ERROR)

        value = self._validate_value(value)
        # not calling set_ to avoid re-validate key
        return self._set(key, value, inplace=inplace)

    def set_(
        self, key: str, value: dict[str, CompatibleType] | CompatibleType
    ) -> TensorDictBase:
        # See TensorDictBase.set for doc
        key = self._validate_key(key)
        try:
            # we get the leaf tensordict because that is the context in which the value
            # needs to be validated (batch_size check, device check etc.)
            # note that unlike set we don't use _default_hook so missing keys are not
            # created as we iterate through the tree, instead we catch the resulting
            # KeyError and modify the error message
            if isinstance(key, tuple):
                td, subkey = _get_leaf_tensordict(self, key)
            else:
                td, subkey = self, key
            value = td._validate_value(value)
            td._set(subkey, value, inplace=True)
        except KeyError as e:
            raise KeyError(
                f'key "{key}" not found in tensordict, '
                f'call td.set("{key}", value) for populating tensordict with '
                f"new key-value pair"
            ) from e
        return self

    def del_(self, key: str) -> TensorDictBase:
        if isinstance(key, tuple):
            td, subkey = _get_leaf_tensordict(self, key)
            del td[subkey]
            return self

        del self._tensordict[key]
        return self

    @lock_blocked
    def rename_key_(
        self, old_key: str, new_key: str, safe: bool = False
    ) -> TensorDictBase:
        # these checks are not perfect, tuples that are not tuples of strings or empty
        # tuples could go through but (1) it will raise an error anyway and (2)
        # those checks are expensive when repeated often.
        if not isinstance(old_key, (str, tuple)):
            raise TypeError(
                f"Expected old_name to be a string or a tuple of strings but found {type(old_key)}"
            )
        if not isinstance(new_key, (str, tuple)):
            raise TypeError(
                f"Expected new_name to be a string or a tuple of strings but found {type(new_key)}"
            )
        if safe and (new_key in self.keys(include_nested=True)):
            raise KeyError(f"key {new_key} already present in TensorDict.")

        if isinstance(new_key, tuple):
            td, subkey = _get_leaf_tensordict(self, new_key)
        else:
            td, subkey = self, new_key
        td._set(subkey, self.get(old_key))
        self.del_(old_key)
        return self

    rename_key = _renamed_inplace_method(rename_key_)

    def _stack_onto_(
        self, key: str, list_item: list[CompatibleType], dim: int
    ) -> TensorDict:
        torch.stack(list_item, dim=dim, out=self.get(key))
        return self

    def entry_class(self, key: NestedKey) -> type:
        return type(self.get(key))

    def _stack_onto_at_(
        self,
        key: str,
        list_item: list[CompatibleType],
        dim: int,
        idx: IndexType,
    ) -> TensorDict:
        if isinstance(idx, tuple) and len(idx) == 1:
            idx = idx[0]
        if isinstance(idx, (int, slice)) or (
            isinstance(idx, tuple)
            and all(isinstance(_idx, (int, slice)) for _idx in idx)
        ):
            torch.stack(list_item, dim=dim, out=self._tensordict[key][idx])
        else:
            raise ValueError(
                f"Cannot stack onto an indexed tensor with index {idx} "
                f"as its storage differs."
            )
        return self

    def set_at_(
        self,
        key: NestedKey,
        value: dict[str, CompatibleType] | CompatibleType,
        idx: IndexType,
    ) -> TensorDictBase:
        key = self._validate_key(key)
        if key not in self.keys(include_nested=isinstance(key, tuple)):
            raise KeyError(f"did not find key {key} in {self.__class__.__name__}")

        value = self._validate_value(value, check_shape=False)
        tensor_in = self.get(key)

        if isinstance(idx, tuple) and len(idx) and isinstance(idx[0], tuple):
            warn(
                "Multiple indexing can lead to unexpected behaviours when "
                "setting items, for instance `td[idx1][idx2] = other` may "
                "not write to the desired location if idx1 is a list/tensor."
            )
            tensor_in = _sub_index(tensor_in, idx)
            tensor_in.copy_(value)
        else:
            _set_item(tensor_in, idx, value)

        return self

    def _get_str(self, key, default):
        first_key = key
        out = self._tensordict.get(first_key, None)
        if out is None:
            return self._default_get(first_key, default)
        return out

    @cache  # noqa: B019
    def _get_tuple(self, key, default):
        if len(key) == 1:
            return self._get_str(key[0], default)
        leaf = self._get_tuple(key[:-1], None)
        # first_key = key[0]
        # out = self._tensordict.get(first_key, None)
        if leaf is not None:
            try:
                if isinstance(leaf, KeyedJaggedTensor):
                    return leaf[key[-1]]
                else:
                    return leaf._get_str(key[-1], default=default)
            except AttributeError as err:
                if "has no attribute" in str(err):
                    raise ValueError(
                        f"Expected a TensorDictBase instance but got {type(leaf)} instead"
                        f" for key '{key[:-1]}' in tensordict:\n{self}."
                    )
        return self._default_get(key[0], default)

    def share_memory_(self) -> TensorDictBase:
        if self.is_memmap():
            raise RuntimeError(
                "memmap and shared memory are mutually exclusive features."
            )
        if self.device is not None and self.device.type == "cuda":
            # cuda tensors are shared by default
            return self
        for value in self.values():
            # no need to consider MemmapTensors here as we have checked that this is not a memmap-tensordict
            if (
                isinstance(value, Tensor)
                and value.device.type == "cpu"
                or _is_tensor_collection(value.__class__)
            ):
                value.share_memory_()
        self._is_shared = True
        self.lock_()
        return self

    def detach_(self) -> TensorDictBase:
        for value in self.values():
            value.detach_()
        return self

    def memmap_(
        self,
        prefix: str | None = None,
        copy_existing: bool = False,
    ) -> TensorDictBase:
        if prefix is not None:
            prefix = Path(prefix)
            if not prefix.exists():
                os.makedirs(prefix, exist_ok=True)
            torch.save(
                {"batch_size": self.batch_size, "device": self.device},
                prefix / "meta.pt",
            )
        if self.is_shared() and self.device.type == "cpu":
            raise RuntimeError(
                "memmap and shared memory are mutually exclusive features."
            )
        if not self._tensordict.keys():
            raise Exception(
                "memmap_() must be called when the TensorDict is (partially) "
                "populated. Set a tensor first."
            )
        for key, value in self.items():
            if value.requires_grad:
                raise Exception(
                    "memmap is not compatible with gradients, one of Tensors has requires_grad equals True"
                )
            if _is_tensor_collection(value.__class__):
                if prefix is not None:
                    # ensure subdirectory exists
                    os.makedirs(prefix / key, exist_ok=True)
                    self._tensordict[key] = value.memmap_(
                        prefix=prefix / key, copy_existing=copy_existing
                    )
                    torch.save(
                        {"batch_size": value.batch_size, "device": value.device},
                        prefix / key / "meta.pt",
                    )
                else:
                    self._tensordict[key] = value.memmap_()
                continue
            elif isinstance(value, MemmapTensor):
                if (
                    # user didn't specify location
                    prefix is None
                    # file is already in the correct location
                    or str(prefix / f"{key}.memmap") == value.filename
                ):
                    self._tensordict[key] = value
                elif copy_existing:
                    # user did specify location and memmap is in wrong place, so we copy
                    self._tensordict[key] = MemmapTensor.from_tensor(
                        value, filename=str(prefix / f"{key}.memmap")
                    )
                else:
                    # memmap in wrong location and copy is disallowed
                    raise RuntimeError(
                        "TensorDict already contains MemmapTensors saved to a location "
                        "incompatible with prefix. Either move the location of the "
                        "MemmapTensors, or allow automatic copying with "
                        "copy_existing=True"
                    )
            else:
                self._tensordict[key] = MemmapTensor.from_tensor(
                    value,
                    filename=str(prefix / f"{key}.memmap")
                    if prefix is not None
                    else None,
                )
            if prefix is not None:
                torch.save(
                    {
                        "shape": value.shape,
                        "device": value.device,
                        "dtype": value.dtype,
                    },
                    prefix / f"{key}.meta.pt",
                )
        self._is_memmap = True
        self.lock_()
        return self

    @classmethod
    def load_memmap(cls, prefix: str) -> TensorDictBase:
        prefix = Path(prefix)
        metadata = torch.load(prefix / "meta.pt")
        out = cls({}, batch_size=metadata["batch_size"], device=metadata["device"])

        for path in prefix.glob("**/*meta.pt"):
            key = path.parts[len(prefix.parts) :]
            if path.name == "meta.pt":
                if path == prefix / "meta.pt":
                    # skip prefix / "meta.pt" as we've already read it
                    continue
                key = key[:-1]  # drop "meta.pt" from key
                metadata = torch.load(path)
                if key in out.keys(include_nested=True):
                    out[key].batch_size = metadata["batch_size"]
                    device = metadata["device"]
                    if device is not None:
                        out[key] = out[key].to(device)
                else:
                    out[key] = cls(
                        {}, batch_size=metadata["batch_size"], device=metadata["device"]
                    )
            else:
                leaf, *_ = key[-1].rsplit(".", 2)  # remove .meta.pt suffix
                key = (*key[:-1], leaf)
                metadata = torch.load(path)
                out[key] = MemmapTensor(
                    *metadata["shape"],
                    device=metadata["device"],
                    dtype=metadata["dtype"],
                    filename=str(path.parent / f"{leaf}.memmap"),
                )

        return out

    def to(self, dest: DeviceType | torch.Size | type, **kwargs: Any) -> TensorDictBase:
        if isinstance(dest, type) and issubclass(dest, TensorDictBase):
            if isinstance(self, dest):
                return self
            td = dest(source=self, **kwargs)
            if self._td_dim_names is not None:
                td.names = self._td_dim_names
            return td
        elif isinstance(dest, (torch.device, str, int)):
            # must be device
            dest = torch.device(dest)
            if self.device is not None and dest == self.device:
                return self

            def to(tensor):
                return tensor.to(dest, **kwargs)

            return self.apply(to, device=dest)
        elif isinstance(dest, torch.Size):
            self.batch_size = dest
            return self
        elif dest is None:
            return self
        else:
            raise NotImplementedError(
                f"dest must be a string, torch.device or a TensorDict "
                f"instance, {dest} not allowed"
            )

    def masked_fill_(self, mask: Tensor, value: float | int | bool) -> TensorDictBase:
        for item in self.values():
            mask_expand = expand_as_right(mask, item)
            item.masked_fill_(mask_expand, value)
        return self

    def masked_fill(self, mask: Tensor, value: float | bool) -> TensorDictBase:
        td_copy = self.clone()
        return td_copy.masked_fill_(mask, value)

    def is_contiguous(self) -> bool:
        return all([value.is_contiguous() for _, value in self.items()])

    def clone(self, recurse: bool = True) -> TensorDictBase:
        return TensorDict(
            source={key: _clone_value(value, recurse) for key, value in self.items()},
            batch_size=self.batch_size,
            device=self.device,
            names=copy(self._td_dim_names),
            _run_checks=False,
            _is_shared=self.is_shared() if not recurse else False,
            _is_memmap=self.is_memmap() if not recurse else False,
        )

    def contiguous(self) -> TensorDictBase:
        if not self.is_contiguous():
            return self.clone()
        return self

    def select(
        self, *keys: NestedKey, inplace: bool = False, strict: bool = True
    ) -> TensorDictBase:
        source = {}
        if len(keys):
            keys_to_select = None
            for key in keys:
                if isinstance(key, str):
                    subkey = []
                else:
                    key, subkey = key[0], key[1:]
                try:
                    source[key] = self.get(key)
                    if len(subkey):
                        if keys_to_select is None:
                            # delay creation of defaultdict
                            keys_to_select = defaultdict(list)
                        keys_to_select[key].append(subkey)
                except KeyError as err:
                    if not strict:
                        continue
                    else:
                        raise KeyError(f"select failed to get key {key}") from err
            if keys_to_select is not None:
                for key, val in keys_to_select.items():
                    source[key] = source[key].select(
                        *val, strict=strict, inplace=inplace
                    )

        out = TensorDict(
            device=self.device,
            batch_size=self.batch_size,
            source=source,
            names=self._td_dim_names,
            _run_checks=False,
            _is_memmap=self._is_memmap,
            _is_shared=self._is_shared,
        )
        if inplace:
            self._tensordict = out._tensordict
            return self
        return out

    def keys(
        self, include_nested: bool = False, leaves_only: bool = False
    ) -> _TensorDictKeysView:
        if not include_nested and not leaves_only:
            return self._tensordict.keys()
        else:
            return self._nested_keys(
                include_nested=include_nested, leaves_only=leaves_only
            )

    # @cache  # noqa: B019
    def _nested_keys(
        self, include_nested: bool = False, leaves_only: bool = False
    ) -> _TensorDictKeysView:
        return _TensorDictKeysView(
            self, include_nested=include_nested, leaves_only=leaves_only
        )

    def __getstate__(self):
        return {
            slot: getattr(self, slot) for slot in self.__slots__ if slot != "_cache"
        }

    def __setstate__(self, state):
        for slot, value in state.items():
            setattr(self, slot, value)
        self._cache = None

    # some custom methods for efficiency
    def items(
        self, include_nested: bool = False, leaves_only: bool = False
    ) -> Iterator[tuple[str, CompatibleType]]:
        if not include_nested and not leaves_only:
            return self._tensordict.items()
        else:
            return super().items(include_nested=include_nested, leaves_only=leaves_only)

    def values(
        self, include_nested: bool = False, leaves_only: bool = False
    ) -> Iterator[tuple[str, CompatibleType]]:
        if not include_nested and not leaves_only:
            return self._tensordict.values()
        else:
            return super().values(
                include_nested=include_nested, leaves_only=leaves_only
            )


class _ErrorInteceptor:
    """Context manager for catching errors and modifying message.

    Intended for use with stacking / concatenation operations applied to TensorDicts.

    """

    DEFAULT_EXC_MSG = "Expected all tensors to be on the same device"

    def __init__(
        self,
        key: NestedKey,
        prefix: str,
        exc_msg: str | None = None,
        exc_type: type[Exception] | None = None,
    ) -> None:
        self.exc_type = exc_type if exc_type is not None else RuntimeError
        self.exc_msg = exc_msg if exc_msg is not None else self.DEFAULT_EXC_MSG
        self.prefix = prefix
        self.key = key

    def _add_key_to_error_msg(self, msg: str) -> str:
        if msg.startswith(self.prefix):
            return f'{self.prefix} "{self.key}" /{msg[len(self.prefix):]}'
        return f'{self.prefix} "{self.key}". {msg}'

    def __enter__(self):
        pass

    def __exit__(self, exc_type, exc_value, _):
        if exc_type is self.exc_type and (
            self.exc_msg is None or self.exc_msg in str(exc_value)
        ):
            exc_value.args = (self._add_key_to_error_msg(str(exc_value)),)


def _nested_keys_to_dict(keys: Iterator[NestedKey]) -> dict[str, Any]:
    nested_keys = {}
    for key in keys:
        if isinstance(key, str):
            nested_keys.setdefault(key, {})
        else:
            d = nested_keys
            for subkey in key:
                d = d.setdefault(subkey, {})
    return nested_keys


def _dict_to_nested_keys(
    nested_keys: dict[NestedKey, NestedKey], prefix: tuple[str, ...] = ()
) -> tuple[str, ...]:
    for key, subkeys in nested_keys.items():
        if subkeys:
            yield from _dict_to_nested_keys(subkeys, prefix=(*prefix, key))
        elif prefix:
            yield (*prefix, key)
        else:
            yield key


def _default_hook(td: TensorDictBase, k: tuple[str, ...]) -> None:
    """Used to populate a tensordict.

    For example, ``td.set(("a", "b"))`` may require to create ``"a"``.

    """
    out = td.get(k[0], None)
    if out is None:
        out = td.select()
        if td.is_locked:
            raise RuntimeError(TensorDictBase.LOCK_ERROR)
        td._set(k[0], out)
    return out


def _get_leaf_tensordict(
    tensordict: TensorDictBase, key: tuple[str, ...], hook: Callable = None
) -> tuple[TensorDictBase, str]:
    # utility function for traversing nested tensordicts
    # hook should return the default value for tensordit.get(key)
    while len(key) > 1:
        if hook is not None:
            tensordict = hook(tensordict, key)
        else:
            tensordict = tensordict.get(key[0])
        key = key[1:]
    return tensordict, key[0]


def implements_for_td(torch_function: Callable) -> Callable[[Callable], Callable]:
    """Register a torch function override for TensorDict."""

    @functools.wraps(torch_function)
    def decorator(func: Callable) -> Callable:
        TD_HANDLED_FUNCTIONS[torch_function] = func
        return func

    return decorator


# @implements_for_td(torch.testing.assert_allclose) TODO
def assert_allclose_td(
    actual: TensorDictBase,
    expected: TensorDictBase,
    rtol: float | None = None,
    atol: float | None = None,
    equal_nan: bool = True,
    msg: str = "",
) -> bool:
    """Compares two tensordicts and raise an exception if their content does not match exactly."""
    if not _is_tensor_collection(actual.__class__) or not _is_tensor_collection(
        expected.__class__
    ):
        raise TypeError("assert_allclose inputs must be of TensorDict type")
    set1 = set(actual.keys())
    set2 = set(expected.keys())
    if not (len(set1.difference(set2)) == 0 and len(set2) == len(set1)):
        raise KeyError(
            "actual and expected tensordict keys mismatch, "
            f"keys {(set1 - set2).union(set2 - set1)} appear in one but not "
            f"the other."
        )
    keys = sorted(actual.keys(), key=str)
    for key in keys:
        input1 = actual.get(key)
        input2 = expected.get(key)
        if _is_tensor_collection(input1.__class__):
            assert_allclose_td(input1, input2, rtol=rtol, atol=atol)
            continue

        mse = (input1.to(torch.float) - input2.to(torch.float)).pow(2).sum()
        mse = mse.div(input1.numel()).sqrt().item()

        default_msg = f"key {key} does not match, got mse = {mse:4.4f}"
        msg = "\t".join([default_msg, msg]) if len(msg) else default_msg
        if isinstance(input1, MemmapTensor):
            input1 = input1._tensor
        if isinstance(input2, MemmapTensor):
            input2 = input2._tensor
        torch.testing.assert_close(
            input1, input2, rtol=rtol, atol=atol, equal_nan=equal_nan, msg=msg
        )
    return True


@implements_for_td(torch.unbind)
def _unbind(
    td: TensorDictBase, *args: Any, **kwargs: Any
) -> tuple[TensorDictBase, ...]:
    return td.unbind(*args, **kwargs)


@implements_for_td(torch.gather)
def _gather(
    input: TensorDictBase,
    dim: int,
    index: Tensor,
    *,
    sparse_grad: bool = False,
    out: TensorDictBase | None = None,
) -> TensorDictBase:
    if sparse_grad:
        raise NotImplementedError(
            "sparse_grad=True not implemented for torch.gather(tensordict, ...)"
        )
    # the index must have as many dims as the tensordict
    if not len(index):
        raise RuntimeError("Cannot use torch.gather with an empty index")
    dim_orig = dim
    if dim < 0:
        dim = input.batch_dims + dim
    if dim > input.batch_dims - 1 or dim < 0:
        raise RuntimeError(
            f"Cannot gather tensordict with shape {input.shape} along dim {dim_orig}."
        )

    def _gather_tensor(tensor, dest=None):
        index_expand = index
        while index_expand.ndim < tensor.ndim:
            index_expand = index_expand.unsqueeze(-1)
        target_shape = list(tensor.shape)
        target_shape[dim] = index_expand.shape[dim]
        index_expand = index_expand.expand(target_shape)
        out = torch.gather(tensor, dim, index_expand, out=dest)
        return out

    if out is None:

        names = input._td_dim_names

        return TensorDict(
            {key: _gather_tensor(value) for key, value in input.items()},
            batch_size=index.shape,
            names=names,
        )
    TensorDict(
        {key: _gather_tensor(value, out[key]) for key, value in input.items()},
        batch_size=index.shape,
    )
    return out


@implements_for_td(torch.full_like)
def _full_like(td: TensorDictBase, fill_value: float, **kwargs: Any) -> TensorDictBase:
    td_clone = td.clone()
    for key in td_clone.keys():
        td_clone.fill_(key, fill_value)
    if "dtype" in kwargs:
        raise ValueError("Cannot pass dtype to full_like with TensorDict")
    if "device" in kwargs:
        td_clone = td_clone.to(kwargs.pop("device"))
    if len(kwargs):
        raise RuntimeError(
            f"keyword arguments {list(kwargs.keys())} are not "
            f"supported with full_like with TensorDict"
        )
    return td_clone


@implements_for_td(torch.zeros_like)
def _zeros_like(td: TensorDictBase, **kwargs: Any) -> TensorDictBase:
    td_clone = td.apply(torch.zeros_like)
    if "dtype" in kwargs:
        raise ValueError("Cannot pass dtype to full_like with TensorDict")
    if "device" in kwargs:
        td_clone = td_clone.to(kwargs.pop("device"))
    if len(kwargs):
        raise RuntimeError(
            f"keyword arguments {list(kwargs.keys())} are not "
            f"supported with full_like with TensorDict"
        )
    return td_clone


@implements_for_td(torch.ones_like)
def _ones_like(td: TensorDictBase, **kwargs: Any) -> TensorDictBase:
    td_clone = td.clone()
    for key in td_clone.keys():
        td_clone.fill_(key, 1.0)
    if "device" in kwargs:
        td_clone = td_clone.to(kwargs.pop("device"))
    if len(kwargs):
        raise RuntimeError(
            f"keyword arguments {list(kwargs.keys())} are not "
            f"supported with full_like with TensorDict"
        )
    return td_clone


@implements_for_td(torch.empty_like)
def _empty_like(td: TensorDictBase, *args, **kwargs) -> TensorDictBase:
    try:
        tdclone = td.clone()
    except Exception as err:
        raise RuntimeError(
            "The tensordict passed to torch.empty_like cannot be "
            "cloned, preventing empty_like to be called. "
            "Consider calling tensordict.to_tensordict() first."
        ) from err

    return tdclone.apply_(lambda x: torch.empty_like(x, *args, **kwargs))


@implements_for_td(torch.clone)
def _clone(td: TensorDictBase, *args: Any, **kwargs: Any) -> TensorDictBase:
    return td.clone(*args, **kwargs)


@implements_for_td(torch.squeeze)
def _squeeze(td: TensorDictBase, *args: Any, **kwargs: Any) -> TensorDictBase:
    return td.squeeze(*args, **kwargs)


@implements_for_td(torch.unsqueeze)
def _unsqueeze(td: TensorDictBase, *args: Any, **kwargs: Any) -> TensorDictBase:
    return td.unsqueeze(*args, **kwargs)


@implements_for_td(torch.masked_select)
def _masked_select(td: TensorDictBase, *args: Any, **kwargs: Any) -> TensorDictBase:
    return td.masked_select(*args, **kwargs)


@implements_for_td(torch.permute)
def _permute(td: TensorDictBase, dims: Sequence[int]) -> TensorDictBase:
    return td.permute(*dims)


@implements_for_td(torch.cat)
def _cat(
    list_of_tensordicts: Sequence[TensorDictBase],
    dim: int = 0,
    device: DeviceType | None = None,
    out: TensorDictBase | None = None,
) -> TensorDictBase:
    if not list_of_tensordicts:
        raise RuntimeError("list_of_tensordicts cannot be empty")

    batch_size = list(list_of_tensordicts[0].batch_size)
    if dim < 0:
        dim = len(batch_size) + dim
    if dim >= len(batch_size):
        raise RuntimeError(
            f"dim must be in the range 0 <= dim < len(batch_size), got dim"
            f"={dim} and batch_size={batch_size}"
        )
    batch_size[dim] = sum([td.batch_size[dim] for td in list_of_tensordicts])
    batch_size = torch.Size(batch_size)

    # check that all tensordict match
    keys = _check_keys(list_of_tensordicts, strict=True)
    if out is None:
        out = {}
        for key in keys:
            with _ErrorInteceptor(
                key, "Attempted to concatenate tensors on different devices at key"
            ):
                out[key] = torch.cat([td.get(key) for td in list_of_tensordicts], dim)
        if device is None:
            device = list_of_tensordicts[0].device
            for td in list_of_tensordicts[1:]:
                if device == td.device:
                    continue
                else:
                    device = None
                    break
        names = list_of_tensordicts[0]._td_dim_names
        return TensorDict(
            out, device=device, batch_size=batch_size, _run_checks=False, names=names
        )
    else:
        if out.batch_size != batch_size:
            raise RuntimeError(
                "out.batch_size and cat batch size must match, "
                f"got out.batch_size={out.batch_size} and batch_size"
                f"={batch_size}"
            )

        for key in keys:
            with _ErrorInteceptor(
                key, "Attempted to concatenate tensors on different devices at key"
            ):
                if isinstance(out, TensorDict):
                    torch.cat(
                        [td.get(key) for td in list_of_tensordicts],
                        dim,
                        out=out.get(key),
                    )
                else:
                    out.set_(
                        key, torch.cat([td.get(key) for td in list_of_tensordicts], dim)
                    )
        return out


@implements_for_td(torch.stack)
def _stack(
    list_of_tensordicts: Sequence[TensorDictBase],
    dim: int = 0,
    device: DeviceType | None = None,
    out: TensorDictBase | None = None,
    strict: bool = False,
    contiguous: bool = False,
) -> TensorDictBase:
    if not list_of_tensordicts:
        raise RuntimeError("list_of_tensordicts cannot be empty")
    batch_size = list_of_tensordicts[0].batch_size
    if dim < 0:
        dim = len(batch_size) + dim + 1

    for td in list_of_tensordicts[1:]:
        if td.batch_size != list_of_tensordicts[0].batch_size:
            raise RuntimeError(
                "stacking tensordicts requires them to have congruent batch sizes, "
                f"got td1.batch_size={td.batch_size} and td2.batch_size="
                f"{list_of_tensordicts[0].batch_size}"
            )

    # check that all tensordict match
    keys = _check_keys(list_of_tensordicts)

    if out is None:
        device = list_of_tensordicts[0].device
        if contiguous:
            out = {}
            for key in keys:
                with _ErrorInteceptor(
                    key, "Attempted to stack tensors on different devices at key"
                ):
                    out[key] = torch.stack(
                        [_tensordict.get(key) for _tensordict in list_of_tensordicts],
                        dim,
                    )

            return TensorDict(
                out,
                batch_size=LazyStackedTensorDict._compute_batch_size(
                    batch_size, dim, len(list_of_tensordicts)
                ),
                device=device,
                _run_checks=False,
            )
        else:
            out = LazyStackedTensorDict(
                *list_of_tensordicts,
                stack_dim=dim,
            )
    else:
        batch_size = list(batch_size)
        batch_size.insert(dim, len(list_of_tensordicts))
        batch_size = torch.Size(batch_size)

        if out.batch_size != batch_size:
            raise RuntimeError(
                "out.batch_size and stacked batch size must match, "
                f"got out.batch_size={out.batch_size} and batch_size"
                f"={batch_size}"
            )

        out_keys = set(out.keys())
        if strict:
            in_keys = set(keys)
            if len(out_keys - in_keys) > 0:
                raise RuntimeError(
                    "The output tensordict has keys that are missing in the "
                    "tensordict that has to be written: {out_keys - in_keys}. "
                    "As per the call to `stack(..., strict=True)`, this "
                    "is not permitted."
                )
            elif len(in_keys - out_keys) > 0:
                raise RuntimeError(
                    "The resulting tensordict has keys that are missing in "
                    f"its destination: {in_keys - out_keys}. As per the call "
                    "to `stack(..., strict=True)`, this is not permitted."
                )

        for key in keys:
            if key in out_keys:
                out._stack_onto_(
                    key,
                    [_tensordict.get(key) for _tensordict in list_of_tensordicts],
                    dim,
                )
            else:
                with _ErrorInteceptor(
                    key, "Attempted to stack tensors on different devices at key"
                ):
                    out.set(
                        key,
                        torch.stack(
                            [
                                _tensordict.get(key)
                                for _tensordict in list_of_tensordicts
                            ],
                            dim,
                        ),
                        inplace=True,
                    )

    return out


def pad(
    tensordict: TensorDictBase, pad_size: Sequence[int], value: float = 0.0
) -> TensorDictBase:
    """Pads all tensors in a tensordict along the batch dimensions with a constant value, returning a new tensordict.

    Args:
         tensordict (TensorDict): The tensordict to pad
         pad_size (Sequence[int]): The padding size by which to pad some batch
            dimensions of the tensordict, starting from the first dimension and
            moving forward. [len(pad_size) / 2] dimensions of the batch size will
            be padded. For example to pad only the first dimension, pad has the form
            (padding_left, padding_right). To pad two dimensions,
            (padding_left, padding_right, padding_top, padding_bottom) and so on.
            pad_size must be even and less than or equal to twice the number of batch dimensions.
         value (float, optional): The fill value to pad by, default 0.0

    Returns:
        A new TensorDict padded along the batch dimensions

    Examples:
        >>> from tensordict import TensorDict
        >>> from tensordict.tensordict import pad
        >>> import torch
        >>> td = TensorDict({'a': torch.ones(3, 4, 1),
        ...     'b': torch.ones(3, 4, 1, 1)}, batch_size=[3, 4])
        >>> dim0_left, dim0_right, dim1_left, dim1_right = [0, 1, 0, 2]
        >>> padded_td = pad(td, [dim0_left, dim0_right, dim1_left, dim1_right], value=0.0)
        >>> print(padded_td.batch_size)
        torch.Size([4, 6])
        >>> print(padded_td.get("a").shape)
        torch.Size([4, 6, 1])
        >>> print(padded_td.get("b").shape)
        torch.Size([4, 6, 1, 1])

    """
    if len(pad_size) > 2 * len(tensordict.batch_size):
        raise RuntimeError(
            "The length of pad_size must be <= 2 * the number of batch dimensions"
        )

    if len(pad_size) % 2:
        raise RuntimeError("pad_size must have an even number of dimensions")

    new_batch_size = list(tensordict.batch_size)
    for i in range(len(pad_size)):
        new_batch_size[i // 2] += pad_size[i]

    reverse_pad = pad_size[::-1]
    for i in range(0, len(reverse_pad), 2):
        reverse_pad[i], reverse_pad[i + 1] = reverse_pad[i + 1], reverse_pad[i]

    out = TensorDict(
        {}, torch.Size(new_batch_size), device=tensordict.device, _run_checks=False
    )
    for key, tensor in tensordict.items():
        cur_pad = reverse_pad
        if len(pad_size) < len(_shape(tensor)) * 2:
            cur_pad = [0] * (len(_shape(tensor)) * 2 - len(pad_size)) + reverse_pad

        if _is_tensor_collection(tensor.__class__):
            padded = pad(tensor, pad_size, value)
        else:
            padded = torch.nn.functional.pad(tensor, cur_pad, value=value)
        out.set(key, padded)

    return out


def pad_sequence(
    list_of_tensordicts: Sequence[TensorDictBase],
    batch_first: bool = True,
    padding_value: float = 0.0,
    out: TensorDictBase | None = None,
    device: DeviceType | None = None,
    return_mask: bool | None = False,
) -> TensorDictBase:
    """Pads a list of tensordicts in order for them to be stacked together in a contiguous format.

    Args:
        list_of_tensordicts (List[TensorDictBase]): the list of instances to pad and stack.
        batch_first (bool, optional): the ``batch_first`` correspondant of :func:`torch.nn.utils.rnn.pad_sequence`.
            Defaults to ``True``.
        padding_value (number, optional): the padding value. Defaults to ``0.0``.
        out (TensorDictBase, optional): if provided, the destination where the data will be
            written.
        device (device compatible type, optional): if provded, the device where the
            TensorDict output will be created.
        return_mask (bool, optional): if ``True``, a "mask" entry will be returned.
            It contains the mask of valid values in the stacked tensordict.

    Examples:
        >>> list_td = [
        ...     TensorDict({"a": torch.zeros((3,))}, []),
        ...     TensorDict({"a": torch.zeros((4,))}, []),
        ...     ]
        >>> padded_td = pad_sequence(list_td)
        >>> print(padded_td)
        TensorDict(
            fields={
                a: Tensor(shape=torch.Size([2, 4]), device=cpu, dtype=torch.float32, is_shared=False)},
            batch_size=torch.Size([]),
            device=None,
            is_shared=False)
    """
    if not list_of_tensordicts:
        raise RuntimeError("list_of_tensordicts cannot be empty")
    # check that all tensordict match
    if return_mask:
        list_of_tensordicts = [
            td.clone(False).set("mask", torch.ones(td.shape, dtype=torch.bool))
            for td in list_of_tensordicts
        ]
    keys = _check_keys(list_of_tensordicts, leaves_only=True, include_nested=True)
    shape = max(len(td) for td in list_of_tensordicts)
    if shape == 0:
        shape = [
            len(list_of_tensordicts),
        ]
    elif batch_first:
        shape = [len(list_of_tensordicts), shape]
    else:
        shape = [shape, len(list_of_tensordicts)]
    if out is None:
        out = TensorDict(
            {}, batch_size=torch.Size(shape), device=device, _run_checks=False
        )
        for key in keys:
            try:
                out.set(
                    key,
                    torch.nn.utils.rnn.pad_sequence(
                        [td.get(key) for td in list_of_tensordicts],
                        batch_first=batch_first,
                        padding_value=padding_value,
                    ),
                )
            except Exception as err:
                raise RuntimeError(f"pad_sequence failed for key {key}") from err
        return out
    else:
        for key in keys:
            out.set_(
                key,
                torch.nn.utils.rnn.pad_sequence(
                    [td.get(key) for td in list_of_tensordicts],
                    batch_first=batch_first,
                    padding_value=padding_value,
                ),
            )
        return out


@functools.wraps(pad_sequence)
def pad_sequence_ts(*args, **kwargs):
    """Warning: this function will soon be deprecated. Please use pad_sequence instead."""
    warnings.warn(
        "pad_sequence_ts will soon be deprecated in favour of pad_sequence. Please use the latter instead."
    )
    return pad_sequence(*args, **kwargs)


@implements_for_td(torch.split)
def _split(
    td: TensorDict, split_size_or_sections: int | list[int], dim: int = 0
) -> list[TensorDictBase]:
    return td.split(split_size_or_sections, dim)


class SubTensorDict(TensorDictBase):
    """A TensorDict that only sees an index of the stored tensors.

    By default, indexing a tensordict with an iterable will result in a
    SubTensorDict. This is done such that a TensorDict indexed with
    non-contiguous index (e.g. a Tensor) will still point to the original
    memory location (unlike regular indexing of tensors).

    Examples:
        >>> from tensordict import TensorDict, SubTensorDict
        >>> source = {'random': torch.randn(3, 4, 5, 6),
        ...    'zeros': torch.zeros(3, 4, 1, dtype=torch.bool)}
        >>> batch_size = torch.Size([3, 4])
        >>> td = TensorDict(source, batch_size)
        >>> td_index = td[:, 2]
        >>> print(type(td_index), td_index.shape)
        <class 'tensordict.tensordict.TensorDict'> \
torch.Size([3])
        >>> td_index = td[slice(None), slice(None)]
        >>> print(type(td_index), td_index.shape)
        <class 'tensordict.tensordict.TensorDict'> \
torch.Size([3, 4])
        >>> td_index = td.get_sub_tensordict((slice(None), torch.tensor([0, 2], dtype=torch.long)))
        >>> print(type(td_index), td_index.shape)
        <class 'tensordict.tensordict.SubTensorDict'> \
torch.Size([3, 2])
        >>> _ = td_index.fill_('zeros', 1)
        >>> # the indexed tensors are updated with Trues
        >>> print(td.get('zeros'))
        tensor([[[ True],
                 [False],
                 [ True],
                 [False]],
        <BLANKLINE>
                [[ True],
                 [False],
                 [ True],
                 [False]],
        <BLANKLINE>
                [[ True],
                 [False],
                 [ True],
                 [False]]])

    """

    def __new__(cls, *args: Any, **kwargs: Any) -> SubTensorDict:
        cls._is_shared = False
        cls._is_memmap = False
        return super().__new__(cls, _safe=False, _lazy=True, _inplace_set=True)

    def __init__(
        self,
        source: TensorDictBase,
        idx: IndexType,
        batch_size: Sequence[int] | None = None,
    ) -> None:
        if not isinstance(source, TensorDictBase):
            raise TypeError(
                f"Expected source to be a subclass of TensorDictBase, "
                f"got {type(source)}"
            )
        self._source = source
        idx = (
            (idx,)
            if not isinstance(
                idx,
                (
                    tuple,
                    list,
                ),
            )
            else tuple(idx)
        )
        self._batch_size = _getitem_batch_size(self._source.batch_size, idx)
        if any(item is Ellipsis for item in idx):
            idx = convert_ellipsis_to_idx(idx, self._source.batch_size)
        self.idx = idx

        if batch_size is not None and batch_size != self.batch_size:
            raise RuntimeError("batch_size does not match self.batch_size.")

    # @staticmethod
    # def _convert_range(idx):
    #     return tuple(list(_idx) if isinstance(_idx, range) else _idx for _idx in idx)

    @staticmethod
    def _convert_ellipsis(idx, shape):
        if any(_idx is Ellipsis for _idx in idx):
            new_idx = []
            cursor = -1
            for _idx in idx:
                if _idx is Ellipsis:
                    if cursor == len(idx) - 1:
                        # then we can just skip
                        continue
                    n_upcoming = len(idx) - cursor - 1
                    while cursor < len(shape) - n_upcoming:
                        cursor += 1
                        new_idx.append(slice(None))
                else:
                    new_idx.append(_idx)
            return tuple(new_idx)
        return idx

    def exclude(self, *keys: str, inplace: bool = False) -> TensorDictBase:
        if inplace:
            return super().exclude(*keys, inplace=True)
        return TensorDict(
            {key: value for key, value in self.items()},
            batch_size=self.batch_size,
            device=self.device,
            names=self._td_dim_names,
            _run_checks=False,
            _is_memmap=self.is_memmap(),
            _is_shared=self.is_shared(),
        ).exclude(*keys, inplace=True)

    @property
    def batch_size(self) -> torch.Size:
        return self._batch_size

    @batch_size.setter
    def batch_size(self, new_size: torch.Size) -> None:
        self._batch_size_setter(new_size)

    @property
    def names(self):
        names = self._source._get_names_idx(self.idx)
        if names is None:
            return [None] * self.batch_dims
        return names

    @property
    def _td_dim_names(self):
        return self.names

    @names.setter
    def names(self, value):
        raise RuntimeError(
            "Names of a subtensordict cannot be modified. Instantiate the tensordict first."
        )

    def _rename_subtds(self, names):
        for key in self.keys():
            if _is_tensor_collection(self.entry_class(key)):
                raise RuntimeError("Cannot rename nested sub-tensordict dimensions.")

    @property
    def device(self) -> None | torch.device:
        return self._source.device

    @device.setter
    def device(self, value: DeviceType) -> None:
        self._source.device = value

    def _preallocate(self, key: str, value: CompatibleType) -> TensorDictBase:
        return self._source.set(key, value)

    def _set(self, key, value, inplace: bool = False):
        # it is assumed that if inplace=False then the key doesn't exist. This is
        # checked in set method, but not here. responsibility lies with the caller
        # so that this method can have minimal overhead from runtime checks
        if isinstance(key, tuple):
            parent, subkey = _get_leaf_tensordict(
                self._source, key, _default_hook if not inplace else None
            )
        else:
            parent, subkey = self._source, key

        if not inplace:
            if isinstance(value, TensorDictBase):
                value_expand = _expand_to_match_shape(
                    parent.batch_size, value, self.batch_dims, self.device
                )
                for _key, _tensor in value.items():
                    value_expand[_key] = _expand_to_match_shape(
                        parent.batch_size, _tensor, self.batch_dims, self.device
                    )
            else:
                value_expand = torch.zeros(
                    (
                        *parent.batch_size,
                        *_shape(value)[self.batch_dims :],
                    ),
                    dtype=value.dtype,
                    device=self.device,
                )
                if self.is_shared() and self.device.type == "cpu":
                    value_expand.share_memory_()
                elif self.is_memmap():
                    value_expand = MemmapTensor.from_tensor(value_expand)

            parent._set(subkey, value_expand)
            if (
                isinstance(parent, LazyStackedTensorDict)
                and subkey not in parent._valid_keys
            ):
                # there is some duplication here with LazyStackedTensorDict.set, but
                # calling that duplicates runtime checks, and some code duplication
                # seems better than duplicated overhead.
                parent._valid_keys = sorted([*parent._valid_keys, subkey], key=str)

        parent.set_at_(subkey, value, self.idx)
        return self

    def set(
        self,
        key: NestedKey,
        tensor: dict[str, CompatibleType] | CompatibleType,
        inplace: bool = False,
    ) -> TensorDictBase:
        key = self._validate_key(key)

        if isinstance(key, tuple):
            parent = self.get_parent_tensordict()
            subparent, subkey = _get_leaf_tensordict(parent, key, _default_hook)
            subparent.get_sub_tensordict(self.idx).set(subkey, tensor, inplace=inplace)
            return self

        key_present = key in self.keys()
        inplace = inplace and key_present
        if not inplace:
            if self.is_locked:
                raise RuntimeError(TensorDictBase.LOCK_ERROR)
            if key_present:
                raise RuntimeError(
                    "Calling `SubTensorDict.set(key, value, inplace=False)` is "
                    "prohibited for existing tensors. Consider calling "
                    "SubTensorDict.set_(...) or cloning your tensordict first."
                )

        tensor = self._validate_value(tensor)
        return self._set(key, tensor, inplace=inplace)

    def set_(
        self, key: str, value: dict[str, CompatibleType] | CompatibleType
    ) -> TensorDictBase:
        key = self._validate_key(key)
        try:
            # we get the leaf tensordict because that is the context in which the value
            # needs to be validated (batch_size check, device check etc.)
            # note that unlike set we don't use _default_hook so missing keys are not
            # created as we iterate through the tree, instead we catch the resulting
            # KeyError and modify the error message
            if isinstance(key, tuple):
                td, subkey = _get_leaf_tensordict(self, key)
            else:
                td, subkey = self, key
            value = td._validate_value(value)
            td._set(subkey, value, inplace=True)
        except KeyError as e:
            raise KeyError(
                f'key "{key}" not found in tensordict, '
                f'call td.set("{key}", value) for populating tensordict with '
                f"new key-value pair"
            ) from e
        return self

    # @cache  # noqa: B019
    def keys(
        self, include_nested: bool = False, leaves_only: bool = False
    ) -> _TensorDictKeysView:
        return self._source.keys(include_nested=include_nested, leaves_only=leaves_only)

    def entry_class(self, key: NestedKey) -> type:
        source_type = type(self._source.get(key))
        if _is_tensor_collection(source_type):
            return self.__class__
        return source_type

    def _stack_onto_(
        self, key: str, list_item: list[CompatibleType], dim: int
    ) -> SubTensorDict:
        self._source._stack_onto_at_(key, list_item, dim=dim, idx=self.idx)
        return self

    def to(self, dest: DeviceType | torch.Size | type, **kwargs: Any) -> TensorDictBase:
        if isinstance(dest, type) and issubclass(dest, TensorDictBase):
            if isinstance(self, dest):
                return self
            out = dest(
                source=self.clone(),
            )
            if self._td_dim_names is not None:
                out.names = self._td_dim_names
            return out
        elif isinstance(dest, (torch.device, str, int)):
            dest = torch.device(dest)
            # try:
            if self.device is not None and dest == self.device:
                return self
            td = self.to_tensordict().to(dest, **kwargs)
            # must be device
            return td

        elif isinstance(dest, torch.Size):
            self.batch_size = dest
            return self
        elif dest is None:
            return self
        else:
            raise NotImplementedError(
                f"dest must be a string, torch.device or a TensorDict "
                f"instance, {dest} not allowed"
            )

    def _change_batch_size(self, new_size: torch.Size) -> None:
        if not hasattr(self, "_orig_batch_size"):
            self._orig_batch_size = self.batch_size
        elif self._orig_batch_size == new_size:
            del self._orig_batch_size
        self._batch_size = new_size

    def get(
        self,
        key: NestedKey,
        default: Tensor | str | None = NO_DEFAULT,
    ) -> CompatibleType:
        return self._source.get_at(key, self.idx, default=default)

    def _get_str(self, key, default):
        return self._source._get_at_str(key, self.idx, default=default)

    def _get_tuple(self, key, default):
        return self._source._get_tuple(key, self.idx, default=default)

    def set_at_(
        self,
        key: NestedKey,
        value: dict[str, CompatibleType] | CompatibleType,
        idx: IndexType,
        discard_idx_attr: bool = False,
    ) -> SubTensorDict:
        if not isinstance(idx, tuple):
            idx = (idx,)
        key = self._validate_key(key)
        value = self._validate_value(value, check_shape=False)
        if discard_idx_attr:
            self._source.set_at_(key, value, idx)
        else:
            tensor = self._source.get_at(key, self.idx)
            tensor[idx] = value
            self._source.set_at_(key, tensor, self.idx)
        return self

    def update(
        self,
        input_dict_or_td: dict[str, CompatibleType] | TensorDictBase,
        clone: bool = False,
        inplace: bool = False,
        **kwargs,
    ) -> SubTensorDict:
        if input_dict_or_td is self:
            # no op
            return self
        keys = set(self.keys(False))
        for key, value in input_dict_or_td.items():
            if clone and hasattr(value, "clone"):
                value = value.clone()
            else:
                value = tree_map(torch.clone, value)
            if isinstance(key, tuple):
                key, subkey = key[0], key[1:]
            else:
                subkey = []
            # the key must be a string by now. Let's check if it is present
            if key in keys:
                target_class = self.entry_class(key)
                if _is_tensor_collection(target_class):
                    target = self._source.get(key).get_sub_tensordict(self.idx)
                    if len(subkey):
                        target.update({subkey: value})
                        continue
                    elif isinstance(value, (dict, TensorDictBase)):
                        target.update(value)
                        continue
                    raise ValueError(
                        f"Tried to replace a tensordict with an incompatible object of type {type(value)}"
                    )
                else:
                    self.set_(key, value)
            else:
                if len(subkey):
                    self.set((key, *subkey), value, inplace=inplace, **kwargs)
                else:
                    self.set(key, value, inplace=inplace, **kwargs)
        return self

    def update_(
        self,
        input_dict: dict[str, CompatibleType] | TensorDictBase,
        clone: bool = False,
    ) -> SubTensorDict:
        return self.update_at_(
            input_dict, idx=self.idx, discard_idx_attr=True, clone=clone
        )

    def update_at_(
        self,
        input_dict: dict[str, CompatibleType] | TensorDictBase,
        idx: IndexType,
        discard_idx_attr: bool = False,
        clone: bool = False,
    ) -> SubTensorDict:
        for key, value in input_dict.items():
            if not isinstance(value, tuple(_ACCEPTED_CLASSES)):
                raise TypeError(
                    f"Expected value to be one of types {_ACCEPTED_CLASSES} "
                    f"but got {type(value)}"
                )
            if clone:
                value = value.clone()
            self.set_at_(
                key,
                value,
                idx,
                discard_idx_attr=discard_idx_attr,
            )
        return self

    def get_parent_tensordict(self) -> TensorDictBase:
        if not isinstance(self._source, TensorDictBase):
            raise TypeError(
                f"SubTensorDict was initialized with a source of type"
                f" {self._source.__class__.__name__}, "
                "parent tensordict not accessible"
            )
        return self._source

    def del_(self, key: str) -> TensorDictBase:
        self._source = self._source.del_(key)
        return self

    def clone(self, recurse: bool = True) -> SubTensorDict:
        """Clones the SubTensorDict.

        Args:
            recurse (bool, optional): if ``True`` (default), a regular
                :class:`TensorDict` instance will be created from the :class:`SubTensorDict`.
                Otherwise, another :class:`SubTensorDict` with identical content
                will be returned.

        Examples:
            >>> data = TensorDict({"a": torch.arange(4).reshape(2, 2,)}, batch_size=[2, 2])
            >>> sub_data = data.get_sub_tensordict([0,])
            >>> print(sub_data)
            SubTensorDict(
                fields={
                    a: Tensor(shape=torch.Size([2]), device=cpu, dtype=torch.int64, is_shared=False)},
                batch_size=torch.Size([2]),
                device=None,
                is_shared=False)
            >>> # the data of both subtensordict is the same
            >>> print(data.get("a").data_ptr(), sub_data.get("a").data_ptr())
            140183705558208 140183705558208
            >>> sub_data_clone = sub_data.clone(recurse=True)
            >>> print(sub_data_clone)
            TensorDict(
                fields={
                    a: Tensor(shape=torch.Size([2]), device=cpu, dtype=torch.int64, is_shared=False)},
                batch_size=torch.Size([2]),
                device=None,
                is_shared=False)
            >>. print(sub_data.get("a").data_ptr())
            140183705558208
            >>> sub_data_clone = sub_data.clone(recurse=False)
            >>> print(sub_data_clone)
            SubTensorDict(
                fields={
                    a: Tensor(shape=torch.Size([2]), device=cpu, dtype=torch.int64, is_shared=False)},
                batch_size=torch.Size([2]),
                device=None,
                is_shared=False)
            >>> print(sub_data.get("a").data_ptr())
            140183705558208
        """
        if not recurse:
            return SubTensorDict(source=self._source.clone(recurse=False), idx=self.idx)
        return self.to_tensordict()

    def is_contiguous(self) -> bool:
        return all(value.is_contiguous() for value in self.values())

    def contiguous(self) -> TensorDictBase:
        if self.is_contiguous():
            return self
        return TensorDict(
            batch_size=self.batch_size,
            source={key: value for key, value in self.items()},
            device=self.device,
            names=self.names,
            _run_checks=False,
        )

    def select(
        self, *keys: str, inplace: bool = False, strict: bool = True
    ) -> TensorDictBase:
        if inplace:
            self._source = self._source.select(*keys, strict=strict)
            return self
        return self._source.select(*keys, strict=strict)[self.idx]

    def expand(self, *shape: int, inplace: bool = False) -> TensorDictBase:
        if len(shape) == 1 and isinstance(shape[0], Sequence):
            shape = tuple(shape[0])
        return self.apply(
            lambda x: x.expand((*shape, *x.shape[self.ndim :])), batch_size=shape
        )

    def is_shared(self) -> bool:
        return self._source.is_shared()

    def is_memmap(self) -> bool:
        return self._source.is_memmap()

    def rename_key_(
        self, old_key: str, new_key: str, safe: bool = False
    ) -> SubTensorDict:
        self._source.rename_key_(old_key, new_key, safe=safe)
        return self

    rename_key = _renamed_inplace_method(rename_key_)

    def pin_memory(self) -> TensorDictBase:
        self._source.pin_memory()
        return self

    def detach_(self) -> TensorDictBase:
        raise RuntimeError("Detaching a sub-tensordict in-place cannot be done.")

    def masked_fill_(self, mask: Tensor, value: float | bool) -> TensorDictBase:
        for key, item in self.items():
            self.set_(key, torch.full_like(item, value))
        return self

    def masked_fill(self, mask: Tensor, value: float | bool) -> TensorDictBase:
        td_copy = self.clone()
        return td_copy.masked_fill_(mask, value)

    def memmap_(
        self, prefix: str | None = None, copy_existing: bool = False
    ) -> TensorDictBase:
        raise RuntimeError(
            "Converting a sub-tensordict values to memmap cannot be done."
        )

    def share_memory_(self) -> TensorDictBase:
        raise RuntimeError(
            "Casting a sub-tensordict values to shared memory cannot be done."
        )

    @property
    def is_locked(self) -> bool:
        return self._source.is_locked

    @is_locked.setter
    def is_locked(self, value) -> bool:
        if value:
            self.lock_()
        else:
            self.unlock_()

    def lock_(self) -> TensorDictBase:
        # we can't lock sub-tensordicts because that would mean that the
        # parent tensordict cannot be modified either.
        if not self.is_locked:
            raise RuntimeError(
                "Cannot lock a SubTensorDict. Lock the parent tensordict instead."
            )
        return self

    def unlock_(self) -> TensorDictBase:
        if self.is_locked:
            raise RuntimeError(
                "Cannot unlock a SubTensorDict. Unlock the parent tensordict instead."
            )
        return self

    def _remove_lock(self, lock_id):
        raise RuntimeError(
            "Cannot unlock a SubTensorDict. Unlock the parent tensordict instead."
        )

    def _lock_propagate(self, lock_ids=None):
        raise RuntimeError(
            "Cannot lock a SubTensorDict. Lock the parent tensordict instead."
        )

    lock = _renamed_inplace_method(lock_)
    unlock = _renamed_inplace_method(unlock_)

    def __del__(self):
        pass


def merge_tensordicts(*tensordicts: TensorDictBase) -> TensorDictBase:
    """Merges tensordicts together."""
    if len(tensordicts) < 2:
        raise RuntimeError(
            f"at least 2 tensordicts must be provided, got" f" {len(tensordicts)}"
        )
    d = tensordicts[0].to_dict()
    batch_size = tensordicts[0].batch_size
    for td in tensordicts[1:]:
        d.update(td.to_dict())
        if td.batch_dims < len(batch_size):
            batch_size = td.batch_size
    return TensorDict(d, batch_size, device=td.device, _run_checks=False)


class _LazyStackedTensorDictKeysView(_TensorDictKeysView):
    def __len__(self) -> int:
        return len(self.tensordict.valid_keys)

    def _keys(self) -> list[str]:
        return self.tensordict.valid_keys


class LazyStackedTensorDict(TensorDictBase):
    """A Lazy stack of TensorDicts.

    When stacking TensorDicts together, the default behaviour is to put them
    in a stack that is not instantiated.
    This allows to seamlessly work with stacks of tensordicts with operations
    that will affect the original tensordicts.

    Args:
         *tensordicts (TensorDict instances): a list of tensordict with
            same batch size.
         stack_dim (int): a dimension (between `-td.ndimension()` and
            `td.ndimension()-1` along which the stack should be performed.
         callback (callable, optional): a callable to execute after :meth:`~.get`.

    Examples:
        >>> from tensordict import TensorDict
        >>> import torch
        >>> tds = [TensorDict({'a': torch.randn(3, 4)}, batch_size=[3])
        ...     for _ in range(10)]
        >>> td_stack = torch.stack(tds, -1)
        >>> print(td_stack.shape)
        torch.Size([3, 10])
        >>> print(td_stack.get("a").shape)
        torch.Size([3, 10, 4])
        >>> print(td_stack[:, 0] is tds[0])
        True

    """

    def __new__(cls, *args: Any, **kwargs: Any) -> LazyStackedTensorDict:
        cls._td_dim_names = None
        return super().__new__(cls, *args, _safe=False, _lazy=True, **kwargs)

    def __init__(
        self,
        *tensordicts: TensorDictBase,
        stack_dim: int = 0,
        callback: callable | None = None,
        batch_size: Sequence[int] | None = None,  # TODO: remove
    ) -> None:
        self._is_shared = False
        self._is_memmap = False
        self._is_locked = None

        # sanity check
        N = len(tensordicts)
        if not N:
            raise RuntimeError(
                "at least one tensordict must be provided to "
                "StackedTensorDict to be instantiated"
            )
        if not isinstance(tensordicts[0], TensorDictBase):
            raise TypeError(
                f"Expected input to be TensorDictBase instance"
                f" but got {type(tensordicts[0])} instead."
            )
        if stack_dim < 0:
            raise RuntimeError(
                f"stack_dim must be non negative, got stack_dim={stack_dim}"
            )
        _batch_size = tensordicts[0].batch_size
        device = tensordicts[0].device

        for td in tensordicts[1:]:
            if not isinstance(td, TensorDictBase):
                raise TypeError(
                    "Expected all inputs to be TensorDictBase instances but got "
                    f"{type(td)} instead."
                )
            _bs = td.batch_size
            _device = td.device
            if device != _device:
                raise RuntimeError(f"devices differ, got {device} and {_device}")
            if _bs != _batch_size:
                raise RuntimeError(
                    f"batch sizes in tensordicts differs, StackedTensorDict "
                    f"cannot be created. Got td[0].batch_size={_batch_size} "
                    f"and td[i].batch_size={_bs} "
                )
        self.tensordicts: list[TensorDictBase] = list(tensordicts)
        self.stack_dim = stack_dim
        self._batch_size = self._compute_batch_size(_batch_size, stack_dim, N)
        self._update_valid_keys()
        self.callback = callback
        if batch_size is not None and batch_size != self.batch_size:
            raise RuntimeError("batch_size does not match self.batch_size.")

    @property
    def device(self) -> torch.device | None:
        # devices might have changed, so we check that they're all the same
        device_set = {td.device for td in self.tensordicts}
        if len(device_set) != 1:
            raise RuntimeError(
                f"found multiple devices in {self.__class__.__name__}:" f" {device_set}"
            )
        device = self.tensordicts[0].device
        return device

    @device.setter
    def device(self, value: DeviceType) -> None:
        for t in self.tensordicts:
            t.device = value

    @property
    def batch_size(self) -> torch.Size:
        return self._batch_size

    @batch_size.setter
    def batch_size(self, new_size: torch.Size) -> None:
        return self._batch_size_setter(new_size)

    @property
    def names(self):
        if self._td_dim_names is None:
            names = copy(self.tensordicts[0].names)
            names.insert(self.stack_dim, None)
            self._td_dim_names = names
        return self._td_dim_names

    @names.setter
    @erase_cache  # a nested lazy stacked tensordict is not apparent to the root
    def names(self, value):
        if value is None:
            for td in self.tensordicts:
                td.names = None
            self._td_dim_names = None
        else:
            names_c = list(value)
            self._td_dim_names = copy(names_c)
            name = names_c[self.stack_dim]
            names_c = list(names_c)
            del names_c[self.stack_dim]
            for td in self.tensordicts:
                if td._check_dim_name(name):
                    raise ValueError(f"The dimension name {name} is already taken.")
                td.rename_(*names_c)

    def _rename_subtds(self, names):
        # remove the name of the stack dim
        names = list(names)
        del names[self.stack_dim]
        for td in self.tensordicts:
            td.names = names

    def get_item_shape(self, key):
        """Gets the shape of an item in the lazy stack.

        Heterogeneous dimensions are returned as -1.

        This implementation is inefficient as it will attempt to stack the items
        to compute their shape, and should only be used for printing.
        """
        try:
            item = self.get(key)
            return item.shape
        except RuntimeError as err:
            if re.match(r"Found more than one unique shape in the tensors", str(err)):
                shape = None
                for td in self.tensordicts:
                    if shape is None:
                        shape = list(td.get_item_shape(key))
                    else:
                        _shape = td.get_item_shape(key)
                        if len(shape) != len(_shape):
                            shape = [-1]
                            return torch.Size(shape)
                        shape = [
                            s1 if s1 == s2 else -1 for (s1, s2) in zip(shape, _shape)
                        ]
                shape.insert(self.stack_dim, len(self.tensordicts))
                return torch.Size(shape)
            else:
                raise err

    def is_shared(self) -> bool:
        are_shared = [td.is_shared() for td in self.tensordicts]
        are_shared = [value for value in are_shared if value is not None]
        if not len(are_shared):
            return None
        if any(are_shared) and not all(are_shared):
            raise RuntimeError(
                f"tensordicts shared status mismatch, got {sum(are_shared)} "
                f"shared tensordicts and "
                f"{len(are_shared) - sum(are_shared)} non shared tensordict "
            )
        return all(are_shared)

    def is_memmap(self) -> bool:
        are_memmap = [td.is_memmap() for td in self.tensordicts]
        if any(are_memmap) and not all(are_memmap):
            raise RuntimeError(
                f"tensordicts memmap status mismatch, got {sum(are_memmap)} "
                f"memmap tensordicts and "
                f"{len(are_memmap) - sum(are_memmap)} non memmap tensordict "
            )
        return all(are_memmap)

    def get_valid_keys(self) -> list[str]:
        if self._valid_keys is None:
            self._update_valid_keys()
        return self._valid_keys

    def set_valid_keys(self, keys: Sequence[str]) -> None:
        raise RuntimeError(
            "setting valid keys is not permitted. valid keys are defined as "
            "the intersection of all the key sets from the TensorDicts in a "
            "stack and cannot be defined explicitely."
        )

    valid_keys = property(get_valid_keys, set_valid_keys)

    @staticmethod
    def _compute_batch_size(
        batch_size: torch.Size, stack_dim: int, N: int
    ) -> torch.Size:
        s = list(batch_size)
        s.insert(stack_dim, N)
        return torch.Size(s)

    def _set(self, key, value, inplace: bool = False):
        values = value.unbind(self.stack_dim)
        if len(values) != len(self.tensordicts):
            raise RuntimeError
        for tensordict, item in zip(self.tensordicts, values):
            tensordict._set(key, item, inplace)

        first_key = key if (isinstance(key, str)) else key[0]
        if key not in self._valid_keys:
            self._valid_keys = sorted([*self._valid_keys, first_key], key=str)

        return self

    def set(
        self,
        key: NestedKey,
        tensor: dict[str, CompatibleType] | CompatibleType,
        inplace: bool = False,
    ) -> TensorDictBase:
        key = self._validate_key(key)
        # we don't need this as locked lazy stacks have locked nested tds so the error will be captured in the loop
        # if self.is_locked:
        #     raise RuntimeError(TensorDictBase.LOCK_ERROR)

        tensor = self._validate_value(tensor)
        for td, _item in zip(self.tensordicts, tensor.unbind(self.stack_dim)):
            td.set(key, _item, inplace=inplace)

        first_key = key if (isinstance(key, str)) else key[0]
        if key not in self._valid_keys:
            self._valid_keys = sorted([*self._valid_keys, first_key], key=str)

        return self

    def set_(
        self, key: str, tensor: dict[str, CompatibleType] | CompatibleType
    ) -> TensorDictBase:
        key = self._validate_key(key)
        tensor = self._validate_value(tensor)
        try:
            return self._set(key, tensor, inplace=True)
        except KeyError as e:
            raise KeyError(
                "setting a value in-place on a stack of TensorDict is only "
                "permitted if all members of the stack have this key in "
                "their register."
            ) from e

    def unsqueeze(self, dim: int) -> TensorDictBase:
        if dim < 0:
            dim = self.batch_dims + dim + 1

        if (dim > self.batch_dims) or (dim < 0):
            raise RuntimeError(
                f"unsqueezing is allowed for dims comprised between "
                f"`-td.batch_dims` and `td.batch_dims` only. Got "
                f"dim={dim} with a batch size of {self.batch_size}."
            )
        if dim <= self.stack_dim:
            stack_dim = self.stack_dim + 1
        else:
            dim = dim - 1
            stack_dim = self.stack_dim
        return LazyStackedTensorDict(
            *(tensordict.unsqueeze(dim) for tensordict in self.tensordicts),
            stack_dim=stack_dim,
        )

    def squeeze(self, dim: int | None = None) -> TensorDictBase:
        """Squeezes all tensors for a dimension comprised in between `-td.batch_dims+1` and `td.batch_dims-1` and returns them in a new tensordict.

        Args:
            dim (Optional[int]): dimension along which to squeeze. If dim is None, all singleton dimensions will be squeezed. dim is None by default.

        """
        if dim is None:
            size = self.size()
            if len(self.size()) == 1 or size.count(1) == 0:
                return self
            first_singleton_dim = size.index(1)
            return self.squeeze(first_singleton_dim).squeeze()

        if dim < 0:
            dim = self.batch_dims + dim

        if self.batch_dims and (dim >= self.batch_dims or dim < 0):
            raise RuntimeError(
                f"squeezing is allowed for dims comprised between 0 and "
                f"td.batch_dims only. Got dim={dim} and batch_size"
                f"={self.batch_size}."
            )

        if dim >= self.batch_dims or self.batch_size[dim] != 1:
            return self
        if dim == self.stack_dim:
            return self.tensordicts[0]
        elif dim < self.stack_dim:
            stack_dim = self.stack_dim - 1
        else:
            dim = dim - 1
            stack_dim = self.stack_dim
        return LazyStackedTensorDict(
            *(tensordict.squeeze(dim) for tensordict in self.tensordicts),
            stack_dim=stack_dim,
        )

    def unbind(self, dim: int) -> tuple[TensorDictBase, ...]:
        if dim < 0:
            dim = self.batch_dims + dim
        if dim == self.stack_dim:
            return tuple(self.tensordicts)
        else:
            return super().unbind(dim)

    def set_at_(
        self, key: str, value: dict | CompatibleType, idx: IndexType
    ) -> TensorDictBase:
        # this generalizes across all types of indices
        item = self.get(key)
        item[idx] = self._validate_value(value, check_shape=False)
        self.set(key, item, inplace=True)
        return self

    def _stack_onto_(
        self,
        key: str,
        list_item: list[CompatibleType],
        dim: int,
    ) -> TensorDictBase:
        if dim == self.stack_dim:
            for source, tensordict_dest in zip(list_item, self.tensordicts):
                tensordict_dest.set_(key, source)
        else:
            # we must stack and unbind, there is no way to make it more efficient
            self.set_(key, torch.stack(list_item, dim))
        return self

    @cache  # noqa: B019
    def _get_str(
        self,
        key: NestedKey,
        default: str | CompatibleType = NO_DEFAULT,
    ) -> CompatibleType:
        # TODO: the stacking logic below works for nested keys, but the key in
        # self.valid_keys check will fail and we'll return the default instead.
        # For now we'll advise user that nested keys aren't supported, but it should be
        # fairly easy to add support if we could add nested keys to valid_keys.

        # we can handle the case where the key is a tuple of length 1
        keys = self.valid_keys
        if key not in keys:
            # first, let's try to update the valid keys
            self._update_valid_keys()
            keys = self.valid_keys

        if key not in keys:
            return self._default_get(key, default)

        tensors = [td.get(key, default=default) for td in self.tensordicts]
        try:
            out = torch.stack(tensors, self.stack_dim)
            if _is_tensor_collection(out.__class__) and self._td_dim_names is not None:
                out.refine_names(*self.names, *out.names[self.ndim :])
                out.callback = self.callback
            elif self.callback is not None:
                out = self.callback(out)
            return out
        except RuntimeError as err:
            if "stack expects each tensor to be equal size" in str(err):
                shapes = {_shape(tensor) for tensor in tensors}
                raise RuntimeError(
                    f"Found more than one unique shape in the tensors to be "
                    f"stacked ({shapes}). This is likely due to a modification "
                    f"of one of the stacked TensorDicts, where a key has been "
                    f"updated/created with an uncompatible shape. If the entries "
                    f"are intended to have a different shape, use the get_nestedtensor "
                    f"method instead."
                )
            else:
                raise err

<<<<<<< HEAD
    def _add_batch_dim(self, *, in_dim, vmap_level):
        if self.is_memmap():
            td = torch.stack([td.cpu().as_tensor() for td in self.tensordicts], 0)
        else:
            td = self
        if in_dim < 0:
            in_dim = self.ndim + in_dim
        if in_dim == self.stack_dim:
            return self._cached_add_batch_dims(td, in_dim=in_dim, vmap_level=vmap_level)
        if in_dim < td.stack_dim:
            # then we'll stack along a dim before
            stack_dim = td.stack_dim - 1
        else:
            in_dim = in_dim - 1
            stack_dim = td.stack_dim
        tds = [
            td.apply(
                lambda _arg: _add_batch_dim(_arg, in_dim, vmap_level),
                batch_size=[b for i, b in enumerate(td.batch_size) if i != in_dim],
                names=[name for i, name in enumerate(td.names) if i != in_dim],
            )
            for td in td.tensordicts
        ]
        return LazyStackedTensorDict(*tds, stack_dim=stack_dim)

    @staticmethod
    @cache
    def _cached_add_batch_dims(td, in_dim, vmap_level):
        # we return a stack with callback, and hack the batch_size and names
        # Per se it is still a LazyStack but the stacking dim is "hidden" from
        # the outside
        out = td.clone(False)

        def callback(tensor, in_dim=in_dim, vmap_level=vmap_level):
            return _add_batch_dim(tensor, in_dim, vmap_level)

        out.callback = callback
        out._batch_size = torch.Size(
            [dim for i, dim in enumerate(out._batch_size) if i != out.stack_dim]
        )
        if out._td_dim_names is not None:
            out._td_dim_names = [
                name for i, name in enumerate(out._td_dim_names) if i != out.stack_dim
            ]
        else:
            out._td_dim_names = [None] * out.ndim
        return out.lock_()

    @cache  # noqa: B019
    def _remove_batch_dim(self, vmap_level, batch_size, out_dim):
        if self.callback is not None:
            # this is the hacked version. We just need to remove the callback and
            # reset a proper batch size
            return LazyStackedTensorDict(
                *self.tensordicts,
                stack_dim=out_dim,
            )
            # return self._cache_remove_batch_dim(vmap_level=vmap_level, batch_size=batch_size, out_dim=out_dim)
        else:
            # we must call _remove_batch_dim on all tensordicts
            # batch_size: size of the batch when we unhide it.
            # out_dim: dimension where the output will be found
            new_batch_size = list(self.batch_size)
            new_batch_size.insert(out_dim, batch_size)
            new_names = list(self.names)
            new_names.insert(out_dim, None)
            # rebuild the lazy stack
            # the stack dim is the same if the out_dim is past it, but it
            # must be incremented by one otherwise.
            # In the first case, the out_dim must be decremented by one
            if out_dim > self.stack_dim:
                stack_dim = self.stack_dim
                out_dim = out_dim - 1
            else:
                stack_dim = self.stack_dim + 1
            out = LazyStackedTensorDict(
                *[
                    td._remove_batch_dim(
                        vmap_level=vmap_level, batch_size=batch_size, out_dim=out_dim
                    )
                    for td in self.tensordicts
                ],
                stack_dim=stack_dim,
            )
        return out

    # @cache
    # def _cache_remove_batch_dim(self, vmap_level, batch_size, out_dim):
    #     # we keep the args to avoid a cache confusion
    #     return LazyStackedTensorDict(
    #         *self.tensordicts,
    #         stack_dim=out_dim,
    #         )

    def get_at(self, key, index, default=NO_DEFAULT):
        item = self.get(key, default=default)
        if item is default and default is not NO_DEFAULT:
            return item
        if isinstance(item, TensorDictBase):
            return SubTensorDict(item, index)
        else:
            return item[index]
=======
    @cache  # noqa: B019
    def _get_tuple(self, key, default):
        try:
            tensordict, key = _get_leaf_tensordict(self, key)
        except KeyError:
            return self._default_get(key, default)
        return tensordict.get(key, default=default)
>>>>>>> 219d5039

    def get_nestedtensor(
        self,
        key: NestedKey,
        default: str | CompatibleType = NO_DEFAULT,
    ) -> CompatibleType:
        # disallow getting nested tensor if the stacking dimension is not 0
        if self.stack_dim != 0:
            raise RuntimeError(
                "Because nested tensors can only be stacked along their first "
                "dimension, LazyStackedTensorDict.get_nestedtensor can only be called "
                "when the stack_dim is 0."
            )

        # TODO: the stacking logic below works for nested keys, but the key in
        # self.valid_keys check will fail and we'll return the default instead.
        # For now we'll advise user that nested keys aren't supported, but it should be
        # fairly easy to add support if we could add nested keys to valid_keys.

        # we can handle the case where the key is a tuple of length 1
        if (isinstance(key, tuple)) and len(key) == 1:
            key = key[0]
        elif isinstance(key, tuple):
            tensordict, key = _get_leaf_tensordict(self, key)
            return tensordict.get_nestedtensor(key, default=default)

        keys = self.valid_keys
        if key not in keys:
            # first, let's try to update the valid keys
            self._update_valid_keys()
            keys = self.valid_keys

        if key not in keys:
            return self._default_get(key, default)

        tensors = [td.get(key, default=default) for td in self.tensordicts]
        return torch.nested.nested_tensor(tensors)

    def is_contiguous(self) -> bool:
        return False

    def contiguous(self) -> TensorDictBase:
        source = {key: value.contiguous() for key, value in self.items()}
        batch_size = self.batch_size
        device = self.device
        out = TensorDict(
            source=source,
            batch_size=batch_size,
            device=device,
            names=self.names,
            _run_checks=False,
        )
        return out

    def clone(self, recurse: bool = True) -> TensorDictBase:
        if recurse:
            # This could be optimized using copy but we must be careful with
            # metadata (_is_shared etc)
            out = LazyStackedTensorDict(
                *[td.clone() for td in self.tensordicts],
                stack_dim=self.stack_dim,
            )
        else:
            out = LazyStackedTensorDict(
                *[td.clone(recurse=False) for td in self.tensordicts],
                stack_dim=self.stack_dim,
            )
        if self._td_dim_names is not None:
            out.names = self.names
        return out

    def pin_memory(self) -> TensorDictBase:
        for td in self.tensordicts:
            td.pin_memory()
        return self

    def to(self, dest: DeviceType | type, **kwargs) -> TensorDictBase:
        if isinstance(dest, type) and issubclass(dest, TensorDictBase):
            if isinstance(self, dest):
                return self
            kwargs.update({"batch_size": self.batch_size})
            out = dest(source=self, **kwargs)
            if self._td_dim_names is not None:
                out.names = self._td_dim_names
            return out
        elif isinstance(dest, (torch.device, str, int)):
            dest = torch.device(dest)
            if self.device is not None and dest == self.device:
                return self
            td = self.to_tensordict().to(dest, **kwargs)
            return td

        elif isinstance(dest, torch.Size):
            self.batch_size = dest
        elif dest is None:
            return self
        else:
            raise NotImplementedError(
                f"dest must be a string, torch.device or a TensorDict "
                f"instance, {dest} not allowed"
            )

    def _check_new_batch_size(self, new_size: torch.Size) -> None:
        if len(new_size) <= self.stack_dim:
            raise RuntimeError(
                "Changing the batch_size of a LazyStackedTensorDicts can only "
                "be done with sizes that are at least as long as the "
                "stacking dimension."
            )
        super()._check_new_batch_size(new_size)

    def _change_batch_size(self, new_size: torch.Size) -> None:
        if not hasattr(self, "_orig_batch_size"):
            self._orig_batch_size = self.batch_size
        elif self._orig_batch_size == new_size:
            del self._orig_batch_size
        self._batch_size = new_size

    # @cache  # noqa: B019
    def keys(
        self, include_nested: bool = False, leaves_only: bool = False
    ) -> _LazyStackedTensorDictKeysView:
        keys = _LazyStackedTensorDictKeysView(
            self, include_nested=include_nested, leaves_only=leaves_only
        )
        return keys

    def _update_valid_keys(self) -> None:
        valid_keys = set(self.tensordicts[0].keys())
        for td in self.tensordicts[1:]:
            valid_keys = valid_keys.intersection(td.keys())
        self._valid_keys = sorted(valid_keys)

    def entry_class(self, key: NestedKey) -> type:
        data_type = type(self.tensordicts[0].get(key))
        if _is_tensor_collection(data_type):
            return LazyStackedTensorDict
        return data_type

    def apply_(self, fn: Callable, *others):
        for i, td in enumerate(self.tensordicts):
            idx = (slice(None),) * self.stack_dim + (i,)
            td.apply_(fn, *[other[idx] for other in others])
        return self

    def apply(
        self,
        fn: Callable,
        *others: TensorDictBase,
        batch_size: Sequence[int] | None = None,
        device: torch.device | None = None,
        names: Sequence[str] | None = None,
        inplace: bool = False,
        **constructor_kwargs,
    ) -> TensorDictBase:
        if inplace:
            if any(arg for arg in (batch_size, device, names, constructor_kwargs)):
                raise ValueError(
                    "Cannot pass other arguments to LazyStackedTensorDict.apply when inplace=True."
                )
            return self.apply_(fn, *others)
        else:
            if batch_size is not None:
                return super().apply(
                    fn,
                    *others,
                    batch_size=batch_size,
                    device=device,
                    names=names,
                    **constructor_kwargs,
                )
            others = (other.unbind(self.stack_dim) for other in others)
            out = LazyStackedTensorDict(
                *(
                    td.apply(fn, *oth, device=device)
                    for td, *oth in zip(self.tensordicts, *others)
                ),
                stack_dim=self.stack_dim,
            )
            if names is not None:
                out.names = names
            return out

    def select(
        self, *keys: str, inplace: bool = False, strict: bool = False
    ) -> LazyStackedTensorDict:
        # the following implementation keeps the hidden keys in the tensordicts
        tensordicts = [
            td.select(*keys, inplace=inplace, strict=strict) for td in self.tensordicts
        ]
        if inplace:
            return self
        return LazyStackedTensorDict(*tensordicts, stack_dim=self.stack_dim)

    def exclude(self, *keys: str, inplace: bool = False) -> LazyStackedTensorDict:
        tensordicts = [
            tensordict.exclude(*keys, inplace=inplace)
            for tensordict in self.tensordicts
        ]
        if inplace:
            self.tensordicts = tensordicts
            self._update_valid_keys()
            return self
        return torch.stack(tensordicts, dim=self.stack_dim)

    def __setitem__(self, item: IndexType, value: TensorDictBase) -> TensorDictBase:
        if isinstance(item, (list, range)):
            item = torch.tensor(item, device=self.device)
        if isinstance(item, tuple) and any(
            isinstance(sub_index, (list, range)) for sub_index in item
        ):
            item = tuple(
                torch.tensor(sub_index, device=self.device)
                if isinstance(sub_index, (list, range))
                else sub_index
                for sub_index in item
            )
        if (isinstance(item, Tensor) and item.dtype is torch.bool) or (
            isinstance(item, tuple)
            and any(
                isinstance(_item, Tensor) and _item.dtype is torch.bool
                for _item in item
            )
        ):
            raise RuntimeError(
                "setting values to a LazyStackTensorDict using boolean values is not supported yet. "
                "If this feature is needed, feel free to raise an issue on github."
            )
        if isinstance(item, Tensor):
            # e.g. item.shape = [1, 2, 3] and stack_dim == 2
            if item.ndimension() >= self.stack_dim + 1:
                items = item.unbind(self.stack_dim)
                values = value.unbind(self.stack_dim)
                for td, _item, sub_td in zip(self.tensordicts, items, values):
                    td[_item] = sub_td
            else:
                values = value.unbind(self.stack_dim)
                for td, sub_td in zip(self.tensordicts, values):
                    td[item] = sub_td
            return self
        return super().__setitem__(item, value)

    def __contains__(self, item: IndexType) -> bool:
        if isinstance(item, TensorDictBase):
            return any(item is td for td in self.tensordicts)
        return super().__contains__(item)

    def __getitem__(self, index: IndexType) -> TensorDictBase:
        if isinstance(index, tuple) and len(index) == 1:
            index = index[0]
        if isinstance(index, tuple):
            index = _maybe_unravel_keys_silent(index)
        if index is Ellipsis or (isinstance(index, tuple) and Ellipsis in index):
            index = convert_ellipsis_to_idx(index, self.batch_size)
        if index is None:
            return self.unsqueeze(0)
        if isinstance(index, tuple) and sum(
            isinstance(_item, str) for _item in index
        ) not in [
            len(index),
            0,
        ]:
            raise IndexError(_STR_MIXED_INDEX_ERROR)
        if isinstance(index, (list, range)):
            index = torch.tensor(index, device=self.device)
        if isinstance(index, tuple) and any(
            isinstance(sub_index, (list, range)) for sub_index in index
        ):
            index = tuple(
                torch.tensor(sub_index, device=self.device)
                if isinstance(sub_index, (list, range))
                else sub_index
                for sub_index in index
            )
        if isinstance(index, str):
            return self.get(index)
        elif isinstance(index, tuple) and all(
            isinstance(sub_item, str) for sub_item in index
        ):
            out = self.get(index[0])
            if len(index) > 1:
                if not isinstance(out, TensorDictBase):
                    raise RuntimeError(
                        f"Got a {type(out)} when a TensorDictBase instance was expected."
                    )
                return out.get(index[1:])
            else:
                return out
        elif isinstance(index, Tensor) and index.dtype == torch.bool:
            return self.masked_select(index)
        elif _is_number(index) and self.stack_dim == 0:
            return self.tensordicts[index]
        elif isinstance(index, (Tensor, list)) and self.stack_dim == 0:
            out = LazyStackedTensorDict(
                *[self.tensordicts[_item] for _item in index],
                stack_dim=self.stack_dim,
            )
            return out
        elif isinstance(index, (Tensor, list)) and self.stack_dim != 0:
            tds = [tensordict[index] for tensordict in self.tensordicts]
            dim_drop = self.tensordicts[0].ndim - tds[0].ndim
            out = LazyStackedTensorDict(
                *tds,
                stack_dim=self.stack_dim - dim_drop,
            )
            if self._td_dim_names is not None:
                out.names = [
                    name if i != out.stack_dim else self.names[self.stack_dim]
                    for i, name in enumerate(out.names)
                ]
            return out
        elif isinstance(index, slice) and self.stack_dim == 0:
            out = LazyStackedTensorDict(
                *self.tensordicts[index], stack_dim=self.stack_dim
            )
            if self._td_dim_names is not None:
                out.names = [
                    name if i != out.stack_dim else self.names[self.stack_dim]
                    for i, name in enumerate(out.names)
                ]
            return out
        elif isinstance(index, slice) and self.stack_dim != 0:
            out = LazyStackedTensorDict(
                *[tensordict[index] for tensordict in self.tensordicts],
                stack_dim=self.stack_dim,
            )
            if self._td_dim_names is not None:
                out.names = [
                    name if i != out.stack_dim else self.names[self.stack_dim]
                    for i, name in enumerate(out.names)
                ]
            return out
        elif isinstance(index, (slice, Number)):
            new_stack_dim = (
                self.stack_dim - 1 if isinstance(index, Number) else self.stack_dim
            )
            out = LazyStackedTensorDict(
                *[td[index] for td in self.tensordicts],
                stack_dim=new_stack_dim,
            )
            if self._td_dim_names is not None:
                out.names = [
                    name if i != out.stack_dim else self.names[self.stack_dim]
                    for i, name in enumerate(out.names)
                ]
            return out
        elif isinstance(index, tuple):
            for i, item in enumerate(index):
                if item is None:
                    truncated = tuple(
                        item if j != i else slice(None) for j, item in enumerate(index)
                    )
                    return self.unsqueeze(i).__getitem__(truncated)
            # select sub tensordicts
            _sub_item = tuple(
                _item for i, _item in enumerate(index) if i != self.stack_dim
            )

            if self.stack_dim < len(index):
                idx = index[self.stack_dim]
                if isinstance(idx, (Number, slice)):
                    tensordicts = self.tensordicts[idx]
                elif isinstance(idx, Tensor):
                    tensordicts = [self.tensordicts[i] for i in idx]
                else:
                    raise TypeError(
                        "Invalid index used for stack dimension. Expected number, "
                        f"slice, or tensor-like. Got {type(idx)}"
                    )
                if isinstance(tensordicts, TensorDictBase):
                    if _sub_item:
                        return tensordicts[_sub_item]
                    return tensordicts
            else:
                tensordicts = self.tensordicts

            if len(_sub_item):
                tensordicts = [td[_sub_item] for td in tensordicts]
            index_to_stack = []
            count = 0
            for item in index:
                if item is None:
                    index_to_stack += [item]
                if count == self.stack_dim:
                    break
                count += 1
                if item is not None:
                    index_to_stack += [item]
            new_stack_dim = self.stack_dim - sum(
                int(_is_number(_item)) - int(_item is None) for _item in index_to_stack
            )
            out = torch.stack(list(tensordicts), dim=new_stack_dim)
            if self._td_dim_names is not None:
                out.names = [
                    name if i != out.stack_dim else self.names[self.stack_dim]
                    for i, name in enumerate(out.names)
                ]
            return out
        else:
            raise NotImplementedError(
                f"selecting StackedTensorDicts with type "
                f"{index.__class__.__name__} is not supported yet"
            )

    def __eq__(self, other):

        if is_tensorclass(other):
            return other == self
        if isinstance(other, (dict,)) or _is_tensor_collection(other.__class__):
            if (
                isinstance(other, LazyStackedTensorDict)
                and other.stack_dim == self.stack_dim
            ):
                if self.shape != other.shape:
                    raise RuntimeError(
                        "Cannot compare LazyStackedTensorDict instances of different shape."
                    )
                # in this case, we iterate over the tensordicts
                return torch.stack(
                    [
                        td1 == td2
                        for td1, td2 in zip(self.tensordicts, other.tensordicts)
                    ],
                    self.stack_dim,
                )
            keys1 = set(self.keys())
            keys2 = set(other.keys())
            if len(keys1.difference(keys2)) or len(keys1) != len(keys2):
                raise KeyError(f"keys in tensordicts mismatch, got {keys1} and {keys2}")
            d = {}
            for key, item1 in self.items():
                d[key] = item1 == other.get(key)
            return TensorDict(batch_size=self.batch_size, source=d, device=self.device)
        if isinstance(other, (numbers.Number, Tensor)):
            return torch.stack(
                [td == other for td in self.tensordicts],
                self.stack_dim,
            )
        return False

    def __ne__(self, other):

        if is_tensorclass(other):
            return other != self
        if isinstance(other, (dict,)) or _is_tensor_collection(other.__class__):
            if (
                isinstance(other, LazyStackedTensorDict)
                and other.stack_dim == self.stack_dim
            ):
                if self.shape != other.shape:
                    raise RuntimeError(
                        "Cannot compare LazyStackedTensorDict instances of different shape."
                    )
                # in this case, we iterate over the tensordicts
                return torch.stack(
                    [
                        td1 != td2
                        for td1, td2 in zip(self.tensordicts, other.tensordicts)
                    ],
                    self.stack_dim,
                )
            keys1 = set(self.keys())
            keys2 = set(other.keys())
            if len(keys1.difference(keys2)) or len(keys1) != len(keys2):
                raise KeyError(f"keys in tensordicts mismatch, got {keys1} and {keys2}")
            d = {}
            for key, item1 in self.items():
                d[key] = item1 != other.get(key)
            return TensorDict(batch_size=self.batch_size, source=d, device=self.device)
        if isinstance(other, (numbers.Number, Tensor)):
            return torch.stack(
                [td != other for td in self.tensordicts],
                self.stack_dim,
            )
        return True

    def all(self, dim: int = None) -> bool | TensorDictBase:
        if dim is not None and (dim >= self.batch_dims or dim < -self.batch_dims):
            raise RuntimeError(
                "dim must be greater than or equal to -tensordict.batch_dims and "
                "smaller than tensordict.batch_dims"
            )
        if dim is not None:
            # TODO: we need to adapt this to LazyStackedTensorDict too
            if dim < 0:
                dim = self.batch_dims + dim
            return TensorDict(
                source={key: value.all(dim=dim) for key, value in self.items()},
                batch_size=[b for i, b in enumerate(self.batch_size) if i != dim],
                device=self.device,
            )
        return all(value.all() for value in self.tensordicts)

    def any(self, dim: int = None) -> bool | TensorDictBase:
        if dim is not None and (dim >= self.batch_dims or dim < -self.batch_dims):
            raise RuntimeError(
                "dim must be greater than or equal to -tensordict.batch_dims and "
                "smaller than tensordict.batch_dims"
            )
        if dim is not None:
            # TODO: we need to adapt this to LazyStackedTensorDict too
            if dim < 0:
                dim = self.batch_dims + dim
            return TensorDict(
                source={key: value.any(dim=dim) for key, value in self.items()},
                batch_size=[b for i, b in enumerate(self.batch_size) if i != dim],
                device=self.device,
            )
        return any(value.any() for value in self.tensordicts)

    def _send(self, dst: int, _tag: int = -1, pseudo_rand: bool = False) -> int:
        for td in self.tensordicts:
            _tag = td._send(dst, _tag=_tag, pseudo_rand=pseudo_rand)
        return _tag

    def _isend(
        self,
        dst: int,
        _tag: int = -1,
        _futures: list[torch.Future] | None = None,
        pseudo_rand: bool = False,
    ) -> int:

        if _futures is None:
            is_root = True
            _futures = []
        else:
            is_root = False
        for td in self.tensordicts:
            _tag = td._isend(dst, _tag=_tag, pseudo_rand=pseudo_rand, _futures=_futures)
        if is_root:
            for future in _futures:
                future.wait()
        return _tag

    def _recv(self, src: int, _tag: int = -1, pseudo_rand: bool = False) -> int:
        for td in self.tensordicts:
            _tag = td._recv(src, _tag=_tag, pseudo_rand=pseudo_rand)
        return _tag

    def _irecv(
        self,
        src: int,
        return_premature: bool = False,
        _tag: int = -1,
        _future_list: list[torch.Future] = None,
        pseudo_rand: bool = False,
    ) -> tuple[int, list[torch.Future]] | list[torch.Future] | None:
        root = False
        if _future_list is None:
            _future_list = []
            root = True
        for td in self.tensordicts:
            _tag, _future_list = td._irecv(
                src=src,
                return_premature=return_premature,
                _tag=_tag,
                _future_list=_future_list,
                pseudo_rand=pseudo_rand,
            )

        if not root:
            return _tag, _future_list
        elif return_premature:
            return _future_list
        else:
            for future in _future_list:
                future.wait()
            return

    def del_(self, key: str, **kwargs: Any) -> TensorDictBase:
        for td in self.tensordicts:
            td.del_(key, **kwargs)
        self._valid_keys.remove(key)
        return self

    def pop(
        self, key: NestedKey, default: str | CompatibleType = NO_DEFAULT
    ) -> CompatibleType:

        try:
            # using try/except for get/del is suboptimal, but
            # this is faster that checkink if key in self keys
            out = self.get(key, default)
            if key in self.valid_keys:
                self._valid_keys.remove(key)
        except KeyError as err:
            # if default provided, 'out' value will return, else raise error
            if default == NO_DEFAULT:
                raise KeyError(
                    f"You are trying to pop key `{key}` which is not in dict "
                    f"without providing default value."
                ) from err
        return out

    def share_memory_(self) -> TensorDictBase:
        for td in self.tensordicts:
            td.share_memory_()
        self._is_shared = True
        self.lock_()
        return self

    def detach_(self) -> TensorDictBase:
        for td in self.tensordicts:
            td.detach_()
        return self

    def memmap_(
        self, prefix: str | None = None, copy_existing: bool = False
    ) -> TensorDictBase:
        if prefix is not None:
            prefix = Path(prefix)
            if not prefix.exists():
                os.makedirs(prefix, exist_ok=True)
            torch.save({"stack_dim": self.stack_dim}, prefix / "meta.pt")
        for i, td in enumerate(self.tensordicts):
            td.memmap_(
                prefix=(prefix / str(i)) if prefix is not None else None,
                copy_existing=copy_existing,
            )
        self._is_memmap = True
        self.lock_()
        return self

    def memmap_like(
        self,
        prefix: str | None = None,
    ) -> TensorDictBase:
        tds = []
        if prefix is not None:
            prefix = Path(prefix)
            if not prefix.exists():
                os.makedirs(prefix, exist_ok=True)
            torch.save({"stack_dim": self.stack_dim}, prefix / "meta.pt")
        for i, td in enumerate(self.tensordicts):
            td_like = td.memmap_like(
                prefix=(prefix / str(i)) if prefix is not None else None,
            )
            tds.append(td_like)
        td_out = torch.stack(tds, self.stack_dim)
        td_out._is_memmap = True
        td_out.lock_()
        return td_out

    @classmethod
    def load_memmap(cls, prefix: str) -> LazyStackedTensorDict:
        prefix = Path(prefix)
        tensordicts = []
        i = 0
        while (prefix / str(i)).exists():
            tensordicts.append(TensorDict.load_memmap(prefix / str(i)))
            i += 1

        metadata = torch.load(prefix / "meta.pt")
        return cls(*tensordicts, stack_dim=metadata["stack_dim"])

    def expand(self, *shape: int, inplace: bool = False) -> TensorDictBase:
        if len(shape) == 1 and isinstance(shape[0], Sequence):
            shape = tuple(shape[0])
        stack_dim = len(shape) + self.stack_dim - self.ndimension()
        new_shape_tensordicts = [v for i, v in enumerate(shape) if i != stack_dim]
        tensordicts = [td.expand(*new_shape_tensordicts) for td in self.tensordicts]
        if inplace:
            self.tensordicts = tensordicts
            self.stack_dim = stack_dim
            return self
        return torch.stack(tensordicts, stack_dim)

    def update(
        self, input_dict_or_td: TensorDictBase, clone: bool = False, **kwargs: Any
    ) -> TensorDictBase:
        if input_dict_or_td is self:
            # no op
            return self

        if (
            isinstance(input_dict_or_td, LazyStackedTensorDict)
            and input_dict_or_td.stack_dim == self.stack_dim
        ):
            if not input_dict_or_td.shape[self.stack_dim] == len(self.tensordicts):
                raise ValueError(
                    "cannot update stacked tensordicts with different shapes."
                )
            for td_dest, td_source in zip(
                self.tensordicts, input_dict_or_td.tensordicts
            ):
                td_dest.update(td_source)
            self._update_valid_keys()
            return self

        keys = self.keys(False)
        for key, value in input_dict_or_td.items():
            if clone and hasattr(value, "clone"):
                value = value.clone()
            else:
                value = tree_map(torch.clone, value)
            if isinstance(key, tuple):
                key, subkey = key[0], key[1:]
            else:
                subkey = ()
            # the key must be a string by now. Let's check if it is present
            if key in keys:
                target_class = self.entry_class(key)
                if _is_tensor_collection(target_class):
                    if isinstance(value, dict):
                        value_unbind = TensorDict(
                            value, self.batch_size, _run_checks=False
                        ).unbind(self.stack_dim)
                    else:
                        value_unbind = value.unbind(self.stack_dim)
                    for t, _value in zip(self.tensordicts, value_unbind):
                        if len(subkey):
                            t.update({key: {subkey: _value}})
                        else:
                            t.update({key: _value})
                    continue
            if len(subkey):
                self.set((key, *subkey), value, **kwargs)
            else:
                self.set(key, value, **kwargs)
        self._update_valid_keys()
        return self

    def update_(
        self,
        input_dict_or_td: dict[str, CompatibleType] | TensorDictBase,
        clone: bool = False,
        **kwargs: Any,
    ) -> TensorDictBase:
        if input_dict_or_td is self:
            # no op
            return self
        if (
            isinstance(input_dict_or_td, LazyStackedTensorDict)
            and input_dict_or_td.stack_dim == self.stack_dim
        ):
            if not input_dict_or_td.shape[self.stack_dim] == len(self.tensordicts):
                raise ValueError(
                    "cannot update stacked tensordicts with different shapes."
                )
            for td_dest, td_source in zip(
                self.tensordicts, input_dict_or_td.tensordicts
            ):
                td_dest.update_(td_source)
            return self
        for key, value in input_dict_or_td.items():
            if not isinstance(value, tuple(_ACCEPTED_CLASSES)):
                raise TypeError(
                    f"Expected value to be one of types {_ACCEPTED_CLASSES} "
                    f"but got {type(value)}"
                )
            if clone:
                value = value.clone()
            self.set_(key, value, **kwargs)
        return self

    def rename_key_(
        self, old_key: str, new_key: str, safe: bool = False
    ) -> TensorDictBase:
        def sort_keys(element):
            if isinstance(element, tuple):
                return "_-|-_".join(element)
            return element

        for td in self.tensordicts:
            td.rename_key_(old_key, new_key, safe=safe)
        self._valid_keys = sorted(
            [key if key != old_key else new_key for key in self._valid_keys],
            key=sort_keys,
        )
        return self

    rename_key = _renamed_inplace_method(rename_key_)

    def masked_fill_(self, mask: Tensor, value: float | bool) -> TensorDictBase:
        mask_unbind = mask.unbind(dim=self.stack_dim)
        for _mask, td in zip(mask_unbind, self.tensordicts):
            td.masked_fill_(_mask, value)
        return self

    def masked_fill(self, mask: Tensor, value: float | bool) -> TensorDictBase:
        td_copy = self.clone()
        return td_copy.masked_fill_(mask, value)

    @lock_blocked
    def insert(self, index: int, tensordict: TensorDictBase) -> None:
        """Insert a TensorDict into the stack at the specified index.

        Analogous to list.insert. The inserted TensorDict must have compatible
        batch_size and device. Insertion is in-place, nothing is returned.

        Args:
            index (int): The index at which the new TensorDict should be inserted.
            tensordict (TensorDictBase): The TensorDict to be inserted into the stack.

        """
        if not isinstance(tensordict, TensorDictBase):
            raise TypeError(
                "Expected new value to be TensorDictBase instance but got "
                f"{type(tensordict)} instead."
            )

        batch_size = self.tensordicts[0].batch_size
        device = self.tensordicts[0].device

        _batch_size = tensordict.batch_size
        _device = tensordict.device

        if device != _device:
            raise ValueError(
                f"Devices differ: stack has device={device}, new value has "
                f"device={_device}."
            )
        if _batch_size != batch_size:
            raise ValueError(
                f"Batch sizes in tensordicts differs: stack has "
                f"batch_size={batch_size}, new_value has batch_size={_batch_size}."
            )

        self.tensordicts.insert(index, tensordict)

        N = len(self.tensordicts)
        self._batch_size = self._compute_batch_size(batch_size, self.stack_dim, N)
        self._update_valid_keys()

    @lock_blocked
    def append(self, tensordict: TensorDictBase) -> None:
        """Append a TensorDict onto the stack.

        Analogous to list.append. The appended TensorDict must have compatible
        batch_size and device. The append operation is in-place, nothing is returned.

        Args:
            tensordict (TensorDictBase): The TensorDict to be appended onto the stack.

        """
        self.insert(len(self.tensordicts), tensordict)

    @property
    def is_locked(self) -> bool:
        if self._is_locked is not None:
            return self._is_locked

        # we don't cache the value because we want that if any of the sub-tds is
        # locked this object also results as locked.
        # We can however cache it if the LazyStack is locked directly.
        for td in self.tensordicts:
            if td.is_locked:
                return True
        else:
            return False

    @is_locked.setter
    def is_locked(self, value: bool) -> None:
        if value:
            self.lock_()
        else:
            self.unlock_()

    @property
    def _lock_id(self):
        """Ids of all tensordicts that need to be unlocked for this to be unlocked."""
        _lock_id = set()
        for tensordict in self.tensordicts:
            _lock_id = _lock_id.union(tensordict._lock_id)
        _lock_id = _lock_id - {id(self)}
        return _lock_id

    def _lock_propagate(self, lock_ids=None):
        """Registers the parent tensordict that handles the lock."""
        self._is_locked = True
        _locked_tensordicts = []
        is_root = lock_ids is None
        if is_root:
            lock_ids = set()
        lock_ids = lock_ids.union({id(self)})
        for dest in self.tensordicts:
            dest._lock_propagate(lock_ids)
            _locked_tensordicts.append(dest)

    def _remove_lock(self, lock_id):
        for td in self.tensordicts:
            td._remove_lock(lock_id)

    @erase_cache
    def _propagate_unlock(self, lock_ids=None):
        # we can't set _is_locked to False because after it's unlocked, anything
        # can happen to a child tensordict.
        self._is_locked = None
        if lock_ids is None:
            lock_ids = set()

        unlocked_tds = [self]
        lock_ids.add(id(self))
        for dest in self.tensordicts:
            unlocked_tds.extend(dest._propagate_unlock(lock_ids))

        self._is_shared = False
        self._is_memmap = False
        self._sorted_keys = None
        return unlocked_tds

    def __del__(self):
        for td in self.tensordicts:
            td._remove_lock(id(self))

    lock_ = TensorDictBase.lock_
    lock = _renamed_inplace_method(lock_)

    unlock_ = TensorDictBase.unlock_
    unlock = _renamed_inplace_method(unlock_)


class _CustomOpTensorDict(TensorDictBase):
    """Encodes lazy operations on tensors contained in a TensorDict."""

    def __new__(cls, *args: Any, **kwargs: Any) -> _CustomOpTensorDict:
        return super().__new__(cls, *args, _safe=False, _lazy=True, **kwargs)

    def __init__(
        self,
        source: TensorDictBase,
        custom_op: str,
        inv_op: str | None = None,
        custom_op_kwargs: dict | None = None,
        inv_op_kwargs: dict | None = None,
        batch_size: Sequence[int] | None = None,
    ) -> None:
        self._is_shared = source.is_shared()
        self._is_memmap = source.is_memmap()

        if not isinstance(source, TensorDictBase):
            raise TypeError(
                f"Expected source to be a TensorDictBase isntance, "
                f"but got {type(source)} instead."
            )
        self._source = source
        self.custom_op = custom_op
        self.inv_op = inv_op
        self.custom_op_kwargs = custom_op_kwargs if custom_op_kwargs is not None else {}
        self.inv_op_kwargs = inv_op_kwargs if inv_op_kwargs is not None else {}
        self._batch_size = None
        if batch_size is not None and batch_size != self.batch_size:
            raise RuntimeError("batch_size does not match self.batch_size.")

    def _update_custom_op_kwargs(self, source_tensor: Tensor) -> dict[str, Any]:
        """Allows for a transformation to be customized for a certain shape, device or dtype.

        By default, this is a no-op on self.custom_op_kwargs

        Args:
            source_tensor: corresponding Tensor

        Returns:
            a dictionary with the kwargs of the operation to execute
            for the tensor

        """
        return self.custom_op_kwargs

    def _update_inv_op_kwargs(self, source_tensor: Tensor) -> dict[str, Any]:
        """Allows for an inverse transformation to be customized for a certain shape, device or dtype.

        By default, this is a no-op on self.inv_op_kwargs

        Args:
            source_tensor: corresponding tensor

        Returns:
            a dictionary with the kwargs of the operation to execute for
            the tensor

        """
        return self.inv_op_kwargs

    def entry_class(self, key: NestedKey) -> type:
        return type(self._source.get(key))

    @property
    def device(self) -> torch.device | None:
        return self._source.device

    @device.setter
    def device(self, value: DeviceType) -> None:
        self._source.device = value

    @property
    def batch_size(self) -> torch.Size:
        if self._batch_size is None:
            self._batch_size = getattr(
                torch.zeros(self._source.batch_size, device="meta"), self.custom_op
            )(**self.custom_op_kwargs).shape
        return self._batch_size

    @batch_size.setter
    def batch_size(self, new_size: torch.Size) -> None:
        self._batch_size_setter(new_size)

    def _rename_subtds(self, names):
        for key in self.keys():
            if _is_tensor_collection(self.entry_class(key)):
                raise RuntimeError(
                    "Cannot rename dimensions of a lazy TensorDict with "
                    "nested collections. Convert the instance to a regular "
                    "tensordict by using the `to_tensordict()` method first."
                )

    def _change_batch_size(self, new_size: torch.Size) -> None:
        if not hasattr(self, "_orig_batch_size"):
            self._orig_batch_size = self.batch_size
        elif self._orig_batch_size == new_size:
            del self._orig_batch_size
        self._batch_size = new_size

    def _get_str(self, key, default):
        tensor = self._source._get_str(key, default)
        if tensor is default:
            return tensor
        print("tensor", tensor, key, default, self._source)
        return self._transform_value(tensor)

    def _get_tuple(self, key, default):
        tensor = self._source._get_tuple(key, default)
        if tensor is default:
            return tensor
        print("tensor", tensor, key, default, self._source)
        return self._transform_value(tensor)

    def _transform_value(self, item):
        return getattr(item, self.custom_op)(**self._update_custom_op_kwargs(item))

    def _set(self, key, value, inplace: bool = False):
        value = getattr(value, self.inv_op)(**self._update_inv_op_kwargs(value))
        self._source._set(key, value, inplace=inplace)
        return self

    def set(
        self, key: NestedKey, value: dict | CompatibleType, inplace: bool = False
    ) -> TensorDictBase:
        key = self._validate_key(key)

        if self.inv_op is None:
            raise Exception(
                f"{self.__class__.__name__} does not support setting values. "
                f"Consider calling .contiguous() before calling this method."
            )
        if self.is_locked:
            raise RuntimeError(TensorDictBase.LOCK_ERROR)

        if isinstance(key, tuple):
            subsource, subkey = _get_leaf_tensordict(self._source, key, _default_hook)
            td = self.__class__(
                source=subsource,
                custom_op=self.custom_op,
                inv_op=self.inv_op,
                custom_op_kwargs=self._update_custom_op_kwargs(subsource),
                inv_op_kwargs=self._update_inv_op_kwargs(subsource),
            )
            td.set(subkey, value, inplace=inplace)
            return self

        key = self._validate_key(key)
        value = self._validate_value(value)
        return self._set(key, value, inplace=inplace)

    def set_(self, key: str, value: dict | CompatibleType) -> _CustomOpTensorDict:
        if self.inv_op is None:
            raise Exception(
                f"{self.__class__.__name__} does not support setting values. "
                f"Consider calling .contiguous() before calling this method."
            )

        key = self._validate_key(key)
        value = self._validate_value(value)
        return self._set(key, value, inplace=True)

    def set_at_(
        self, key: str, value: dict | CompatibleType, idx: IndexType
    ) -> _CustomOpTensorDict:
        transformed_tensor, original_tensor = self.get(key), self._source.get(key)
        if transformed_tensor.data_ptr() != original_tensor.data_ptr():
            raise RuntimeError(
                f"{self} original tensor and transformed_in do not point to the "
                f"same storage. Setting values in place is not currently "
                f"supported in this setting, consider calling "
                f"`td.clone()` before `td.set_at_(...)`"
            )
        value = self._validate_value(value, check_shape=False)
        transformed_tensor[idx] = value
        return self

    def _stack_onto_(
        self,
        key: str,
        list_item: list[CompatibleType],
        dim: int,
    ) -> TensorDictBase:
        raise RuntimeError(
            f"stacking tensordicts is not allowed for type {type(self)}"
            f"consider calling 'to_tensordict()` first"
        )

    def __repr__(self) -> str:
        custom_op_kwargs_str = ", ".join(
            [f"{key}={value}" for key, value in self.custom_op_kwargs.items()]
        )
        indented_source = textwrap.indent(f"source={self._source}", "\t")
        return (
            f"{self.__class__.__name__}(\n{indented_source}, "
            f"\n\top={self.custom_op}({custom_op_kwargs_str}))"
        )

    # @cache  # noqa: B019
    def keys(
        self, include_nested: bool = False, leaves_only: bool = False
    ) -> _TensorDictKeysView:
        return self._source.keys(include_nested=include_nested, leaves_only=leaves_only)

    def select(
        self, *keys: str, inplace: bool = False, strict: bool = True
    ) -> _CustomOpTensorDict:
        if inplace:
            self._source.select(*keys, inplace=inplace, strict=strict)
            return self
        self_copy = copy(self)
        self_copy._source = self_copy._source.select(*keys, strict=strict)
        return self_copy

    def exclude(self, *keys: str, inplace: bool = False) -> TensorDictBase:
        if inplace:
            return super().exclude(*keys, inplace=True)
        return TensorDict(
            {key: value.clone() for key, value in self.items()},
            batch_size=self.batch_size,
            device=self.device,
            _run_checks=False,
            _is_memmap=self.is_memmap(),
            _is_shared=self.is_shared(),
        ).exclude(*keys, inplace=True)

    def clone(self, recurse: bool = True) -> TensorDictBase:
        """Clones the Lazy TensorDict.

        Args:
            recurse (bool, optional): if ``True`` (default), a regular
                :class:`TensorDict` instance will be returned.
                Otherwise, another :class:`SubTensorDict` with identical content
                will be returned.
        """
        if not recurse:
            return type(self)(
                source=self._source.clone(False),
                custom_op=self.custom_op,
                inv_op=self.inv_op,
                custom_op_kwargs=self.custom_op_kwargs,
                inv_op_kwargs=self.inv_op_kwargs,
                batch_size=self.batch_size,
            )
        return self.to_tensordict()

    def is_contiguous(self) -> bool:
        return all([value.is_contiguous() for _, value in self.items()])

    def contiguous(self) -> TensorDictBase:
        if self.is_contiguous():
            return self
        return self.to(TensorDict)

    def rename_key_(
        self, old_key: str, new_key: str, safe: bool = False
    ) -> _CustomOpTensorDict:
        self._source.rename_key_(old_key, new_key, safe=safe)
        return self

    rename_key = _renamed_inplace_method(rename_key_)

    def del_(self, key: str) -> _CustomOpTensorDict:
        self._source = self._source.del_(key)
        return self

    def to(self, dest: DeviceType | type, **kwargs) -> TensorDictBase:
        if isinstance(dest, type) and issubclass(dest, TensorDictBase):
            if isinstance(self, dest):
                return self
            out = dest(source=self)
            if self._td_dim_names is not None:
                out.names = self._td_dim_names
            return out
        elif isinstance(dest, (torch.device, str, int)):
            if self.device is not None and torch.device(dest) == self.device:
                return self
            td = self._source.to(dest, **kwargs)
            self_copy = copy(self)
            self_copy._source = td
            return self_copy
        elif dest is None:
            return self
        else:
            raise NotImplementedError(
                f"dest must be a string, torch.device or a TensorDict "
                f"instance, {dest} not allowed"
            )

    def pin_memory(self) -> _CustomOpTensorDict:
        self._source.pin_memory()
        return self

    def detach_(self) -> _CustomOpTensorDict:
        self._source.detach_()
        return self

    def masked_fill_(self, mask: Tensor, value: float | bool) -> _CustomOpTensorDict:
        for key, item in self.items():
            val = self._source.get(key)
            mask_exp = expand_right(
                mask, list(mask.shape) + list(val.shape[self._source.batch_dims :])
            )
            mask_proc_inv = getattr(mask_exp, self.inv_op)(
                **self._update_inv_op_kwargs(item)
            )
            val[mask_proc_inv] = value
            self._source.set(key, val)
        return self

    def masked_fill(self, mask: Tensor, value: float | bool) -> TensorDictBase:
        td_copy = self.clone()
        return td_copy.masked_fill_(mask, value)

    def memmap_(
        self, prefix: str | None = None, copy_existing: bool = False
    ) -> _CustomOpTensorDict:
        self._source.memmap_(prefix=prefix, copy_existing=copy_existing)
        if prefix is not None:
            prefix = Path(prefix)
            metadata = torch.load(prefix / "meta.pt")
            metadata["custom_op"] = self.custom_op
            metadata["inv_op"] = self.inv_op
            metadata["custom_op_kwargs"] = self.custom_op_kwargs
            metadata["inv_op_kwargs"] = self.inv_op_kwargs
            torch.save(metadata, prefix / "meta.pt")

        self._is_memmap = True
        self.lock_()
        return self

    @classmethod
    def load_memmap(cls, prefix: str) -> _CustomOpTensorDict:
        prefix = Path(prefix)
        source = TensorDict.load_memmap(prefix)
        metadata = torch.load(prefix / "meta.pt")
        return cls(
            source,
            custom_op=metadata["custom_op"],
            inv_op=metadata["inv_op"],
            custom_op_kwargs=metadata["custom_op_kwargs"],
            inv_op_kwargs=metadata["inv_op_kwargs"],
        )

    def share_memory_(self) -> _CustomOpTensorDict:
        self._source.share_memory_()
        self._is_shared = True
        self.lock_()
        return self

    @property
    def _td_dim_names(self):
        # we also want for _td_dim_names to be accurate
        if self._source._td_dim_names is None:
            return None
        return self.names

    @property
    def is_locked(self) -> bool:
        return self._source.is_locked

    @is_locked.setter
    def is_locked(self, value) -> bool:
        if value:
            self.lock_()
        else:
            self.unlock_()

    def lock_(self) -> TensorDictBase:
        self._source.lock_()
        return self

    @erase_cache
    def unlock_(self) -> TensorDictBase:
        self._source.unlock_()
        return self

    def _remove_lock(self, lock_id):
        return self._source._remove_lock(lock_id)

    @erase_cache
    def _lock_propagate(self, lock_ids):
        return self._source._lock_propagate(lock_ids)

    lock = _renamed_inplace_method(lock_)
    unlock = _renamed_inplace_method(unlock_)

    def __del__(self):
        pass

    @property
    def sorted_keys(self):
        return self._source.sorted_keys


class _UnsqueezedTensorDict(_CustomOpTensorDict):
    """A lazy view on an unsqueezed TensorDict.

    When calling `tensordict.unsqueeze(dim)`, a lazy view of this operation is
    returned such that the following code snippet works without raising an
    exception:

        >>> assert tensordict.unsqueeze(dim).squeeze(dim) is tensordict

    Examples:
        >>> from tensordict import TensorDict
        >>> import torch
        >>> td = TensorDict({'a': torch.randn(3, 4)}, batch_size=[3])
        >>> td_unsqueeze = td.unsqueeze(-1)
        >>> print(td_unsqueeze.shape)
        torch.Size([3, 1])
        >>> print(td_unsqueeze.squeeze(-1) is td)
        True
    """

    def squeeze(self, dim: int | None) -> TensorDictBase:
        if dim is not None and dim < 0:
            dim = self.batch_dims + dim
        if dim == self.custom_op_kwargs.get("dim"):
            return self._source
        return super().squeeze(dim)

    def _stack_onto_(
        self,
        key: str,
        list_item: list[CompatibleType],
        dim: int,
    ) -> TensorDictBase:
        unsqueezed_dim = self.custom_op_kwargs["dim"]
        diff_to_apply = 1 if dim < unsqueezed_dim else 0
        list_item_unsqueeze = [
            item.squeeze(unsqueezed_dim - diff_to_apply) for item in list_item
        ]
        return self._source._stack_onto_(key, list_item_unsqueeze, dim)

    @property
    def names(self):
        names = copy(self._source.names)
        dim = self.custom_op_kwargs.get("dim")
        names.insert(dim, None)
        return names

    @names.setter
    def names(self, value):
        raise RuntimeError(
            "Names of a lazy tensordict cannot be modified. Call to_tensordict() first."
        )


class _SqueezedTensorDict(_CustomOpTensorDict):
    """A lazy view on a squeezed TensorDict.

    See the `UnsqueezedTensorDict` class documentation for more information.

    """

    def unsqueeze(self, dim: int) -> TensorDictBase:
        if dim < 0:
            dim = self.batch_dims + dim + 1
        inv_op_dim = self.inv_op_kwargs.get("dim")
        if inv_op_dim < 0:
            inv_op_dim = self.batch_dims + inv_op_dim + 1
        if dim == inv_op_dim:
            return self._source
        return super().unsqueeze(dim)

    def _stack_onto_(
        self,
        key: str,
        list_item: list[CompatibleType],
        dim: int,
    ) -> TensorDictBase:
        squeezed_dim = self.custom_op_kwargs["dim"]
        # dim=0, squeezed_dim=2, [3, 4, 5] [3, 4, 1, 5] [[4, 5], [4, 5], [4, 5]] => unsq 1
        # dim=1, squeezed_dim=2, [3, 4, 5] [3, 4, 1, 5] [[3, 5], [3, 5], [3, 5], [3, 4]] => unsq 1
        # dim=2, squeezed_dim=2, [3, 4, 5] [3, 4, 1, 5] [[3, 4], [3, 4], ...] => unsq 2
        diff_to_apply = 1 if dim < squeezed_dim else 0
        list_item_unsqueeze = [
            item.unsqueeze(squeezed_dim - diff_to_apply) for item in list_item
        ]
        return self._source._stack_onto_(key, list_item_unsqueeze, dim)

    @property
    def names(self):
        names = copy(self._source.names)
        dim = self.custom_op_kwargs["dim"]
        if self._source.batch_size[dim] == 1:
            del names[dim]
        return names

    @names.setter
    def names(self, value):
        raise RuntimeError(
            "Names of a lazy tensordict cannot be modified. Call to_tensordict() first."
        )


class _ViewedTensorDict(_CustomOpTensorDict):
    def _update_custom_op_kwargs(self, source_tensor: Tensor) -> dict[str, Any]:
        new_dim_list = list(self.custom_op_kwargs.get("size"))
        new_dim_list += list(source_tensor.shape[self._source.batch_dims :])
        new_dim = torch.Size(new_dim_list)
        new_dict = deepcopy(self.custom_op_kwargs)
        new_dict.update({"size": new_dim})
        return new_dict

    def _update_inv_op_kwargs(self, tensor: Tensor) -> dict:
        size = list(self.inv_op_kwargs.get("size"))
        size += list(_shape(tensor)[self.batch_dims :])
        new_dim = torch.Size(size)
        new_dict = deepcopy(self.inv_op_kwargs)
        new_dict.update({"size": new_dim})
        return new_dict

    def view(
        self, *shape: int, size: list | tuple | torch.Size | None = None
    ) -> TensorDictBase:
        if len(shape) == 0 and size is not None:
            return self.view(*size)
        elif len(shape) == 1 and isinstance(shape[0], (list, tuple, torch.Size)):
            return self.view(*shape[0])
        elif not isinstance(shape, torch.Size):
            shape = infer_size_impl(shape, self.numel())
            shape = torch.Size(shape)
        if shape == self._source.batch_size:
            return self._source
        return super().view(*shape)

    @property
    def names(self):
        return [None] * self.ndim

    @names.setter
    def names(self, value):
        raise RuntimeError(
            "Names of a lazy tensordict cannot be modified. Call to_tensordict() first."
        )


class _PermutedTensorDict(_CustomOpTensorDict):
    """A lazy view on a TensorDict with the batch dimensions permuted.

    When calling `tensordict.permute(dims_list, dim)`, a lazy view of this operation is
    returned such that the following code snippet works without raising an
    exception:

        >>> assert tensordict.permute(dims_list, dim).permute(dims_list, dim) is tensordict

    Examples:
        >>> from tensordict import TensorDict
        >>> import torch
        >>> td = TensorDict({'a': torch.randn(4, 5, 6, 9)}, batch_size=[3])
        >>> td_permute = td.permute(dims=(2, 1, 0))
        >>> print(td_permute.shape)
        torch.Size([6, 5, 4])
        >>> print(td_permute.permute(dims=(2, 1, 0)) is td)
        True

    """

    def permute(
        self,
        *dims_list: int,
        dims: Sequence[int] | None = None,
    ) -> TensorDictBase:
        if len(dims_list) == 0:
            dims_list = dims
        elif len(dims_list) == 1 and not isinstance(dims_list[0], int):
            dims_list = dims_list[0]
        if len(dims_list) != len(self.shape):
            raise RuntimeError(
                f"number of dims don't match in permute (got {len(dims_list)}, expected {len(self.shape)}"
            )
        if not len(dims_list) and not self.batch_dims:
            return self
        if np.array_equal(dims_list, range(self.batch_dims)):
            return self
        if np.array_equal(np.argsort(dims_list), self.inv_op_kwargs.get("dims")):
            return self._source
        return super().permute(*dims_list)

    def add_missing_dims(
        self, num_dims: int, batch_dims: tuple[int, ...]
    ) -> tuple[int, ...]:
        dim_diff = num_dims - len(batch_dims)
        all_dims = list(range(num_dims))
        for i, x in enumerate(batch_dims):
            if x < 0:
                x = x - dim_diff
            all_dims[i] = x
        return tuple(all_dims)

    def _update_custom_op_kwargs(self, source_tensor: Tensor) -> dict[str, Any]:
        new_dims = self.add_missing_dims(
            len(source_tensor.shape), self.custom_op_kwargs["dims"]
        )
        kwargs = deepcopy(self.custom_op_kwargs)
        kwargs.update({"dims": new_dims})
        return kwargs

    def _update_inv_op_kwargs(self, tensor: Tensor) -> dict[str, Any]:
        new_dims = self.add_missing_dims(
            self._source.batch_dims + len(_shape(tensor)[self.batch_dims :]),
            self.custom_op_kwargs["dims"],
        )
        kwargs = deepcopy(self.custom_op_kwargs)
        kwargs.update({"dims": tuple(np.argsort(new_dims))})
        return kwargs

    def _stack_onto_(
        self,
        key: str,
        list_item: list[CompatibleType],
        dim: int,
    ) -> TensorDictBase:
        permute_dims = self.custom_op_kwargs["dims"]
        inv_permute_dims = np.argsort(permute_dims)
        new_dim = [i for i, v in enumerate(inv_permute_dims) if v == dim][0]
        inv_permute_dims = [p for p in inv_permute_dims if p != dim]
        inv_permute_dims = np.argsort(np.argsort(inv_permute_dims))

        list_permuted_items = []
        for item in list_item:
            perm = list(inv_permute_dims) + list(
                range(self.batch_dims - 1, item.ndimension())
            )
            list_permuted_items.append(item.permute(*perm))
        self._source._stack_onto_(key, list_permuted_items, new_dim)
        return self

    @property
    def names(self):
        names = copy(self._source.names)
        return [names[i] for i in self.custom_op_kwargs["dims"]]

    @names.setter
    def names(self, value):
        raise RuntimeError(
            "Names of a lazy tensordict cannot be modified. Call to_tensordict() first."
        )


def _get_repr(tensor: Tensor) -> str:
    s = ", ".join(
        [
            f"shape={_shape(tensor)}",
            f"device={_device(tensor)}",
            f"dtype={_dtype(tensor)}",
            f"is_shared={_is_shared(tensor)}",
        ]
    )
    return f"{tensor.__class__.__name__}({s})"


def _get_repr_custom(cls, shape, device, dtype, is_shared) -> str:
    s = ", ".join(
        [
            f"shape={shape}",
            f"device={device}",
            f"dtype={dtype}",
            f"is_shared={is_shared}",
        ]
    )
    return f"{cls.__name__}({s})"


def _make_repr(key: str, item: CompatibleType, tensordict: TensorDictBase) -> str:
    if _is_tensor_collection(type(item)):
        return f"{key}: {repr(tensordict.get(key))}"
    return f"{key}: {_get_repr(item)}"


def _td_fields(td: TensorDictBase) -> str:
    strs = []
    for key in td.keys():
        try:
            item = td.get(key)
            strs.append(_make_repr(key, item, td))
        except RuntimeError as err:
            if re.match(r"Found more than one unique shape in the tensors", str(err)):
                # we know td is lazy stacked and the key is a leaf
                # so we can get the shape and escape the error
                shape = td.get_item_shape(key)
                tensor = td.tensordicts[0].get(key)
                if isinstance(tensor, TensorDictBase):
                    substr = _td_fields(tensor)
                else:
                    substr = _get_repr_custom(
                        tensor.__class__,
                        shape=shape,
                        device=tensor.device,
                        dtype=tensor.dtype,
                        is_shared=tensor.is_shared(),
                    )
                strs.append(f"{key}: {substr}")
            else:
                raise err

    return indent(
        "\n" + ",\n".join(sorted(strs)),
        4 * " ",
    )


def _check_keys(
    list_of_tensordicts: Sequence[TensorDictBase],
    strict: bool = False,
    include_nested: bool = False,
    leaves_only: bool = False,
) -> set[str]:
    keys: set[str] = set()
    for td in list_of_tensordicts:
        if not len(keys):
            keys = set(td.keys(include_nested=include_nested, leaves_only=leaves_only))
        else:
            if not strict:
                keys = keys.intersection(
                    set(td.keys(include_nested=include_nested, leaves_only=leaves_only))
                )
            else:
                if len(
                    set(
                        td.keys(include_nested=include_nested, leaves_only=leaves_only)
                    ).difference(keys)
                ) or len(
                    set(td.keys(include_nested=include_nested, leaves_only=leaves_only))
                ) != len(
                    keys
                ):
                    raise KeyError(
                        f"got keys {keys} and {set(td.keys())} which are "
                        f"incompatible"
                    )
    return keys


def _expand_to_match_shape(
    parent_batch_size: torch.Size,
    tensor: Tensor,
    self_batch_dims: int,
    self_device: DeviceType,
) -> Tensor | TensorDictBase:
    if hasattr(tensor, "dtype"):
        return torch.zeros(
            (
                *parent_batch_size,
                *_shape(tensor)[self_batch_dims:],
            ),
            dtype=tensor.dtype,
            device=self_device,
        )
    else:
        # tensordict
        out = TensorDict(
            {},
            [*parent_batch_size, *_shape(tensor)[self_batch_dims:]],
            device=self_device,
        )
        return out


def make_tensordict(
    input_dict: dict[str, CompatibleType] | None = None,
    batch_size: Sequence[int] | torch.Size | int | None = None,
    device: DeviceType | None = None,
    **kwargs: CompatibleType,  # source
) -> TensorDict:
    """Returns a TensorDict created from the keyword arguments or an input dictionary.

    If ``batch_size`` is not specified, returns the maximum batch size possible.

    This function works on nested dictionaries too, or can be used to determine the
    batch-size of a nested tensordict.

    Args:
        input_dict (dictionary, optional): a dictionary to use as a data source
            (nested keys compatible).
        **kwargs (TensorDict or torch.Tensor): keyword arguments as data source
            (incompatible with nested keys).
        batch_size (iterable of int, optional): a batch size for the tensordict.
        device (torch.device or compatible type, optional): a device for the TensorDict.

    Examples:
        >>> input_dict = {"a": torch.randn(3, 4), "b": torch.randn(3)}
        >>> print(make_tensordict(input_dict))
        TensorDict(
            fields={
                a: Tensor(shape=torch.Size([3, 4]), device=cpu, dtype=torch.float32, is_shared=False),
                b: Tensor(shape=torch.Size([3]), device=cpu, dtype=torch.float32, is_shared=False)},
            batch_size=torch.Size([3]),
            device=None,
            is_shared=False)
        >>> # alternatively
        >>> td = make_tensordict(**input_dict)
        >>> # nested dict: the nested TensorDict can have a different batch-size
        >>> # as long as its leading dims match.
        >>> input_dict = {"a": torch.randn(3), "b": {"c": torch.randn(3, 4)}}
        >>> print(make_tensordict(input_dict))
        TensorDict(
            fields={
                a: Tensor(shape=torch.Size([3]), device=cpu, dtype=torch.float32, is_shared=False),
                b: TensorDict(
                    fields={
                        c: Tensor(shape=torch.Size([3, 4]), device=cpu, dtype=torch.float32, is_shared=False)},
                    batch_size=torch.Size([3, 4]),
                    device=None,
                    is_shared=False)},
            batch_size=torch.Size([3]),
            device=None,
            is_shared=False)
        >>> # we can also use this to work out the batch sie of a tensordict
        >>> input_td = TensorDict({"a": torch.randn(3), "b": {"c": torch.randn(3, 4)}}, [])
        >>> print(make_tensordict(input_td))
        TensorDict(
            fields={
                a: Tensor(shape=torch.Size([3]), device=cpu, dtype=torch.float32, is_shared=False),
                b: TensorDict(
                    fields={
                        c: Tensor(shape=torch.Size([3, 4]), device=cpu, dtype=torch.float32, is_shared=False)},
                    batch_size=torch.Size([3, 4]),
                    device=None,
                    is_shared=False)},
            batch_size=torch.Size([3]),
            device=None,
            is_shared=False)
    """
    if input_dict is not None:
        kwargs.update(input_dict)
    return TensorDict.from_dict(kwargs, batch_size=batch_size, device=device)


def _set_max_batch_size(source: TensorDictBase):
    """Updates a tensordict with its maximium batch size."""
    tensor_data = list(source.values())
    for val in tensor_data:
        if _is_tensor_collection(val.__class__):
            _set_max_batch_size(val)
    batch_size = []
    if not tensor_data:  # when source is empty
        source.batch_size = batch_size
        return
    curr_dim = 0
    while True:
        if tensor_data[0].dim() > curr_dim:
            curr_dim_size = tensor_data[0].size(curr_dim)
        else:
            source.batch_size = batch_size
            return
        for tensor in tensor_data[1:]:
            if tensor.dim() <= curr_dim or tensor.size(curr_dim) != curr_dim_size:
                source.batch_size = batch_size
                return
        batch_size.append(curr_dim_size)
        curr_dim += 1


def _iter_items_lazystack(
    tensordict: LazyStackedTensorDict,
) -> Iterator[tuple[str, CompatibleType]]:
    for key in tensordict.valid_keys:
        try:
            yield key, tensordict.get(key)
        except KeyError:
            tensordict._update_valid_keys()
            continue


def _clone_value(value: CompatibleType, recurse: bool) -> CompatibleType:
    if recurse:
        return value.clone()
    elif _is_tensor_collection(value.__class__):
        return value.clone(recurse=False)
    else:
        return value


def _is_number(item):
    if isinstance(item, Number):
        return True
    if isinstance(item, Tensor) and item.ndim == 0:
        return True
    return False<|MERGE_RESOLUTION|>--- conflicted
+++ resolved
@@ -6005,8 +6005,9 @@
         tensors = [td.get(key, default=default) for td in self.tensordicts]
         try:
             out = torch.stack(tensors, self.stack_dim)
-            if _is_tensor_collection(out.__class__) and self._td_dim_names is not None:
-                out.refine_names(*self.names, *out.names[self.ndim :])
+            if _is_tensor_collection(out.__class__):
+                if self._td_dim_names is not None:
+                    out.refine_names(*self.names, *out.names[self.ndim :])
                 out.callback = self.callback
             elif self.callback is not None:
                 out = self.callback(out)
@@ -6025,7 +6026,14 @@
             else:
                 raise err
 
-<<<<<<< HEAD
+    @cache  # noqa: B019
+    def _get_tuple(self, key, default):
+        try:
+            tensordict, key = _get_leaf_tensordict(self, key)
+        except KeyError:
+            return self._default_get(key, default)
+        return tensordict.get(key, default=default)
+
     def _add_batch_dim(self, *, in_dim, vmap_level):
         if self.is_memmap():
             td = torch.stack([td.cpu().as_tensor() for td in self.tensordicts], 0)
@@ -6128,15 +6136,6 @@
             return SubTensorDict(item, index)
         else:
             return item[index]
-=======
-    @cache  # noqa: B019
-    def _get_tuple(self, key, default):
-        try:
-            tensordict, key = _get_leaf_tensordict(self, key)
-        except KeyError:
-            return self._default_get(key, default)
-        return tensordict.get(key, default=default)
->>>>>>> 219d5039
 
     def get_nestedtensor(
         self,
