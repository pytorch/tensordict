--- conflicted
+++ resolved
@@ -996,52 +996,36 @@
             tensors of the same shape as the original tensors.
 
         """
-<<<<<<< HEAD
-        if not isinstance(other, (TensorDictBase, dict, float, int)):
-            return True
-        if not isinstance(other, TensorDictBase) and isinstance(other, dict):
-            other = make_tensordict(**other, batch_size=self.batch_size)
-=======
         # avoiding circular imports
         from tensordict.prototype import is_tensorclass
 
         if is_tensorclass(other):
             return other != self
         if isinstance(other, (dict, TensorDictBase)):
-            keys1 = set(self.keys())
-            keys2 = set(other.keys())
-            if len(keys1.difference(keys2)) or len(keys1) != len(keys2):
-                raise KeyError(
-                    f"keys in {self} and {other} mismatch, got {keys1} and {keys2}"
-                )
-            d = {}
-            for (key, item1) in self.items():
-                d[key] = item1 != other.get(key)
-            return TensorDict(batch_size=self.batch_size, source=d, device=self.device)
-        if isinstance(other, (numbers.Number, torch.Tensor)):
-            return TensorDict(
-                {key: value != other for key, value in self.items()},
-                self.batch_size,
-                device=self.device,
-            )
-        return True
->>>>>>> 55d08e55
-
-        def hook(key, value):
-            if isinstance(other, TensorDictBase):
-                other_ = other.get(key) if key else other
+            if isinstance(other, dict):
+                def get_value(key):
+                    return _dict_get_nested(other, key)
+            else:
+                def get_value(key):
+                    return other.get(key)
+
+            def hook(key, value):
+                other_ = get_value(key) if key else other
                 keys1 = set(value.keys())
                 keys2 = set(other_.keys())
-                if len(keys1.difference(keys2)) or len(keys1) != len(keys2):
+                if keys1.symmetric_difference(keys2):
                     raise KeyError(
-                        f"keys in {self} and {other} mismatch, got {keys1} and {keys2}"
+                        f"Keys in {self} and other mismatch at {key}, got {keys1} and "
+                        f"{keys2}"
                     )
 
-        def fn(key, value):
-            other_ = other.get(key) if isinstance(other, TensorDictBase) else other
-            return value != other_
-
-        return _apply_safe(fn, self, hook=hook)
+            def fn(key, value):
+                return value != get_value(key)
+
+            return _apply_safe(fn, self, hook=hook)
+        if isinstance(other, (numbers.Number, torch.Tensor)):
+            return _apply_safe(lambda _, value: value != other, self)
+        return True
 
     def __eq__(self, other: object) -> Union[bool, TensorDictBase]:
         """Compares two tensordicts against each other, for every key. The two tensordicts must have the same key set.
@@ -1051,50 +1035,36 @@
             tensors of the same shape as the original tensors.
 
         """
-<<<<<<< HEAD
-        if not isinstance(other, (TensorDictBase, dict, float, int)):
-            return False
-        if isinstance(other, dict):
-            other = make_tensordict(**other, batch_size=self.batch_size)
-
-        def hook(key, value):
-            if isinstance(other, TensorDictBase):
-                other_ = other.get(key) if key else other
-                keys1 = set(value.keys())
-                keys2 = set(other_.keys())
-                if len(keys1.difference(keys2)) or len(keys1) != len(keys2):
-                    raise KeyError(
-                        f"keys in tensordicts mismatch, got {keys1} and {keys2}"
-                    )
-
-        def fn(key, value):
-            other_ = other.get(key) if isinstance(other, TensorDictBase) else other
-            return value == other_
-
-        return _apply_safe(fn, self, hook=hook)
-=======
         # avoiding circular imports
         from tensordict.prototype import is_tensorclass
 
         if is_tensorclass(other):
             return other == self
         if isinstance(other, (dict, TensorDictBase)):
-            keys1 = set(self.keys())
-            keys2 = set(other.keys())
-            if len(keys1.difference(keys2)) or len(keys1) != len(keys2):
-                raise KeyError(f"keys in tensordicts mismatch, got {keys1} and {keys2}")
-            d = {}
-            for (key, item1) in self.items():
-                d[key] = item1 == other.get(key)
-            return TensorDict(batch_size=self.batch_size, source=d, device=self.device)
+            if isinstance(other, dict):
+                def get_value(key):
+                    return _dict_get_nested(other, key)
+            else:
+                def get_value(key):
+                    return other.get(key)
+
+            def hook(key, value):
+                other_ = get_value(key) if key else other
+                keys1 = set(value.keys())
+                keys2 = set(other_.keys())
+                if keys1.symmetric_difference(keys2):
+                    raise KeyError(
+                        f"Keys in {self} and other mismatch at {key}, got {keys1} and "
+                        f"{keys2}"
+                    )
+
+            def fn(key, value):
+                return value == get_value(key)
+
+            return _apply_safe(fn, self, hook=hook)
         if isinstance(other, (numbers.Number, torch.Tensor)):
-            return TensorDict(
-                {key: value == other for key, value in self.items()},
-                self.batch_size,
-                device=self.device,
-            )
+            return _apply_safe(lambda _, value: value == other, self)
         return False
->>>>>>> 55d08e55
 
     @abc.abstractmethod
     def del_(self, key: str) -> TensorDictBase:
@@ -1924,11 +1894,7 @@
             for key in _TensorDictKeysView(
                 self, include_nested=True, leaves_only=True, error_on_loop=False
             )
-<<<<<<< HEAD
-        )
-=======
-        return any([value.any() for value in self.values()])
->>>>>>> 55d08e55
+        )
 
     def get_sub_tensordict(self, idx: INDEX_TYPING) -> TensorDictBase:
         """Returns a SubTensorDict with the desired index."""
