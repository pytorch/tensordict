# Copyright (c) Meta Platforms, Inc. and affiliates.
#
# This source code is licensed under the MIT license found in the
# LICENSE file in the root directory of this source tree.

from __future__ import annotations

import abc
import collections
import functools
import numbers
import os
import re
import textwrap
import warnings
from collections import defaultdict
from collections.abc import MutableMapping
from copy import copy, deepcopy
from numbers import Number
from pathlib import Path
from textwrap import indent
from typing import (
    Any,
    Callable,
    Generator,
    Iterable,
    Iterator,
    OrderedDict,
    Sequence,
    Union,
)
from warnings import warn

import numpy as np

import torch
from tensordict._tensordict import unravel_keys
from tensordict.memmap import memmap_tensor_as_tensor, MemmapTensor
from tensordict.utils import (
    _device,
    _dtype,
    _get_item,
    _getitem_batch_size,
    _is_shared,
    _is_tensorclass,
    _maybe_unravel_keys_silent,
    _set_item,
    _shape,
    _StringOnlyDict,
    _sub_index,
    cache,
    convert_ellipsis_to_idx,
    DeviceType,
    erase_cache,
    expand_as_right,
    expand_right,
    IndexType,
    int_generator,
    is_tensorclass,
    NestedKey,
    NON_STR_KEY,
    NON_STR_KEY_TUPLE,
    prod,
    # unravel_keys,
)
from torch import distributed as dist, Tensor
from torch.utils._pytree import tree_map

try:
    from torch.jit._shape_functions import infer_size_impl
except ImportError:
    from tensordict.utils import infer_size_impl

# from torch.utils._pytree import _register_pytree_node


_has_functorch = False
try:
    try:
        from functorch._C import is_batchedtensor
    except ImportError:
        from torch._C._functorch import (
            _add_batch_dim,
            _remove_batch_dim,
            is_batchedtensor,
        )

    _has_functorch = True
except ImportError:
    _has_functorch = False

    def is_batchedtensor(tensor: Tensor) -> bool:
        """Placeholder for the functorch function."""
        return False


try:
    from torchrec import KeyedJaggedTensor

    _has_torchrec = True
except ImportError as err:
    _has_torchrec = False

    class KeyedJaggedTensor:  # noqa: D103, D101
        pass

    TORCHREC_ERR = str(err)

NO_DEFAULT = "_no_default_"

# some complex string used as separator to concatenate and split keys in
# distributed frameworks
DIST_SEPARATOR = ".-|-."
TD_HANDLED_FUNCTIONS: dict[Callable, Callable] = {}
CompatibleType = Union[
    Tensor,
    MemmapTensor,
]  # None? # leaves space for TensorDictBase

if _has_torchrec:
    CompatibleType = Union[
        Tensor,
        MemmapTensor,
        KeyedJaggedTensor,
    ]
_STR_MIXED_INDEX_ERROR = "Received a mixed string-non string index. Only string-only or string-free indices are supported."

_HEURISTIC_EXCLUDED = (Tensor, tuple, list, set, dict, np.ndarray)

_TENSOR_COLLECTION_MEMO = {}


def _is_tensor_collection(datatype):
    out = _TENSOR_COLLECTION_MEMO.get(datatype, None)
    if out is None:
        if issubclass(datatype, TensorDictBase):
            out = True
        elif _is_tensorclass(datatype):
            out = True
        else:
            out = False
        _TENSOR_COLLECTION_MEMO[datatype] = out
    return out


def is_tensor_collection(datatype: type | Any) -> bool:
    """Checks if a data object or a type is a tensor container from the tensordict lib.

    Returns:
        ``True`` if the input is a TensorDictBase subclass, a tensorclass or an istance of these.
        ``False`` otherwise.

    Examples:
        >>> is_tensor_collection(TensorDictBase)  # True
        >>> is_tensor_collection(TensorDict({}, []))  # True
        >>> @tensorclass
        ... class MyClass:
        ...     pass
        ...
        >>> is_tensor_collection(MyClass)  # True
        >>> is_tensor_collection(MyClass(batch_size=[]))  # True

    """
    # memoizing is 2x faster
    if not isinstance(datatype, type):
        datatype = type(datatype)
    return _is_tensor_collection(datatype)


def is_memmap(datatype: type | Any) -> bool:
    """Returns ``True`` if the class is a subclass of :class:`~.MemmapTensor` or the object an instance of it."""
    return (
        issubclass(datatype, MemmapTensor)
        if isinstance(datatype, type)
        else isinstance(datatype, MemmapTensor)
    )


class _TensorDictKeysView:
    """A Key view for TensorDictBase instance.

    _TensorDictKeysView is returned when accessing tensordict.keys() and holds a
    reference to the original TensorDict. This class enables us to support nested keys
    when performing membership checks and when iterating over keys.

    Examples:
        >>> import torch
        >>> from tensordict import TensorDict

        >>> td = TensorDict(
        >>>     {"a": TensorDict({"b": torch.rand(1, 2)}, [1, 2]), "c": torch.rand(1)},
        >>>     [1],
        >>> )

        >>> assert "a" in td.keys()
        >>> assert ("a",) in td.keys()
        >>> assert ("a", "b") in td.keys()
        >>> assert ("a", "c") not in td.keys()

        >>> assert set(td.keys()) == {("a", "b"), "c"}
    """

    def __init__(
        self,
        tensordict: TensorDictBase,
        include_nested: bool,
        leaves_only: bool,
    ) -> None:
        self.tensordict = tensordict
        self.include_nested = include_nested
        self.leaves_only = leaves_only

    def __iter__(self) -> Iterable[str] | Iterable[tuple[str, ...]]:
        if not self.include_nested:
            if self.leaves_only:
                for key in self._keys():
                    target_class = self.tensordict.entry_class(key)
                    if _is_tensor_collection(target_class):
                        continue
                    yield key
            else:
                yield from self._keys()
        else:
            yield from self._iter_helper(self.tensordict)

    def _iter_helper(
        self, tensordict: TensorDictBase, prefix: str | None = None
    ) -> Iterable[str] | Iterable[tuple[str, ...]]:
        items_iter = self._items(tensordict)

        for key, value in items_iter:
            full_key = self._combine_keys(prefix, key)
            cls = value.__class__
            if self.include_nested and (
                _is_tensor_collection(cls) or issubclass(cls, KeyedJaggedTensor)
            ):
                subkeys = tuple(
                    self._iter_helper(
                        value,
                        full_key if isinstance(full_key, tuple) else (full_key,),
                    )
                )
                yield from subkeys
            if not self.leaves_only or not _is_tensor_collection(cls):
                yield full_key

    def _combine_keys(self, prefix: str | None, key: NestedKey) -> NestedKey:
        if prefix is not None:
            if isinstance(key, tuple):
                return prefix + key
            return prefix + (key,)
        return key

    def __len__(self) -> int:
        return sum(1 for _ in self)

    def _items(
        self, tensordict: TensorDict | None = None
    ) -> Iterable[tuple[NestedKey, CompatibleType]]:

        if tensordict is None:
            tensordict = self.tensordict
        if isinstance(tensordict, TensorDict) or is_tensorclass(tensordict):
            return tensordict._tensordict.items()
        elif isinstance(tensordict, LazyStackedTensorDict):
            return _iter_items_lazystack(tensordict)
        elif isinstance(tensordict, KeyedJaggedTensor):
            return tuple((key, tensordict[key]) for key in tensordict.keys())
        elif isinstance(tensordict, _CustomOpTensorDict):
            # it's possible that a TensorDict contains a nested LazyStackedTensorDict,
            # or _CustomOpTensorDict, so as we iterate through the contents we need to
            # be careful to not rely on tensordict._tensordict existing.
            return ((key, tensordict.get(key)) for key in tensordict._source.keys())

    def _keys(self) -> _TensorDictKeysView:
        return self.tensordict._tensordict.keys()

    def __contains__(self, key: NestedKey) -> bool:
        if isinstance(key, str):
            if key in self._keys():
                if self.leaves_only:
                    return not _is_tensor_collection(self.tensordict.entry_class(key))
                return True
            return False

        elif isinstance(key, tuple):
            if len(key) == 1:
                return key[0] in self
            elif len(key) > 1 and self.include_nested:
                if key[0] in self._keys():
                    entry_type = self.tensordict.entry_class(key[0])
                    is_tensor = entry_type is Tensor
                    is_kjt = not is_tensor and entry_type is KeyedJaggedTensor
                    _is_tensordict = (
                        not is_tensor
                        and not is_kjt
                        and _is_tensor_collection(entry_type)
                    )

                    # TODO: SavedTensorDict currently doesn't support nested membership checks
                    _tensordict_nested = _is_tensordict and key[
                        1:
                    ] in self.tensordict.get(key[0]).keys(
                        include_nested=self.include_nested
                    )
                    if _tensordict_nested:
                        return True
                    _kjt = (
                        is_kjt
                        and len(key) == 2
                        and key[1] in self.tensordict.get(key[0]).keys()
                    )
                    return _kjt

                return False
            if all(isinstance(subkey, str) for subkey in key):
                raise TypeError(NON_STR_KEY_TUPLE)

        raise TypeError(NON_STR_KEY)

    def __repr__(self):
        include_nested = f"include_nested={self.include_nested}"
        leaves_only = f"leaves_only={self.leaves_only}"
        return f"{self.__class__.__name__}({list(self)},\n{indent(include_nested, 4*' ')},\n{indent(leaves_only, 4*' ')})"


def _renamed_inplace_method(fn):
    def wrapper(*args, **kwargs):
        warn(
            f"{fn.__name__.rstrip('_')} has been deprecated, use {fn.__name__} instead"
        )
        return fn(*args, **kwargs)

    return wrapper


class TensorDictBase(MutableMapping):
    """TensorDictBase is an abstract parent class for TensorDicts, a torch.Tensor data container."""

    LOCK_ERROR = (
        "Cannot modify locked TensorDict. For in-place modification, consider "
        "using the `set_()` method and make sure the key is present."
    )

    def __new__(cls, *args: Any, **kwargs: Any) -> TensorDictBase:
        cls._safe = kwargs.get("_safe", False)
        cls._lazy = kwargs.get("_lazy", False)
        cls._inplace_set = kwargs.get("_inplace_set", False)
        cls.is_meta = kwargs.get("is_meta", False)
        cls._is_locked = kwargs.get("_is_locked", False)
        cls._sorted_keys = None
        cls._cache = None
        return super().__new__(cls)

    def __getstate__(self) -> dict[str, Any]:
        state = self.__dict__.copy()
        return state

    def __setstate__(self, state: dict[str, Any]) -> dict[str, Any]:
        self.__dict__.update(state)

    @staticmethod
    def from_module(module):
        """Copies the params and buffers of a module in a tensordict.

        Examples:
            >>> from torch import nn
            >>> module = nn.TransformerDecoder(
            ...     decoder_layer=nn.TransformerDecoderLayer(nhead=4, d_model=4),
            ...     num_layers=1)
            >>> params = TensorDict.from_module(module)
            >>> print(params["layers", "0", "linear1"])
            TensorDict(
                fields={
                    bias: Parameter(shape=torch.Size([2048]), device=cpu, dtype=torch.float32, is_shared=False),
                    weight: Parameter(shape=torch.Size([2048, 4]), device=cpu, dtype=torch.float32, is_shared=False)},
                batch_size=torch.Size([]),
                device=None,
                is_shared=False)
        """
        td = TensorDict(dict(module.named_parameters()), [])
        td.update(dict(module.named_buffers()))
        td = td.detach().unflatten_keys(".")
        td.lock_()
        return td

    @property
    def shape(self) -> torch.Size:
        """See :obj:`TensorDictBase.batch_size`."""
        return self.batch_size

    @property
    @abc.abstractmethod
    def batch_size(self) -> torch.Size:
        """Shape of (or batch_size) of a TensorDict.

        The shape of a tensordict corresponds to the common N first
        dimensions of the tensors it contains, where N is an arbitrary
        number. The TensorDict shape is controlled by the user upon
        initialization (i.e. it is not inferred from the tensor shapes) and
        it should not be changed dynamically.

        Returns:
            a torch.Size object describing the TensorDict batch size.

        """
        raise NotImplementedError

    def _erase_cache(self):
        self._cache = None

    @property
    def names(self):
        names = self._td_dim_names
        if names is None:
            return [None for _ in range(self.batch_dims)]
        return names

    def _erase_names(self):
        self._td_dim_names = None

    @names.setter
    def names(self, value):
        # we don't run checks on types for efficiency purposes
        if value is None:
            self._erase_names()
            return
        num_none = sum(v is None for v in value)
        if num_none:
            num_none -= 1
        if len(set(value)) != len(value) - num_none:
            raise ValueError(f"Some dimension names are non-unique: {value}.")
        if len(value) != self.batch_dims:
            raise ValueError(
                "the length of the dimension names must equate the tensordict batch_dims attribute. "
                f"Got {value} for batch_dims {self.batch_dims}."
            )
        self._rename_subtds(value)
        self._td_dim_names = list(value)

    @abc.abstractmethod
    def _rename_subtds(self, value):
        # renames all the sub-tensordicts dimension according to value.
        # If value has less dimensions than the TD, the rest is just assumed to be None
        raise NotImplementedError

    def _check_dim_name(self, name):
        if name is None:
            return False
        if self._td_dim_names is not None and name in self._td_dim_names:
            return True
        for key in self.keys():
            if _is_tensor_collection(self.entry_class(key)):
                if self.get(key)._check_dim_name(name):
                    return True
        else:
            return False

    def refine_names(self, *names):
        """Refines the dimension names of self according to names.

        Refining is a special case of renaming that “lifts” unnamed dimensions.
        A None dim can be refined to have any name; a named dim can only be
        refined to have the same name.

        Because named tensors can coexist with unnamed tensors, refining names
        gives a nice way to write named-tensor-aware code that works with both
        named and unnamed tensors.

        names may contain up to one Ellipsis (...). The Ellipsis is expanded
        greedily; it is expanded in-place to fill names to the same length as
        self.dim() using names from the corresponding indices of self.names.

        Returns: the tensordict with dimensions named accordingly.

        """
        # replace ellipsis if any
        names_copy = copy(names)
        if any(name is Ellipsis for name in names):
            ellipsis_name = [NO_DEFAULT for _ in range(self.ndim - len(names) + 1)]
            names = []
            for name in names_copy:
                if name is Ellipsis:
                    names += ellipsis_name
                else:
                    names.append(name)
        # check that the names that are set are either None or identical
        curr_names = self.names
        for i, name in enumerate(names):
            if name is NO_DEFAULT:
                # whatever value is ok
                names[i] = curr_names[i]
                continue
            else:
                if curr_names[i] is None:
                    continue
                if self.names[i] == name:
                    continue
                else:
                    raise RuntimeError(
                        f"refine_names: cannot coerce TensorDict names {self.names} with {names_copy}."
                    )
        self.names = names
        # we also need to rename the sub-tensordicts
        # self._rename_subtds(self.names)
        return self

    def rename(self, *names, **rename_map):
        clone = self.clone(recurse=False)
        if len(names) == 1 and names[0] is None:
            clone.names = None
        if rename_map and names:
            raise ValueError(
                "Passed both a name map and a name list. Only one is accepted."
            )
        elif not rename_map and not names:
            raise ValueError(
                "Neither a name map nor a name list was passed. "
                "Only one is accepted."
            )
        elif rename_map:
            for i, name in enumerate(clone.names):
                new_name = rename_map.pop(name, NO_DEFAULT)
                if new_name is not NO_DEFAULT:
                    clone._td_dim_names[i] = new_name
            if rename_map:
                raise ValueError(
                    f"Some names to be renamed were not part of the tensordict names: {rename_map.keys()} vs {self.names}."
                )
        else:
            clone.names = names
        return clone

    def rename_(self, *names, **rename_map):
        if len(names) == 1 and names[0] is None:
            self.names = None
        if rename_map and names:
            raise ValueError(
                "Passed both a name map and a name list. " "Only one is accepted."
            )
        elif not rename_map and not names and self.batch_dims:
            raise ValueError(
                "Neither a name map nor a name list was passed. "
                "Only one is accepted."
            )
        elif rename_map:
            _td_dim_names = copy(self.names)
            for i, name in enumerate(_td_dim_names):
                new_name = rename_map.pop(name, NO_DEFAULT)
                if new_name is not NO_DEFAULT:
                    _td_dim_names[i] = new_name
            if rename_map:
                raise ValueError(
                    f"Some names to be renamed were not part of the tensordict names: {rename_map.keys()} vs {self.names}."
                )
            self.names = _td_dim_names
        else:
            self.names = names
        return self

    def size(self, dim: int | None = None) -> torch.Size | int:
        """Returns the size of the dimension indicated by :obj:`dim`.

        If dim is not specified, returns the batch_size (or shape) of the TensorDict.

        """
        if dim is None:
            return self.batch_size
        return self.batch_size[dim]

    @property
    def requires_grad(self) -> bool:
        return any(v.requires_grad for v in self.values())

    def _batch_size_setter(self, new_batch_size: torch.Size) -> None:
        if new_batch_size == self.batch_size:
            return
        if self._lazy:
            raise RuntimeError(
                "modifying the batch size of a lazy repesentation of a "
                "tensordict is not permitted. Consider instantiating the "
                "tensordict first by calling `td = td.to_tensordict()` before "
                "resetting the batch size."
            )
        if not isinstance(new_batch_size, torch.Size):
            new_batch_size = torch.Size(new_batch_size)
        for key in self.keys():
            if _is_tensor_collection(self.entry_class(key)):
                tensordict = self.get(key)
                if len(tensordict.batch_size) < len(new_batch_size):
                    # document as edge case
                    tensordict.batch_size = new_batch_size
                    self._set(key, tensordict)
        self._check_new_batch_size(new_batch_size)
        self._change_batch_size(new_batch_size)
        if self._td_dim_names is not None:
            if len(self._td_dim_names) < len(new_batch_size):
                self.names = self._td_dim_names + [None] * (
                    len(new_batch_size) - len(self._td_dim_names)
                )
            else:
                self.names = self._td_dim_names[: self.batch_dims]

    @property
    def batch_dims(self) -> int:
        """Length of the tensordict batch size.

        Returns:
            int describing the number of dimensions of the tensordict.

        """
        return len(self.batch_size)

    def ndimension(self) -> int:
        return self.batch_dims

    @property
    def ndim(self) -> int:
        return self.batch_dims

    def dim(self) -> int:
        return self.batch_dims

    @property
    @abc.abstractmethod
    def device(self) -> torch.device | None:
        """Device of a TensorDict.

        If the TensorDict has a specified device, all
        tensors of a tensordict must live on the same device. If the TensorDict device
        is None, then different values can be located on different devices.

        Returns:
            torch.device object indicating the device where the tensors
            are placed, or None if TensorDict does not have a device.

        """
        raise NotImplementedError

    @device.setter
    @abc.abstractmethod
    def device(self, value: DeviceType) -> None:
        raise NotImplementedError

    def clear_device_(self) -> TensorDictBase:
        """Clears the device of the tensordict.

        Returns: self

        """
        self._device = None
        for value in self.values():
            if _is_tensor_collection(value.__class__):
                value.clear_device_()
        return self

    clear_device = _renamed_inplace_method(clear_device_)

    def is_shared(self) -> bool:
        """Checks if tensordict is in shared memory.

        If a TensorDict instance is in shared memory, any new tensor written
        in it will be placed in shared memory. If a TensorDict is created with
        tensors that are all in shared memory, this does not mean that it will be
        in shared memory (as a new tensor may not be in shared memory).
        Only if one calls `tensordict.share_memory_()` or places the tensordict
        on a device where the content is shared will the tensordict be considered
        in shared memory.

        This is always True for CUDA tensordicts, except when stored as
        MemmapTensors.

        """
        if self.device and not self._is_memmap:
            return self.device.type == "cuda" or self._is_shared
        return self._is_shared

    def state_dict(self) -> OrderedDict[str, Any]:
        out = collections.OrderedDict()
        for key, item in self.apply(memmap_tensor_as_tensor).items():
            out[key] = (
                item if not _is_tensor_collection(item.__class__) else item.state_dict()
            )
        if "__batch_size" in out:
            raise KeyError(
                "Cannot retrieve the state_dict of a TensorDict with `'__batch_size'` key"
            )
        if "__device" in out:
            raise KeyError(
                "Cannot retrieve the state_dict of a TensorDict with `'__batch_size'` key"
            )
        out["__batch_size"] = self.batch_size
        out["__device"] = self.device
        return out

    def load_state_dict(self, state_dict: OrderedDict[str, Any]) -> TensorDictBase:
        # copy since we'll be using pop
        state_dict = copy(state_dict)
        self.batch_size = state_dict.pop("__batch_size")
        device = state_dict.pop("__device")
        if device is not None:
            self.to(device)
        for key, item in state_dict.items():
            if isinstance(item, dict):
                self.set(
                    key,
                    self.get(key, default=TensorDict({}, [])).load_state_dict(item),
                    inplace=True,
                )
            else:
                self.set(key, item, inplace=True)
        return self

    def is_memmap(self) -> bool:
        """Checks if tensordict is stored with MemmapTensors."""
        return self._is_memmap

    def numel(self) -> int:
        """Total number of elements in the batch."""
        return max(1, prod(self.batch_size))

    def _check_batch_size(self) -> None:
        bs = [value.shape[: self.batch_dims] for value in self.values()] + [
            self.batch_size
        ]
        if len(set(bs)) > 1:
            raise RuntimeError(
                f"batch_size are incongruent, got {list(set(bs))}, "
                f"-- expected {self.batch_size}"
            )

    def _check_is_shared(self) -> bool:
        raise NotImplementedError(f"{self.__class__.__name__}")

    def _check_device(self) -> None:
        raise NotImplementedError(f"{self.__class__.__name__}")

    @abc.abstractmethod
    def entry_class(self, key: NestedKey) -> type:
        """Returns the class of an entry, avoiding a call to `isinstance(td.get(key), type)`."""
        raise NotImplementedError(f"{self.__class__.__name__}")

    @abc.abstractmethod
    def set(
        self, key: NestedKey, item: CompatibleType, inplace: bool = False, **kwargs: Any
    ) -> TensorDictBase:
        """Sets a new key-value pair.

        Args:
            key (str, tuple of str): name of the key to be set.
                If tuple of str it is equivalent to chained calls of getattr
            item (torch.Tensor): value to be stored in the tensordict
            inplace (bool, optional): if True and if a key matches an existing
                key in the tensordict, then the update will occur in-place
                for that key-value pair. Default is :obj:`False`.

        Returns:
            self

        """
        raise NotImplementedError(f"{self.__class__.__name__}")

    @abc.abstractmethod
    def set_(
        self,
        key: NestedKey,
        item: CompatibleType,
    ) -> TensorDictBase:
        """Sets a value to an existing key while keeping the original storage.

        Args:
            key (str): name of the value
            item (torch.Tensor): value to be stored in the tensordict

        Returns:
            self

        """
        raise NotImplementedError(f"{self.__class__.__name__}")

    @abc.abstractmethod
    def _stack_onto_(
        self,
        key: str,
        list_item: list[CompatibleType],
        dim: int,
    ) -> TensorDictBase:
        """Stacks a list of values onto an existing key while keeping the original storage.

        Args:
            key (str): name of the value
            list_item (list of torch.Tensor): value to be stacked and stored in the tensordict.
            dim (int): dimension along which the tensors should be stacked.

        Returns:
            self

        """
        raise NotImplementedError(f"{self.__class__.__name__}")

    def gather_and_stack(self, dst: int) -> TensorDictBase | None:
        """Gathers tensordicts from various workers and stacks them onto self in the destination worker.

        Args:
            dst (int): the rank of the destination worker where :func:`gather_and_stack` will be called.

        Example:
            >>> from torch import multiprocessing as mp
            >>> from tensordict import TensorDict
            >>> import torch
            >>>
            >>> def client():
            ...     torch.distributed.init_process_group(
            ...         "gloo",
            ...         rank=1,
            ...         world_size=2,
            ...         init_method=f"tcp://localhost:10003",
            ...     )
            ...     # Create a single tensordict to be sent to server
            ...     td = TensorDict(
            ...         {("a", "b"): torch.randn(2),
            ...          "c": torch.randn(2)}, [2]
            ...     )
            ...     td.gather_and_stack(0)
            ...
            >>> def server():
            ...     torch.distributed.init_process_group(
            ...         "gloo",
            ...         rank=0,
            ...         world_size=2,
            ...         init_method=f"tcp://localhost:10003",
            ...     )
            ...     # Creates the destination tensordict on server.
            ...     # The first dim must be equal to world_size-1
            ...     td = TensorDict(
            ...         {("a", "b"): torch.zeros(2),
            ...          "c": torch.zeros(2)}, [2]
            ...     ).expand(1, 2).contiguous()
            ...     td.gather_and_stack(0)
            ...     assert td["a", "b"] != 0
            ...     print("yuppie")
            ...
            >>> if __name__ == "__main__":
            ...     mp.set_start_method("spawn")
            ...
            ...     main_worker = mp.Process(target=server)
            ...     secondary_worker = mp.Process(target=client)
            ...
            ...     main_worker.start()
            ...     secondary_worker.start()
            ...
            ...     main_worker.join()
            ...     secondary_worker.join()
        """
        output = (
            [None for _ in range(dist.get_world_size())]
            if dst == dist.get_rank()
            else None
        )
        dist.gather_object(self, output, dst=dst)
        if dst == dist.get_rank():
            # remove self from output
            output = [item for i, item in enumerate(output) if i != dst]
            self.update(torch.stack(output, 0), inplace=True)
            return self
        return None

    def send(self, dst: int, init_tag: int = 0, pseudo_rand: bool = False) -> None:
        """Sends the content of a tensordict to a distant worker.

        Args:
            dst (int): the rank of the destination worker where the content
                should be sent.
            init_tag (int): the initial tag to be used to mark the tensors.
                Note that this will be incremented by as much as the number of
                tensors contained in the TensorDict.
            pseudo_rand (bool): if True, the sequence of tags will be pseudo-
                random, allowing to send multiple data from different nodes
                without overlap. Notice that the generation of these pseudo-random
                numbers is expensive (1e-5 sec/number), meaning that it could
                slow down the runtime of your algorithm.
                Defaults to ``False``.

        Example:
            >>> from torch import multiprocessing as mp
            >>> from tensordict import TensorDict
            >>> import torch
            >>>
            >>>
            >>> def client():
            ...     torch.distributed.init_process_group(
            ...         "gloo",
            ...         rank=1,
            ...         world_size=2,
            ...         init_method=f"tcp://localhost:10003",
            ...     )
            ...
            ...     td = TensorDict(
            ...         {
            ...             ("a", "b"): torch.randn(2),
            ...             "c": torch.randn(2, 3),
            ...             "_": torch.ones(2, 1, 5),
            ...         },
            ...         [2],
            ...     )
            ...     td.send(0)
            ...
            >>>
            >>> def server(queue):
            ...     torch.distributed.init_process_group(
            ...         "gloo",
            ...         rank=0,
            ...         world_size=2,
            ...         init_method=f"tcp://localhost:10003",
            ...     )
            ...     td = TensorDict(
            ...         {
            ...             ("a", "b"): torch.zeros(2),
            ...             "c": torch.zeros(2, 3),
            ...             "_": torch.zeros(2, 1, 5),
            ...         },
            ...         [2],
            ...     )
            ...     td.recv(1)
            ...     assert (td != 0).all()
            ...     queue.put("yuppie")
            ...
            >>>
            >>> if __name__=="__main__":
            ...     queue = mp.Queue(1)
            ...     main_worker = mp.Process(target=server, args=(queue,))
            ...     secondary_worker = mp.Process(target=client)
            ...
            ...     main_worker.start()
            ...     secondary_worker.start()
            ...     out = queue.get(timeout=10)
            ...     assert out == "yuppie"
            ...     main_worker.join()
            ...     secondary_worker.join()

        """
        self._send(dst, _tag=init_tag - 1, pseudo_rand=pseudo_rand)

    def _send(self, dst: int, _tag: int = -1, pseudo_rand: bool = False) -> int:
        for key in self.sorted_keys:
            value = self.get(key)
            if isinstance(value, Tensor):
                pass
            elif _is_tensor_collection(value.__class__):
                _tag = value._send(dst, _tag=_tag, pseudo_rand=pseudo_rand)
                continue
            elif isinstance(value, MemmapTensor):
                value = value.as_tensor()
            else:
                raise NotImplementedError(f"Type {type(value)} is not supported.")
            if not pseudo_rand:
                _tag += 1
            else:
                _tag = int_generator(_tag + 1)
            dist.send(value, dst=dst, tag=_tag)

        return _tag

    def recv(self, src: int, init_tag: int = 0, pseudo_rand: bool = False) -> int:
        """Receives the content of a tensordict and updates content with it.

        Check the example in the `send` method for context.

        Args:
            src (int): the rank of the source worker.
            init_tag (int): the ``init_tag`` used by the source worker.
            pseudo_rand (bool): if True, the sequence of tags will be pseudo-
                random, allowing to send multiple data from different nodes
                without overlap. Notice that the generation of these pseudo-random
                numbers is expensive (1e-5 sec/number), meaning that it could
                slow down the runtime of your algorithm.
                This value must match the one passed to :func:`send`.
                Defaults to ``False``.

        """
        return self._recv(src, _tag=init_tag - 1, pseudo_rand=pseudo_rand)

    def _recv(self, src: int, _tag: int = -1, pseudo_rand: bool = False) -> int:
        for key in self.sorted_keys:
            value = self.get(key)
            if isinstance(value, Tensor):
                pass
            elif _is_tensor_collection(value.__class__):
                _tag = value._recv(src, _tag=_tag, pseudo_rand=pseudo_rand)
                continue
            elif isinstance(value, MemmapTensor):
                value = value.as_tensor()
            else:
                raise NotImplementedError(f"Type {type(value)} is not supported.")
            if not pseudo_rand:
                _tag += 1
            else:
                _tag = int_generator(_tag + 1)
            dist.recv(value, src=src, tag=_tag)
            self.set(key, value, inplace=True)

        return _tag

    def isend(self, dst: int, init_tag: int = 0, pseudo_rand: bool = False) -> int:
        """Sends the content of the tensordict asynchronously.

        Args:
            dst (int): the rank of the destination worker where the content
                should be sent.
            init_tag (int): the initial tag to be used to mark the tensors.
                Note that this will be incremented by as much as the number of
                tensors contained in the TensorDict.
            pseudo_rand (bool): if True, the sequence of tags will be pseudo-
                random, allowing to send multiple data from different nodes
                without overlap. Notice that the generation of these pseudo-random
                numbers is expensive (1e-5 sec/number), meaning that it could
                slow down the runtime of your algorithm.
                Defaults to ``False``.

        Example:
            >>> import torch
            >>> from tensordict import TensorDict
            >>> from torch import multiprocessing as mp
            >>> def client():
            ...     torch.distributed.init_process_group(
            ...         "gloo",
            ...         rank=1,
            ...         world_size=2,
            ...         init_method=f"tcp://localhost:10003",
            ...     )
            ...
            ...     td = TensorDict(
            ...         {
            ...             ("a", "b"): torch.randn(2),
            ...             "c": torch.randn(2, 3),
            ...             "_": torch.ones(2, 1, 5),
            ...         },
            ...         [2],
            ...     )
            ...     td.isend(0)
            ...
            >>>
            >>> def server(queue, return_premature=True):
            ...     torch.distributed.init_process_group(
            ...         "gloo",
            ...         rank=0,
            ...         world_size=2,
            ...         init_method=f"tcp://localhost:10003",
            ...     )
            ...     td = TensorDict(
            ...         {
            ...             ("a", "b"): torch.zeros(2),
            ...             "c": torch.zeros(2, 3),
            ...             "_": torch.zeros(2, 1, 5),
            ...         },
            ...         [2],
            ...     )
            ...     out = td.irecv(1, return_premature=return_premature)
            ...     if return_premature:
            ...         for fut in out:
            ...             fut.wait()
            ...     assert (td != 0).all()
            ...     queue.put("yuppie")
            ...
            >>>
            >>> if __name__ == "__main__":
            ...     queue = mp.Queue(1)
            ...     main_worker = mp.Process(
            ...         target=server,
            ...         args=(queue, )
            ...         )
            ...     secondary_worker = mp.Process(target=client)
            ...
            ...     main_worker.start()
            ...     secondary_worker.start()
            ...     out = queue.get(timeout=10)
            ...     assert out == "yuppie"
            ...     main_worker.join()
            ...     secondary_worker.join()

        """
        return self._isend(dst, init_tag - 1, pseudo_rand=pseudo_rand)

    def _isend(
        self,
        dst: int,
        _tag: int = -1,
        _futures: list[torch.Future] | None = None,
        pseudo_rand: bool = False,
    ) -> int:
        root = False
        if _futures is None:
            root = True
            _futures = []
        for key in self.sorted_keys:
            value = self.get(key)
            if _is_tensor_collection(value.__class__):
                _tag = value._isend(
                    dst, _tag=_tag, pseudo_rand=pseudo_rand, _futures=_futures
                )
                continue
            elif isinstance(value, Tensor):
                pass
            elif isinstance(value, MemmapTensor):
                value = value.as_tensor()
            else:
                raise NotImplementedError(f"Type {type(value)} is not supported.")
            if not pseudo_rand:
                _tag += 1
            else:
                _tag = int_generator(_tag + 1)
            _future = dist.isend(value, dst=dst, tag=_tag)
            _futures.append(_future)
        if root:
            for _future in _futures:
                _future.wait()
        return _tag

    def irecv(
        self,
        src: int,
        return_premature: bool = False,
        init_tag: int = 0,
        pseudo_rand: bool = False,
    ) -> tuple[int, list[torch.Future]] | list[torch.Future] | None:
        """Receives the content of a tensordict and updates content with it asynchronously.

        Check the example in the `isend` method for context.

        Args:
            src (int): the rank of the source worker.
            return_premature (bool): if ``True``, returns a list of futures to wait
                upon until the tensordict is updated. Defaults to ``False``,
                i.e. waits until update is completed withing the call.
            init_tag (int): the ``init_tag`` used by the source worker.
            pseudo_rand (bool): if True, the sequence of tags will be pseudo-
                random, allowing to send multiple data from different nodes
                without overlap. Notice that the generation of these pseudo-random
                numbers is expensive (1e-5 sec/number), meaning that it could
                slow down the runtime of your algorithm.
                This value must match the one passed to :func:`isend`.
                Defaults to ``False``.

        Returns:
            if ``return_premature=True``, a list of futures to wait
                upon until the tensordict is updated.
        """
        return self._irecv(
            src, return_premature, _tag=init_tag - 1, pseudo_rand=pseudo_rand
        )

    def _irecv(
        self,
        src: int,
        return_premature: bool = False,
        _tag: int = -1,
        _future_list: list[torch.Future] = None,
        pseudo_rand: bool = False,
    ) -> tuple[int, list[torch.Future]] | list[torch.Future] | None:
        root = False
        if _future_list is None:
            _future_list = []
            root = True

        for key in self.sorted_keys:
            value = self.get(key)
            if _is_tensor_collection(value.__class__):
                _tag, _future_list = value._irecv(
                    src,
                    _tag=_tag,
                    _future_list=_future_list,
                    pseudo_rand=pseudo_rand,
                )
                continue
            elif isinstance(value, MemmapTensor):
                value = value.as_tensor()
            elif isinstance(value, Tensor):
                pass
            else:
                raise NotImplementedError(f"Type {type(value)} is not supported.")
            if not pseudo_rand:
                _tag += 1
            else:
                _tag = int_generator(_tag + 1)
            _future_list.append(dist.irecv(value, src=src, tag=_tag))
        if not root:
            return _tag, _future_list
        elif return_premature:
            return _future_list
        else:
            for future in _future_list:
                future.wait()
            return

    def reduce(self, dst, op=dist.ReduceOp.SUM, async_op=False, return_premature=False):
        """Reduces the tensordict across all machines.

        Only the process with ``rank`` dst is going to receive the final result.

        """
        return self._reduce(dst, op, async_op, return_premature)

    def _reduce(
        self,
        dst,
        op=dist.ReduceOp.SUM,
        async_op=False,
        return_premature=False,
        _future_list=None,
    ):
        root = False
        if _future_list is None:
            _future_list = []
            root = True
        for key in self.sorted_keys:
            value = self.get(key)
            if _is_tensor_collection(value.__class__):
                _future_list = value._reduce(
                    dst=dst,
                    op=op,
                    async_op=async_op,
                    _future_list=_future_list,
                )
                continue
            elif isinstance(value, MemmapTensor):
                value = value.as_tensor()
            elif isinstance(value, Tensor):
                pass
            else:
                raise NotImplementedError(f"Type {type(value)} is not supported.")
            _future_list.append(dist.reduce(value, dst=dst, op=op, async_op=async_op))
        if not root:
            return _future_list
        elif async_op and return_premature:
            return _future_list
        elif async_op:
            for future in _future_list:
                future.wait()
            return

    def _stack_onto_at_(
        self,
        key: str,
        list_item: list[CompatibleType],
        dim: int,
        idx: IndexType,
    ) -> TensorDictBase:
        """Similar to _stack_onto_ but on a specific index. Only works with regular TensorDicts."""
        raise RuntimeError(
            f"Cannot call _stack_onto_at_ with {self.__class__.__name__}. "
            "This error is probably caused by a call to a lazy operation before stacking. "
            "Make sure your sub-classed tensordicts are turned into regular tensordicts by calling to_tensordict() "
            "before calling __getindex__ and stack."
        )

    def _default_get(
        self, key: str, default: str | CompatibleType = NO_DEFAULT
    ) -> CompatibleType:
        if default is not NO_DEFAULT:
            return default
        else:
            # raise KeyError
            raise KeyError(
                f'key "{key}" not found in {self.__class__.__name__} with '
                f"keys {sorted(self.keys())}"
            )

    @abc.abstractmethod
    def get(
        self, key: NestedKey, default: str | CompatibleType = NO_DEFAULT
    ) -> CompatibleType:
        """Gets the value stored with the input key.

        Args:
            key (str, tuple of str): key to be queried. If tuple of str it is
                equivalent to chained calls of getattr.
            default: default value if the key is not found in the tensordict.

        """
        raise NotImplementedError(f"{self.__class__.__name__}")

    def get_item_shape(self, key: NestedKey):
        """Returns the shape of the entry."""
        return self.get(key).shape

    def pop(
        self, key: NestedKey, default: str | CompatibleType = NO_DEFAULT
    ) -> CompatibleType:
        key = unravel_keys(key)
        try:
            # using try/except for get/del is suboptimal, but
            # this is faster that checkink if key in self keys
            out = self.get(key, default)
            self.del_(key)
        except KeyError as err:
            # if default provided, 'out' value will return, else raise error
            if default == NO_DEFAULT:
                raise KeyError(
                    f"You are trying to pop key `{key}` which is not in dict "
                    f"without providing default value."
                ) from err
        return out

    def apply_(self, fn: Callable, *others) -> TensorDictBase:
        """Applies a callable to all values stored in the tensordict and re-writes them in-place.

        Args:
            fn (Callable): function to be applied to the tensors in the
                tensordict.
            *others (sequence of TensorDictBase, optional): the other
                tensordicts to be used.

        Returns:
            self or a copy of self with the function applied

        """
        return self.apply(fn, *others, inplace=True)

    def apply(
        self,
        fn: Callable,
        *others: TensorDictBase,
        batch_size: Sequence[int] | None = None,
        device: torch.device | None = None,
        names: Sequence[str] | None = None,
        inplace: bool = False,
        **constructor_kwargs,
    ) -> TensorDictBase:
        """Applies a callable to all values stored in the tensordict and sets them in a new tensordict.

        The apply method will return an TensorDict instance, regardless of the
        input type. To keep the same type, one can execute

          >>> out = td.clone(False).update(td.apply(...))

        Args:
            fn (Callable): function to be applied to the tensors in the
                tensordict.
            *others (TensorDictBase instances, optional): if provided, these
                tensordicts should have a structure matching the one of the
                current tensordict. The :obj:`fn` argument should receive as many
                inputs as the number of tensordicts, including the one where apply is
                being called.
            batch_size (sequence of int, optional): if provided,
                the resulting TensorDict will have the desired batch_size.
                The :obj:`batch_size` argument should match the batch_size after
                the transformation. This is a keyword only argument.
            device (torch.device, optional): the resulting device, if any.
            names (list of str, optional): the new dimension names, in case the
                batch_size is modified.
            inplace (bool, optional): if True, changes are made in-place.
                Default is False. This is a keyword only argument.
            **constructor_kwargs: additional keyword arguments to be passed to the
                TensorDict constructor.

        Returns:
            a new tensordict with transformed_in tensors.

        Example:
            >>> td = TensorDict({"a": -torch.ones(3), "b": {"c": torch.ones(3)}}, batch_size=[3])
            >>> td_1 = td.apply(lambda x: x+1)
            >>> assert (td["a"] == 0).all()
            >>> assert (td["b", "c"] == 2).all()
            >>> td_2 = td.apply(lambda x, y: x+y, td)
            >>> assert (td_2["a"] == -2).all()
            >>> assert (td_2["b", "c"] == 2).all()
        """
        if inplace:
            out = self
        elif batch_size is not None:
            out = TensorDict(
                {},
                batch_size=torch.Size(batch_size),
                names=names,
                device=self.device if not device else device,
                _run_checks=False,
                **constructor_kwargs,
            )
        else:
            out = TensorDict(
                {},
                batch_size=self.batch_size,
                device=self.device if not device else device,
                names=self._td_dim_names,
                _run_checks=False,
                **constructor_kwargs,
            )

        is_locked = out.is_locked
        if not inplace and is_locked:
            out.unlock_()

        for key, item in self.items():
            _others = [_other.get(key) for _other in others]
            if _is_tensor_collection(item.__class__):
                item_trsf = item.apply(
                    fn,
                    *_others,
                    inplace=inplace,
                    batch_size=batch_size,
                    device=device,
                    **constructor_kwargs,
                )
            else:
                item_trsf = fn(item, *_others)
            if item_trsf is not None:
                # if `self` is a `SubTensorDict` we want to process the input,
                # hence we call `set` rather than `_set`.
                if isinstance(self, SubTensorDict):
                    out.set(key, item_trsf, inplace=inplace)
                else:
                    out._set(key, item_trsf, inplace=inplace)

        if not inplace and is_locked:
            out.lock_()
        return out

    @cache  # noqa: B019
    def _add_batch_dim(self, *, in_dim, vmap_level):
        if self.is_memmap():
            td = self.as_tensor()
        else:
            td = self
        out = TensorDict(
            {
                key: value._add_batch_dim(in_dim=in_dim, vmap_level=vmap_level)
                if is_tensor_collection(value)
                else _add_batch_dim(value, in_dim, vmap_level)
                for key, value in td.items()
            },
            batch_size=[b for i, b in enumerate(td.batch_size) if i != in_dim],
            names=[name for i, name in enumerate(td.names) if i != in_dim],
        )
        return out

    @cache  # noqa: B019
    def _remove_batch_dim(self, vmap_level, batch_size, out_dim):
        new_batch_size = list(self.batch_size)
        new_batch_size.insert(out_dim, batch_size)
        new_names = list(self.names)
        new_names.insert(out_dim, None)
        out = TensorDict(
            {
                key: value._remove_batch_dim(
                    vmap_level=vmap_level, batch_size=batch_size, out_dim=out_dim
                )
                if is_tensor_collection(value)
                else _remove_batch_dim(value, vmap_level, batch_size, out_dim)
                for key, value in self.items()
            },
            batch_size=new_batch_size,
            names=new_names,
        )
        return out

    def as_tensor(self):
        """Calls as_tensor on all the tensors contained in the object.

        This is reserved to classes that contain exclusively MemmapTensors,
        and will raise an exception in all other cases.

        """
        try:
            return self.apply(lambda x: x.as_tensor())
        except AttributeError as err:
            raise AttributeError(
                f"{self.__class__.__name__} does not have an 'as_tensor' method "
                f"because at least one of its tensors does not support this method."
            ) from err

    def update(
        self,
        input_dict_or_td: dict[str, CompatibleType] | TensorDictBase,
        clone: bool = False,
        inplace: bool = False,
    ) -> TensorDictBase:
        """Updates the TensorDict with values from either a dictionary or another TensorDict.

        Args:
            input_dict_or_td (TensorDictBase or dict): Does not keyword arguments
                (unlike :obj:`dict.update()`).
            clone (bool, optional): whether the tensors in the input (
                tensor) dict should be cloned before being set. Default is
                `False`.
            inplace (bool, optional): if True and if a key matches an existing
                key in the tensordict, then the update will occur in-place
                for that key-value pair. Default is :obj:`False`.
            **kwargs: keyword arguments for the :obj:`TensorDict.set` method

        Returns:
            self

        """
        if input_dict_or_td is self:
            # no op
            return self
        keys = set(self.keys(False))
        for key, value in list(input_dict_or_td.items()):
            if clone and hasattr(value, "clone"):
                value = value.clone()
            if isinstance(key, tuple):
                key, subkey = key[0], key[1:]
            else:
                subkey = []
            # the key must be a string by now. Let's check if it is present
            if key in keys:
                target_type = self.entry_class(key)
                if _is_tensor_collection(target_type):
                    target = self.get(key)
                    if len(subkey):
                        target.update({subkey: value})
                        continue
                    elif isinstance(value, (dict,)) or _is_tensor_collection(
                        value.__class__
                    ):
                        if isinstance(value, LazyStackedTensorDict) and not isinstance(
                            target, LazyStackedTensorDict
                        ):
                            self.set(
                                key,
                                LazyStackedTensorDict(
                                    *target.unbind(value.stack_dim),
                                    stack_dim=value.stack_dim,
                                ).update(value),
                            )
                        else:
                            target.update(value)
                        continue
            if len(subkey):
                self.set((key, *subkey), value, inplace=inplace)
            else:
                self.set(key, value, inplace=inplace)
        return self

    def update_(
        self,
        input_dict_or_td: dict[str, CompatibleType] | TensorDictBase,
        clone: bool = False,
    ) -> TensorDictBase:
        """Updates the TensorDict in-place with values from either a dictionary or another TensorDict.

        Unlike TensorDict.update, this function will
        throw an error if the key is unknown to the TensorDict

        Args:
            input_dict_or_td (TensorDictBase or dict): Does not keyword
                arguments (unlike :obj:`dict.update()`).
            clone (bool, optional): whether the tensors in the input (
                tensor) dict should be cloned before being set. Default is
                `False`.

        Returns:
            self

        """
        if input_dict_or_td is self:
            # no op
            return self
        for key, value in input_dict_or_td.items():
            # if not isinstance(value, _accepted_classes):
            #     raise TypeError(
            #         f"Expected value to be one of types {_accepted_classes} "
            #         f"but got {type(value)}"
            #     )
            if clone:
                value = value.clone()
            self.set_(key, value)
        return self

    def update_at_(
        self,
        input_dict_or_td: dict[str, CompatibleType] | TensorDictBase,
        idx: IndexType,
        clone: bool = False,
    ) -> TensorDictBase:
        """Updates the TensorDict in-place at the specified index with values from either a dictionary or another TensorDict.

        Unlike  TensorDict.update, this function will throw an error if the key is unknown to the TensorDict.

        Args:
            input_dict_or_td (TensorDictBase or dict): Does not keyword arguments
                (unlike :obj:`dict.update()`).
            idx (int, torch.Tensor, iterable, slice): index of the tensordict
                where the update should occur.
            clone (bool, optional): whether the tensors in the input (
                tensor) dict should be cloned before being set. Default is
                `False`.

        Returns:
            self

        Examples:
            >>> td = TensorDict(source={'a': torch.zeros(3, 4, 5),
            ...    'b': torch.zeros(3, 4, 10)}, batch_size=[3, 4])
            >>> td.update_at_(
            ...    TensorDict(source={'a': torch.ones(1, 4, 5),
            ...        'b': torch.ones(1, 4, 10)}, batch_size=[1, 4]),
            ...    slice(1, 2))
            TensorDict(
                fields={
                    a: Tensor(torch.Size([3, 4, 5]), dtype=torch.float32),
                    b: Tensor(torch.Size([3, 4, 10]), dtype=torch.float32)},
                batch_size=torch.Size([3, 4]),
                device=None,
                is_shared=False)

        """
        for key, value in input_dict_or_td.items():
            if not isinstance(value, _ACCEPTED_CLASSES):
                raise TypeError(
                    f"Expected value to be one of types {_ACCEPTED_CLASSES} "
                    f"but got {type(value)}"
                )
            if clone:
                value = value.clone()
            self.set_at_(key, value, idx)
        return self

    def _convert_to_tensor(self, array: np.ndarray) -> Tensor | MemmapTensor:
        if isinstance(array, np.bool_):
            array = array.item()
        return torch.as_tensor(array, device=self.device)

    def _convert_to_tensordict(self, dict_value: dict[str, Any]) -> TensorDictBase:
        return TensorDict(
            dict_value,
            batch_size=self.batch_size,
            device=self.device,
            _is_shared=self._is_shared,
            _is_memmap=self._is_memmap,
        )

    def _validate_key(self, key: NestedKey) -> NestedKey:
        key = unravel_keys(key)

        if isinstance(key, tuple) and len(key) == 1:
            key = key[0]

        return key

    def _validate_value(
        self,
        value: CompatibleType | dict[str, CompatibleType],
        check_shape: bool = True,
    ) -> CompatibleType | dict[str, CompatibleType]:
        cls = value.__class__
        is_tc = _is_tensor_collection(cls)
        if is_tc or issubclass(cls, _ACCEPTED_CLASSES):
            pass
        elif issubclass(cls, dict):
            value = self._convert_to_tensordict(value)
        else:
            try:
                value = self._convert_to_tensor(value)
            except ValueError:
                raise ValueError(
                    f"we only supports tensorclasses, tensordicts,"
                    f" numeric scalars and tensors. Got {type(value)}"
                )
        bs = self.batch_size
        if check_shape and _shape(value)[: len(bs)] != bs:
            # if TensorDict, let's try to map it to the desired shape
            if is_tc:
                value = value.clone(recurse=False)
                value.batch_size = self.batch_size
            else:
                raise RuntimeError(
                    f"batch dimension mismatch, got self.batch_size"
                    f"={self.batch_size} and value.shape[:self.batch_dims]"
                    f"={_shape(value)[: self.batch_dims]} with value {value}"
                )
        device = self.device
        if device is not None and value.device != device:
            value = value.to(device, non_blocking=True)
        if (
            self._td_dim_names is not None
            and is_tc
            and check_shape
            and value.names[: self.ndim] != self.names
        ):
            value = value.clone(False).refine_names(*self.names)
        elif (
            self._td_dim_names is None
            and check_shape
            and is_tc
            and value._td_dim_names is not None
        ):
            self.names = value.names[: self.batch_dims]

        return value

    @abc.abstractmethod
    def pin_memory(self) -> TensorDictBase:
        """Calls :obj:`pin_memory` on the stored tensors."""
        raise NotImplementedError(f"{self.__class__.__name__}")

    def items(
        self, include_nested: bool = False, leaves_only: bool = False
    ) -> Iterator[tuple[str, CompatibleType]]:
        """Returns a generator of key-value pairs for the tensordict."""
        for k in self.keys(include_nested=include_nested, leaves_only=leaves_only):
            yield k, self.get(k)

    def values(
        self, include_nested: bool = False, leaves_only: bool = False
    ) -> Iterator[CompatibleType]:
        """Returns a generator representing the values for the tensordict."""
        for k in self.keys(include_nested=include_nested, leaves_only=leaves_only):
            yield self.get(k)

    @abc.abstractmethod
    def keys(
        self, include_nested: bool = False, leaves_only: bool = False
    ) -> _TensorDictKeysView:
        """Returns a generator of tensordict keys."""
        raise NotImplementedError(f"{self.__class__.__name__}")

    @property
    def sorted_keys(self) -> list[NestedKey]:
        """Returns the keys sorted in alphabetical order.

        Does not support extra argument.

        If the TensorDict is locked, the keys are cached until the tensordict
        is unlocked.

        """
        if self.is_locked and self._sorted_keys is not None:
            return self._sorted_keys
        elif self.is_locked:
            self._sorted_keys = sorted(self.keys())
            return self._sorted_keys
        else:
            return sorted(self.keys())

    def expand(self, *shape: int) -> TensorDictBase:
        """Expands each tensors of the tensordict according to the torch.expand function.

        In practice, this amends to: :obj:`tensor.expand(*shape, *tensor.shape)`.

        Supports iterables to specify the shape

        Examples:
            >>> td = TensorDict(source={'a': torch.zeros(3, 4, 5),
            ...     'b': torch.zeros(3, 4, 10)}, batch_size=[3, 4])
            >>> td_expand = td.expand(10, 3, 4)
            >>> assert td_expand.shape == torch.Size([10, 3, 4])
            >>> assert td_expand.get("a").shape == torch.Size([10, 3, 4, 5])

        """
        d = {}
        tensordict_dims = self.batch_dims

        if len(shape) == 1 and isinstance(shape[0], Sequence):
            shape = tuple(shape[0])

        # new shape dim check
        if len(shape) < len(self.shape):
            raise RuntimeError(
                "the number of sizes provided ({shape_dim}) must be greater or equal to the number of "
                "dimensions in the TensorDict ({tensordict_dim})".format(
                    shape_dim=len(shape), tensordict_dim=tensordict_dims
                )
            )

        # new shape compatability check
        for old_dim, new_dim in zip(self.batch_size, shape[-tensordict_dims:]):
            if old_dim != 1 and new_dim != old_dim:
                raise RuntimeError(
                    "Incompatible expanded shape: The expanded shape length at non-singleton dimension should be same "
                    "as the original length. target_shape = {new_shape}, existing_shape = {old_shape}".format(
                        new_shape=shape, old_shape=self.batch_size
                    )
                )
        for key, value in self.items():
            tensor_dims = len(value.shape)
            last_n_dims = tensor_dims - tensordict_dims
            if last_n_dims > 0:
                d[key] = value.expand((*shape, *value.shape[-last_n_dims:]))
            else:
                d[key] = value.expand(shape)
        return TensorDict(
            source=d,
            batch_size=torch.Size(shape),
            device=self.device,
            _run_checks=False,
        )

    def flatten(self, start_dim=0, end_dim=-1):
        """Flattens all the tensors of a tensordict.

        Args:
            start_dim (int) – the first dim to flatten
            end_dim (int) – the last dim to flatten

        Examples:
            >>> td = TensorDict({"a": torch.arange(60).view(3, 4, 5), "b": torch.arange(12).view(3, 4)}, [3, 4])
            >>> td_flat = td.flatten(0, 1)
            >>> td_flat.batch_size
            torch.Size([12])
            >>> td_flat["a"]
            tensor([[ 0,  1,  2,  3,  4],
                    [ 5,  6,  7,  8,  9],
                    [10, 11, 12, 13, 14],
                    [15, 16, 17, 18, 19],
                    [20, 21, 22, 23, 24],
                    [25, 26, 27, 28, 29],
                    [30, 31, 32, 33, 34],
                    [35, 36, 37, 38, 39],
                    [40, 41, 42, 43, 44],
                    [45, 46, 47, 48, 49],
                    [50, 51, 52, 53, 54],
                    [55, 56, 57, 58, 59]])
            >>> td_flat["b"]
            tensor([ 0,  1,  2,  3,  4,  5,  6,  7,  8,  9, 10, 11])

        """
        if end_dim < 0:
            end_dim = self.ndim + end_dim
            if end_dim < 0:
                raise ValueError(
                    f"Incompatible end_dim {end_dim} for tensordict with shape {self.shape}."
                )
        if end_dim <= start_dim:
            raise ValueError(
                "The end dimension must be strictly greater than the start dim."
            )

        def flatten(tensor):
            return torch.flatten(tensor, start_dim, end_dim)

        nelt = prod(self.batch_size[start_dim : end_dim + 1])
        if start_dim > 0:
            batch_size = (
                list(self.batch_size)[:start_dim]
                + [nelt]
                + list(self.batch_size[end_dim + 1 :])
            )
        else:
            batch_size = [nelt] + list(self.batch_size[end_dim + 1 :])
        out = self.apply(flatten, batch_size=batch_size)
        if self._td_dim_names is not None:
            names = [
                name
                for i, name in enumerate(self._td_dim_names)
                if (i < start_dim or i > end_dim)
            ]
            names.insert(start_dim, None)
            out.names = names
        return out

    def unflatten(self, dim, unflattened_size):
        """Unflattens a tensordict dim expanding it to a desired shape.

        Args:
            dim (int): specifies the dimension of the input tensor to be unflattened.
            unflattened_size (shape): is the new shape of the unflattened dimension of the tensordict.

        Examples:
            >>> td = TensorDict({"a": torch.arange(60).view(3, 4, 5), "b": torch.arange(12).view(3, 4)}, [3, 4])
            >>> td_flat = td.flatten(0, 1)
            >>> td_unflat = td_flat.unflatten(0, [3, 4])
            >>> assert (td == td_unflat).all()
        """
        if dim < 0:
            dim = self.ndim + dim
            if dim < 0:
                raise ValueError(
                    f"Incompatible dim {dim} for tensordict with shape {self.shape}."
                )

        def unflatten(tensor):
            return torch.unflatten(
                tensor,
                dim,
                unflattened_size,
            )

        if dim > 0:
            batch_size = (
                list(self.batch_size)[:dim]
                + list(unflattened_size)
                + list(self.batch_size[dim + 1 :])
            )
        else:
            batch_size = list(unflattened_size) + list(self.batch_size[1:])
        out = self.apply(unflatten, batch_size=batch_size)
        if self._td_dim_names is not None:
            names = copy(self._td_dim_names)
            for _ in range(len(unflattened_size) - 1):
                names.insert(dim, None)
            out.names = names
        return out

    def __bool__(self) -> bool:
        raise ValueError("Converting a tensordict to boolean value is not permitted")

    def __ne__(self, other: object) -> TensorDictBase:
        """XOR operation over two tensordicts, for evey key.

        The two tensordicts must have the same key set.

        Args:
            other (TensorDictBase, dict, or float): the value to compare against.

        Returns:
            a new TensorDict instance with all tensors are boolean
            tensors of the same shape as the original tensors.

        """
        if _is_tensorclass(other.__class__):
            return other != self
        if isinstance(other, (dict,)) or _is_tensor_collection(other.__class__):
            keys1 = set(self.keys())
            keys2 = set(other.keys())
            if len(keys1.difference(keys2)) or len(keys1) != len(keys2):
                raise KeyError(
                    f"keys in {self} and {other} mismatch, got {keys1} and {keys2}"
                )
            d = {}
            for key, item1 in self.items():
                d[key] = item1 != other.get(key)
            return TensorDict(batch_size=self.batch_size, source=d, device=self.device)
        if isinstance(other, (numbers.Number, Tensor)):
            return TensorDict(
                {key: value != other for key, value in self.items()},
                self.batch_size,
                device=self.device,
            )
        return True

    def __eq__(self, other: object) -> TensorDictBase:
        """Compares two tensordicts against each other, for every key. The two tensordicts must have the same key set.

        Returns:
            a new TensorDict instance with all tensors are boolean
            tensors of the same shape as the original tensors.

        """
        if is_tensorclass(other):
            return other == self
        if isinstance(other, (dict,)) or _is_tensor_collection(other.__class__):
            keys1 = set(self.keys())
            keys2 = set(other.keys())
            if len(keys1.difference(keys2)) or len(keys1) != len(keys2):
                raise KeyError(f"keys in tensordicts mismatch, got {keys1} and {keys2}")
            d = {}
            for key, item1 in self.items():
                d[key] = item1 == other.get(key)
            return TensorDict(batch_size=self.batch_size, source=d, device=self.device)
        if isinstance(other, (numbers.Number, Tensor)):
            return TensorDict(
                {key: value == other for key, value in self.items()},
                self.batch_size,
                device=self.device,
            )
        return False

    @abc.abstractmethod
    def del_(self, key: str) -> TensorDictBase:
        """Deletes a key of the tensordict.

        Args:
            key (str): key to be deleted

        Returns:
            self

        """
        raise NotImplementedError(f"{self.__class__.__name__}")

    @abc.abstractmethod
    def select(
        self, *keys: str, inplace: bool = False, strict: bool = True
    ) -> TensorDictBase:
        """Selects the keys of the tensordict and returns an new tensordict with only the selected keys.

        The values are not copied: in-place modifications a tensor of either
        of the original or new tensordict will result in a change in both
        tensordicts.

        Args:
            *keys (str): keys to select
            inplace (bool): if True, the tensordict is pruned in place.
                Default is :obj:`False`.
            strict (bool, optional): whether selecting a key that is not present
                will return an error or not. Default: :obj:`True`.

        Returns:
            A new tensordict with the selected keys only.

        """
        raise NotImplementedError(f"{self.__class__.__name__}")

    def exclude(self, *keys: str, inplace: bool = False) -> TensorDictBase:
        target = self if inplace else self.clone(recurse=False)
        # is_nested = any((type(key) is tuple) for key in keys)
        # if len(keys) > 1:
        #     tdkeys = set(self.keys(is_nested))
        # else:
        #     tdkeys = self.keys(is_nested)
        for key in keys:
            if key in self.keys(True):
                del target[key]
        return target

    @abc.abstractmethod
    def set_at_(
        self, key: NestedKey, value: CompatibleType, idx: IndexType
    ) -> TensorDictBase:
        """Sets the values in-place at the index indicated by :obj:`idx`.

        Args:
            key (str, tuple of str): key to be modified.
            value (torch.Tensor): value to be set at the index `idx`
            idx (int, tensor or tuple): index where to write the values.

        Returns:
            self

        """
        raise NotImplementedError(f"{self.__class__.__name__}")

    def copy_(self, tensordict: TensorDictBase) -> TensorDictBase:
        """See :obj:`TensorDictBase.update_`."""
        return self.update_(tensordict)

    def copy_at_(self, tensordict: TensorDictBase, idx: IndexType) -> TensorDictBase:
        """See :obj:`TensorDictBase.update_at_`."""
        return self.update_at_(tensordict, idx)

    def get_at(
        self, key: NestedKey, idx: IndexType, default: CompatibleType = NO_DEFAULT
    ) -> CompatibleType:
        """Get the value of a tensordict from the key `key` at the index `idx`.

        Args:
            key (str, tuple of str): key to be retrieved.
            idx (int, slice, torch.Tensor, iterable): index of the tensor.
            default (torch.Tensor): default value to return if the key is
                not present in the tensordict.

        Returns:
            indexed tensor.

        """
        # TODO: this is NOT explicitely tested. Make a test
        try:
            return self.get(key, NO_DEFAULT)[idx]
        except KeyError:
            if default is NO_DEFAULT:
                raise
            return default

    @abc.abstractmethod
    def share_memory_(self) -> TensorDictBase:
        """Places all the tensors in shared memory.

        The TensorDict is then locked, meaning that the only writing operations that
        can be executed must be done in-place.
        Once the tensordict is unlocked, the share_memory attribute is turned to False,
        because cross-process identity is not guaranteed anymore.

        Returns:
            self.

        """
        raise NotImplementedError(f"{self.__class__.__name__}")

    @abc.abstractmethod
    def memmap_(
        self, prefix: str | None = None, copy_existing: bool = False
    ) -> TensorDictBase:
        """Writes all tensors onto a MemmapTensor.

        Args:
            prefix (str): directory prefix where the memmap tensors will have to
                be stored.
            copy_existing (bool): If False (default), an exception will be raised if an
                entry in the tensordict is already a MemmapTensor but is not saved in
                the correct location according to prefix. If True, any MemmapTensors
                that are not in the correct location are copied to the new location.

        The TensorDict is then locked, meaning that the only writing operations that
        can be executed must be done in-place.
        Once the tensordict is unlocked, the memmap attribute is turned to False,
        because cross-process identity is not guaranteed anymore.

        Returns:
            self.

        Note:
            Serialising in this fashion might be slow with deeply nested tensordicts, so
            we do not recommend calling this method inside a training loop.
        """
        raise NotImplementedError(f"{self.__class__.__name__}")

    def memmap_like(self, prefix: str | None = None) -> TensorDictBase:
        """Creates an empty Memory-mapped tensordict with the same content shape as the current one.

        Args:
            prefix (str): directory prefix where the memmap tensors will have to
                be stored.

        The resulting TensorDict will be locked and ``is_memmap() = True``,
        meaning that the only writing operations that can be executed must be done in-place.
        Once the tensordict is unlocked, the memmap attribute is turned to False,
        because cross-process identity is not guaranteed anymore.

        Returns:
            a new ``TensorDict`` instance with data stored as memory-mapped tensors.

        """
        if prefix is not None:
            prefix = Path(prefix)
            if not prefix.exists():
                os.makedirs(prefix, exist_ok=True)
            torch.save(
                {"batch_size": self.batch_size, "device": self.device},
                prefix / "meta.pt",
            )
        if not self.keys():
            raise Exception(
                "memmap_like() must be called when the TensorDict is (partially) "
                "populated. Set a tensor first."
            )
        tensordict = TensorDict(
            {}, self.batch_size, device=self.device, names=self._td_dim_names
        )
        for key, value in self.items():
            if _is_tensor_collection(value.__class__):
                if prefix is not None:
                    # ensure subdirectory exists
                    os.makedirs(prefix / key, exist_ok=True)
                    tensordict[key] = value.memmap_like(
                        prefix=prefix / key,
                    )
                    torch.save(
                        {"batch_size": value.batch_size, "device": value.device},
                        prefix / key / "meta.pt",
                    )
                else:
                    tensordict[key] = value.memmap_like()
                continue
            else:
                tensordict[key] = MemmapTensor.empty_like(
                    value,
                    filename=str(prefix / f"{key}.memmap")
                    if prefix is not None
                    else None,
                )
            if prefix is not None:
                torch.save(
                    {
                        "shape": value.shape,
                        "device": value.device,
                        "dtype": value.dtype,
                    },
                    prefix / f"{key}.meta.pt",
                )
        tensordict._is_memmap = True
        tensordict.lock_()
        return tensordict

    @abc.abstractmethod
    def detach_(self) -> TensorDictBase:
        """Detach the tensors in the tensordict in-place.

        Returns:
            self.

        """
        raise NotImplementedError(f"{self.__class__.__name__}")

    def detach(self) -> TensorDictBase:
        """Detach the tensors in the tensordict.

        Returns:
            a new tensordict with no tensor requiring gradient.

        """
        return self.apply(lambda x: x.detach())

    def to_h5(
        self,
        filename,
        **kwargs,
    ):
        """Converts a tensordict to a PersistentTensorDict with the h5 backend.

        Args:
            filename (str or path): path to the h5 file.
            device (torch.device or compatible, optional): the device where to
                expect the tensor once they are returned. Defaults to ``None``
                (on cpu by default).
            **kwargs: kwargs to be passed to :meth:`h5py.File.create_dataset`.

        Returns:
            A :class:`PersitentTensorDict` instance linked to the newly created file.

        Examples:
            >>> import tempfile
            >>> import timeit
            >>>
            >>> from tensordict import TensorDict, MemmapTensor
            >>> td = TensorDict({
            ...     "a": MemmapTensor(1_000_000),
            ...     "b": {"c": MemmapTensor(1_000_000, 3)},
            ... }, [1_000_000])
            >>>
            >>> file = tempfile.NamedTemporaryFile()
            >>> td_h5 = td.to_h5(file.name, compression="gzip", compression_opts=9)
            >>> print(td_h5)
            PersistentTensorDict(
                fields={
                    a: Tensor(shape=torch.Size([1000000]), device=cpu, dtype=torch.float32, is_shared=False),
                    b: PersistentTensorDict(
                        fields={
                            c: Tensor(shape=torch.Size([1000000, 3]), device=cpu, dtype=torch.float32, is_shared=False)},
                        batch_size=torch.Size([1000000]),
                        device=None,
                        is_shared=False)},
                batch_size=torch.Size([1000000]),
                device=None,
                is_shared=False)


        """
        from .persistent import PersistentTensorDict

        out = PersistentTensorDict.from_dict(
            self,
            filename=filename,
            **kwargs,
        )
        if self._td_dim_names is not None:
            out.names = self._td_dim_names
        return out

    def to_tensordict(self):
        """Returns a regular TensorDict instance from the TensorDictBase.

        Returns:
            a new TensorDict object containing the same values.

        """
        return TensorDict(
            {
                key: value.clone()
                if not _is_tensor_collection(value.__class__)
                else value.to_tensordict()
                for key, value in self.items()
            },
            device=self.device,
            batch_size=self.batch_size,
            names=self._td_dim_names,
        )

    def zero_(self) -> TensorDictBase:
        """Zeros all tensors in the tensordict in-place."""
        for key in self.keys():
            self.fill_(key, 0)
        return self

    def unbind(self, dim: int) -> tuple[TensorDictBase, ...]:
        """Returns a tuple of indexed tensordicts unbound along the indicated dimension.

        Resulting tensordicts will share the storage of the initial tensordict.

        """
        idx = [
            ((*tuple(slice(None) for _ in range(dim)), i))
            for i in range(self.shape[dim])
        ]
        if dim < 0:
            dim = self.batch_dims + dim
        batch_size = torch.Size([s for i, s in enumerate(self.batch_size) if i != dim])
        names = self._td_dim_names
        if names is not None:
            names = copy(names)
            names = [name for i, name in enumerate(names) if i != dim]
        out = []
        for _idx in idx:
            out.append(
                self.apply(
                    lambda tensor, idx=_idx: tensor[idx],
                    batch_size=batch_size,
                )
            )
            if names is not None:
                for item in out:
                    item.names = names
            if self.is_shared():
                out[-1].share_memory_()
            elif self.is_memmap():
                out[-1].memmap_()
        return tuple(out)

    def chunk(self, chunks: int, dim: int = 0) -> tuple[TensorDictBase, ...]:
        """Splits a tendordict into the specified number of chunks, if possible.

        Each chunk is a view of the input tensordict.

        Args:
            chunks (int): number of chunks to return
            dim (int, optional): dimension along which to split the
                tensordict. Default is 0.

        """
        if chunks < 1:
            raise ValueError(
                f"chunks must be a strictly positive integer, got {chunks}."
            )
        indices = []
        _idx_start = 0
        if chunks > 1:
            interval = _idx_end = self.batch_size[dim] // chunks
        else:
            interval = _idx_end = self.batch_size[dim]
        for c in range(chunks):
            indices.append(slice(_idx_start, _idx_end))
            _idx_start = _idx_end
            _idx_end = _idx_end + interval if c < chunks - 2 else self.batch_size[dim]
        if dim < 0:
            dim = len(self.batch_size) + dim
        return tuple(self[(*[slice(None) for _ in range(dim)], idx)] for idx in indices)

    def clone(self, recurse: bool = True) -> TensorDictBase:
        """Clones a TensorDictBase subclass instance onto a new TensorDictBase subclass of the same type.

        To create a TensorDict instance from any other TensorDictBase subtype, call the :meth:`~.to_tensordict` method
        instead.

        Args:
            recurse (bool, optional): if True, each tensor contained in the
                TensorDict will be copied too. Default is `True`.

        .. note::
          For some TensorDictBase subtypes, such as :class:`SubTensorDict`, cloning
          recursively makes little sense (in this specific case it would involve
          copying the parent tensordict too). In those cases, :meth:`~.clone` will
          fall back onto :meth:`~.to_tensordict`.

        """
        raise NotImplementedError

    @classmethod
    def __torch_function__(
        cls,
        func: Callable,
        types: tuple[type, ...],
        args: tuple[Any, ...] = (),
        kwargs: dict[str, Any] | None = None,
    ) -> Callable:
        if kwargs is None:
            kwargs = {}
        if func not in TD_HANDLED_FUNCTIONS or not all(
            issubclass(t, (Tensor, TensorDictBase)) for t in types
        ):
            return NotImplemented
        return TD_HANDLED_FUNCTIONS[func](*args, **kwargs)

    @abc.abstractmethod
    def to(self, dest: DeviceType | type | torch.Size, **kwargs) -> TensorDictBase:
        """Maps a TensorDictBase subclass either on a new device or to another TensorDictBase subclass (if permitted).

        Casting tensors to a new dtype is not allowed, as tensordicts are not bound to contain a single
        tensor dtype.

        Args:
            dest (device, size or TensorDictBase subclass): destination of the
                tensordict. If it is a torch.Size object, the batch_size
                will be updated provided that it is compatible with the
                stored tensors.

        Returns:
            a new tensordict. If device indicated by dest differs from
            the tensordict device, this is a no-op.

        """
        raise NotImplementedError

    def _check_new_batch_size(self, new_size: torch.Size) -> None:
        n = len(new_size)
        for key, tensor in self.items():
            if _shape(tensor)[:n] != new_size:
                raise RuntimeError(
                    f"the tensor {key} has shape {_shape(tensor)} which "
                    f"is incompatible with the new shape {new_size}."
                )

    @abc.abstractmethod
    def _change_batch_size(self, new_size: torch.Size) -> None:
        raise NotImplementedError

    def cpu(self) -> TensorDictBase:
        """Casts a tensordict to CPU."""
        return self.to("cpu")

    def cuda(self, device: int = None) -> TensorDictBase:
        """Casts a tensordict to a cuda device (if not already on it)."""
        if device is None:
            return self.to(torch.device("cuda"))
        return self.to(f"cuda:{device}")

    @abc.abstractmethod
    def masked_fill_(self, mask: Tensor, value: float | bool) -> TensorDictBase:
        """Fills the values corresponding to the mask with the desired value.

        Args:
            mask (boolean torch.Tensor): mask of values to be filled. Shape
                must match tensordict shape.
            value: value to used to fill the tensors.

        Returns:
            self

        Examples:
            >>> td = TensorDict(source={'a': torch.zeros(3, 4)},
            ...     batch_size=[3])
            >>> mask = torch.tensor([True, False, False])
            >>> _ = td.masked_fill_(mask, 1.0)
            >>> td.get("a")
            tensor([[1., 1., 1., 1.],
                    [0., 0., 0., 0.],
                    [0., 0., 0., 0.]])
        """
        raise NotImplementedError

    @abc.abstractmethod
    def masked_fill(self, mask: Tensor, value: float | bool) -> TensorDictBase:
        """Out-of-place version of masked_fill.

        Args:
            mask (boolean torch.Tensor): mask of values to be filled. Shape
                must match tensordict shape.
            value: value to used to fill the tensors.

        Returns:
            self

        Examples:
            >>> td = TensorDict(source={'a': torch.zeros(3, 4)},
            ...     batch_size=[3])
            >>> mask = torch.tensor([True, False, False])
            >>> td1 = td.masked_fill(mask, 1.0)
            >>> td1.get("a")
            tensor([[1., 1., 1., 1.],
                    [0., 0., 0., 0.],
                    [0., 0., 0., 0.]])
        """
        raise NotImplementedError

    def masked_select(self, mask: Tensor) -> TensorDictBase:
        """Masks all tensors of the TensorDict and return a new TensorDict instance with similar keys pointing to masked values.

        Args:
            mask (torch.Tensor): boolean mask to be used for the tensors.
                Shape must match the TensorDict batch_size.

        Examples:
            >>> td = TensorDict(source={'a': torch.zeros(3, 4)},
            ...    batch_size=[3])
            >>> mask = torch.tensor([True, False, False])
            >>> td_mask = td.masked_select(mask)
            >>> td_mask.get("a")
            tensor([[0., 0., 0., 0.]])

        """
        d = {}
        mask_expand = mask
        while mask_expand.ndimension() > self.batch_dims:
            mndim = mask_expand.ndimension()
            mask_expand = mask_expand.squeeze(-1)
            if mndim == mask_expand.ndimension():  # no more squeeze
                break
        for key, value in self.items():
            d[key] = value[mask_expand]
        dim = int(mask.sum().item())
        other_dim = self.shape[mask.ndim :]
        return TensorDict(
            device=self.device, source=d, batch_size=torch.Size([dim, *other_dim])
        )

    @abc.abstractmethod
    def is_contiguous(self) -> bool:
        """Returns a boolean indicating if all the tensors are contiguous."""
        raise NotImplementedError

    @abc.abstractmethod
    def contiguous(self) -> TensorDictBase:
        """Returns a new tensordict of the same type with contiguous values (or self if values are already contiguous)."""
        raise NotImplementedError

    def to_dict(self) -> dict[str, Any]:
        """Returns a dictionary with key-value pairs matching those of the tensordict."""
        return {
            key: value.to_dict() if _is_tensor_collection(value.__class__) else value
            for key, value in self.items()
        }

    def unsqueeze(self, dim: int) -> TensorDictBase:
        """Unsqueeze all tensors for a dimension comprised in between `-td.batch_dims` and `td.batch_dims` and returns them in a new tensordict.

        Args:
            dim (int): dimension along which to unsqueeze

        """
        if dim < 0:
            dim = self.batch_dims + dim + 1

        if (dim > self.batch_dims) or (dim < 0):
            raise RuntimeError(
                f"unsqueezing is allowed for dims comprised between "
                f"`-td.batch_dims` and `td.batch_dims` only. Got "
                f"dim={dim} with a batch size of {self.batch_size}."
            )
        return _UnsqueezedTensorDict(
            source=self,
            custom_op="unsqueeze",
            inv_op="squeeze",
            custom_op_kwargs={"dim": dim},
            inv_op_kwargs={"dim": dim},
        )

    def squeeze(self, dim: int | None = None) -> TensorDictBase:
        """Squeezes all tensors for a dimension comprised in between `-td.batch_dims+1` and `td.batch_dims-1` and returns them in a new tensordict.

        Args:
            dim (Optional[int]): dimension along which to squeeze. If dim is None, all singleton dimensions will be squeezed. dim is None by default.

        """
        if dim is None:
            size = self.size()
            if len(self.size()) == 1 or size.count(1) == 0:
                return self
            first_singleton_dim = size.index(1)

            squeezed_dict = _SqueezedTensorDict(
                source=self,
                custom_op="squeeze",
                inv_op="unsqueeze",
                custom_op_kwargs={"dim": first_singleton_dim},
                inv_op_kwargs={"dim": first_singleton_dim},
            )
            return squeezed_dict.squeeze(dim=None)

        if dim < 0:
            dim = self.batch_dims + dim

        if self.batch_dims and (dim >= self.batch_dims or dim < 0):
            raise RuntimeError(
                f"squeezing is allowed for dims comprised between 0 and "
                f"td.batch_dims only. Got dim={dim} and batch_size"
                f"={self.batch_size}."
            )

        if dim >= self.batch_dims or self.batch_size[dim] != 1:
            return self
        return _SqueezedTensorDict(
            source=self,
            custom_op="squeeze",
            inv_op="unsqueeze",
            custom_op_kwargs={"dim": dim},
            inv_op_kwargs={"dim": dim},
        )

    def reshape(
        self,
        *shape: int,
        size: list | tuple | torch.Size | None = None,
    ) -> TensorDictBase:
        """Returns a contiguous, reshaped tensor of the desired shape.

        Args:
            *shape (int): new shape of the resulting tensordict.
            size: iterable

        Returns:
            A TensorDict with reshaped keys

        """
        if len(shape) == 0 and size is not None:
            return self.reshape(*size)
        elif len(shape) == 1 and isinstance(shape[0], (list, tuple, torch.Size)):
            return self.reshape(*shape[0])
        elif not isinstance(shape, torch.Size):
            shape = torch.Size(shape)

        d = {}
        for key, item in self.items():
            d[key] = item.reshape((*shape, *item.shape[self.ndimension() :]))
        if d:
            batch_size = d[key].shape[: len(shape)]
        else:
            if any(not isinstance(i, int) or i < 0 for i in shape):
                raise RuntimeError(
                    "Implicit reshaping is not permitted with empty " "tensordicts"
                )
            batch_size = torch.Size(shape)
        return TensorDict(d, batch_size, device=self.device, _run_checks=False)

    def split(self, split_size: int | list[int], dim: int = 0) -> list[TensorDictBase]:
        """Splits each tensor in the TensorDict with the specified size in the given dimension, like `torch.split`.

        Returns a list of TensorDict with the view of split chunks of items. Nested TensorDicts will remain nested.

        The list of TensorDict maintains the original order of the tensor chunks.

        Args:
            split_size (int or List(int)): size of a single chunk or list of sizes for each chunk
            dim (int): dimension along which to split the tensor

        Returns:
            A list of TensorDict with specified size in given dimension.

        """
        batch_sizes = []
        if self.batch_dims == 0:
            raise RuntimeError("TensorDict with empty batch size is not splittable")
        if not (-self.batch_dims <= dim < self.batch_dims):
            raise IndexError(
                f"Dimension out of range (expected to be in range of [-{self.batch_dims}, {self.batch_dims - 1}], but got {dim})"
            )
        if dim < 0:
            dim += self.batch_dims
        if isinstance(split_size, int):
            rep, remainder = divmod(self.batch_size[dim], split_size)
            rep_shape = torch.Size(
                [
                    split_size if idx == dim else size
                    for (idx, size) in enumerate(self.batch_size)
                ]
            )
            batch_sizes = [rep_shape for _ in range(rep)]
            if remainder:
                batch_sizes.append(
                    torch.Size(
                        [
                            remainder if dim_idx == dim else dim_size
                            for (dim_idx, dim_size) in enumerate(self.batch_size)
                        ]
                    )
                )
        elif isinstance(split_size, list) and all(
            isinstance(element, int) for element in split_size
        ):
            if sum(split_size) != self.batch_size[dim]:
                raise RuntimeError(
                    f"Split method expects split_size to sum exactly to {self.batch_size[dim]} (tensor's size at dimension {dim}), but got split_size={split_size}"
                )
            for i in split_size:
                batch_sizes.append(
                    torch.Size(
                        [
                            i if dim_idx == dim else dim_size
                            for (dim_idx, dim_size) in enumerate(self.batch_size)
                        ]
                    )
                )
        else:
            raise TypeError(
                "split(): argument 'split_size' must be int or list of ints"
            )
        dictionaries = [{} for _ in range(len(batch_sizes))]
        for key, item in self.items():
            split_tensors = torch.split(item, split_size, dim)
            for idx, split_tensor in enumerate(split_tensors):
                dictionaries[idx][key] = split_tensor
        names = self._td_dim_names
        if names is not None:
            names = copy(names)
        return [
            TensorDict(
                dictionaries[i],
                batch_sizes[i],
                device=self.device,
                names=names,
                _run_checks=False,
                _is_shared=self.is_shared(),
                _is_memmap=self.is_memmap(),
            )
            for i in range(len(dictionaries))
        ]

    def gather(
        self, dim: int, index: Tensor, out: TensorDictBase | None = None
    ) -> TensorDictBase:
        """Gathers values along an axis specified by `dim`.

        Args:
            dim (int): the dimension along which collect the elements
            index (torch.Tensor): a long tensor which number of dimension matches
                the one of the tensordict with only one dimension differring between
                the two (the gathering dimension). Its elements refer to the
                index to be gathered along the required dimension.
            out (TensorDictBase, optional): a destination tensordict. It must
                have the same shape as the index.

        Examples:
            >>> td = TensorDict(
            ...     {"a": torch.randn(3, 4, 5),
            ...      "b": TensorDict({"c": torch.zeros(3, 4, 5)}, [3, 4, 5])},
            ...     [3, 4])
            >>> index = torch.randint(4, (3, 2))
            >>> td_gather = td.gather(dim=1, index=index)
            >>> print(td_gather)
            TensorDict(
                fields={
                    a: Tensor(shape=torch.Size([3, 2, 5]), device=cpu, dtype=torch.float32, is_shared=False),
                    b: TensorDict(
                        fields={
                            c: Tensor(shape=torch.Size([3, 2, 5]), device=cpu, dtype=torch.float32, is_shared=False)},
                        batch_size=torch.Size([3, 2, 5]),
                        device=None,
                        is_shared=False)},
                batch_size=torch.Size([3, 2]),
                device=None,
                is_shared=False)

        Gather keeps the dimension names.

        Examples:
            >>> td.names = ["a", "b"]
            >>> td_gather = td.gather(dim=1, index=index)
            >>> td_gather.names
            ["a", "b"]
        """
        return torch.gather(self, dim, index, out=out)

    def view(
        self,
        *shape: int,
        size: list | tuple | torch.Size | None = None,
    ) -> TensorDictBase:
        """Returns a tensordict with views of the tensors according to a new shape, compatible with the tensordict batch_size.

        Args:
            *shape (int): new shape of the resulting tensordict.
            size: iterable

        Returns:
            a new tensordict with the desired batch_size.

        Examples:
            >>> td = TensorDict(source={'a': torch.zeros(3,4,5),
            ...    'b': torch.zeros(3,4,10,1)}, batch_size=torch.Size([3, 4]))
            >>> td_view = td.view(12)
            >>> print(td_view.get("a").shape)  # torch.Size([12, 5])
            >>> print(td_view.get("b").shape)  # torch.Size([12, 10, 1])
            >>> td_view = td.view(-1, 4, 3)
            >>> print(td_view.get("a").shape)  # torch.Size([1, 4, 3, 5])
            >>> print(td_view.get("b").shape)  # torch.Size([1, 4, 3, 10, 1])

        """
        if len(shape) == 0 and size is not None:
            return self.view(*size)
        elif len(shape) == 1 and isinstance(shape[0], (list, tuple, torch.Size)):
            return self.view(*shape[0])
        elif not isinstance(shape, torch.Size):
            shape = infer_size_impl(shape, self.numel())
            shape = torch.Size(shape)
        if shape == self.shape:
            return self
        return _ViewedTensorDict(
            source=self,
            custom_op="view",
            inv_op="view",
            custom_op_kwargs={"size": shape},
            inv_op_kwargs={"size": self.batch_size},
        )

    def permute(
        self,
        *dims_list: int,
        dims: list[int] | None = None,
    ) -> TensorDictBase:
        """Returns a view of a tensordict with the batch dimensions permuted according to dims.

        Args:
            *dims_list (int): the new ordering of the batch dims of the tensordict. Alternatively,
                a single iterable of integers can be provided.
            dims (list of int): alternative way of calling permute(...).

        Returns:
            a new tensordict with the batch dimensions in the desired order.

        Examples:
            >>> tensordict = TensorDict({"a": torch.randn(3, 4, 5)}, [3, 4])
            >>> print(tensordict.permute([1, 0]))
            PermutedTensorDict(
                source=TensorDict(
                    fields={
                        a: Tensor(torch.Size([3, 4, 5]), dtype=torch.float32)},
                    batch_size=torch.Size([3, 4]),
                    device=cpu,
                    is_shared=False),
                op=permute(dims=[1, 0]))
            >>> print(tensordict.permute(1, 0))
            PermutedTensorDict(
                source=TensorDict(
                    fields={
                        a: Tensor(torch.Size([3, 4, 5]), dtype=torch.float32)},
                    batch_size=torch.Size([3, 4]),
                    device=cpu,
                    is_shared=False),
                op=permute(dims=[1, 0]))
            >>> print(tensordict.permute(dims=[1, 0]))
            PermutedTensorDict(
                source=TensorDict(
                    fields={
                        a: Tensor(torch.Size([3, 4, 5]), dtype=torch.float32)},
                    batch_size=torch.Size([3, 4]),
                    device=cpu,
                    is_shared=False),
                op=permute(dims=[1, 0]))
        """
        if len(dims_list) == 0:
            dims_list = dims
        elif len(dims_list) == 1 and not isinstance(dims_list[0], int):
            dims_list = dims_list[0]
        if len(dims_list) != len(self.shape):
            raise RuntimeError(
                f"number of dims don't match in permute (got {len(dims_list)}, expected {len(self.shape)}"
            )

        if not len(dims_list) and not self.batch_dims:
            return self
        if np.array_equal(dims_list, range(self.batch_dims)):
            return self
        min_dim, max_dim = -self.batch_dims, self.batch_dims - 1
        seen = [False for dim in range(max_dim + 1)]
        for idx in dims_list:
            if idx < min_dim or idx > max_dim:
                raise IndexError(
                    f"dimension out of range (expected to be in range of [{min_dim}, {max_dim}], but got {idx})"
                )
            if seen[idx]:
                raise RuntimeError("repeated dim in permute")
            seen[idx] = True

        return _PermutedTensorDict(
            source=self,
            custom_op="permute",
            inv_op="permute",
            custom_op_kwargs={"dims": dims_list},
            inv_op_kwargs={"dims": dims_list},
        )

    def __repr__(self) -> str:
        fields = _td_fields(self)
        field_str = indent(f"fields={{{fields}}}", 4 * " ")
        batch_size_str = indent(f"batch_size={self.batch_size}", 4 * " ")
        device_str = indent(f"device={self.device}", 4 * " ")
        is_shared_str = indent(f"is_shared={self.is_shared()}", 4 * " ")
        string = ",\n".join([field_str, batch_size_str, device_str, is_shared_str])
        return f"{type(self).__name__}(\n{string})"

    def all(self, dim: int = None) -> bool | TensorDictBase:
        """Checks if all values are True/non-null in the tensordict.

        Args:
            dim (int, optional): if None, returns a boolean indicating
                whether all tensors return `tensor.all() == True`
                If integer, all is called upon the dimension specified if
                and only if this dimension is compatible with the tensordict
                shape.

        """
        if dim is not None and (dim >= self.batch_dims or dim < -self.batch_dims):
            raise RuntimeError(
                "dim must be greater than or equal to -tensordict.batch_dims and "
                "smaller than tensordict.batch_dims"
            )
        if dim is not None:
            if dim < 0:
                dim = self.batch_dims + dim

            names = self._td_dim_names
            if names is not None:
                names = copy(names)
                names = [name for i, name in enumerate(names) if i != dim]

            return TensorDict(
                source={key: value.all(dim=dim) for key, value in self.items()},
                batch_size=[b for i, b in enumerate(self.batch_size) if i != dim],
                device=self.device,
                names=names,
            )
        return all(value.all() for value in self.values())

    def any(self, dim: int = None) -> bool | TensorDictBase:
        """Checks if any value is True/non-null in the tensordict.

        Args:
            dim (int, optional): if None, returns a boolean indicating
                whether all tensors return `tensor.any() == True`.
                If integer, all is called upon the dimension specified if
                and only if this dimension is compatible with
                the tensordict shape.

        """
        if dim is not None and (dim >= self.batch_dims or dim < -self.batch_dims):
            raise RuntimeError(
                "dim must be greater than or equal to -tensordict.batch_dims and "
                "smaller than tensordict.batch_dims"
            )
        if dim is not None:
            if dim < 0:
                dim = self.batch_dims + dim

            names = self._td_dim_names
            if names is not None:
                names = copy(names)
                names = [name for i, name in enumerate(names) if i != dim]

            return TensorDict(
                source={key: value.any(dim=dim) for key, value in self.items()},
                batch_size=[b for i, b in enumerate(self.batch_size) if i != dim],
                device=self.device,
                names=names,
            )
        return any([value.any() for value in self.values()])

    def get_sub_tensordict(self, idx: IndexType) -> TensorDictBase:
        """Returns a SubTensorDict with the desired index."""
        return SubTensorDict(source=self, idx=idx)

    def __iter__(self) -> Generator:
        if not self.batch_dims:
            raise StopIteration
        length = self.batch_size[0]
        for i in range(length):
            yield self[i]

    @cache  # noqa: B019
    def flatten_keys(
        self, separator: str = ".", inplace: bool = False
    ) -> TensorDictBase:
        to_flatten = []
        existing_keys = self.keys(include_nested=True)
        for key, value in self.items():
            key_split = tuple(key.split(separator))
            if isinstance(value, TensorDictBase):
                to_flatten.append(key)
            elif (
                separator in key
                and key_split in existing_keys
                and not _is_tensor_collection(self.entry_class(key_split))
            ):
                raise KeyError(
                    f"Flattening keys in tensordict collides with existing key '{key}'"
                )

        if inplace:
            for key in to_flatten:
                inner_tensordict = self.get(key).flatten_keys(
                    separator=separator, inplace=inplace
                )
                for inner_key, inner_item in inner_tensordict.items():
                    self.set(separator.join([key, inner_key]), inner_item)
            for key in to_flatten:
                del self[key]
            return self
        else:
            tensordict_out = TensorDict(
                {},
                batch_size=self.batch_size,
                device=self.device,
                _run_checks=False,
                _is_shared=self.is_shared(),
                _is_memmap=self.is_memmap(),
            )
            for key, value in self.items():
                if key in to_flatten:
                    inner_tensordict = self.get(key).flatten_keys(
                        separator=separator, inplace=inplace
                    )
                    for inner_key, inner_item in inner_tensordict.items():
                        tensordict_out.set(separator.join([key, inner_key]), inner_item)
                else:
                    tensordict_out.set(key, value)
            return tensordict_out

    @cache  # noqa: B019
    def unflatten_keys(
        self, separator: str = ".", inplace: bool = False
    ) -> TensorDictBase:
        to_unflatten = defaultdict(list)
        for key in self.keys():
            if separator in key[1:-1]:
                split_key = key.split(separator)
                to_unflatten[split_key[0]].append((key, separator.join(split_key[1:])))

        if not inplace:
            out = TensorDict(
                {
                    key: value
                    for key, value in self.items()
                    if separator not in key[1:-1]
                },
                batch_size=self.batch_size,
                device=self.device,
                _run_checks=False,
                _is_shared=self.is_shared(),
                _is_memmap=self.is_memmap(),
            )
        else:
            out = self

        keys = set(out.keys())
        for key, list_of_keys in to_unflatten.items():
            if key in keys:
                raise KeyError(
                    "Unflattening key(s) in tensordict will override existing unflattened key"
                )

            tensordict = TensorDict({}, batch_size=self.batch_size, device=self.device)
            if key in self.keys():
                tensordict.update(self[key])
            for old_key, new_key in list_of_keys:
                value = self[old_key]
                tensordict[new_key] = value
                if inplace:
                    del self[old_key]
            out.set(key, tensordict.unflatten_keys(separator=separator))
        return out

    def __len__(self) -> int:
        """Returns the length of first dimension, if there is, otherwise 0."""
        return self.shape[0] if self.batch_dims else 0

    def __contains__(self, key: NestedKey) -> bool:
        # by default a Mapping will implement __contains__ by calling __getitem__ and
        # returning False if a KeyError is raised, True otherwise. TensorDict has a
        # complex __getitem__ method since we support more than just retrieval of values
        # by key, and so this can be quite inefficient, particularly if values are
        # evaluated lazily on access. Hence we don't support use of __contains__ and
        # direct the user to use TensorDict.keys() instead
        raise NotImplementedError(
            "TensorDict does not support membership checks with the `in` keyword. If "
            "you want to check if a particular key is in your TensorDict, please use "
            "`key in tensordict.keys()` instead."
        )

    def _get_names_idx(self, idx):
        if self._td_dim_names is None:
            names = None
        else:

            def is_boolean(idx):
                if isinstance(idx, tuple) and len(idx) == 1:
                    return is_boolean(idx[0])
                if hasattr(idx, "dtype") and idx.dtype is torch.bool:
                    return idx.ndim
                return None

            num_boolean_dim = is_boolean(idx)
            if num_boolean_dim:
                names = [None] + self._td_dim_names[num_boolean_dim:]
            else:

                def is_int(subidx):
                    if isinstance(subidx, Number):
                        return True
                    if isinstance(subidx, Tensor) and len(subidx.shape) == 0:
                        return True
                    return False

                if not isinstance(idx, tuple):
                    idx = (idx,)
                if len(idx) < self.ndim:
                    idx = (*idx, Ellipsis)
                idx_names = convert_ellipsis_to_idx(idx, self.batch_size)
                # this will convert a [None, :, :, 0, None, 0] in [None, 0, 1, None, 3]
                count = 0
                idx_to_take = []
                for _idx in idx_names:
                    if _idx is None:
                        idx_to_take.append(None)
                    elif _is_number(_idx):
                        count += 1
                    else:
                        idx_to_take.append(count)
                        count += 1
                names = [
                    self._td_dim_names[i] if i is not None else None
                    for i in idx_to_take
                ]
        return names

    def _index_tensordict(self, idx: IndexType) -> TensorDictBase:
        names = self._get_names_idx(idx)
        return TensorDict(
            source={key: _get_item(item, idx) for key, item in self.items()},
            batch_size=_getitem_batch_size(self.batch_size, idx),
            device=self.device,
            names=names,
            _run_checks=False,
            _is_shared=self.is_shared(),
            _is_memmap=self.is_memmap(),
        )

    def __getitem__(self, idx: IndexType) -> TensorDictBase:
        """Indexes all tensors according to the provided index.

        Returns a new tensordict where the values share the storage of the
        original tensors (even when the index is a torch.Tensor).
        Any in-place modification to the resulting tensordict will
        impact the parent tensordict too.

        Examples:
            >>> td = TensorDict(source={'a': torch.zeros(3,4,5)},
            ...     batch_size=torch.Size([3, 4]))
            >>> subtd = td[torch.zeros(1, dtype=torch.long)]
            >>> assert subtd.shape == torch.Size([1,4])
            >>> subtd.set("a", torch.ones(1,4,5))
            >>> print(td.get("a"))  # first row is full of 1
            >>> # Warning: this will not work as expected
            >>> subtd.get("a")[:] = 2.0
            >>> print(td.get("a"))  # values have not changed

        """
        if isinstance(idx, tuple) and len(idx) == 1:
            idx = idx[0]
        if isinstance(idx, tuple):
            idx = _maybe_unravel_keys_silent(idx)
        if isinstance(idx, str) or (
            isinstance(idx, tuple) and all(isinstance(sub_idx, str) for sub_idx in idx)
        ):
            return self.get(idx)

        if not self.batch_size:
            raise RuntimeError(
                "indexing a tensordict with td.batch_dims==0 is not permitted"
            )

        if _is_number(idx):
            return self._index_tensordict((idx,))

        if isinstance(idx, list):
            # idx = torch.tensor(idx, device=self.device)
            return self._index_tensordict(idx)

        if isinstance(idx, np.ndarray):
            idx = torch.tensor(idx, device=self.device)
            return self._index_tensordict(idx)

        if isinstance(idx, range):
            idx = torch.tensor(idx, device=self.device)
            return self._index_tensordict(idx)

        if isinstance(idx, tuple) and any(
            isinstance(sub_index, (list, range)) for sub_index in idx
        ):
            idx = tuple(
                torch.tensor(sub_index, device=self.device)
                if isinstance(sub_index, (list, range))
                else sub_index
                for sub_index in idx
            )

        if isinstance(idx, tuple) and sum(
            isinstance(_idx, str) for _idx in idx
        ) not in [
            len(idx),
            0,
        ]:
            raise IndexError(_STR_MIXED_INDEX_ERROR)

        if idx is Ellipsis or (isinstance(idx, tuple) and Ellipsis in idx):
            idx = convert_ellipsis_to_idx(idx, self.batch_size)

        # if return_simple_view and not self.is_memmap():
        return self._index_tensordict(idx)

    __getitems__ = __getitem__

    def __setitem__(
        self,
        index: IndexType,
        value: TensorDictBase | dict | numbers.Number | CompatibleType,
    ) -> None:

        if isinstance(index, str):
            self.set(index, value, inplace=self._inplace_set)
            return

        if index is Ellipsis or (isinstance(index, tuple) and Ellipsis in index):
            index = convert_ellipsis_to_idx(index, self.batch_size)
        elif isinstance(index, (list, range)):
            index = torch.tensor(index, device=self.device)
        elif isinstance(index, tuple):
            if isinstance(index, tuple):
                index = _maybe_unravel_keys_silent(index)

            if any(isinstance(sub_index, (list, range)) for sub_index in index):
                index = tuple(
                    torch.tensor(sub_index, device=self.device)
                    if isinstance(sub_index, (list, range))
                    else sub_index
                    for sub_index in index
                )

            if sum(isinstance(_index, str) for _index in index) not in [len(index), 0]:
                raise IndexError(_STR_MIXED_INDEX_ERROR)

            if isinstance(index[0], str):
                # TODO: would be nicer to have set handle the nested set, but the logic to
                # preserve the error handling below is complex and requires some thought
                try:
                    if len(index) == 1:
                        return self.set(
                            index[0], value, inplace=isinstance(self, SubTensorDict)
                        )
                    self.set(index, value, inplace=isinstance(self, SubTensorDict))
                except AttributeError as err:
                    if "for populating tensordict with new key-value pair" in str(err):
                        raise RuntimeError(
                            "Trying to replace an existing nested tensordict with "
                            "another one with non-matching keys. This leads to "
                            "unspecified behaviours and is prohibited."
                        )
                    raise err
                return

        if isinstance(value, (TensorDictBase, dict)):
            indexed_bs = _getitem_batch_size(self.batch_size, index)
            if isinstance(value, dict):
                value = TensorDict(
                    value, batch_size=indexed_bs, device=self.device, _run_checks=False
                )
            if value.batch_size != indexed_bs:
                # try to expand
                try:
                    value = value.expand(indexed_bs)
                except RuntimeError as err:
                    raise RuntimeError(
                        f"indexed destination TensorDict batch size is {indexed_bs} "
                        f"(batch_size = {self.batch_size}, index={index}), "
                        f"which differs from the source batch size {value.batch_size}"
                    ) from err

            keys = set(self.keys())
            if not all(key in keys for key in value.keys()):
                subtd = self.get_sub_tensordict(index)
            for key, item in value.items():
                if key in keys:
                    self.set_at_(key, item, index)
                else:
                    subtd.set(key, item)
        else:
            for key in self.keys():
                self.set_at_(key, value, index)

    def __delitem__(self, index: IndexType) -> TensorDictBase:
        # if isinstance(index, str):
        return self.del_(index)
        # raise IndexError(f"Index has to a string but received {index}.")

    @abc.abstractmethod
    def rename_key_(
        self, old_key: str, new_key: str, safe: bool = False
    ) -> TensorDictBase:
        """Renames a key with a new string.

        Args:
            old_key (str): key to be renamed
            new_key (str): new name
            safe (bool, optional): if True, an error is thrown when the new
                key is already present in the TensorDict.

        Returns:
            self

        """
        raise NotImplementedError

    def fill_(self, key: str, value: float | bool) -> TensorDictBase:
        """Fills a tensor pointed by the key with the a given value.

        Args:
            key (str): key to be remaned
            value (Number, bool): value to use for the filling

        Returns:
            self

        """
        target_class = self.entry_class(key)
        if _is_tensor_collection(target_class):
            tensordict = self.get(key)
            tensordict.apply_(lambda x: x.fill_(value))
            self._set(key, tensordict, inplace=True)
        else:
            tensor = torch.full_like(self.get(key), value)
            self._set(key, tensor, inplace=True)
        return self

    def empty(self) -> TensorDictBase:
        """Returns a new, empty tensordict with the same device and batch size."""
        return self.select()

    def is_empty(self) -> bool:
        for _ in self.keys():
            return False
        return True

    def setdefault(
        self, key: NestedKey, default: CompatibleType, inplace: bool = False
    ) -> CompatibleType:
        """Insert key with a value of default if key is not in the dictionary.

        Return the value for key if key is in the dictionary, else default.

        Args:
            key (str): the name of the value.
            default (torch.Tensor): value to be stored in the tensordict if the key is
                not already present.

        Returns:
            The value of key in the tensordict. Will be default if the key was not
            previously set.

        """
        if key not in self.keys(include_nested=isinstance(key, tuple)):
            self.set(key, default, inplace=inplace)
        return self.get(key)

    @property
    def is_locked(self) -> bool:
        if "_is_locked" not in self.__dict__:
            self._is_locked = False
        return self._is_locked

    @is_locked.setter
    def is_locked(self, value: bool) -> None:
        if value:
            self.lock_()
        else:
            self.unlock_()

    def _lock_propagate(self, lock_ids=None):
        """Registers the parent tensordict that handles the lock."""
        self._is_locked = True
        is_root = lock_ids is None
        if is_root:
            lock_ids = set()
        self._lock_id = self._lock_id.union(lock_ids)
        lock_ids = lock_ids.union({id(self)})
        _locked_tensordicts = []
        for key in self.keys():
            if _is_tensor_collection(self.entry_class(key)):
                dest = self.get(key)
                dest_locked, new_lock_ids = dest._lock_propagate(lock_ids)
                dest._locked_tensordicts += dest_locked
                _locked_tensordicts.append(dest)
                # we only keep the next level
                # _locked_tensordicts += dest_locked
        if is_root:
            self._locked_tensordicts = _locked_tensordicts
        return _locked_tensordicts, lock_ids

    def lock_(self) -> TensorDictBase:
        if self.is_locked:
            return self
        self._lock_propagate()
        return self

    lock = _renamed_inplace_method(lock_)

    def _remove_lock(self, lock_id):
        self._lock_id = self._lock_id - {lock_id}
        if self._locked_tensordicts:
            for td in self._locked_tensordicts:
                td._remove_lock(lock_id)

    @erase_cache
    def _propagate_unlock(self, lock_ids=None):
        if lock_ids is not None:
            self._lock_id.difference_update(lock_ids)
        else:
            lock_ids = set()
        self._is_locked = False

        unlocked_tds = [self]
        lock_ids.add(id(self))
        for key in self.keys():
            if _is_tensor_collection(self.entry_class(key)):
                dest = self.get(key)
                unlocked_tds.extend(dest._propagate_unlock(lock_ids))
        self._locked_tensordicts = []

        self._is_shared = False
        self._is_memmap = False
        self._sorted_keys = None
        return unlocked_tds

    def unlock_(self) -> TensorDictBase:
        unlock_tds = self._propagate_unlock()
        for td in unlock_tds:
            if len(td._lock_id):
                self.lock_()
                raise RuntimeError(
                    "Cannot unlock a tensordict that is part of a locked graph. "
                    "Unlock the root tensordict first. If the tensordict is part of multiple graphs, "
                    "group the graphs under a common tensordict an unlock this root. "
                )
        return self

    unlock = _renamed_inplace_method(unlock_)

    def __del__(self):
        for td in self._locked_tensordicts:
            td._remove_lock(id(self))

    def is_floating_point(self):
        for item in self.values(include_nested=True, leaves_only=True):
            if not item.is_floating_point():
                return False
        else:
            return True

    def double(self):
        r"""Casts all tensors to ``torch.bool``."""
        return self.apply(lambda x: x.double())

    def float(self):
        r"""Casts all tensors to ``torch.float``."""
        return self.apply(lambda x: x.float())

    def int(self):
        r"""Casts all tensors to ``torch.int``."""
        return self.apply(lambda x: x.int())

    def bool(self):
        r"""Casts all tensors to ``torch.bool``."""
        return self.apply(lambda x: x.bool())

    def half(self):
        r"""Casts all tensors to ``torch.half``."""
        return self.apply(lambda x: x.half())

    def bfloat16(self):
        r"""Casts all tensors to ``torch.bfloat16``."""
        return self.apply(lambda x: x.bfloat16())

    def type(self, dst_type):
        r"""Casts all tensors to :attr:`dst_type`.

        Args:
            dst_type (type or string): the desired type

        """
        return self.apply(lambda x: x.type(dst_type))


_ACCEPTED_CLASSES = [
    Tensor,
    MemmapTensor,
    TensorDictBase,
]
if _has_torchrec:
    _ACCEPTED_CLASSES += [KeyedJaggedTensor]
_ACCEPTED_CLASSES = tuple(_ACCEPTED_CLASSES)


class TensorDict(TensorDictBase):
    """A batched dictionary of tensors.

    TensorDict is a tensor container where all tensors are stored in a
    key-value pair fashion and where each element shares at least the
    following features:
    - memory location (shared, memory-mapped array, ...);
    - batch size (i.e. n^th first dimensions).

    Additionally, if the tensordict has a specified device, then each element
    must share that device.

    TensorDict instances support many regular tensor operations as long as
    they are dtype-independent (as a TensorDict instance can contain tensors
    of many different dtypes). Those operations include (but are not limited
    to):

    - operations on shape: when a shape operation is called (indexing,
      reshape, view, expand, transpose, permute,
      unsqueeze, squeeze, masking etc), the operations is done as if it
      was done on a tensor of the same shape as the batch size then
      expended to the right, e.g.:

        >>> td = TensorDict({'a': torch.zeros(3,4,5)}, batch_size=[3, 4])
        >>> # returns a TensorDict of batch size [3, 4, 1]
        >>> td_unsqueeze = td.unsqueeze(-1)
        >>> # returns a TensorDict of batch size [12]
        >>> td_view = td.view(-1)
        >>> # returns a tensor of batch size [12, 4]
        >>> a_view = td.view(-1).get("a")

    - casting operations: a TensorDict can be cast on a different device
      or another TensorDict type using

        >>> td_cpu = td.to("cpu")
        >>> td_savec = td.to(SavedTensorDict)  # TensorDict saved on disk
        >>> dictionary = td.to_dict()

      A call of the `.to()` method with a dtype will return an error.

    - Cloning, contiguous

    - Reading: `td.get(key)`, `td.get_at(key, index)`

    - Content modification: :obj:`td.set(key, value)`, :obj:`td.set_(key, value)`,
      :obj:`td.update(td_or_dict)`, :obj:`td.update_(td_or_dict)`, :obj:`td.fill_(key,
      value)`, :obj:`td.rename_key_(old_name, new_name)`, etc.

    - Operations on multiple tensordicts: `torch.cat(tensordict_list, dim)`,
      `torch.stack(tensordict_list, dim)`, `td1 == td2` etc.

    Args:
        source (TensorDict or dictionary): a data source. If empty, the
            tensordict can be populated subsequently.
        batch_size (iterable of int, optional): a batch size for the
            tensordict. The batch size is immutable and can only be modified
            by calling operations that create a new TensorDict. Unless the
            source is another TensorDict, the batch_size argument must be
            provided as it won't be inferred from the data.
        device (torch.device or compatible type, optional): a device for the
            TensorDict.
        names (lsit of str, optional): the names of the dimensions of the
            tensordict. If provided, its length must match the one of the
            ``batch_size``. Defaults to ``None`` (no dimension name, or ``None``
            for every dimension).

    Examples:
        >>> import torch
        >>> from tensordict import TensorDict
        >>> source = {'random': torch.randn(3, 4),
        ...     'zeros': torch.zeros(3, 4, 5)}
        >>> batch_size = [3]
        >>> td = TensorDict(source, batch_size)
        >>> print(td.shape)  # equivalent to td.batch_size
        torch.Size([3])
        >>> td_unqueeze = td.unsqueeze(-1)
        >>> print(td_unqueeze.get("zeros").shape)
        torch.Size([3, 1, 4, 5])
        >>> print(td_unqueeze[0].shape)
        torch.Size([1])
        >>> print(td_unqueeze.view(-1).shape)
        torch.Size([3])
        >>> print((td.clone()==td).all())
        True

    """

    __slots__ = (
        "_tensordict",
        "_batch_size",
        "_is_shared",
        "_is_memmap",
        "_device",
        "_is_locked",
        "_td_dim_names",
        "_lock_id",
        "_locked_tensordicts",
        "_cache",
    )

    def __new__(cls, *args: Any, **kwargs: Any) -> TensorDict:
        cls._is_shared = False
        cls._is_memmap = False
        cls._td_dim_names = None
        return super().__new__(cls, *args, _safe=True, _lazy=False, **kwargs)

    def __init__(
        self,
        source: TensorDictBase | dict[str, CompatibleType],
        batch_size: Sequence[int] | torch.Size | int | None = None,
        device: DeviceType | None = None,
        names: Sequence[str] | None = None,
        _run_checks: bool = True,
        _is_shared: bool | None = False,
        _is_memmap: bool | None = False,
    ) -> None:
        self._lock_id = set()
        self._locked_tensordicts = []

        self._is_shared = _is_shared
        self._is_memmap = _is_memmap
        if device is not None:
            device = torch.device(device)
        self._device = device

        if not _run_checks:
            _tensordict: dict = _StringOnlyDict()
            self._batch_size = batch_size
            for key, value in source.items():
                if isinstance(value, dict):
                    value = TensorDict(
                        value,
                        batch_size=self._batch_size,
                        device=self._device,
                        _run_checks=_run_checks,
                        _is_shared=_is_shared,
                        _is_memmap=_is_memmap,
                    )
                _tensordict[key] = value
            self._tensordict = _tensordict
            self._td_dim_names = names
        else:
            self._tensordict = _StringOnlyDict()
            if not isinstance(source, (TensorDictBase, dict)):
                raise ValueError(
                    "A TensorDict source is expected to be a TensorDictBase "
                    f"sub-type or a dictionary, found type(source)={type(source)}."
                )
            self._batch_size = self._parse_batch_size(source, batch_size)

            self.names = names

            if source is not None:
                for key, value in source.items():
                    self.set(key, value)

    @classmethod
    def from_dict(cls, input_dict, batch_size=None, device=None):
        """Returns a TensorDict created from a dictionary or another :class:`TensorDict`.

        If ``batch_size`` is not specified, returns the maximum batch size possible.

        This function works on nested dictionaries too, or can be used to determine the
        batch-size of a nested tensordict.

        Args:
            input_dict (dictionary, optional): a dictionary to use as a data source
                (nested keys compatible).
            batch_size (iterable of int, optional): a batch size for the tensordict.
            device (torch.device or compatible type, optional): a device for the TensorDict.

        Examples:
            >>> input_dict = {"a": torch.randn(3, 4), "b": torch.randn(3)}
            >>> print(TensorDict.from_dict(input_dict))
            TensorDict(
                fields={
                    a: Tensor(shape=torch.Size([3, 4]), device=cpu, dtype=torch.float32, is_shared=False),
                    b: Tensor(shape=torch.Size([3]), device=cpu, dtype=torch.float32, is_shared=False)},
                batch_size=torch.Size([3]),
                device=None,
                is_shared=False)
            >>> # nested dict: the nested TensorDict can have a different batch-size
            >>> # as long as its leading dims match.
            >>> input_dict = {"a": torch.randn(3), "b": {"c": torch.randn(3, 4)}}
            >>> print(TensorDict.from_dict(input_dict))
            TensorDict(
                fields={
                    a: Tensor(shape=torch.Size([3]), device=cpu, dtype=torch.float32, is_shared=False),
                    b: TensorDict(
                        fields={
                            c: Tensor(shape=torch.Size([3, 4]), device=cpu, dtype=torch.float32, is_shared=False)},
                        batch_size=torch.Size([3, 4]),
                        device=None,
                        is_shared=False)},
                batch_size=torch.Size([3]),
                device=None,
                is_shared=False)
            >>> # we can also use this to work out the batch sie of a tensordict
            >>> input_td = TensorDict({"a": torch.randn(3), "b": {"c": torch.randn(3, 4)}}, [])
            >>> print(TensorDict.from_dict(input_td))
            TensorDict(
                fields={
                    a: Tensor(shape=torch.Size([3]), device=cpu, dtype=torch.float32, is_shared=False),
                    b: TensorDict(
                        fields={
                            c: Tensor(shape=torch.Size([3, 4]), device=cpu, dtype=torch.float32, is_shared=False)},
                        batch_size=torch.Size([3, 4]),
                        device=None,
                        is_shared=False)},
                batch_size=torch.Size([3]),
                device=None,
                is_shared=False)

        """
        batch_size_set = [] if batch_size is None else batch_size
        for key, value in list(input_dict.items()):
            if isinstance(value, (dict,)):
                input_dict[key] = TensorDict(value, batch_size_set, device=device)
        # _run_checks=False breaks because a tensor may have the same batch-size as the tensordict
        out = cls(
            input_dict,
            batch_size=batch_size_set,
            device=device,
        )
        if batch_size is None:
            _set_max_batch_size(out)
        else:
            out.batch_size = batch_size
        return out

    @staticmethod
    def _parse_batch_size(
        source: TensorDictBase | dict,
        batch_size: Sequence[int] | torch.Size | int | None = None,
    ) -> torch.Size:
        try:
            return torch.Size(batch_size)
        except Exception as err:
            if isinstance(batch_size, Number):
                return torch.Size([batch_size])
            elif isinstance(source, TensorDictBase):
                return source.batch_size
            raise ValueError(
                "batch size was not specified when creating the TensorDict "
                "instance and it could not be retrieved from source."
            ) from err

    @property
    def batch_dims(self) -> int:
        return len(self.batch_size)

    @batch_dims.setter
    def batch_dims(self, value: int) -> None:
        raise RuntimeError(
            f"Setting batch dims on {self.__class__.__name__} instances is "
            f"not allowed."
        )

    def _rename_subtds(self, names):
        if names is None:
            for item in self._tensordict.values():
                if _is_tensor_collection(item.__class__):
                    item._erase_names()
            return
        for item in self._tensordict.values():
            if _is_tensor_collection(item.__class__):
                item_names = item.names
                td_names = list(names) + item_names[len(names) :]
                item.rename_(*td_names)

    @property
    def device(self) -> torch.device | None:
        """Device of the tensordict.

        Returns `None` if device hasn't been provided in the constructor or set via `tensordict.to(device)`.

        """
        return self._device

    @device.setter
    def device(self, value: DeviceType) -> None:
        raise RuntimeError(
            "device cannot be set using tensordict.device = device, "
            "because device cannot be updated in-place. To update device, use "
            "tensordict.to(new_device), which will return a new tensordict "
            "on the new device."
        )

    @property
    def batch_size(self) -> torch.Size:
        return self._batch_size

    @batch_size.setter
    def batch_size(self, new_size: torch.Size) -> None:
        self._batch_size_setter(new_size)

    def _change_batch_size(self, new_size: torch.Size) -> None:
        if not hasattr(self, "_orig_batch_size"):
            self._orig_batch_size = self.batch_size
        elif self._orig_batch_size == new_size:
            del self._orig_batch_size
        self._batch_size = new_size

    # Checks
    def _check_is_shared(self) -> bool:
        share_list = [_is_shared(value) for value in self.values()]
        if any(share_list) and not all(share_list):
            shared_str = ", ".join(
                [f"{key}: {_is_shared(value)}" for key, value in self.items()]
            )
            raise RuntimeError(
                f"tensors must be either all shared or not, but mixed "
                f"features is not allowed. "
                f"Found: {shared_str}"
            )
        return all(share_list) and len(share_list) > 0

    def _check_is_memmap(self) -> bool:
        memmap_list = [is_memmap(self.entry_class(key)) for key in self.keys()]
        if any(memmap_list) and not all(memmap_list):
            memmap_str = ", ".join(
                [f"{key}: {is_memmap(self.entry_class(key))}" for key in self.keys()]
            )
            raise RuntimeError(
                f"tensors must be either all MemmapTensor or not, but mixed "
                f"features is not allowed. "
                f"Found: {memmap_str}"
            )
        return all(memmap_list) and len(memmap_list) > 0

    def _check_device(self) -> None:
        devices = {value.device for value in self.values()}
        if self.device is not None and len(devices) >= 1 and devices != {self.device}:
            raise RuntimeError(
                f"TensorDict.device is {self._device}, but elements have "
                f"device values {devices}. If TensorDict.device is set then "
                "all elements must share that device."
            )

    # def _index_tensordict(self, idx: IndexType) -> TensorDictBase:
    #     names = self._get_names_idx(idx)
    #     self_copy = copy(self)
    #     # self_copy = self.clone(False)
    #     self_copy._tensordict = {
    #         key: _get_item(item, idx) for key, item in self.items()
    #     }
    #     self_copy._batch_size = _getitem_batch_size(self_copy.batch_size, idx)
    #     self_copy._device = self.device
    #     self_copy.names = names
    #     return self_copy

    def pin_memory(self) -> TensorDictBase:
        def pin_mem(tensor):
            return tensor.pin_memory()

        return self.apply(pin_mem)

    def expand(self, *shape: int) -> TensorDictBase:
        """Expands every tensor with `(*shape, *tensor.shape)` and returns the same tensordict with new tensors with expanded shapes.

        Supports iterables to specify the shape.

        """
        d = {}
        tensordict_dims = self.batch_dims

        if len(shape) == 1 and isinstance(shape[0], Sequence):
            shape = tuple(shape[0])

        # new shape dim check
        if len(shape) < len(self.shape):
            raise RuntimeError(
                "the number of sizes provided ({shape_dim}) must be greater or equal to the number of "
                "dimensions in the TensorDict ({tensordict_dim})".format(
                    shape_dim=len(shape), tensordict_dim=tensordict_dims
                )
            )

        # new shape compatability check
        for old_dim, new_dim in zip(self.batch_size, shape[-tensordict_dims:]):
            if old_dim != 1 and new_dim != old_dim:
                raise RuntimeError(
                    "Incompatible expanded shape: The expanded shape length at non-singleton dimension should be same "
                    "as the original length. target_shape = {new_shape}, existing_shape = {old_shape}".format(
                        new_shape=shape, old_shape=self.batch_size
                    )
                )

        for key, value in self.items():
            tensor_dims = len(value.shape)
            last_n_dims = tensor_dims - tensordict_dims
            if last_n_dims > 0:
                d[key] = value.expand(*shape, *value.shape[-last_n_dims:])
            else:
                d[key] = value.expand(*shape)
        out = TensorDict(
            source=d,
            batch_size=torch.Size(shape),
            device=self.device,
            _run_checks=False,
        )
        if self._td_dim_names is not None:
            out.refine_names(..., *self.names)
        return out

    def _set(self, key: str, value, inplace: bool = False) -> TensorDictBase:
        if isinstance(key, tuple):
            td, subkey = _get_leaf_tensordict(
                self, key, _default_hook if not inplace else None
            )
        else:
            td, subkey = self, key
        if inplace:
            try:
                td.get(subkey).copy_(value)
            except KeyError as err:
                raise err
            except Exception as err:
                raise ValueError(
                    f"Failed to update '{subkey}' in tensordict {td}"
                ) from err
        else:
            td._tensordict[subkey] = value

        return self

    def set(
        self,
        key: NestedKey,
        value: dict[str, CompatibleType] | CompatibleType,
        inplace: bool = False,
    ) -> TensorDictBase:
        # See TensorDictBase.set for doc
        key = self._validate_key(key)

        if isinstance(key, tuple):
            # get the leaf tensordict and call set from there, these means validation
            # of inputs is done in the context of the leaf (batch_size could be
            # different to root etc.)
            td, subkey = _get_leaf_tensordict(self, key, _default_hook)
            td.set(subkey, value, inplace=inplace)
            return self

        inplace = inplace and key in self.keys()
        if self.is_locked and not inplace:
            raise RuntimeError(TensorDictBase.LOCK_ERROR)

        value = self._validate_value(value)
        # not calling set_ to avoid re-validate key
        return self._set(key, value, inplace=inplace)

    def set_(
        self, key: str, value: dict[str, CompatibleType] | CompatibleType
    ) -> TensorDictBase:
        # See TensorDictBase.set for doc
        key = self._validate_key(key)
        try:
            # we get the leaf tensordict because that is the context in which the value
            # needs to be validated (batch_size check, device check etc.)
            # note that unlike set we don't use _default_hook so missing keys are not
            # created as we iterate through the tree, instead we catch the resulting
            # KeyError and modify the error message
            if isinstance(key, tuple):
                td, subkey = _get_leaf_tensordict(self, key)
            else:
                td, subkey = self, key
            value = td._validate_value(value)
            td._set(subkey, value, inplace=True)
        except KeyError as e:
            raise KeyError(
                f'key "{key}" not found in tensordict, '
                f'call td.set("{key}", value) for populating tensordict with '
                f"new key-value pair"
            ) from e
        return self

    def del_(self, key: str) -> TensorDictBase:
        if isinstance(key, tuple):
            td, subkey = _get_leaf_tensordict(self, key)
            del td[subkey]
            return self

        del self._tensordict[key]
        return self

    def rename_key_(
        self, old_key: str, new_key: str, safe: bool = False
    ) -> TensorDictBase:
        # these checks are not perfect, tuples that are not tuples of strings or empty
        # tuples could go through but (1) it will raise an error anyway and (2)
        # those checks are expensive when repeated often.
        if not isinstance(old_key, (str, tuple)):
            raise TypeError(
                f"Expected old_name to be a string or a tuple of strings but found {type(old_key)}"
            )
        if not isinstance(new_key, (str, tuple)):
            raise TypeError(
                f"Expected new_name to be a string or a tuple of strings but found {type(new_key)}"
            )
        if safe and (new_key in self.keys(include_nested=True)):
            raise KeyError(f"key {new_key} already present in TensorDict.")
        if self.is_locked:
            raise RuntimeError(TensorDictBase.LOCK_ERROR)

        if isinstance(new_key, tuple):
            td, subkey = _get_leaf_tensordict(self, new_key)
        else:
            td, subkey = self, new_key
        td._set(subkey, self.get(old_key))
        self.del_(old_key)
        return self

    rename_key = _renamed_inplace_method(rename_key_)

    def _stack_onto_(
        self, key: str, list_item: list[CompatibleType], dim: int
    ) -> TensorDict:
        torch.stack(list_item, dim=dim, out=self.get(key))
        return self

    def entry_class(self, key: NestedKey) -> type:
        return type(self.get(key))

    def _stack_onto_at_(
        self,
        key: str,
        list_item: list[CompatibleType],
        dim: int,
        idx: IndexType,
    ) -> TensorDict:
        if isinstance(idx, tuple) and len(idx) == 1:
            idx = idx[0]
        if isinstance(idx, (int, slice)) or (
            isinstance(idx, tuple)
            and all(isinstance(_idx, (int, slice)) for _idx in idx)
        ):
            torch.stack(list_item, dim=dim, out=self._tensordict[key][idx])
        else:
            raise ValueError(
                f"Cannot stack onto an indexed tensor with index {idx} "
                f"as its storage differs."
            )
        return self

    def set_at_(
        self,
        key: NestedKey,
        value: dict[str, CompatibleType] | CompatibleType,
        idx: IndexType,
    ) -> TensorDictBase:
        key = self._validate_key(key)
        if key not in self.keys(include_nested=isinstance(key, tuple)):
            raise KeyError(f"did not find key {key} in {self.__class__.__name__}")

        value = self._validate_value(value, check_shape=False)
        tensor_in = self.get(key)

        if isinstance(idx, tuple) and len(idx) and isinstance(idx[0], tuple):
            warn(
                "Multiple indexing can lead to unexpected behaviours when "
                "setting items, for instance `td[idx1][idx2] = other` may "
                "not write to the desired location if idx1 is a list/tensor."
            )
            tensor_in = _sub_index(tensor_in, idx)
            tensor_in.copy_(value)
        else:
            _set_item(tensor_in, idx, value)

        return self

    def get(
        self, key: NestedKey, default: str | CompatibleType = NO_DEFAULT
    ) -> CompatibleType:
        key = unravel_keys(key)

        if isinstance(key, str):
            first_key = key
            out = self._tensordict.get(first_key, None)
        else:
            out, first_key = self._get_nested(key, default)
        if out is None:
            return self._default_get(first_key, default)
        return out

    @cache  # noqa: B019
    def _get_nested(self, key, default):
        first_key = key[0]
        out = self._tensordict.get(first_key, None)
        if out is not None and len(key) > 1:
            first_lev = out
            if len(key) == 2 and isinstance(first_lev, KeyedJaggedTensor):
                return first_lev[key[1]], first_key
            try:
                return first_lev.get(key[1:], default=default), first_key
            except AttributeError as err:
                if "has no attribute" in str(err):
                    raise ValueError(
                        f"Expected a TensorDictBase instance but got {type(first_lev)} instead"
                        f" for key '{first_key}' and subkeys {key[1:]} in tensordict:\n{self}."
                    )
        return out, first_key

    def share_memory_(self) -> TensorDictBase:
        if self.is_memmap():
            raise RuntimeError(
                "memmap and shared memory are mutually exclusive features."
            )
        if self.device is not None and self.device.type == "cuda":
            # cuda tensors are shared by default
            return self
        for value in self.values():
            # no need to consider MemmapTensors here as we have checked that this is not a memmap-tensordict
            if (
                isinstance(value, Tensor)
                and value.device.type == "cpu"
                or _is_tensor_collection(value.__class__)
            ):
                value.share_memory_()
        self._is_shared = True
        self.lock_()
        return self

    def detach_(self) -> TensorDictBase:
        for value in self.values():
            value.detach_()
        return self

    def memmap_(
        self,
        prefix: str | None = None,
        copy_existing: bool = False,
    ) -> TensorDictBase:
        if prefix is not None:
            prefix = Path(prefix)
            if not prefix.exists():
                os.makedirs(prefix, exist_ok=True)
            torch.save(
                {"batch_size": self.batch_size, "device": self.device},
                prefix / "meta.pt",
            )
        if self.is_shared() and self.device.type == "cpu":
            raise RuntimeError(
                "memmap and shared memory are mutually exclusive features."
            )
        if not self._tensordict.keys():
            raise Exception(
                "memmap_() must be called when the TensorDict is (partially) "
                "populated. Set a tensor first."
            )
        for key, value in self.items():
            if value.requires_grad:
                raise Exception(
                    "memmap is not compatible with gradients, one of Tensors has requires_grad equals True"
                )
            if _is_tensor_collection(value.__class__):
                if prefix is not None:
                    # ensure subdirectory exists
                    os.makedirs(prefix / key, exist_ok=True)
                    self._tensordict[key] = value.memmap_(
                        prefix=prefix / key, copy_existing=copy_existing
                    )
                    torch.save(
                        {"batch_size": value.batch_size, "device": value.device},
                        prefix / key / "meta.pt",
                    )
                else:
                    self._tensordict[key] = value.memmap_()
                continue
            elif isinstance(value, MemmapTensor):
                if (
                    # user didn't specify location
                    prefix is None
                    # file is already in the correct location
                    or str(prefix / f"{key}.memmap") == value.filename
                ):
                    self._tensordict[key] = value
                elif copy_existing:
                    # user did specify location and memmap is in wrong place, so we copy
                    self._tensordict[key] = MemmapTensor.from_tensor(
                        value, filename=str(prefix / f"{key}.memmap")
                    )
                else:
                    # memmap in wrong location and copy is disallowed
                    raise RuntimeError(
                        "TensorDict already contains MemmapTensors saved to a location "
                        "incompatible with prefix. Either move the location of the "
                        "MemmapTensors, or allow automatic copying with "
                        "copy_existing=True"
                    )
            else:
                self._tensordict[key] = MemmapTensor.from_tensor(
                    value,
                    filename=str(prefix / f"{key}.memmap")
                    if prefix is not None
                    else None,
                )
            if prefix is not None:
                torch.save(
                    {
                        "shape": value.shape,
                        "device": value.device,
                        "dtype": value.dtype,
                    },
                    prefix / f"{key}.meta.pt",
                )
        self._is_memmap = True
        self.lock_()
        return self

    @classmethod
    def load_memmap(cls, prefix: str) -> TensorDictBase:
        prefix = Path(prefix)
        metadata = torch.load(prefix / "meta.pt")
        out = cls({}, batch_size=metadata["batch_size"], device=metadata["device"])

        for path in prefix.glob("**/*meta.pt"):
            key = path.parts[len(prefix.parts) :]
            if path.name == "meta.pt":
                if path == prefix / "meta.pt":
                    # skip prefix / "meta.pt" as we've already read it
                    continue
                key = key[:-1]  # drop "meta.pt" from key
                metadata = torch.load(path)
                if key in out.keys(include_nested=True):
                    out[key].batch_size = metadata["batch_size"]
                    device = metadata["device"]
                    if device is not None:
                        out[key] = out[key].to(device)
                else:
                    out[key] = cls(
                        {}, batch_size=metadata["batch_size"], device=metadata["device"]
                    )
            else:
                leaf, *_ = key[-1].rsplit(".", 2)  # remove .meta.pt suffix
                key = (*key[:-1], leaf)
                metadata = torch.load(path)
                out[key] = MemmapTensor(
                    *metadata["shape"],
                    device=metadata["device"],
                    dtype=metadata["dtype"],
                    filename=str(path.parent / f"{leaf}.memmap"),
                )

        return out

    def to(self, dest: DeviceType | torch.Size | type, **kwargs: Any) -> TensorDictBase:
        if isinstance(dest, type) and issubclass(dest, TensorDictBase):
            if isinstance(self, dest):
                return self
            td = dest(source=self, **kwargs)
            if self._td_dim_names is not None:
                td.names = self._td_dim_names
            return td
        elif isinstance(dest, (torch.device, str, int)):
            # must be device
            dest = torch.device(dest)
            if self.device is not None and dest == self.device:
                return self

            def to(tensor):
                return tensor.to(dest, **kwargs)

            return self.apply(to, device=dest)
        elif isinstance(dest, torch.Size):
            self.batch_size = dest
            return self
        elif dest is None:
            return self
        else:
            raise NotImplementedError(
                f"dest must be a string, torch.device or a TensorDict "
                f"instance, {dest} not allowed"
            )

    def masked_fill_(self, mask: Tensor, value: float | int | bool) -> TensorDictBase:
        for item in self.values():
            mask_expand = expand_as_right(mask, item)
            item.masked_fill_(mask_expand, value)
        return self

    def masked_fill(self, mask: Tensor, value: float | bool) -> TensorDictBase:
        td_copy = self.clone()
        return td_copy.masked_fill_(mask, value)

    def is_contiguous(self) -> bool:
        return all([value.is_contiguous() for _, value in self.items()])

    def clone(self, recurse: bool = True) -> TensorDictBase:
        return TensorDict(
            source={key: _clone_value(value, recurse) for key, value in self.items()},
            batch_size=self.batch_size,
            device=self.device,
            names=copy(self._td_dim_names),
            _run_checks=False,
            _is_shared=self.is_shared() if not recurse else False,
            _is_memmap=self.is_memmap() if not recurse else False,
        )

    def contiguous(self) -> TensorDictBase:
        if not self.is_contiguous():
            return self.clone()
        return self

    def select(
        self, *keys: NestedKey, inplace: bool = False, strict: bool = True
    ) -> TensorDictBase:
        source = {}
        if len(keys):
            keys_to_select = None
            for key in keys:
                if isinstance(key, str):
                    subkey = []
                else:
                    key, subkey = key[0], key[1:]
                try:
                    source[key] = self.get(key)
                    if len(subkey):
                        if keys_to_select is None:
                            # delay creation of defaultdict
                            keys_to_select = defaultdict(list)
                        keys_to_select[key].append(subkey)
                except KeyError as err:
                    if not strict:
                        continue
                    else:
                        raise KeyError(f"select failed to get key {key}") from err
            if keys_to_select is not None:
                for key, val in keys_to_select.items():
                    source[key] = source[key].select(
                        *val, strict=strict, inplace=inplace
                    )

        out = TensorDict(
            device=self.device,
            batch_size=self.batch_size,
            source=source,
            names=self._td_dim_names,
            _run_checks=False,
            _is_memmap=self._is_memmap,
            _is_shared=self._is_shared,
        )
        if inplace:
            self._tensordict = out._tensordict
            return self
        return out

    @cache  # noqa: B019
    def keys(
        self, include_nested: bool = False, leaves_only: bool = False
    ) -> _TensorDictKeysView:
        if not include_nested and not leaves_only:
            return self._tensordict.keys()
        else:
            return self._nested_keys(
                include_nested=include_nested, leaves_only=leaves_only
            )

    # @cache  # noqa: B019
    def _nested_keys(
        self, include_nested: bool = False, leaves_only: bool = False
    ) -> _TensorDictKeysView:
        return _TensorDictKeysView(
            self, include_nested=include_nested, leaves_only=leaves_only
        )

    def __getstate__(self):
        return {
            slot: getattr(self, slot) for slot in self.__slots__ if slot != "_cache"
        }

    def __setstate__(self, state):
        for slot, value in state.items():
            setattr(self, slot, value)
        self._cache = None

    # some custom methods for efficiency
    def items(
        self, include_nested: bool = False, leaves_only: bool = False
    ) -> Iterator[tuple[str, CompatibleType]]:
        if not include_nested and not leaves_only:
            return self._tensordict.items()
        else:
            return super().items(include_nested=include_nested, leaves_only=leaves_only)

    def values(
        self, include_nested: bool = False, leaves_only: bool = False
    ) -> Iterator[tuple[str, CompatibleType]]:
        if not include_nested and not leaves_only:
            return self._tensordict.values()
        else:
            return super().values(
                include_nested=include_nested, leaves_only=leaves_only
            )


class _ErrorInteceptor:
    """Context manager for catching errors and modifying message.

    Intended for use with stacking / concatenation operations applied to TensorDicts.

    """

    DEFAULT_EXC_MSG = "Expected all tensors to be on the same device"

    def __init__(
        self,
        key: NestedKey,
        prefix: str,
        exc_msg: str | None = None,
        exc_type: type[Exception] | None = None,
    ) -> None:
        self.exc_type = exc_type if exc_type is not None else RuntimeError
        self.exc_msg = exc_msg if exc_msg is not None else self.DEFAULT_EXC_MSG
        self.prefix = prefix
        self.key = key

    def _add_key_to_error_msg(self, msg: str) -> str:
        if msg.startswith(self.prefix):
            return f'{self.prefix} "{self.key}" /{msg[len(self.prefix):]}'
        return f'{self.prefix} "{self.key}". {msg}'

    def __enter__(self):
        pass

    def __exit__(self, exc_type, exc_value, _):
        if exc_type is self.exc_type and (
            self.exc_msg is None or self.exc_msg in str(exc_value)
        ):
            exc_value.args = (self._add_key_to_error_msg(str(exc_value)),)


def _nested_keys_to_dict(keys: Iterator[NestedKey]) -> dict[str, Any]:
    nested_keys = {}
    for key in keys:
        if isinstance(key, str):
            nested_keys.setdefault(key, {})
        else:
            d = nested_keys
            for subkey in key:
                d = d.setdefault(subkey, {})
    return nested_keys


def _dict_to_nested_keys(
    nested_keys: dict[NestedKey, NestedKey], prefix: tuple[str, ...] = ()
) -> tuple[str, ...]:
    for key, subkeys in nested_keys.items():
        if subkeys:
            yield from _dict_to_nested_keys(subkeys, prefix=(*prefix, key))
        elif prefix:
            yield (*prefix, key)
        else:
            yield key


def _default_hook(td: TensorDictBase, k: tuple[str, ...]) -> None:
    """Used to populate a tensordict.

    For example, ``td.set(("a", "b"))`` may require to create ``"a"``.

    """
    out = td.get(k[0], None)
    if out is None:
        out = td.select()
        if td.is_locked:
            raise RuntimeError(TensorDictBase.LOCK_ERROR)
        td._set(k[0], out)
    return out


def _get_leaf_tensordict(
    tensordict: TensorDictBase, key: tuple[str, ...], hook: Callable = None
) -> tuple[TensorDictBase, str]:
    # utility function for traversing nested tensordicts
    # hook should return the default value for tensordit.get(key)
    while len(key) > 1:
        if hook is not None:
            tensordict = hook(tensordict, key)
        else:
            tensordict = tensordict.get(key[0])
        key = key[1:]
    return tensordict, key[0]


def implements_for_td(torch_function: Callable) -> Callable[[Callable], Callable]:
    """Register a torch function override for TensorDict."""

    @functools.wraps(torch_function)
    def decorator(func: Callable) -> Callable:
        TD_HANDLED_FUNCTIONS[torch_function] = func
        return func

    return decorator


# @implements_for_td(torch.testing.assert_allclose) TODO
def assert_allclose_td(
    actual: TensorDictBase,
    expected: TensorDictBase,
    rtol: float | None = None,
    atol: float | None = None,
    equal_nan: bool = True,
    msg: str = "",
) -> bool:
    """Compares two tensordicts and raise an exception if their content does not match exactly."""
    if not _is_tensor_collection(actual.__class__) or not _is_tensor_collection(
        expected.__class__
    ):
        raise TypeError("assert_allclose inputs must be of TensorDict type")
    set1 = set(actual.keys())
    set2 = set(expected.keys())
    if not (len(set1.difference(set2)) == 0 and len(set2) == len(set1)):
        raise KeyError(
            "actual and expected tensordict keys mismatch, "
            f"keys {(set1 - set2).union(set2 - set1)} appear in one but not "
            f"the other."
        )
    keys = sorted(actual.keys(), key=str)
    for key in keys:
        input1 = actual.get(key)
        input2 = expected.get(key)
        if _is_tensor_collection(input1.__class__):
            assert_allclose_td(input1, input2, rtol=rtol, atol=atol)
            continue

        mse = (input1.to(torch.float) - input2.to(torch.float)).pow(2).sum()
        mse = mse.div(input1.numel()).sqrt().item()

        default_msg = f"key {key} does not match, got mse = {mse:4.4f}"
        msg = "\t".join([default_msg, msg]) if len(msg) else default_msg
        if isinstance(input1, MemmapTensor):
            input1 = input1._tensor
        if isinstance(input2, MemmapTensor):
            input2 = input2._tensor
        torch.testing.assert_close(
            input1, input2, rtol=rtol, atol=atol, equal_nan=equal_nan, msg=msg
        )
    return True


@implements_for_td(torch.unbind)
def _unbind(
    td: TensorDictBase, *args: Any, **kwargs: Any
) -> tuple[TensorDictBase, ...]:
    return td.unbind(*args, **kwargs)


@implements_for_td(torch.gather)
def _gather(
    input: TensorDictBase,
    dim: int,
    index: Tensor,
    *,
    sparse_grad: bool = False,
    out: TensorDictBase | None = None,
) -> TensorDictBase:
    if sparse_grad:
        raise NotImplementedError(
            "sparse_grad=True not implemented for torch.gather(tensordict, ...)"
        )
    # the index must have as many dims as the tensordict
    if not len(index):
        raise RuntimeError("Cannot use torch.gather with an empty index")
    dim_orig = dim
    if dim < 0:
        dim = input.batch_dims + dim
    if dim > input.batch_dims - 1 or dim < 0:
        raise RuntimeError(
            f"Cannot gather tensordict with shape {input.shape} along dim {dim_orig}."
        )

    def _gather_tensor(tensor, dest=None):
        index_expand = index
        while index_expand.ndim < tensor.ndim:
            index_expand = index_expand.unsqueeze(-1)
        target_shape = list(tensor.shape)
        target_shape[dim] = index_expand.shape[dim]
        index_expand = index_expand.expand(target_shape)
        out = torch.gather(tensor, dim, index_expand, out=dest)
        return out

    if out is None:

        names = input._td_dim_names

        return TensorDict(
            {key: _gather_tensor(value) for key, value in input.items()},
            batch_size=index.shape,
            names=names,
        )
    TensorDict(
        {key: _gather_tensor(value, out[key]) for key, value in input.items()},
        batch_size=index.shape,
    )
    return out


@implements_for_td(torch.full_like)
def _full_like(td: TensorDictBase, fill_value: float, **kwargs: Any) -> TensorDictBase:
    td_clone = td.clone()
    for key in td_clone.keys():
        td_clone.fill_(key, fill_value)
    if "dtype" in kwargs:
        raise ValueError("Cannot pass dtype to full_like with TensorDict")
    if "device" in kwargs:
        td_clone = td_clone.to(kwargs.pop("device"))
    if len(kwargs):
        raise RuntimeError(
            f"keyword arguments {list(kwargs.keys())} are not "
            f"supported with full_like with TensorDict"
        )
    return td_clone


@implements_for_td(torch.zeros_like)
def _zeros_like(td: TensorDictBase, **kwargs: Any) -> TensorDictBase:
    td_clone = td.apply(torch.zeros_like)
    if "dtype" in kwargs:
        raise ValueError("Cannot pass dtype to full_like with TensorDict")
    if "device" in kwargs:
        td_clone = td_clone.to(kwargs.pop("device"))
    if len(kwargs):
        raise RuntimeError(
            f"keyword arguments {list(kwargs.keys())} are not "
            f"supported with full_like with TensorDict"
        )
    return td_clone


@implements_for_td(torch.ones_like)
def _ones_like(td: TensorDictBase, **kwargs: Any) -> TensorDictBase:
    td_clone = td.clone()
    for key in td_clone.keys():
        td_clone.fill_(key, 1.0)
    if "device" in kwargs:
        td_clone = td_clone.to(kwargs.pop("device"))
    if len(kwargs):
        raise RuntimeError(
            f"keyword arguments {list(kwargs.keys())} are not "
            f"supported with full_like with TensorDict"
        )
    return td_clone


@implements_for_td(torch.empty_like)
def _empty_like(td: TensorDictBase, *args, **kwargs) -> TensorDictBase:
    try:
        tdclone = td.clone()
    except Exception as err:
        raise RuntimeError(
            "The tensordict passed to torch.empty_like cannot be "
            "cloned, preventing empty_like to be called. "
            "Consider calling tensordict.to_tensordict() first."
        ) from err

    return tdclone.apply_(lambda x: torch.empty_like(x, *args, **kwargs))


@implements_for_td(torch.clone)
def _clone(td: TensorDictBase, *args: Any, **kwargs: Any) -> TensorDictBase:
    return td.clone(*args, **kwargs)


@implements_for_td(torch.squeeze)
def _squeeze(td: TensorDictBase, *args: Any, **kwargs: Any) -> TensorDictBase:
    return td.squeeze(*args, **kwargs)


@implements_for_td(torch.unsqueeze)
def _unsqueeze(td: TensorDictBase, *args: Any, **kwargs: Any) -> TensorDictBase:
    return td.unsqueeze(*args, **kwargs)


@implements_for_td(torch.masked_select)
def _masked_select(td: TensorDictBase, *args: Any, **kwargs: Any) -> TensorDictBase:
    return td.masked_select(*args, **kwargs)


@implements_for_td(torch.permute)
def _permute(td: TensorDictBase, dims: Sequence[int]) -> TensorDictBase:
    return td.permute(*dims)


@implements_for_td(torch.cat)
def _cat(
    list_of_tensordicts: Sequence[TensorDictBase],
    dim: int = 0,
    device: DeviceType | None = None,
    out: TensorDictBase | None = None,
) -> TensorDictBase:
    if not list_of_tensordicts:
        raise RuntimeError("list_of_tensordicts cannot be empty")

    batch_size = list(list_of_tensordicts[0].batch_size)
    if dim < 0:
        dim = len(batch_size) + dim
    if dim >= len(batch_size):
        raise RuntimeError(
            f"dim must be in the range 0 <= dim < len(batch_size), got dim"
            f"={dim} and batch_size={batch_size}"
        )
    batch_size[dim] = sum([td.batch_size[dim] for td in list_of_tensordicts])
    batch_size = torch.Size(batch_size)

    # check that all tensordict match
    keys = _check_keys(list_of_tensordicts, strict=True)
    if out is None:
        out = {}
        for key in keys:
            with _ErrorInteceptor(
                key, "Attempted to concatenate tensors on different devices at key"
            ):
                out[key] = torch.cat([td.get(key) for td in list_of_tensordicts], dim)
        if device is None:
            device = list_of_tensordicts[0].device
            for td in list_of_tensordicts[1:]:
                if device == td.device:
                    continue
                else:
                    device = None
                    break
        names = list_of_tensordicts[0]._td_dim_names
        return TensorDict(
            out, device=device, batch_size=batch_size, _run_checks=False, names=names
        )
    else:
        if out.batch_size != batch_size:
            raise RuntimeError(
                "out.batch_size and cat batch size must match, "
                f"got out.batch_size={out.batch_size} and batch_size"
                f"={batch_size}"
            )

        for key in keys:
            with _ErrorInteceptor(
                key, "Attempted to concatenate tensors on different devices at key"
            ):
                if isinstance(out, TensorDict):
                    torch.cat(
                        [td.get(key) for td in list_of_tensordicts],
                        dim,
                        out=out.get(key),
                    )
                else:
                    out.set_(
                        key, torch.cat([td.get(key) for td in list_of_tensordicts], dim)
                    )
        return out


@implements_for_td(torch.stack)
def _stack(
    list_of_tensordicts: Sequence[TensorDictBase],
    dim: int = 0,
    device: DeviceType | None = None,
    out: TensorDictBase | None = None,
    strict: bool = False,
    contiguous: bool = False,
) -> TensorDictBase:
    if not list_of_tensordicts:
        raise RuntimeError("list_of_tensordicts cannot be empty")
    batch_size = list_of_tensordicts[0].batch_size
    if dim < 0:
        dim = len(batch_size) + dim + 1

    for td in list_of_tensordicts[1:]:
        if td.batch_size != list_of_tensordicts[0].batch_size:
            raise RuntimeError(
                "stacking tensordicts requires them to have congruent batch sizes, "
                f"got td1.batch_size={td.batch_size} and td2.batch_size="
                f"{list_of_tensordicts[0].batch_size}"
            )

    # check that all tensordict match
    keys = _check_keys(list_of_tensordicts)

    if out is None:
        device = list_of_tensordicts[0].device
        if contiguous:
            out = {}
            for key in keys:
                with _ErrorInteceptor(
                    key, "Attempted to stack tensors on different devices at key"
                ):
                    out[key] = torch.stack(
                        [_tensordict.get(key) for _tensordict in list_of_tensordicts],
                        dim,
                    )

            return TensorDict(
                out,
                batch_size=LazyStackedTensorDict._compute_batch_size(
                    batch_size, dim, len(list_of_tensordicts)
                ),
                device=device,
                _run_checks=False,
            )
        else:
            out = LazyStackedTensorDict(
                *list_of_tensordicts,
                stack_dim=dim,
            )
    else:
        batch_size = list(batch_size)
        batch_size.insert(dim, len(list_of_tensordicts))
        batch_size = torch.Size(batch_size)

        if out.batch_size != batch_size:
            raise RuntimeError(
                "out.batch_size and stacked batch size must match, "
                f"got out.batch_size={out.batch_size} and batch_size"
                f"={batch_size}"
            )

        out_keys = set(out.keys())
        if strict:
            in_keys = set(keys)
            if len(out_keys - in_keys) > 0:
                raise RuntimeError(
                    "The output tensordict has keys that are missing in the "
                    "tensordict that has to be written: {out_keys - in_keys}. "
                    "As per the call to `stack(..., strict=True)`, this "
                    "is not permitted."
                )
            elif len(in_keys - out_keys) > 0:
                raise RuntimeError(
                    "The resulting tensordict has keys that are missing in "
                    f"its destination: {in_keys - out_keys}. As per the call "
                    "to `stack(..., strict=True)`, this is not permitted."
                )

        for key in keys:
            if key in out_keys:
                out._stack_onto_(
                    key,
                    [_tensordict.get(key) for _tensordict in list_of_tensordicts],
                    dim,
                )
            else:
                with _ErrorInteceptor(
                    key, "Attempted to stack tensors on different devices at key"
                ):
                    out.set(
                        key,
                        torch.stack(
                            [
                                _tensordict.get(key)
                                for _tensordict in list_of_tensordicts
                            ],
                            dim,
                        ),
                        inplace=True,
                    )

    return out


def pad(
    tensordict: TensorDictBase, pad_size: Sequence[int], value: float = 0.0
) -> TensorDictBase:
    """Pads all tensors in a tensordict along the batch dimensions with a constant value, returning a new tensordict.

    Args:
         tensordict (TensorDict): The tensordict to pad
         pad_size (Sequence[int]): The padding size by which to pad some batch
            dimensions of the tensordict, starting from the first dimension and
            moving forward. [len(pad_size) / 2] dimensions of the batch size will
            be padded. For example to pad only the first dimension, pad has the form
            (padding_left, padding_right). To pad two dimensions,
            (padding_left, padding_right, padding_top, padding_bottom) and so on.
            pad_size must be even and less than or equal to twice the number of batch dimensions.
         value (float, optional): The fill value to pad by, default 0.0

    Returns:
        A new TensorDict padded along the batch dimensions

    Examples:
        >>> from tensordict import TensorDict
        >>> from tensordict.tensordict import pad
        >>> import torch
        >>> td = TensorDict({'a': torch.ones(3, 4, 1),
        ...     'b': torch.ones(3, 4, 1, 1)}, batch_size=[3, 4])
        >>> dim0_left, dim0_right, dim1_left, dim1_right = [0, 1, 0, 2]
        >>> padded_td = pad(td, [dim0_left, dim0_right, dim1_left, dim1_right], value=0.0)
        >>> print(padded_td.batch_size)
        torch.Size([4, 6])
        >>> print(padded_td.get("a").shape)
        torch.Size([4, 6, 1])
        >>> print(padded_td.get("b").shape)
        torch.Size([4, 6, 1, 1])

    """
    if len(pad_size) > 2 * len(tensordict.batch_size):
        raise RuntimeError(
            "The length of pad_size must be <= 2 * the number of batch dimensions"
        )

    if len(pad_size) % 2:
        raise RuntimeError("pad_size must have an even number of dimensions")

    new_batch_size = list(tensordict.batch_size)
    for i in range(len(pad_size)):
        new_batch_size[i // 2] += pad_size[i]

    reverse_pad = pad_size[::-1]
    for i in range(0, len(reverse_pad), 2):
        reverse_pad[i], reverse_pad[i + 1] = reverse_pad[i + 1], reverse_pad[i]

    out = TensorDict(
        {}, torch.Size(new_batch_size), device=tensordict.device, _run_checks=False
    )
    for key, tensor in tensordict.items():
        cur_pad = reverse_pad
        if len(pad_size) < len(_shape(tensor)) * 2:
            cur_pad = [0] * (len(_shape(tensor)) * 2 - len(pad_size)) + reverse_pad

        if _is_tensor_collection(tensor.__class__):
            padded = pad(tensor, pad_size, value)
        else:
            padded = torch.nn.functional.pad(tensor, cur_pad, value=value)
        out.set(key, padded)

    return out


def pad_sequence(
    list_of_tensordicts: Sequence[TensorDictBase],
    batch_first: bool = True,
    padding_value: float = 0.0,
    out: TensorDictBase | None = None,
    device: DeviceType | None = None,
    return_mask: bool | None = False,
) -> TensorDictBase:
    """Pads a list of tensordicts in order for them to be stacked together in a contiguous format.

    Args:
        list_of_tensordicts (List[TensorDictBase]): the list of instances to pad and stack.
        batch_first (bool, optional): the ``batch_first`` correspondant of :func:`torch.nn.utils.rnn.pad_sequence`.
            Defaults to ``True``.
        padding_value (number, optional): the padding value. Defaults to ``0.0``.
        out (TensorDictBase, optional): if provided, the destination where the data will be
            written.
        device (device compatible type, optional): if provded, the device where the
            TensorDict output will be created.
        return_mask (bool, optional): if ``True``, a "mask" entry will be returned.
            It contains the mask of valid values in the stacked tensordict.

    Examples:
        >>> list_td = [
        ...     TensorDict({"a": torch.zeros((3,))}, []),
        ...     TensorDict({"a": torch.zeros((4,))}, []),
        ...     ]
        >>> padded_td = pad_sequence(list_td)
        >>> print(padded_td)
        TensorDict(
            fields={
                a: Tensor(shape=torch.Size([2, 4]), device=cpu, dtype=torch.float32, is_shared=False)},
            batch_size=torch.Size([]),
            device=None,
            is_shared=False)
    """
    if not list_of_tensordicts:
        raise RuntimeError("list_of_tensordicts cannot be empty")
    # check that all tensordict match
    if return_mask:
        list_of_tensordicts = [
            td.clone(False).set("mask", torch.ones(td.shape, dtype=torch.bool))
            for td in list_of_tensordicts
        ]
    keys = _check_keys(list_of_tensordicts, leaves_only=True, include_nested=True)
    shape = max(len(td) for td in list_of_tensordicts)
    if shape == 0:
        shape = [
            len(list_of_tensordicts),
        ]
    elif batch_first:
        shape = [len(list_of_tensordicts), shape]
    else:
        shape = [shape, len(list_of_tensordicts)]
    if out is None:
        out = TensorDict(
            {}, batch_size=torch.Size(shape), device=device, _run_checks=False
        )
        for key in keys:
            try:
                out.set(
                    key,
                    torch.nn.utils.rnn.pad_sequence(
                        [td.get(key) for td in list_of_tensordicts],
                        batch_first=batch_first,
                        padding_value=padding_value,
                    ),
                )
            except Exception as err:
                raise RuntimeError(f"pad_sequence failed for key {key}") from err
        return out
    else:
        for key in keys:
            out.set_(
                key,
                torch.nn.utils.rnn.pad_sequence(
                    [td.get(key) for td in list_of_tensordicts],
                    batch_first=batch_first,
                    padding_value=padding_value,
                ),
            )
        return out


@functools.wraps(pad_sequence)
def pad_sequence_ts(*args, **kwargs):
    """Warning: this function will soon be deprecated. Please use pad_sequence instead."""
    warnings.warn(
        "pad_sequence_ts will soon be deprecated in favour of pad_sequence. Please use the latter instead."
    )
    return pad_sequence(*args, **kwargs)


@implements_for_td(torch.split)
def _split(
    td: TensorDict, split_size_or_sections: int | list[int], dim: int = 0
) -> list[TensorDictBase]:
    return td.split(split_size_or_sections, dim)


class SubTensorDict(TensorDictBase):
    """A TensorDict that only sees an index of the stored tensors.

    By default, indexing a tensordict with an iterable will result in a
    SubTensorDict. This is done such that a TensorDict indexed with
    non-contiguous index (e.g. a Tensor) will still point to the original
    memory location (unlike regular indexing of tensors).

    Examples:
        >>> from tensordict import TensorDict, SubTensorDict
        >>> source = {'random': torch.randn(3, 4, 5, 6),
        ...    'zeros': torch.zeros(3, 4, 1, dtype=torch.bool)}
        >>> batch_size = torch.Size([3, 4])
        >>> td = TensorDict(source, batch_size)
        >>> td_index = td[:, 2]
        >>> print(type(td_index), td_index.shape)
        <class 'tensordict.tensordict.TensorDict'> \
torch.Size([3])
        >>> td_index = td[slice(None), slice(None)]
        >>> print(type(td_index), td_index.shape)
        <class 'tensordict.tensordict.TensorDict'> \
torch.Size([3, 4])
        >>> td_index = td.get_sub_tensordict((slice(None), torch.tensor([0, 2], dtype=torch.long)))
        >>> print(type(td_index), td_index.shape)
        <class 'tensordict.tensordict.SubTensorDict'> \
torch.Size([3, 2])
        >>> _ = td_index.fill_('zeros', 1)
        >>> # the indexed tensors are updated with Trues
        >>> print(td.get('zeros'))
        tensor([[[ True],
                 [False],
                 [ True],
                 [False]],
        <BLANKLINE>
                [[ True],
                 [False],
                 [ True],
                 [False]],
        <BLANKLINE>
                [[ True],
                 [False],
                 [ True],
                 [False]]])

    """

    def __new__(cls, *args: Any, **kwargs: Any) -> SubTensorDict:
        cls._is_shared = False
        cls._is_memmap = False
        return super().__new__(cls, _safe=False, _lazy=True, _inplace_set=True)

    def __init__(
        self,
        source: TensorDictBase,
        idx: IndexType,
        batch_size: Sequence[int] | None = None,
    ) -> None:
        if not isinstance(source, TensorDictBase):
            raise TypeError(
                f"Expected source to be a subclass of TensorDictBase, "
                f"got {type(source)}"
            )
        self._source = source
        idx = (
            (idx,)
            if not isinstance(
                idx,
                (
                    tuple,
                    list,
                ),
            )
            else tuple(idx)
        )
        self._batch_size = _getitem_batch_size(self._source.batch_size, idx)
        if any(item is Ellipsis for item in idx):
            idx = convert_ellipsis_to_idx(idx, self._source.batch_size)
        self.idx = idx

        if batch_size is not None and batch_size != self.batch_size:
            raise RuntimeError("batch_size does not match self.batch_size.")

    # @staticmethod
    # def _convert_range(idx):
    #     return tuple(list(_idx) if isinstance(_idx, range) else _idx for _idx in idx)

    @staticmethod
    def _convert_ellipsis(idx, shape):
        if any(_idx is Ellipsis for _idx in idx):
            new_idx = []
            cursor = -1
            for _idx in idx:
                if _idx is Ellipsis:
                    if cursor == len(idx) - 1:
                        # then we can just skip
                        continue
                    n_upcoming = len(idx) - cursor - 1
                    while cursor < len(shape) - n_upcoming:
                        cursor += 1
                        new_idx.append(slice(None))
                else:
                    new_idx.append(_idx)
            return tuple(new_idx)
        return idx

    def exclude(self, *keys: str, inplace: bool = False) -> TensorDictBase:
        if inplace:
            return super().exclude(*keys, inplace=True)
        return TensorDict(
            {key: value for key, value in self.items()},
            batch_size=self.batch_size,
            device=self.device,
            names=self._td_dim_names,
            _run_checks=False,
            _is_memmap=self.is_memmap(),
            _is_shared=self.is_shared(),
        ).exclude(*keys, inplace=True)

    @property
    def batch_size(self) -> torch.Size:
        return self._batch_size

    @batch_size.setter
    def batch_size(self, new_size: torch.Size) -> None:
        self._batch_size_setter(new_size)

    @property
    def names(self):
        names = self._source._get_names_idx(self.idx)
        if names is None:
            return [None] * self.batch_dims
        return names

    @property
    def _td_dim_names(self):
        return self.names

    @names.setter
    def names(self, value):
        raise RuntimeError(
            "Names of a subtensordict cannot be modified. Instantiate the tensordict first."
        )

    def _rename_subtds(self, names):
        for key in self.keys():
            if _is_tensor_collection(self.entry_class(key)):
                raise RuntimeError("Cannot rename nested sub-tensordict dimensions.")

    @property
    def device(self) -> None | torch.device:
        return self._source.device

    @device.setter
    def device(self, value: DeviceType) -> None:
        self._source.device = value

    def _preallocate(self, key: str, value: CompatibleType) -> TensorDictBase:
        return self._source.set(key, value)

    def _set(self, key, value, inplace: bool = False):
        # it is assumed that if inplace=False then the key doesn't exist. This is
        # checked in set method, but not here. responsibility lies with the caller
        # so that this method can have minimal overhead from runtime checks
        if isinstance(key, tuple):
            parent, subkey = _get_leaf_tensordict(
                self._source, key, _default_hook if not inplace else None
            )
        else:
            parent, subkey = self._source, key

        if not inplace:
            if isinstance(value, TensorDictBase):
                value_expand = _expand_to_match_shape(
                    parent.batch_size, value, self.batch_dims, self.device
                )
                for _key, _tensor in value.items():
                    value_expand[_key] = _expand_to_match_shape(
                        parent.batch_size, _tensor, self.batch_dims, self.device
                    )
            else:
                value_expand = torch.zeros(
                    (
                        *parent.batch_size,
                        *_shape(value)[self.batch_dims :],
                    ),
                    dtype=value.dtype,
                    device=self.device,
                )
                if self.is_shared() and self.device.type == "cpu":
                    value_expand.share_memory_()
                elif self.is_memmap():
                    value_expand = MemmapTensor.from_tensor(value_expand)

            parent._set(subkey, value_expand)
            if (
                isinstance(parent, LazyStackedTensorDict)
                and subkey not in parent._valid_keys
            ):
                # there is some duplication here with LazyStackedTensorDict.set, but
                # calling that duplicates runtime checks, and some code duplication
                # seems better than duplicated overhead.
                parent._valid_keys = sorted([*parent._valid_keys, subkey], key=str)

        parent.set_at_(subkey, value, self.idx)
        return self

    def set(
        self,
        key: NestedKey,
        tensor: dict[str, CompatibleType] | CompatibleType,
        inplace: bool = False,
    ) -> TensorDictBase:
        key = self._validate_key(key)

        if isinstance(key, tuple):
            parent = self.get_parent_tensordict()
            subparent, subkey = _get_leaf_tensordict(parent, key, _default_hook)
            subparent.get_sub_tensordict(self.idx).set(subkey, tensor, inplace=inplace)
            return self

        key_present = key in self.keys()
        inplace = inplace and key_present
        if not inplace:
            if self.is_locked:
                raise RuntimeError(TensorDictBase.LOCK_ERROR)
            if key_present:
                raise RuntimeError(
                    "Calling `SubTensorDict.set(key, value, inplace=False)` is "
                    "prohibited for existing tensors. Consider calling "
                    "SubTensorDict.set_(...) or cloning your tensordict first."
                )

        tensor = self._validate_value(tensor)
        return self._set(key, tensor, inplace=inplace)

    def set_(
        self, key: str, value: dict[str, CompatibleType] | CompatibleType
    ) -> TensorDictBase:
        key = self._validate_key(key)
        try:
            # we get the leaf tensordict because that is the context in which the value
            # needs to be validated (batch_size check, device check etc.)
            # note that unlike set we don't use _default_hook so missing keys are not
            # created as we iterate through the tree, instead we catch the resulting
            # KeyError and modify the error message
            if isinstance(key, tuple):
                td, subkey = _get_leaf_tensordict(self, key)
            else:
                td, subkey = self, key
            value = td._validate_value(value)
            td._set(subkey, value, inplace=True)
        except KeyError as e:
            raise KeyError(
                f'key "{key}" not found in tensordict, '
                f'call td.set("{key}", value) for populating tensordict with '
                f"new key-value pair"
            ) from e
        return self

<<<<<<< HEAD
    @cache  # noqa: B019
=======
    # @cache  # noqa: B019
>>>>>>> 98f33e7d
    def keys(
        self, include_nested: bool = False, leaves_only: bool = False
    ) -> _TensorDictKeysView:
        return self._source.keys(include_nested=include_nested, leaves_only=leaves_only)

    def entry_class(self, key: NestedKey) -> type:
        source_type = type(self._source.get(key))
        if _is_tensor_collection(source_type):
            return self.__class__
        return source_type

    def _stack_onto_(
        self, key: str, list_item: list[CompatibleType], dim: int
    ) -> SubTensorDict:
        self._source._stack_onto_at_(key, list_item, dim=dim, idx=self.idx)
        return self

    def to(self, dest: DeviceType | torch.Size | type, **kwargs: Any) -> TensorDictBase:
        if isinstance(dest, type) and issubclass(dest, TensorDictBase):
            if isinstance(self, dest):
                return self
            out = dest(
                source=self.clone(),
            )
            if self._td_dim_names is not None:
                out.names = self._td_dim_names
            return out
        elif isinstance(dest, (torch.device, str, int)):
            dest = torch.device(dest)
            # try:
            if self.device is not None and dest == self.device:
                return self
            td = self.to_tensordict().to(dest, **kwargs)
            # must be device
            return td

        elif isinstance(dest, torch.Size):
            self.batch_size = dest
            return self
        elif dest is None:
            return self
        else:
            raise NotImplementedError(
                f"dest must be a string, torch.device or a TensorDict "
                f"instance, {dest} not allowed"
            )

    def _change_batch_size(self, new_size: torch.Size) -> None:
        if not hasattr(self, "_orig_batch_size"):
            self._orig_batch_size = self.batch_size
        elif self._orig_batch_size == new_size:
            del self._orig_batch_size
        self._batch_size = new_size

    def get(
        self,
        key: NestedKey,
        default: Tensor | str | None = NO_DEFAULT,
    ) -> CompatibleType:
        return self._source.get_at(key, self.idx, default=default)

    def set_at_(
        self,
        key: NestedKey,
        value: dict[str, CompatibleType] | CompatibleType,
        idx: IndexType,
        discard_idx_attr: bool = False,
    ) -> SubTensorDict:
        if not isinstance(idx, tuple):
            idx = (idx,)
        key = self._validate_key(key)
        value = self._validate_value(value, check_shape=False)
        if discard_idx_attr:
            self._source.set_at_(key, value, idx)
        else:
            tensor = self._source.get_at(key, self.idx)
            tensor[idx] = value
            self._source.set_at_(key, tensor, self.idx)
        return self

    def get_at(
        self,
        key: str,
        idx: IndexType,
        discard_idx_attr: bool = False,
        default: Tensor | str | None = NO_DEFAULT,
    ) -> CompatibleType:
        if not isinstance(idx, tuple):
            idx = (idx,)
        if discard_idx_attr:
            return self._source.get_at(key, idx, default=default)
        else:
            out = self._source.get_at(key, self.idx, default=default)
            if out is default:
                return out
            return out[idx]

    def update(
        self,
        input_dict_or_td: dict[str, CompatibleType] | TensorDictBase,
        clone: bool = False,
        inplace: bool = False,
        **kwargs,
    ) -> SubTensorDict:
        if input_dict_or_td is self:
            # no op
            return self
        keys = set(self.keys(False))
        for key, value in input_dict_or_td.items():
            if clone and hasattr(value, "clone"):
                value = value.clone()
            else:
                value = tree_map(torch.clone, value)
            if isinstance(key, tuple):
                key, subkey = key[0], key[1:]
            else:
                subkey = []
            # the key must be a string by now. Let's check if it is present
            if key in keys:
                target_class = self.entry_class(key)
                if _is_tensor_collection(target_class):
                    target = self._source.get(key).get_sub_tensordict(self.idx)
                    if len(subkey):
                        target.update({subkey: value})
                        continue
                    elif isinstance(value, (dict, TensorDictBase)):
                        target.update(value)
                        continue
                    raise ValueError(
                        f"Tried to replace a tensordict with an incompatible object of type {type(value)}"
                    )
                else:
                    self.set_(key, value)
            else:
                if len(subkey):
                    self.set((key, *subkey), value, inplace=inplace, **kwargs)
                else:
                    self.set(key, value, inplace=inplace, **kwargs)
        return self

    def update_(
        self,
        input_dict: dict[str, CompatibleType] | TensorDictBase,
        clone: bool = False,
    ) -> SubTensorDict:
        return self.update_at_(
            input_dict, idx=self.idx, discard_idx_attr=True, clone=clone
        )

    def update_at_(
        self,
        input_dict: dict[str, CompatibleType] | TensorDictBase,
        idx: IndexType,
        discard_idx_attr: bool = False,
        clone: bool = False,
    ) -> SubTensorDict:
        for key, value in input_dict.items():
            if not isinstance(value, tuple(_ACCEPTED_CLASSES)):
                raise TypeError(
                    f"Expected value to be one of types {_ACCEPTED_CLASSES} "
                    f"but got {type(value)}"
                )
            if clone:
                value = value.clone()
            self.set_at_(
                key,
                value,
                idx,
                discard_idx_attr=discard_idx_attr,
            )
        return self

    def get_parent_tensordict(self) -> TensorDictBase:
        if not isinstance(self._source, TensorDictBase):
            raise TypeError(
                f"SubTensorDict was initialized with a source of type"
                f" {self._source.__class__.__name__}, "
                "parent tensordict not accessible"
            )
        return self._source

    def del_(self, key: str) -> TensorDictBase:
        self._source = self._source.del_(key)
        return self

    def clone(self, recurse: bool = True) -> SubTensorDict:
        """Clones the SubTensorDict.

        Args:
            recurse (bool, optional): if ``True`` (default), a regular
                :class:`TensorDict` instance will be created from the :class:`SubTensorDict`.
                Otherwise, another :class:`SubTensorDict` with identical content
                will be returned.

        Examples:
            >>> data = TensorDict({"a": torch.arange(4).reshape(2, 2,)}, batch_size=[2, 2])
            >>> sub_data = data.get_sub_tensordict([0,])
            >>> print(sub_data)
            SubTensorDict(
                fields={
                    a: Tensor(shape=torch.Size([2]), device=cpu, dtype=torch.int64, is_shared=False)},
                batch_size=torch.Size([2]),
                device=None,
                is_shared=False)
            >>> # the data of both subtensordict is the same
            >>> print(data.get("a").data_ptr(), sub_data.get("a").data_ptr())
            140183705558208 140183705558208
            >>> sub_data_clone = sub_data.clone(recurse=True)
            >>> print(sub_data_clone)
            TensorDict(
                fields={
                    a: Tensor(shape=torch.Size([2]), device=cpu, dtype=torch.int64, is_shared=False)},
                batch_size=torch.Size([2]),
                device=None,
                is_shared=False)
            >>. print(sub_data.get("a").data_ptr())
            140183705558208
            >>> sub_data_clone = sub_data.clone(recurse=False)
            >>> print(sub_data_clone)
            SubTensorDict(
                fields={
                    a: Tensor(shape=torch.Size([2]), device=cpu, dtype=torch.int64, is_shared=False)},
                batch_size=torch.Size([2]),
                device=None,
                is_shared=False)
            >>> print(sub_data.get("a").data_ptr())
            140183705558208
        """
        if not recurse:
            return SubTensorDict(source=self._source.clone(recurse=False), idx=self.idx)
        return self.to_tensordict()

    def is_contiguous(self) -> bool:
        return all(value.is_contiguous() for value in self.values())

    def contiguous(self) -> TensorDictBase:
        if self.is_contiguous():
            return self
        return TensorDict(
            batch_size=self.batch_size,
            source={key: value for key, value in self.items()},
            device=self.device,
            names=self.names,
            _run_checks=False,
        )

    def select(
        self, *keys: str, inplace: bool = False, strict: bool = True
    ) -> TensorDictBase:
        if inplace:
            self._source = self._source.select(*keys, strict=strict)
            return self
        return self._source.select(*keys, strict=strict)[self.idx]

    def expand(self, *shape: int, inplace: bool = False) -> TensorDictBase:
        if len(shape) == 1 and isinstance(shape[0], Sequence):
            shape = tuple(shape[0])
        return self.apply(
            lambda x: x.expand((*shape, *x.shape[self.ndim :])), batch_size=shape
        )

    def is_shared(self) -> bool:
        return self._source.is_shared()

    def is_memmap(self) -> bool:
        return self._source.is_memmap()

    def rename_key_(
        self, old_key: str, new_key: str, safe: bool = False
    ) -> SubTensorDict:
        self._source.rename_key_(old_key, new_key, safe=safe)
        return self

    rename_key = _renamed_inplace_method(rename_key_)

    def pin_memory(self) -> TensorDictBase:
        self._source.pin_memory()
        return self

    def detach_(self) -> TensorDictBase:
        raise RuntimeError("Detaching a sub-tensordict in-place cannot be done.")

    def masked_fill_(self, mask: Tensor, value: float | bool) -> TensorDictBase:
        for key, item in self.items():
            self.set_(key, torch.full_like(item, value))
        return self

    def masked_fill(self, mask: Tensor, value: float | bool) -> TensorDictBase:
        td_copy = self.clone()
        return td_copy.masked_fill_(mask, value)

    def memmap_(
        self, prefix: str | None = None, copy_existing: bool = False
    ) -> TensorDictBase:
        raise RuntimeError(
            "Converting a sub-tensordict values to memmap cannot be done."
        )

    def share_memory_(self) -> TensorDictBase:
        raise RuntimeError(
            "Casting a sub-tensordict values to shared memory cannot be done."
        )

    @property
    def is_locked(self) -> bool:
        return self._source.is_locked

    @is_locked.setter
    def is_locked(self, value) -> bool:
        if value:
            self.lock_()
        else:
            self.unlock_()

    def lock_(self) -> TensorDictBase:
        # we can't lock sub-tensordicts because that would mean that the
        # parent tensordict cannot be modified either.
        if not self.is_locked:
            raise RuntimeError(
                "Cannot lock a SubTensorDict. Lock the parent tensordict instead."
            )
        return self

    def unlock_(self) -> TensorDictBase:
        if self.is_locked:
            raise RuntimeError(
                "Cannot unlock a SubTensorDict. Unlock the parent tensordict instead."
            )
        return self

    def _remove_lock(self, lock_id):
        raise RuntimeError(
            "Cannot unlock a SubTensorDict. Unlock the parent tensordict instead."
        )

    def _lock_propagate(self, lock_ids=None):
        raise RuntimeError(
            "Cannot lock a SubTensorDict. Lock the parent tensordict instead."
        )

    lock = _renamed_inplace_method(lock_)
    unlock = _renamed_inplace_method(unlock_)

    def __del__(self):
        pass


def merge_tensordicts(*tensordicts: TensorDictBase) -> TensorDictBase:
    """Merges tensordicts together."""
    if len(tensordicts) < 2:
        raise RuntimeError(
            f"at least 2 tensordicts must be provided, got" f" {len(tensordicts)}"
        )
    d = tensordicts[0].to_dict()
    batch_size = tensordicts[0].batch_size
    for td in tensordicts[1:]:
        d.update(td.to_dict())
        if td.batch_dims < len(batch_size):
            batch_size = td.batch_size
    return TensorDict(d, batch_size, device=td.device, _run_checks=False)


class _LazyStackedTensorDictKeysView(_TensorDictKeysView):
    def __len__(self) -> int:
        return len(self.tensordict.valid_keys)

    def _keys(self) -> list[str]:
        return self.tensordict.valid_keys


class LazyStackedTensorDict(TensorDictBase):
    """A Lazy stack of TensorDicts.

    When stacking TensorDicts together, the default behaviour is to put them
    in a stack that is not instantiated.
    This allows to seamlessly work with stacks of tensordicts with operations
    that will affect the original tensordicts.

    Args:
         *tensordicts (TensorDict instances): a list of tensordict with
            same batch size.
         stack_dim (int): a dimension (between `-td.ndimension()` and
            `td.ndimension()-1` along which the stack should be performed.
         callback (callable, optional): a callable to execute after :meth:`~.get`.

    Examples:
        >>> from tensordict import TensorDict
        >>> import torch
        >>> tds = [TensorDict({'a': torch.randn(3, 4)}, batch_size=[3])
        ...     for _ in range(10)]
        >>> td_stack = torch.stack(tds, -1)
        >>> print(td_stack.shape)
        torch.Size([3, 10])
        >>> print(td_stack.get("a").shape)
        torch.Size([3, 10, 4])
        >>> print(td_stack[:, 0] is tds[0])
        True

    """

    def __new__(cls, *args: Any, **kwargs: Any) -> LazyStackedTensorDict:
        cls._td_dim_names = None
        return super().__new__(cls, *args, _safe=False, _lazy=True, **kwargs)

    def __init__(
        self,
        *tensordicts: TensorDictBase,
        stack_dim: int = 0,
        callback: callable | None = None,
        batch_size: Sequence[int] | None = None,  # TODO: remove
    ) -> None:
        self._is_shared = False
        self._is_memmap = False

        # sanity check
        N = len(tensordicts)
        if not N:
            raise RuntimeError(
                "at least one tensordict must be provided to "
                "StackedTensorDict to be instantiated"
            )
        if not isinstance(tensordicts[0], TensorDictBase):
            raise TypeError(
                f"Expected input to be TensorDictBase instance"
                f" but got {type(tensordicts[0])} instead."
            )
        if stack_dim < 0:
            raise RuntimeError(
                f"stack_dim must be non negative, got stack_dim={stack_dim}"
            )
        _batch_size = tensordicts[0].batch_size
        device = tensordicts[0].device

        for td in tensordicts[1:]:
            if not isinstance(td, TensorDictBase):
                raise TypeError(
                    "Expected all inputs to be TensorDictBase instances but got "
                    f"{type(td)} instead."
                )
            _bs = td.batch_size
            _device = td.device
            if device != _device:
                raise RuntimeError(f"devices differ, got {device} and {_device}")
            if _bs != _batch_size:
                raise RuntimeError(
                    f"batch sizes in tensordicts differs, StackedTensorDict "
                    f"cannot be created. Got td[0].batch_size={_batch_size} "
                    f"and td[i].batch_size={_bs} "
                )
        self.tensordicts: list[TensorDictBase] = list(tensordicts)
        self.stack_dim = stack_dim
        self._batch_size = self._compute_batch_size(_batch_size, stack_dim, N)
        self._update_valid_keys()
        self.callback = callback
        if batch_size is not None and batch_size != self.batch_size:
            raise RuntimeError("batch_size does not match self.batch_size.")

    @property
    def device(self) -> torch.device | None:
        # devices might have changed, so we check that they're all the same
        device_set = {td.device for td in self.tensordicts}
        if len(device_set) != 1:
            raise RuntimeError(
                f"found multiple devices in {self.__class__.__name__}:" f" {device_set}"
            )
        device = self.tensordicts[0].device
        return device

    @device.setter
    def device(self, value: DeviceType) -> None:
        for t in self.tensordicts:
            t.device = value

    @property
    def batch_size(self) -> torch.Size:
        return self._batch_size

    @batch_size.setter
    def batch_size(self, new_size: torch.Size) -> None:
        return self._batch_size_setter(new_size)

    @property
    def names(self):
        if self._td_dim_names is None:
            names = copy(self.tensordicts[0].names)
            names.insert(self.stack_dim, None)
            self._td_dim_names = names
        return self._td_dim_names

    @names.setter
    @erase_cache  # a nested lazy stacked tensordict is not apparent to the root
    def names(self, value):
        if value is None:
            for td in self.tensordicts:
                td.names = None
            self._td_dim_names = None
        else:
            names_c = list(value)
            self._td_dim_names = copy(names_c)
            name = names_c[self.stack_dim]
            names_c = list(names_c)
            del names_c[self.stack_dim]
            for td in self.tensordicts:
                if td._check_dim_name(name):
                    raise ValueError(f"The dimension name {name} is already taken.")
                td.rename_(*names_c)

    def _rename_subtds(self, names):
        # remove the name of the stack dim
        names = list(names)
        del names[self.stack_dim]
        for td in self.tensordicts:
            td.names = names

    def get_item_shape(self, key):
        """Gets the shape of an item in the lazy stack.

        Heterogeneous dimensions are returned as -1.

        This implementation is inefficient as it will attempt to stack the items
        to compute their shape, and should only be used for printing.
        """
        try:
            item = self.get(key)
            return item.shape
        except RuntimeError as err:
            if re.match(r"Found more than one unique shape in the tensors", str(err)):
                shape = None
                for td in self.tensordicts:
                    if shape is None:
                        shape = list(td.get_item_shape(key))
                    else:
                        _shape = td.get_item_shape(key)
                        if len(shape) != len(_shape):
                            shape = [-1]
                            return torch.Size(shape)
                        shape = [
                            s1 if s1 == s2 else -1 for (s1, s2) in zip(shape, _shape)
                        ]
                shape.insert(self.stack_dim, len(self.tensordicts))
                return torch.Size(shape)
            else:
                raise err

    def is_shared(self) -> bool:
        are_shared = [td.is_shared() for td in self.tensordicts]
        are_shared = [value for value in are_shared if value is not None]
        if not len(are_shared):
            return None
        if any(are_shared) and not all(are_shared):
            raise RuntimeError(
                f"tensordicts shared status mismatch, got {sum(are_shared)} "
                f"shared tensordicts and "
                f"{len(are_shared) - sum(are_shared)} non shared tensordict "
            )
        return all(are_shared)

    def is_memmap(self) -> bool:
        are_memmap = [td.is_memmap() for td in self.tensordicts]
        if any(are_memmap) and not all(are_memmap):
            raise RuntimeError(
                f"tensordicts memmap status mismatch, got {sum(are_memmap)} "
                f"memmap tensordicts and "
                f"{len(are_memmap) - sum(are_memmap)} non memmap tensordict "
            )
        return all(are_memmap)

    def get_valid_keys(self) -> list[str]:
        if self._valid_keys is None:
            self._update_valid_keys()
        return self._valid_keys

    def set_valid_keys(self, keys: Sequence[str]) -> None:
        raise RuntimeError(
            "setting valid keys is not permitted. valid keys are defined as "
            "the intersection of all the key sets from the TensorDicts in a "
            "stack and cannot be defined explicitely."
        )

    valid_keys = property(get_valid_keys, set_valid_keys)

    @staticmethod
    def _compute_batch_size(
        batch_size: torch.Size, stack_dim: int, N: int
    ) -> torch.Size:
        s = list(batch_size)
        s.insert(stack_dim, N)
        return torch.Size(s)

    def _set(self, key, value, inplace: bool = False):
        values = value.unbind(self.stack_dim)
        if len(values) != len(self.tensordicts):
            raise RuntimeError
        for tensordict, item in zip(self.tensordicts, values):
            tensordict._set(key, item, inplace)

        first_key = key if (isinstance(key, str)) else key[0]
        if key not in self._valid_keys:
            self._valid_keys = sorted([*self._valid_keys, first_key], key=str)

        return self

    def set(
        self,
        key: NestedKey,
        tensor: dict[str, CompatibleType] | CompatibleType,
        inplace: bool = False,
    ) -> TensorDictBase:
        key = self._validate_key(key)
        # we don't need this as locked lazy stacks have locked nested tds so the error will be captured in the loop
        # if self.is_locked:
        #     raise RuntimeError(TensorDictBase.LOCK_ERROR)

        tensor = self._validate_value(tensor)
        for td, _item in zip(self.tensordicts, tensor.unbind(self.stack_dim)):
            td.set(key, _item, inplace=inplace)

        first_key = key if (isinstance(key, str)) else key[0]
        if key not in self._valid_keys:
            self._valid_keys = sorted([*self._valid_keys, first_key], key=str)

        return self

    def set_(
        self, key: str, tensor: dict[str, CompatibleType] | CompatibleType
    ) -> TensorDictBase:
        key = self._validate_key(key)
        tensor = self._validate_value(tensor)
        try:
            return self._set(key, tensor, inplace=True)
        except KeyError as e:
            raise KeyError(
                "setting a value in-place on a stack of TensorDict is only "
                "permitted if all members of the stack have this key in "
                "their register."
            ) from e

    def unsqueeze(self, dim: int) -> TensorDictBase:
        if dim < 0:
            dim = self.batch_dims + dim + 1

        if (dim > self.batch_dims) or (dim < 0):
            raise RuntimeError(
                f"unsqueezing is allowed for dims comprised between "
                f"`-td.batch_dims` and `td.batch_dims` only. Got "
                f"dim={dim} with a batch size of {self.batch_size}."
            )
        if dim <= self.stack_dim:
            stack_dim = self.stack_dim + 1
        else:
            dim = dim - 1
            stack_dim = self.stack_dim
        return LazyStackedTensorDict(
            *(tensordict.unsqueeze(dim) for tensordict in self.tensordicts),
            stack_dim=stack_dim,
        )

    def squeeze(self, dim: int | None = None) -> TensorDictBase:
        """Squeezes all tensors for a dimension comprised in between `-td.batch_dims+1` and `td.batch_dims-1` and returns them in a new tensordict.

        Args:
            dim (Optional[int]): dimension along which to squeeze. If dim is None, all singleton dimensions will be squeezed. dim is None by default.

        """
        if dim is None:
            size = self.size()
            if len(self.size()) == 1 or size.count(1) == 0:
                return self
            first_singleton_dim = size.index(1)
            return self.squeeze(first_singleton_dim).squeeze()

        if dim < 0:
            dim = self.batch_dims + dim

        if self.batch_dims and (dim >= self.batch_dims or dim < 0):
            raise RuntimeError(
                f"squeezing is allowed for dims comprised between 0 and "
                f"td.batch_dims only. Got dim={dim} and batch_size"
                f"={self.batch_size}."
            )

        if dim >= self.batch_dims or self.batch_size[dim] != 1:
            return self
        if dim == self.stack_dim:
            return self.tensordicts[0]
        elif dim < self.stack_dim:
            stack_dim = self.stack_dim - 1
        else:
            dim = dim - 1
            stack_dim = self.stack_dim
        return LazyStackedTensorDict(
            *(tensordict.squeeze(dim) for tensordict in self.tensordicts),
            stack_dim=stack_dim,
        )

    def unbind(self, dim: int) -> tuple[TensorDictBase, ...]:
        if dim < 0:
            dim = self.batch_dims + dim
        if dim == self.stack_dim:
            return tuple(self.tensordicts)
        else:
            return super().unbind(dim)

    def set_at_(
        self, key: str, value: dict | CompatibleType, idx: IndexType
    ) -> TensorDictBase:
        # this generalizes across all types of indices
        item = self.get(key)
        item[idx] = self._validate_value(value, check_shape=False)
        self.set(key, item, inplace=True)
        return self

    def _stack_onto_(
        self,
        key: str,
        list_item: list[CompatibleType],
        dim: int,
    ) -> TensorDictBase:
        if dim == self.stack_dim:
            for source, tensordict_dest in zip(list_item, self.tensordicts):
                tensordict_dest.set_(key, source)
        else:
            # we must stack and unbind, there is no way to make it more efficient
            self.set_(key, torch.stack(list_item, dim))
        return self

    @cache  # noqa: B019
    def get(
        self,
        key: NestedKey,
        default: str | CompatibleType = NO_DEFAULT,
    ) -> CompatibleType:
        # TODO: the stacking logic below works for nested keys, but the key in
        # self.valid_keys check will fail and we'll return the default instead.
        # For now we'll advise user that nested keys aren't supported, but it should be
        # fairly easy to add support if we could add nested keys to valid_keys.

        # we can handle the case where the key is a tuple of length 1
        key = unravel_keys(key)
        if isinstance(key, tuple):
            try:
                tensordict, key = _get_leaf_tensordict(self, key)
            except KeyError:
                return self._default_get(key, default)
            return tensordict.get(key, default=default)
        return self._get_str_key(key, default=default)

    def _get_str_key(
        self,
        key: str,
        default: str | CompatibleType = NO_DEFAULT,
    ):
        keys = self.valid_keys
        if key not in keys:
            # first, let's try to update the valid keys
            self._update_valid_keys()
            keys = self.valid_keys

        if key not in keys:
            return self._default_get(key, default)

        tensors = [td.get(key, default=default) for td in self.tensordicts]
        try:
            out = torch.stack(tensors, self.stack_dim)
            if _is_tensor_collection(out.__class__) and self._td_dim_names is not None:
                out.refine_names(*self.names, *out.names[self.ndim :])
                out.callback = self.callback
            elif self.callback is not None:
                out = self.callback(out)
            return out
        except RuntimeError as err:
            if "stack expects each tensor to be equal size" in str(err):
                shapes = {_shape(tensor) for tensor in tensors}
                raise RuntimeError(
                    f"Found more than one unique shape in the tensors to be "
                    f"stacked ({shapes}). This is likely due to a modification "
                    f"of one of the stacked TensorDicts, where a key has been "
                    f"updated/created with an uncompatible shape. If the entries "
                    f"are intended to have a different shape, use the get_nestedtensor "
                    f"method instead."
                )
            else:
                raise err

    def _add_batch_dim(self, *, in_dim, vmap_level):
        if self.is_memmap():
            td = torch.stack([td.as_tensor() for td in self.tensordicts], 0)
        else:
            td = self
        if in_dim < 0:
            in_dim = self.ndim + in_dim
        if in_dim == self.stack_dim:
            return self._cached_add_batch_dims(td, in_dim=in_dim, vmap_level=vmap_level)
        if in_dim < td.stack_dim:
            # then we'll stack along a dim before
            stack_dim = td.stack_dim - 1
        else:
            in_dim = in_dim - 1
            stack_dim = td.stack_dim
        tds = [
            td.apply(
                lambda _arg: _add_batch_dim(_arg, in_dim, vmap_level),
                batch_size=[b for i, b in enumerate(td.batch_size) if i != in_dim],
                names=[name for i, name in enumerate(td.names) if i != in_dim],
            )
            for td in td.tensordicts
        ]
        return LazyStackedTensorDict(*tds, stack_dim=stack_dim)

    @staticmethod
    @cache
    def _cached_add_batch_dims(td, in_dim, vmap_level):
        # we return a stack with callback, and hack the batch_size and names
        # Per se it is still a LazyStack but the stacking dim is "hidden" from
        # the outside
        out = td.clone(False)

        def callback(tensor, in_dim=in_dim, vmap_level=vmap_level):
            return _add_batch_dim(tensor, in_dim, vmap_level)

        out.callback = callback
        out._batch_size = torch.Size(
            [dim for i, dim in enumerate(out._batch_size) if i != out.stack_dim]
        )
        if out._td_dim_names is not None:
            out._td_dim_names = [
                name for i, name in enumerate(out._td_dim_names) if i != out.stack_dim
            ]
        else:
            out._td_dim_names = [None] * out.ndim
        return out.lock_()

    @cache  # noqa: B019
    def _remove_batch_dim(self, vmap_level, batch_size, out_dim):
        if self.callback is not None:
            # this is the hacked version. We just need to remove the callback and
            # reset a proper batch size
            return LazyStackedTensorDict(
                *self.tensordicts,
                stack_dim=out_dim,
            )
            # return self._cache_remove_batch_dim(vmap_level=vmap_level, batch_size=batch_size, out_dim=out_dim)
        else:
            # we must call _remove_batch_dim on all tensordicts
            # batch_size: size of the batch when we unhide it.
            # out_dim: dimension where the output will be found
            new_batch_size = list(self.batch_size)
            new_batch_size.insert(out_dim, batch_size)
            new_names = list(self.names)
            new_names.insert(out_dim, None)
            # rebuild the lazy stack
            # the stack dim is the same if the out_dim is past it, but it
            # must be incremented by one otherwise.
            # In the first case, the out_dim must be decremented by one
            if out_dim > self.stack_dim:
                stack_dim = self.stack_dim
                out_dim = out_dim - 1
            else:
                stack_dim = self.stack_dim + 1
            out = LazyStackedTensorDict(
                *[
                    td._remove_batch_dim(
                        vmap_level=vmap_level, batch_size=batch_size, out_dim=out_dim
                    )
                    for td in self.tensordicts
                ],
                stack_dim=stack_dim,
            )
        return out

    # @cache
    # def _cache_remove_batch_dim(self, vmap_level, batch_size, out_dim):
    #     # we keep the args to avoid a cache confusion
    #     return LazyStackedTensorDict(
    #         *self.tensordicts,
    #         stack_dim=out_dim,
    #         )

    def get_at(self, key, index, default=NO_DEFAULT):
        item = self.get(key, default=default)
        if item is default and default is not NO_DEFAULT:
            return item
        if isinstance(item, TensorDictBase):
            return SubTensorDict(item, index)
        else:
            return item[index]

    def get_nestedtensor(
        self,
        key: NestedKey,
        default: str | CompatibleType = NO_DEFAULT,
    ) -> CompatibleType:
        # disallow getting nested tensor if the stacking dimension is not 0
        if self.stack_dim != 0:
            raise RuntimeError(
                "Because nested tensors can only be stacked along their first "
                "dimension, LazyStackedTensorDict.get_nestedtensor can only be called "
                "when the stack_dim is 0."
            )

        # TODO: the stacking logic below works for nested keys, but the key in
        # self.valid_keys check will fail and we'll return the default instead.
        # For now we'll advise user that nested keys aren't supported, but it should be
        # fairly easy to add support if we could add nested keys to valid_keys.

        # we can handle the case where the key is a tuple of length 1
        if (isinstance(key, tuple)) and len(key) == 1:
            key = key[0]
        elif isinstance(key, tuple):
            tensordict, key = _get_leaf_tensordict(self, key)
            return tensordict.get_nestedtensor(key, default=default)

        keys = self.valid_keys
        if key not in keys:
            # first, let's try to update the valid keys
            self._update_valid_keys()
            keys = self.valid_keys

        if key not in keys:
            return self._default_get(key, default)

        tensors = [td.get(key, default=default) for td in self.tensordicts]
        return torch.nested.nested_tensor(tensors)

    def is_contiguous(self) -> bool:
        return False

    def contiguous(self) -> TensorDictBase:
        source = {key: value.contiguous() for key, value in self.items()}
        batch_size = self.batch_size
        device = self.device
        out = TensorDict(
            source=source,
            batch_size=batch_size,
            device=device,
            names=self.names,
            _run_checks=False,
        )
        return out

    def clone(self, recurse: bool = True) -> TensorDictBase:
        if recurse:
            # This could be optimized using copy but we must be careful with
            # metadata (_is_shared etc)
            out = LazyStackedTensorDict(
                *[td.clone() for td in self.tensordicts],
                stack_dim=self.stack_dim,
            )
        else:
            out = LazyStackedTensorDict(
                *[td.clone(recurse=False) for td in self.tensordicts],
                stack_dim=self.stack_dim,
            )
        if self._td_dim_names is not None:
            out.names = self.names
        return out

    def pin_memory(self) -> TensorDictBase:
        for td in self.tensordicts:
            td.pin_memory()
        return self

    def to(self, dest: DeviceType | type, **kwargs) -> TensorDictBase:
        if isinstance(dest, type) and issubclass(dest, TensorDictBase):
            if isinstance(self, dest):
                return self
            kwargs.update({"batch_size": self.batch_size})
            out = dest(source=self, **kwargs)
            if self._td_dim_names is not None:
                out.names = self._td_dim_names
            return out
        elif isinstance(dest, (torch.device, str, int)):
            dest = torch.device(dest)
            if self.device is not None and dest == self.device:
                return self
            td = self.to_tensordict().to(dest, **kwargs)
            return td

        elif isinstance(dest, torch.Size):
            self.batch_size = dest
        elif dest is None:
            return self
        else:
            raise NotImplementedError(
                f"dest must be a string, torch.device or a TensorDict "
                f"instance, {dest} not allowed"
            )

    def _check_new_batch_size(self, new_size: torch.Size) -> None:
        if len(new_size) <= self.stack_dim:
            raise RuntimeError(
                "Changing the batch_size of a LazyStackedTensorDicts can only "
                "be done with sizes that are at least as long as the "
                "stacking dimension."
            )
        super()._check_new_batch_size(new_size)

    def _change_batch_size(self, new_size: torch.Size) -> None:
        if not hasattr(self, "_orig_batch_size"):
            self._orig_batch_size = self.batch_size
        elif self._orig_batch_size == new_size:
            del self._orig_batch_size
        self._batch_size = new_size

<<<<<<< HEAD
    @cache  # noqa: B019
=======
    # @cache  # noqa: B019
>>>>>>> 98f33e7d
    def keys(
        self, include_nested: bool = False, leaves_only: bool = False
    ) -> _LazyStackedTensorDictKeysView:
        keys = _LazyStackedTensorDictKeysView(
            self, include_nested=include_nested, leaves_only=leaves_only
        )
        return keys

    def _update_valid_keys(self) -> None:
        valid_keys = set(self.tensordicts[0].keys())
        for td in self.tensordicts[1:]:
            valid_keys = valid_keys.intersection(td.keys())
        self._valid_keys = sorted(valid_keys)

    def entry_class(self, key: NestedKey) -> type:
        data_type = type(self.tensordicts[0].get(key))
        if _is_tensor_collection(data_type):
            return LazyStackedTensorDict
        return data_type

    def apply_(self, fn: Callable, *others):
        for i, td in enumerate(self.tensordicts):
            idx = (slice(None),) * self.stack_dim + (i,)
            td.apply_(fn, *[other[idx] for other in others])
        return self

    def apply(
        self,
        fn: Callable,
        *others: TensorDictBase,
        batch_size: Sequence[int] | None = None,
        device: torch.device | None = None,
        names: Sequence[str] | None = None,
        inplace: bool = False,
        **constructor_kwargs,
    ) -> TensorDictBase:
        if inplace:
            if any(arg for arg in (batch_size, device, names, constructor_kwargs)):
                raise ValueError(
                    "Cannot pass other arguments to LazyStackedTensorDict.apply when inplace=True."
                )
            return self.apply_(fn, *others)
        else:
            if batch_size is not None:
                return super().apply(
                    fn,
                    *others,
                    batch_size=batch_size,
                    device=device,
                    names=names,
                    **constructor_kwargs,
                )
            others = (other.unbind(self.stack_dim) for other in others)
            out = LazyStackedTensorDict(
                *(
                    td.apply(fn, *oth, device=device)
                    for td, *oth in zip(self.tensordicts, *others)
                ),
                stack_dim=self.stack_dim,
            )
            if names is not None:
                out.names = names
            return out

    def select(
        self, *keys: str, inplace: bool = False, strict: bool = False
    ) -> LazyStackedTensorDict:
        # the following implementation keeps the hidden keys in the tensordicts
        tensordicts = [
            td.select(*keys, inplace=inplace, strict=strict) for td in self.tensordicts
        ]
        if inplace:
            return self
        return LazyStackedTensorDict(*tensordicts, stack_dim=self.stack_dim)

    def exclude(self, *keys: str, inplace: bool = False) -> LazyStackedTensorDict:
        tensordicts = [
            tensordict.exclude(*keys, inplace=inplace)
            for tensordict in self.tensordicts
        ]
        if inplace:
            self.tensordicts = tensordicts
            self._update_valid_keys()
            return self
        return torch.stack(tensordicts, dim=self.stack_dim)

    def __setitem__(self, item: IndexType, value: TensorDictBase) -> TensorDictBase:
        if isinstance(item, (list, range)):
            item = torch.tensor(item, device=self.device)
        if isinstance(item, tuple) and any(
            isinstance(sub_index, (list, range)) for sub_index in item
        ):
            item = tuple(
                torch.tensor(sub_index, device=self.device)
                if isinstance(sub_index, (list, range))
                else sub_index
                for sub_index in item
            )
        if (isinstance(item, Tensor) and item.dtype is torch.bool) or (
            isinstance(item, tuple)
            and any(
                isinstance(_item, Tensor) and _item.dtype is torch.bool
                for _item in item
            )
        ):
            raise RuntimeError(
                "setting values to a LazyStackTensorDict using boolean values is not supported yet. "
                "If this feature is needed, feel free to raise an issue on github."
            )
        if isinstance(item, Tensor):
            # e.g. item.shape = [1, 2, 3] and stack_dim == 2
            if item.ndimension() >= self.stack_dim + 1:
                items = item.unbind(self.stack_dim)
                values = value.unbind(self.stack_dim)
                for td, _item, sub_td in zip(self.tensordicts, items, values):
                    td[_item] = sub_td
            else:
                values = value.unbind(self.stack_dim)
                for td, sub_td in zip(self.tensordicts, values):
                    td[item] = sub_td
            return self
        return super().__setitem__(item, value)

    def __contains__(self, item: IndexType) -> bool:
        if isinstance(item, TensorDictBase):
            return any(item is td for td in self.tensordicts)
        return super().__contains__(item)

    def __getitem__(self, index: IndexType) -> TensorDictBase:
        if isinstance(index, tuple) and len(index) == 1:
            index = index[0]
        if isinstance(index, tuple):
            index = _maybe_unravel_keys_silent(index)
        if index is Ellipsis or (isinstance(index, tuple) and Ellipsis in index):
            index = convert_ellipsis_to_idx(index, self.batch_size)
        if index is None:
            return self.unsqueeze(0)
        if isinstance(index, tuple) and sum(
            isinstance(_item, str) for _item in index
        ) not in [
            len(index),
            0,
        ]:
            raise IndexError(_STR_MIXED_INDEX_ERROR)
        if isinstance(index, (list, range)):
            index = torch.tensor(index, device=self.device)
        if isinstance(index, tuple) and any(
            isinstance(sub_index, (list, range)) for sub_index in index
        ):
            index = tuple(
                torch.tensor(sub_index, device=self.device)
                if isinstance(sub_index, (list, range))
                else sub_index
                for sub_index in index
            )
        if isinstance(index, str):
            return self.get(index)
        elif isinstance(index, tuple) and all(
            isinstance(sub_item, str) for sub_item in index
        ):
            out = self.get(index[0])
            if len(index) > 1:
                if not isinstance(out, TensorDictBase):
                    raise RuntimeError(
                        f"Got a {type(out)} when a TensorDictBase instance was expected."
                    )
                return out.get(index[1:])
            else:
                return out
        elif isinstance(index, Tensor) and index.dtype == torch.bool:
            return self.masked_select(index)
        elif _is_number(index) and self.stack_dim == 0:
            return self.tensordicts[index]
        elif isinstance(index, (Tensor, list)) and self.stack_dim == 0:
            out = LazyStackedTensorDict(
                *[self.tensordicts[_item] for _item in index],
                stack_dim=self.stack_dim,
            )
            return out
        elif isinstance(index, (Tensor, list)) and self.stack_dim != 0:
            tds = [tensordict[index] for tensordict in self.tensordicts]
            dim_drop = self.tensordicts[0].ndim - tds[0].ndim
            out = LazyStackedTensorDict(
                *tds,
                stack_dim=self.stack_dim - dim_drop,
            )
            if self._td_dim_names is not None:
                out.names = [
                    name if i != out.stack_dim else self.names[self.stack_dim]
                    for i, name in enumerate(out.names)
                ]
            return out
        elif isinstance(index, slice) and self.stack_dim == 0:
            out = LazyStackedTensorDict(
                *self.tensordicts[index], stack_dim=self.stack_dim
            )
            if self._td_dim_names is not None:
                out.names = [
                    name if i != out.stack_dim else self.names[self.stack_dim]
                    for i, name in enumerate(out.names)
                ]
            return out
        elif isinstance(index, slice) and self.stack_dim != 0:
            out = LazyStackedTensorDict(
                *[tensordict[index] for tensordict in self.tensordicts],
                stack_dim=self.stack_dim,
            )
            if self._td_dim_names is not None:
                out.names = [
                    name if i != out.stack_dim else self.names[self.stack_dim]
                    for i, name in enumerate(out.names)
                ]
            return out
        elif isinstance(index, (slice, Number)):
            new_stack_dim = (
                self.stack_dim - 1 if isinstance(index, Number) else self.stack_dim
            )
            out = LazyStackedTensorDict(
                *[td[index] for td in self.tensordicts],
                stack_dim=new_stack_dim,
            )
            if self._td_dim_names is not None:
                out.names = [
                    name if i != out.stack_dim else self.names[self.stack_dim]
                    for i, name in enumerate(out.names)
                ]
            return out
        elif isinstance(index, tuple):
            for i, item in enumerate(index):
                if item is None:
                    truncated = tuple(
                        item if j != i else slice(None) for j, item in enumerate(index)
                    )
                    return self.unsqueeze(i).__getitem__(truncated)
            # select sub tensordicts
            _sub_item = tuple(
                _item for i, _item in enumerate(index) if i != self.stack_dim
            )

            if self.stack_dim < len(index):
                idx = index[self.stack_dim]
                if isinstance(idx, (Number, slice)):
                    tensordicts = self.tensordicts[idx]
                elif isinstance(idx, Tensor):
                    tensordicts = [self.tensordicts[i] for i in idx]
                else:
                    raise TypeError(
                        "Invalid index used for stack dimension. Expected number, "
                        f"slice, or tensor-like. Got {type(idx)}"
                    )
                if isinstance(tensordicts, TensorDictBase):
                    if _sub_item:
                        return tensordicts[_sub_item]
                    return tensordicts
            else:
                tensordicts = self.tensordicts

            if len(_sub_item):
                tensordicts = [td[_sub_item] for td in tensordicts]
            index_to_stack = []
            count = 0
            for item in index:
                if item is None:
                    index_to_stack += [item]
                if count == self.stack_dim:
                    break
                count += 1
                if item is not None:
                    index_to_stack += [item]
            new_stack_dim = self.stack_dim - sum(
                int(_is_number(_item)) - int(_item is None) for _item in index_to_stack
            )
            out = torch.stack(list(tensordicts), dim=new_stack_dim)
            if self._td_dim_names is not None:
                out.names = [
                    name if i != out.stack_dim else self.names[self.stack_dim]
                    for i, name in enumerate(out.names)
                ]
            return out
        else:
            raise NotImplementedError(
                f"selecting StackedTensorDicts with type "
                f"{index.__class__.__name__} is not supported yet"
            )

    def __eq__(self, other):

        if is_tensorclass(other):
            return other == self
        if isinstance(other, (dict,)) or _is_tensor_collection(other.__class__):
            if (
                isinstance(other, LazyStackedTensorDict)
                and other.stack_dim == self.stack_dim
            ):
                if self.shape != other.shape:
                    raise RuntimeError(
                        "Cannot compare LazyStackedTensorDict instances of different shape."
                    )
                # in this case, we iterate over the tensordicts
                return torch.stack(
                    [
                        td1 == td2
                        for td1, td2 in zip(self.tensordicts, other.tensordicts)
                    ],
                    self.stack_dim,
                )
            keys1 = set(self.keys())
            keys2 = set(other.keys())
            if len(keys1.difference(keys2)) or len(keys1) != len(keys2):
                raise KeyError(f"keys in tensordicts mismatch, got {keys1} and {keys2}")
            d = {}
            for key, item1 in self.items():
                d[key] = item1 == other.get(key)
            return TensorDict(batch_size=self.batch_size, source=d, device=self.device)
        if isinstance(other, (numbers.Number, Tensor)):
            return torch.stack(
                [td == other for td in self.tensordicts],
                self.stack_dim,
            )
        return False

    def __ne__(self, other):

        if is_tensorclass(other):
            return other != self
        if isinstance(other, (dict,)) or _is_tensor_collection(other.__class__):
            if (
                isinstance(other, LazyStackedTensorDict)
                and other.stack_dim == self.stack_dim
            ):
                if self.shape != other.shape:
                    raise RuntimeError(
                        "Cannot compare LazyStackedTensorDict instances of different shape."
                    )
                # in this case, we iterate over the tensordicts
                return torch.stack(
                    [
                        td1 != td2
                        for td1, td2 in zip(self.tensordicts, other.tensordicts)
                    ],
                    self.stack_dim,
                )
            keys1 = set(self.keys())
            keys2 = set(other.keys())
            if len(keys1.difference(keys2)) or len(keys1) != len(keys2):
                raise KeyError(f"keys in tensordicts mismatch, got {keys1} and {keys2}")
            d = {}
            for key, item1 in self.items():
                d[key] = item1 != other.get(key)
            return TensorDict(batch_size=self.batch_size, source=d, device=self.device)
        if isinstance(other, (numbers.Number, Tensor)):
            return torch.stack(
                [td != other for td in self.tensordicts],
                self.stack_dim,
            )
        return True

    def all(self, dim: int = None) -> bool | TensorDictBase:
        if dim is not None and (dim >= self.batch_dims or dim < -self.batch_dims):
            raise RuntimeError(
                "dim must be greater than or equal to -tensordict.batch_dims and "
                "smaller than tensordict.batch_dims"
            )
        if dim is not None:
            # TODO: we need to adapt this to LazyStackedTensorDict too
            if dim < 0:
                dim = self.batch_dims + dim
            return TensorDict(
                source={key: value.all(dim=dim) for key, value in self.items()},
                batch_size=[b for i, b in enumerate(self.batch_size) if i != dim],
                device=self.device,
            )
        return all(value.all() for value in self.tensordicts)

    def any(self, dim: int = None) -> bool | TensorDictBase:
        if dim is not None and (dim >= self.batch_dims or dim < -self.batch_dims):
            raise RuntimeError(
                "dim must be greater than or equal to -tensordict.batch_dims and "
                "smaller than tensordict.batch_dims"
            )
        if dim is not None:
            # TODO: we need to adapt this to LazyStackedTensorDict too
            if dim < 0:
                dim = self.batch_dims + dim
            return TensorDict(
                source={key: value.any(dim=dim) for key, value in self.items()},
                batch_size=[b for i, b in enumerate(self.batch_size) if i != dim],
                device=self.device,
            )
        return any(value.any() for value in self.tensordicts)

    def _send(self, dst: int, _tag: int = -1, pseudo_rand: bool = False) -> int:
        for td in self.tensordicts:
            _tag = td._send(dst, _tag=_tag, pseudo_rand=pseudo_rand)
        return _tag

    def _isend(
        self,
        dst: int,
        _tag: int = -1,
        _futures: list[torch.Future] | None = None,
        pseudo_rand: bool = False,
    ) -> int:

        if _futures is None:
            is_root = True
            _futures = []
        else:
            is_root = False
        for td in self.tensordicts:
            _tag = td._isend(dst, _tag=_tag, pseudo_rand=pseudo_rand, _futures=_futures)
        if is_root:
            for future in _futures:
                future.wait()
        return _tag

    def _recv(self, src: int, _tag: int = -1, pseudo_rand: bool = False) -> int:
        for td in self.tensordicts:
            _tag = td._recv(src, _tag=_tag, pseudo_rand=pseudo_rand)
        return _tag

    def _irecv(
        self,
        src: int,
        return_premature: bool = False,
        _tag: int = -1,
        _future_list: list[torch.Future] = None,
        pseudo_rand: bool = False,
    ) -> tuple[int, list[torch.Future]] | list[torch.Future] | None:
        root = False
        if _future_list is None:
            _future_list = []
            root = True
        for td in self.tensordicts:
            _tag, _future_list = td._irecv(
                src=src,
                return_premature=return_premature,
                _tag=_tag,
                _future_list=_future_list,
                pseudo_rand=pseudo_rand,
            )

        if not root:
            return _tag, _future_list
        elif return_premature:
            return _future_list
        else:
            for future in _future_list:
                future.wait()
            return

    def del_(self, key: str, **kwargs: Any) -> TensorDictBase:
        for td in self.tensordicts:
            td.del_(key, **kwargs)
        self._valid_keys.remove(key)
        return self

    def pop(
        self, key: NestedKey, default: str | CompatibleType = NO_DEFAULT
    ) -> CompatibleType:

        try:
            # using try/except for get/del is suboptimal, but
            # this is faster that checkink if key in self keys
            out = self.get(key, default)
            if key in self.valid_keys:
                self._valid_keys.remove(key)
        except KeyError as err:
            # if default provided, 'out' value will return, else raise error
            if default == NO_DEFAULT:
                raise KeyError(
                    f"You are trying to pop key `{key}` which is not in dict "
                    f"without providing default value."
                ) from err
        return out

    def share_memory_(self) -> TensorDictBase:
        for td in self.tensordicts:
            td.share_memory_()
        self._is_shared = True
        self.lock_()
        return self

    def detach_(self) -> TensorDictBase:
        for td in self.tensordicts:
            td.detach_()
        return self

    def memmap_(
        self, prefix: str | None = None, copy_existing: bool = False
    ) -> TensorDictBase:
        if prefix is not None:
            prefix = Path(prefix)
            if not prefix.exists():
                os.makedirs(prefix, exist_ok=True)
            torch.save({"stack_dim": self.stack_dim}, prefix / "meta.pt")
        for i, td in enumerate(self.tensordicts):
            td.memmap_(
                prefix=(prefix / str(i)) if prefix is not None else None,
                copy_existing=copy_existing,
            )
        self._is_memmap = True
        self.lock_()
        return self

    def memmap_like(
        self,
        prefix: str | None = None,
    ) -> TensorDictBase:
        tds = []
        if prefix is not None:
            prefix = Path(prefix)
            if not prefix.exists():
                os.makedirs(prefix, exist_ok=True)
            torch.save({"stack_dim": self.stack_dim}, prefix / "meta.pt")
        for i, td in enumerate(self.tensordicts):
            td_like = td.memmap_like(
                prefix=(prefix / str(i)) if prefix is not None else None,
            )
            tds.append(td_like)
        td_out = torch.stack(tds, self.stack_dim)
        td_out._is_memmap = True
        td_out.lock_()
        return td_out

    @classmethod
    def load_memmap(cls, prefix: str) -> LazyStackedTensorDict:
        prefix = Path(prefix)
        tensordicts = []
        i = 0
        while (prefix / str(i)).exists():
            tensordicts.append(TensorDict.load_memmap(prefix / str(i)))
            i += 1

        metadata = torch.load(prefix / "meta.pt")
        return cls(*tensordicts, stack_dim=metadata["stack_dim"])

    def expand(self, *shape: int, inplace: bool = False) -> TensorDictBase:
        if len(shape) == 1 and isinstance(shape[0], Sequence):
            shape = tuple(shape[0])
        stack_dim = len(shape) + self.stack_dim - self.ndimension()
        new_shape_tensordicts = [v for i, v in enumerate(shape) if i != stack_dim]
        tensordicts = [td.expand(*new_shape_tensordicts) for td in self.tensordicts]
        if inplace:
            self.tensordicts = tensordicts
            self.stack_dim = stack_dim
            return self
        return torch.stack(tensordicts, stack_dim)

    def update(
        self, input_dict_or_td: TensorDictBase, clone: bool = False, **kwargs: Any
    ) -> TensorDictBase:
        if input_dict_or_td is self:
            # no op
            return self

        if (
            isinstance(input_dict_or_td, LazyStackedTensorDict)
            and input_dict_or_td.stack_dim == self.stack_dim
        ):
            if not input_dict_or_td.shape[self.stack_dim] == len(self.tensordicts):
                raise ValueError(
                    "cannot update stacked tensordicts with different shapes."
                )
            for td_dest, td_source in zip(
                self.tensordicts, input_dict_or_td.tensordicts
            ):
                td_dest.update(td_source)
            self._update_valid_keys()
            return self

        keys = self.keys(False)
        for key, value in input_dict_or_td.items():
            if clone and hasattr(value, "clone"):
                value = value.clone()
            else:
                value = tree_map(torch.clone, value)
            if isinstance(key, tuple):
                key, subkey = key[0], key[1:]
            else:
                subkey = ()
            # the key must be a string by now. Let's check if it is present
            if key in keys:
                target_class = self.entry_class(key)
                if _is_tensor_collection(target_class):
                    if isinstance(value, dict):
                        value_unbind = TensorDict(
                            value, self.batch_size, _run_checks=False
                        ).unbind(self.stack_dim)
                    else:
                        value_unbind = value.unbind(self.stack_dim)
                    for t, _value in zip(self.tensordicts, value_unbind):
                        if len(subkey):
                            t.update({key: {subkey: _value}})
                        else:
                            t.update({key: _value})
                    continue
            if len(subkey):
                self.set((key, *subkey), value, **kwargs)
            else:
                self.set(key, value, **kwargs)
        self._update_valid_keys()
        return self

    def update_(
        self,
        input_dict_or_td: dict[str, CompatibleType] | TensorDictBase,
        clone: bool = False,
        **kwargs: Any,
    ) -> TensorDictBase:
        if input_dict_or_td is self:
            # no op
            return self
        if (
            isinstance(input_dict_or_td, LazyStackedTensorDict)
            and input_dict_or_td.stack_dim == self.stack_dim
        ):
            if not input_dict_or_td.shape[self.stack_dim] == len(self.tensordicts):
                raise ValueError(
                    "cannot update stacked tensordicts with different shapes."
                )
            for td_dest, td_source in zip(
                self.tensordicts, input_dict_or_td.tensordicts
            ):
                td_dest.update_(td_source)
            return self
        for key, value in input_dict_or_td.items():
            if not isinstance(value, tuple(_ACCEPTED_CLASSES)):
                raise TypeError(
                    f"Expected value to be one of types {_ACCEPTED_CLASSES} "
                    f"but got {type(value)}"
                )
            if clone:
                value = value.clone()
            self.set_(key, value, **kwargs)
        return self

    def rename_key_(
        self, old_key: str, new_key: str, safe: bool = False
    ) -> TensorDictBase:
        def sort_keys(element):
            if isinstance(element, tuple):
                return "_-|-_".join(element)
            return element

        for td in self.tensordicts:
            td.rename_key_(old_key, new_key, safe=safe)
        self._valid_keys = sorted(
            [key if key != old_key else new_key for key in self._valid_keys],
            key=sort_keys,
        )
        return self

    rename_key = _renamed_inplace_method(rename_key_)

    def masked_fill_(self, mask: Tensor, value: float | bool) -> TensorDictBase:
        mask_unbind = mask.unbind(dim=self.stack_dim)
        for _mask, td in zip(mask_unbind, self.tensordicts):
            td.masked_fill_(_mask, value)
        return self

    def masked_fill(self, mask: Tensor, value: float | bool) -> TensorDictBase:
        td_copy = self.clone()
        return td_copy.masked_fill_(mask, value)

    def insert(self, index: int, tensordict: TensorDictBase) -> None:
        """Insert a TensorDict into the stack at the specified index.

        Analogous to list.insert. The inserted TensorDict must have compatible
        batch_size and device. Insertion is in-place, nothing is returned.

        Args:
            index (int): The index at which the new TensorDict should be inserted.
            tensordict (TensorDictBase): The TensorDict to be inserted into the stack.

        """
        if not isinstance(tensordict, TensorDictBase):
            raise TypeError(
                "Expected new value to be TensorDictBase instance but got "
                f"{type(tensordict)} instead."
            )

        batch_size = self.tensordicts[0].batch_size
        device = self.tensordicts[0].device

        _batch_size = tensordict.batch_size
        _device = tensordict.device

        if device != _device:
            raise ValueError(
                f"Devices differ: stack has device={device}, new value has "
                f"device={_device}."
            )
        if _batch_size != batch_size:
            raise ValueError(
                f"Batch sizes in tensordicts differs: stack has "
                f"batch_size={batch_size}, new_value has batch_size={_batch_size}."
            )

        self.tensordicts.insert(index, tensordict)

        N = len(self.tensordicts)
        self._batch_size = self._compute_batch_size(batch_size, self.stack_dim, N)
        self._update_valid_keys()

    def append(self, tensordict: TensorDictBase) -> None:
        """Append a TensorDict onto the stack.

        Analogous to list.append. The appended TensorDict must have compatible
        batch_size and device. The append operation is in-place, nothing is returned.

        Args:
            tensordict (TensorDictBase): The TensorDict to be appended onto the stack.

        """
        self.insert(len(self.tensordicts), tensordict)

    @property
    def is_locked(self) -> bool:
        # is_locked = self._is_locked
        for td in self.tensordicts:
            if td.is_locked:
                return True
        else:
            return False

    @is_locked.setter
    def is_locked(self, value: bool) -> None:
        if value:
            self.lock_()
        else:
            self.unlock_()

    @property
    def _lock_id(self):
        """Ids of all tensordicts that need to be unlocked for this to be unlocked."""
        _lock_id = set()
        for tensordict in self.tensordicts:
            _lock_id = _lock_id.union(tensordict._lock_id)
        _lock_id = _lock_id - {id(self)}
        return _lock_id

    def _lock_propagate(self, lock_ids=None):
        """Registers the parent tensordict that handles the lock."""
        _locked_tensordicts = []
        is_root = lock_ids is None
        if is_root:
            lock_ids = set()
        lock_ids = lock_ids.union({id(self)})
        for dest in self.tensordicts:
            dest_locked, new_lock_ids = dest._lock_propagate(lock_ids)
            dest._locked_tensordicts += dest_locked
            _locked_tensordicts.append(dest)
            # we only keep the next level
            # _locked_tensordicts += dest_locked
        return _locked_tensordicts, lock_ids

    def _remove_lock(self, lock_id):
        for td in self.tensordicts:
            td._remove_lock(lock_id)

    @erase_cache
    def _propagate_unlock(self, lock_ids=None):
        if lock_ids is None:
            lock_ids = set()
        self._is_locked = False

        unlocked_tds = [self]
        lock_ids.add(id(self))
        for dest in self.tensordicts:
            unlocked_tds.extend(dest._propagate_unlock(lock_ids))

        self._is_shared = False
        self._is_memmap = False
        self._sorted_keys = None
        return unlocked_tds

    def __del__(self):
        for td in self.tensordicts:
            td._remove_lock(id(self))

    lock_ = TensorDictBase.lock_
    lock = _renamed_inplace_method(lock_)

    unlock_ = TensorDictBase.unlock_
    unlock = _renamed_inplace_method(unlock_)


class _CustomOpTensorDict(TensorDictBase):
    """Encodes lazy operations on tensors contained in a TensorDict."""

    def __new__(cls, *args: Any, **kwargs: Any) -> _CustomOpTensorDict:
        return super().__new__(cls, *args, _safe=False, _lazy=True, **kwargs)

    def __init__(
        self,
        source: TensorDictBase,
        custom_op: str,
        inv_op: str | None = None,
        custom_op_kwargs: dict | None = None,
        inv_op_kwargs: dict | None = None,
        batch_size: Sequence[int] | None = None,
    ) -> None:
        self._is_shared = source.is_shared()
        self._is_memmap = source.is_memmap()

        if not isinstance(source, TensorDictBase):
            raise TypeError(
                f"Expected source to be a TensorDictBase isntance, "
                f"but got {type(source)} instead."
            )
        self._source = source
        self.custom_op = custom_op
        self.inv_op = inv_op
        self.custom_op_kwargs = custom_op_kwargs if custom_op_kwargs is not None else {}
        self.inv_op_kwargs = inv_op_kwargs if inv_op_kwargs is not None else {}
        self._batch_size = None
        if batch_size is not None and batch_size != self.batch_size:
            raise RuntimeError("batch_size does not match self.batch_size.")

    def _update_custom_op_kwargs(self, source_tensor: Tensor) -> dict[str, Any]:
        """Allows for a transformation to be customized for a certain shape, device or dtype.

        By default, this is a no-op on self.custom_op_kwargs

        Args:
            source_tensor: corresponding Tensor

        Returns:
            a dictionary with the kwargs of the operation to execute
            for the tensor

        """
        return self.custom_op_kwargs

    def _update_inv_op_kwargs(self, source_tensor: Tensor) -> dict[str, Any]:
        """Allows for an inverse transformation to be customized for a certain shape, device or dtype.

        By default, this is a no-op on self.inv_op_kwargs

        Args:
            source_tensor: corresponding tensor

        Returns:
            a dictionary with the kwargs of the operation to execute for
            the tensor

        """
        return self.inv_op_kwargs

    def entry_class(self, key: NestedKey) -> type:
        return type(self._source.get(key))

    @property
    def device(self) -> torch.device | None:
        return self._source.device

    @device.setter
    def device(self, value: DeviceType) -> None:
        self._source.device = value

    @property
    def batch_size(self) -> torch.Size:
        if self._batch_size is None:
            self._batch_size = getattr(
                torch.zeros(self._source.batch_size, device="meta"), self.custom_op
            )(**self.custom_op_kwargs).shape
        return self._batch_size

    @batch_size.setter
    def batch_size(self, new_size: torch.Size) -> None:
        self._batch_size_setter(new_size)

    def _rename_subtds(self, names):
        for key in self.keys():
            if _is_tensor_collection(self.entry_class(key)):
                raise RuntimeError(
                    "Cannot rename dimensions of a lazy TensorDict with "
                    "nested collections. Convert the instance to a regular "
                    "tensordict by using the `to_tensordict()` method first."
                )

    def _change_batch_size(self, new_size: torch.Size) -> None:
        if not hasattr(self, "_orig_batch_size"):
            self._orig_batch_size = self.batch_size
        elif self._orig_batch_size == new_size:
            del self._orig_batch_size
        self._batch_size = new_size

    def get(
        self,
        key: NestedKey,
        default: str | CompatibleType = NO_DEFAULT,
        _return_original_tensor: bool = False,
    ) -> CompatibleType:
        # TODO: temporary hack while SavedTensorDict and LazyStackedTensorDict don't
        # support nested iteration
        include_nested = not isinstance(self._source, (LazyStackedTensorDict,))

        if key in self._source.keys(include_nested=include_nested):
            item = self._source.get(key)
            transformed_tensor = getattr(item, self.custom_op)(
                **self._update_custom_op_kwargs(item)
            )
            if not _return_original_tensor:
                return transformed_tensor
            return transformed_tensor, item
        else:
            if _return_original_tensor:
                raise RuntimeError(
                    "_return_original_tensor not compatible with get(..., "
                    "default=smth)"
                )
            return self._default_get(key, default)

    def _set(self, key, value, inplace: bool = False):
        value = getattr(value, self.inv_op)(**self._update_inv_op_kwargs(value))
        self._source._set(key, value, inplace=inplace)
        return self

    def set(
        self, key: NestedKey, value: dict | CompatibleType, inplace: bool = False
    ) -> TensorDictBase:
        key = self._validate_key(key)

        if self.inv_op is None:
            raise Exception(
                f"{self.__class__.__name__} does not support setting values. "
                f"Consider calling .contiguous() before calling this method."
            )
        if self.is_locked:
            raise RuntimeError(TensorDictBase.LOCK_ERROR)

        if isinstance(key, tuple):
            subsource, subkey = _get_leaf_tensordict(self._source, key, _default_hook)
            td = self.__class__(
                source=subsource,
                custom_op=self.custom_op,
                inv_op=self.inv_op,
                custom_op_kwargs=self._update_custom_op_kwargs(subsource),
                inv_op_kwargs=self._update_inv_op_kwargs(subsource),
            )
            td.set(subkey, value, inplace=inplace)
            return self

        key = self._validate_key(key)
        value = self._validate_value(value)
        return self._set(key, value, inplace=inplace)

    def set_(self, key: str, value: dict | CompatibleType) -> _CustomOpTensorDict:
        if self.inv_op is None:
            raise Exception(
                f"{self.__class__.__name__} does not support setting values. "
                f"Consider calling .contiguous() before calling this method."
            )

        key = self._validate_key(key)
        value = self._validate_value(value)
        return self._set(key, value, inplace=True)

    def set_at_(
        self, key: str, value: dict | CompatibleType, idx: IndexType
    ) -> _CustomOpTensorDict:
        transformed_tensor, original_tensor = self.get(
            key, _return_original_tensor=True
        )
        if transformed_tensor.data_ptr() != original_tensor.data_ptr():
            raise RuntimeError(
                f"{self} original tensor and transformed_in do not point to the "
                f"same storage. Setting values in place is not currently "
                f"supported in this setting, consider calling "
                f"`td.clone()` before `td.set_at_(...)`"
            )
        value = self._validate_value(value, check_shape=False)
        transformed_tensor[idx] = value
        return self

    def _stack_onto_(
        self,
        key: str,
        list_item: list[CompatibleType],
        dim: int,
    ) -> TensorDictBase:
        raise RuntimeError(
            f"stacking tensordicts is not allowed for type {type(self)}"
            f"consider calling 'to_tensordict()` first"
        )

    def __repr__(self) -> str:
        custom_op_kwargs_str = ", ".join(
            [f"{key}={value}" for key, value in self.custom_op_kwargs.items()]
        )
        indented_source = textwrap.indent(f"source={self._source}", "\t")
        return (
            f"{self.__class__.__name__}(\n{indented_source}, "
            f"\n\top={self.custom_op}({custom_op_kwargs_str}))"
        )

<<<<<<< HEAD
    @cache  # noqa: B019
=======
    # @cache  # noqa: B019
>>>>>>> 98f33e7d
    def keys(
        self, include_nested: bool = False, leaves_only: bool = False
    ) -> _TensorDictKeysView:
        return self._source.keys(include_nested=include_nested, leaves_only=leaves_only)

    def select(
        self, *keys: str, inplace: bool = False, strict: bool = True
    ) -> _CustomOpTensorDict:
        if inplace:
            self._source.select(*keys, inplace=inplace, strict=strict)
            return self
        self_copy = copy(self)
        self_copy._source = self_copy._source.select(*keys, strict=strict)
        return self_copy

    def exclude(self, *keys: str, inplace: bool = False) -> TensorDictBase:
        if inplace:
            return super().exclude(*keys, inplace=True)
        return TensorDict(
            {key: value.clone() for key, value in self.items()},
            batch_size=self.batch_size,
            device=self.device,
            _run_checks=False,
            _is_memmap=self.is_memmap(),
            _is_shared=self.is_shared(),
        ).exclude(*keys, inplace=True)

    def clone(self, recurse: bool = True) -> TensorDictBase:
        """Clones the Lazy TensorDict.

        Args:
            recurse (bool, optional): if ``True`` (default), a regular
                :class:`TensorDict` instance will be returned.
                Otherwise, another :class:`SubTensorDict` with identical content
                will be returned.
        """
        if not recurse:
            return type(self)(
                source=self._source.clone(False),
                custom_op=self.custom_op,
                inv_op=self.inv_op,
                custom_op_kwargs=self.custom_op_kwargs,
                inv_op_kwargs=self.inv_op_kwargs,
                batch_size=self.batch_size,
            )
        return self.to_tensordict()

    def is_contiguous(self) -> bool:
        return all([value.is_contiguous() for _, value in self.items()])

    def contiguous(self) -> TensorDictBase:
        if self.is_contiguous():
            return self
        return self.to(TensorDict)

    def rename_key_(
        self, old_key: str, new_key: str, safe: bool = False
    ) -> _CustomOpTensorDict:
        self._source.rename_key_(old_key, new_key, safe=safe)
        return self

    rename_key = _renamed_inplace_method(rename_key_)

    def del_(self, key: str) -> _CustomOpTensorDict:
        self._source = self._source.del_(key)
        return self

    def to(self, dest: DeviceType | type, **kwargs) -> TensorDictBase:
        if isinstance(dest, type) and issubclass(dest, TensorDictBase):
            if isinstance(self, dest):
                return self
            out = dest(source=self)
            if self._td_dim_names is not None:
                out.names = self._td_dim_names
            return out
        elif isinstance(dest, (torch.device, str, int)):
            if self.device is not None and torch.device(dest) == self.device:
                return self
            td = self._source.to(dest, **kwargs)
            self_copy = copy(self)
            self_copy._source = td
            return self_copy
        elif dest is None:
            return self
        else:
            raise NotImplementedError(
                f"dest must be a string, torch.device or a TensorDict "
                f"instance, {dest} not allowed"
            )

    def pin_memory(self) -> _CustomOpTensorDict:
        self._source.pin_memory()
        return self

    def detach_(self) -> _CustomOpTensorDict:
        self._source.detach_()
        return self

    def masked_fill_(self, mask: Tensor, value: float | bool) -> _CustomOpTensorDict:
        for key, item in self.items():
            val = self._source.get(key)
            mask_exp = expand_right(
                mask, list(mask.shape) + list(val.shape[self._source.batch_dims :])
            )
            mask_proc_inv = getattr(mask_exp, self.inv_op)(
                **self._update_inv_op_kwargs(item)
            )
            val[mask_proc_inv] = value
            self._source.set(key, val)
        return self

    def masked_fill(self, mask: Tensor, value: float | bool) -> TensorDictBase:
        td_copy = self.clone()
        return td_copy.masked_fill_(mask, value)

    def memmap_(
        self, prefix: str | None = None, copy_existing: bool = False
    ) -> _CustomOpTensorDict:
        self._source.memmap_(prefix=prefix, copy_existing=copy_existing)
        if prefix is not None:
            prefix = Path(prefix)
            metadata = torch.load(prefix / "meta.pt")
            metadata["custom_op"] = self.custom_op
            metadata["inv_op"] = self.inv_op
            metadata["custom_op_kwargs"] = self.custom_op_kwargs
            metadata["inv_op_kwargs"] = self.inv_op_kwargs
            torch.save(metadata, prefix / "meta.pt")

        self._is_memmap = True
        self.lock_()
        return self

    @classmethod
    def load_memmap(cls, prefix: str) -> _CustomOpTensorDict:
        prefix = Path(prefix)
        source = TensorDict.load_memmap(prefix)
        metadata = torch.load(prefix / "meta.pt")
        return cls(
            source,
            custom_op=metadata["custom_op"],
            inv_op=metadata["inv_op"],
            custom_op_kwargs=metadata["custom_op_kwargs"],
            inv_op_kwargs=metadata["inv_op_kwargs"],
        )

    def share_memory_(self) -> _CustomOpTensorDict:
        self._source.share_memory_()
        self._is_shared = True
        self.lock_()
        return self

    @property
    def _td_dim_names(self):
        # we also want for _td_dim_names to be accurate
        if self._source._td_dim_names is None:
            return None
        return self.names

    @property
    def is_locked(self) -> bool:
        return self._source.is_locked

    @is_locked.setter
    def is_locked(self, value) -> bool:
        if value:
            self.lock_()
        else:
            self.unlock_()

    def lock_(self) -> TensorDictBase:
        self._source.lock_()
        return self

    @erase_cache
    def unlock_(self) -> TensorDictBase:
        self._source.unlock_()
        return self

    def _remove_lock(self, lock_id):
        return self._source._remove_lock(lock_id)

    @erase_cache
    def _lock_propagate(self, lock_ids):
        return self._source._lock_propagate(lock_ids)

    lock = _renamed_inplace_method(lock_)
    unlock = _renamed_inplace_method(unlock_)

    def __del__(self):
        pass

    @property
    def sorted_keys(self):
        return self._source.sorted_keys


class _UnsqueezedTensorDict(_CustomOpTensorDict):
    """A lazy view on an unsqueezed TensorDict.

    When calling `tensordict.unsqueeze(dim)`, a lazy view of this operation is
    returned such that the following code snippet works without raising an
    exception:

        >>> assert tensordict.unsqueeze(dim).squeeze(dim) is tensordict

    Examples:
        >>> from tensordict import TensorDict
        >>> import torch
        >>> td = TensorDict({'a': torch.randn(3, 4)}, batch_size=[3])
        >>> td_unsqueeze = td.unsqueeze(-1)
        >>> print(td_unsqueeze.shape)
        torch.Size([3, 1])
        >>> print(td_unsqueeze.squeeze(-1) is td)
        True
    """

    def squeeze(self, dim: int | None) -> TensorDictBase:
        if dim is not None and dim < 0:
            dim = self.batch_dims + dim
        if dim == self.custom_op_kwargs.get("dim"):
            return self._source
        return super().squeeze(dim)

    def _stack_onto_(
        self,
        key: str,
        list_item: list[CompatibleType],
        dim: int,
    ) -> TensorDictBase:
        unsqueezed_dim = self.custom_op_kwargs["dim"]
        diff_to_apply = 1 if dim < unsqueezed_dim else 0
        list_item_unsqueeze = [
            item.squeeze(unsqueezed_dim - diff_to_apply) for item in list_item
        ]
        return self._source._stack_onto_(key, list_item_unsqueeze, dim)

    @property
    def names(self):
        names = copy(self._source.names)
        dim = self.custom_op_kwargs.get("dim")
        names.insert(dim, None)
        return names

    @names.setter
    def names(self, value):
        raise RuntimeError(
            "Names of a lazy tensordict cannot be modified. Call to_tensordict() first."
        )


class _SqueezedTensorDict(_CustomOpTensorDict):
    """A lazy view on a squeezed TensorDict.

    See the `UnsqueezedTensorDict` class documentation for more information.

    """

    def unsqueeze(self, dim: int) -> TensorDictBase:
        if dim < 0:
            dim = self.batch_dims + dim + 1
        inv_op_dim = self.inv_op_kwargs.get("dim")
        if inv_op_dim < 0:
            inv_op_dim = self.batch_dims + inv_op_dim + 1
        if dim == inv_op_dim:
            return self._source
        return super().unsqueeze(dim)

    def _stack_onto_(
        self,
        key: str,
        list_item: list[CompatibleType],
        dim: int,
    ) -> TensorDictBase:
        squeezed_dim = self.custom_op_kwargs["dim"]
        # dim=0, squeezed_dim=2, [3, 4, 5] [3, 4, 1, 5] [[4, 5], [4, 5], [4, 5]] => unsq 1
        # dim=1, squeezed_dim=2, [3, 4, 5] [3, 4, 1, 5] [[3, 5], [3, 5], [3, 5], [3, 4]] => unsq 1
        # dim=2, squeezed_dim=2, [3, 4, 5] [3, 4, 1, 5] [[3, 4], [3, 4], ...] => unsq 2
        diff_to_apply = 1 if dim < squeezed_dim else 0
        list_item_unsqueeze = [
            item.unsqueeze(squeezed_dim - diff_to_apply) for item in list_item
        ]
        return self._source._stack_onto_(key, list_item_unsqueeze, dim)

    @property
    def names(self):
        names = copy(self._source.names)
        dim = self.custom_op_kwargs["dim"]
        if self._source.batch_size[dim] == 1:
            del names[dim]
        return names

    @names.setter
    def names(self, value):
        raise RuntimeError(
            "Names of a lazy tensordict cannot be modified. Call to_tensordict() first."
        )


class _ViewedTensorDict(_CustomOpTensorDict):
    def _update_custom_op_kwargs(self, source_tensor: Tensor) -> dict[str, Any]:
        new_dim_list = list(self.custom_op_kwargs.get("size"))
        new_dim_list += list(source_tensor.shape[self._source.batch_dims :])
        new_dim = torch.Size(new_dim_list)
        new_dict = deepcopy(self.custom_op_kwargs)
        new_dict.update({"size": new_dim})
        return new_dict

    def _update_inv_op_kwargs(self, tensor: Tensor) -> dict:
        size = list(self.inv_op_kwargs.get("size"))
        size += list(_shape(tensor)[self.batch_dims :])
        new_dim = torch.Size(size)
        new_dict = deepcopy(self.inv_op_kwargs)
        new_dict.update({"size": new_dim})
        return new_dict

    def view(
        self, *shape: int, size: list | tuple | torch.Size | None = None
    ) -> TensorDictBase:
        if len(shape) == 0 and size is not None:
            return self.view(*size)
        elif len(shape) == 1 and isinstance(shape[0], (list, tuple, torch.Size)):
            return self.view(*shape[0])
        elif not isinstance(shape, torch.Size):
            shape = infer_size_impl(shape, self.numel())
            shape = torch.Size(shape)
        if shape == self._source.batch_size:
            return self._source
        return super().view(*shape)

    @property
    def names(self):
        return [None] * self.ndim

    @names.setter
    def names(self, value):
        raise RuntimeError(
            "Names of a lazy tensordict cannot be modified. Call to_tensordict() first."
        )


class _PermutedTensorDict(_CustomOpTensorDict):
    """A lazy view on a TensorDict with the batch dimensions permuted.

    When calling `tensordict.permute(dims_list, dim)`, a lazy view of this operation is
    returned such that the following code snippet works without raising an
    exception:

        >>> assert tensordict.permute(dims_list, dim).permute(dims_list, dim) is tensordict

    Examples:
        >>> from tensordict import TensorDict
        >>> import torch
        >>> td = TensorDict({'a': torch.randn(4, 5, 6, 9)}, batch_size=[3])
        >>> td_permute = td.permute(dims=(2, 1, 0))
        >>> print(td_permute.shape)
        torch.Size([6, 5, 4])
        >>> print(td_permute.permute(dims=(2, 1, 0)) is td)
        True

    """

    def permute(
        self,
        *dims_list: int,
        dims: Sequence[int] | None = None,
    ) -> TensorDictBase:
        if len(dims_list) == 0:
            dims_list = dims
        elif len(dims_list) == 1 and not isinstance(dims_list[0], int):
            dims_list = dims_list[0]
        if len(dims_list) != len(self.shape):
            raise RuntimeError(
                f"number of dims don't match in permute (got {len(dims_list)}, expected {len(self.shape)}"
            )
        if not len(dims_list) and not self.batch_dims:
            return self
        if np.array_equal(dims_list, range(self.batch_dims)):
            return self
        if np.array_equal(np.argsort(dims_list), self.inv_op_kwargs.get("dims")):
            return self._source
        return super().permute(*dims_list)

    def add_missing_dims(
        self, num_dims: int, batch_dims: tuple[int, ...]
    ) -> tuple[int, ...]:
        dim_diff = num_dims - len(batch_dims)
        all_dims = list(range(num_dims))
        for i, x in enumerate(batch_dims):
            if x < 0:
                x = x - dim_diff
            all_dims[i] = x
        return tuple(all_dims)

    def _update_custom_op_kwargs(self, source_tensor: Tensor) -> dict[str, Any]:
        new_dims = self.add_missing_dims(
            len(source_tensor.shape), self.custom_op_kwargs["dims"]
        )
        kwargs = deepcopy(self.custom_op_kwargs)
        kwargs.update({"dims": new_dims})
        return kwargs

    def _update_inv_op_kwargs(self, tensor: Tensor) -> dict[str, Any]:
        new_dims = self.add_missing_dims(
            self._source.batch_dims + len(_shape(tensor)[self.batch_dims :]),
            self.custom_op_kwargs["dims"],
        )
        kwargs = deepcopy(self.custom_op_kwargs)
        kwargs.update({"dims": tuple(np.argsort(new_dims))})
        return kwargs

    def _stack_onto_(
        self,
        key: str,
        list_item: list[CompatibleType],
        dim: int,
    ) -> TensorDictBase:
        permute_dims = self.custom_op_kwargs["dims"]
        inv_permute_dims = np.argsort(permute_dims)
        new_dim = [i for i, v in enumerate(inv_permute_dims) if v == dim][0]
        inv_permute_dims = [p for p in inv_permute_dims if p != dim]
        inv_permute_dims = np.argsort(np.argsort(inv_permute_dims))

        list_permuted_items = []
        for item in list_item:
            perm = list(inv_permute_dims) + list(
                range(self.batch_dims - 1, item.ndimension())
            )
            list_permuted_items.append(item.permute(*perm))
        self._source._stack_onto_(key, list_permuted_items, new_dim)
        return self

    @property
    def names(self):
        names = copy(self._source.names)
        return [names[i] for i in self.custom_op_kwargs["dims"]]

    @names.setter
    def names(self, value):
        raise RuntimeError(
            "Names of a lazy tensordict cannot be modified. Call to_tensordict() first."
        )


def _get_repr(tensor: Tensor) -> str:
    s = ", ".join(
        [
            f"shape={_shape(tensor)}",
            f"device={_device(tensor)}",
            f"dtype={_dtype(tensor)}",
            f"is_shared={_is_shared(tensor)}",
        ]
    )
    return f"{tensor.__class__.__name__}({s})"


def _get_repr_custom(cls, shape, device, dtype, is_shared) -> str:
    s = ", ".join(
        [
            f"shape={shape}",
            f"device={device}",
            f"dtype={dtype}",
            f"is_shared={is_shared}",
        ]
    )
    return f"{cls.__name__}({s})"


def _make_repr(key: str, item: CompatibleType, tensordict: TensorDictBase) -> str:
    if _is_tensor_collection(type(item)):
        return f"{key}: {repr(tensordict.get(key))}"
    return f"{key}: {_get_repr(item)}"


def _td_fields(td: TensorDictBase) -> str:
    strs = []
    for key in td.keys():
        try:
            item = td.get(key)
            strs.append(_make_repr(key, item, td))
        except RuntimeError as err:
            if re.match(r"Found more than one unique shape in the tensors", str(err)):
                # we know td is lazy stacked and the key is a leaf
                # so we can get the shape and escape the error
                shape = td.get_item_shape(key)
                tensor = td.tensordicts[0].get(key)
                if isinstance(tensor, TensorDictBase):
                    substr = _td_fields(tensor)
                else:
                    substr = _get_repr_custom(
                        tensor.__class__,
                        shape=shape,
                        device=tensor.device,
                        dtype=tensor.dtype,
                        is_shared=tensor.is_shared(),
                    )
                strs.append(f"{key}: {substr}")
            else:
                raise err

    return indent(
        "\n" + ",\n".join(sorted(strs)),
        4 * " ",
    )


def _check_keys(
    list_of_tensordicts: Sequence[TensorDictBase],
    strict: bool = False,
    include_nested: bool = False,
    leaves_only: bool = False,
) -> set[str]:
    keys: set[str] = set()
    for td in list_of_tensordicts:
        if not len(keys):
            keys = set(td.keys(include_nested=include_nested, leaves_only=leaves_only))
        else:
            if not strict:
                keys = keys.intersection(
                    set(td.keys(include_nested=include_nested, leaves_only=leaves_only))
                )
            else:
                if len(
                    set(
                        td.keys(include_nested=include_nested, leaves_only=leaves_only)
                    ).difference(keys)
                ) or len(
                    set(td.keys(include_nested=include_nested, leaves_only=leaves_only))
                ) != len(
                    keys
                ):
                    raise KeyError(
                        f"got keys {keys} and {set(td.keys())} which are "
                        f"incompatible"
                    )
    return keys


def _expand_to_match_shape(
    parent_batch_size: torch.Size,
    tensor: Tensor,
    self_batch_dims: int,
    self_device: DeviceType,
) -> Tensor | TensorDictBase:
    if hasattr(tensor, "dtype"):
        return torch.zeros(
            (
                *parent_batch_size,
                *_shape(tensor)[self_batch_dims:],
            ),
            dtype=tensor.dtype,
            device=self_device,
        )
    else:
        # tensordict
        out = TensorDict(
            {},
            [*parent_batch_size, *_shape(tensor)[self_batch_dims:]],
            device=self_device,
        )
        return out


def make_tensordict(
    input_dict: dict[str, CompatibleType] | None = None,
    batch_size: Sequence[int] | torch.Size | int | None = None,
    device: DeviceType | None = None,
    **kwargs: CompatibleType,  # source
) -> TensorDict:
    """Returns a TensorDict created from the keyword arguments or an input dictionary.

    If ``batch_size`` is not specified, returns the maximum batch size possible.

    This function works on nested dictionaries too, or can be used to determine the
    batch-size of a nested tensordict.

    Args:
        input_dict (dictionary, optional): a dictionary to use as a data source
            (nested keys compatible).
        **kwargs (TensorDict or torch.Tensor): keyword arguments as data source
            (incompatible with nested keys).
        batch_size (iterable of int, optional): a batch size for the tensordict.
        device (torch.device or compatible type, optional): a device for the TensorDict.

    Examples:
        >>> input_dict = {"a": torch.randn(3, 4), "b": torch.randn(3)}
        >>> print(make_tensordict(input_dict))
        TensorDict(
            fields={
                a: Tensor(shape=torch.Size([3, 4]), device=cpu, dtype=torch.float32, is_shared=False),
                b: Tensor(shape=torch.Size([3]), device=cpu, dtype=torch.float32, is_shared=False)},
            batch_size=torch.Size([3]),
            device=None,
            is_shared=False)
        >>> # alternatively
        >>> td = make_tensordict(**input_dict)
        >>> # nested dict: the nested TensorDict can have a different batch-size
        >>> # as long as its leading dims match.
        >>> input_dict = {"a": torch.randn(3), "b": {"c": torch.randn(3, 4)}}
        >>> print(make_tensordict(input_dict))
        TensorDict(
            fields={
                a: Tensor(shape=torch.Size([3]), device=cpu, dtype=torch.float32, is_shared=False),
                b: TensorDict(
                    fields={
                        c: Tensor(shape=torch.Size([3, 4]), device=cpu, dtype=torch.float32, is_shared=False)},
                    batch_size=torch.Size([3, 4]),
                    device=None,
                    is_shared=False)},
            batch_size=torch.Size([3]),
            device=None,
            is_shared=False)
        >>> # we can also use this to work out the batch sie of a tensordict
        >>> input_td = TensorDict({"a": torch.randn(3), "b": {"c": torch.randn(3, 4)}}, [])
        >>> print(make_tensordict(input_td))
        TensorDict(
            fields={
                a: Tensor(shape=torch.Size([3]), device=cpu, dtype=torch.float32, is_shared=False),
                b: TensorDict(
                    fields={
                        c: Tensor(shape=torch.Size([3, 4]), device=cpu, dtype=torch.float32, is_shared=False)},
                    batch_size=torch.Size([3, 4]),
                    device=None,
                    is_shared=False)},
            batch_size=torch.Size([3]),
            device=None,
            is_shared=False)
    """
    if input_dict is not None:
        kwargs.update(input_dict)
    return TensorDict.from_dict(kwargs, batch_size=batch_size, device=device)


def _set_max_batch_size(source: TensorDictBase):
    """Updates a tensordict with its maximium batch size."""
    tensor_data = list(source.values())
    for val in tensor_data:
        if _is_tensor_collection(val.__class__):
            _set_max_batch_size(val)
    batch_size = []
    if not tensor_data:  # when source is empty
        source.batch_size = batch_size
        return
    curr_dim = 0
    while True:
        if tensor_data[0].dim() > curr_dim:
            curr_dim_size = tensor_data[0].size(curr_dim)
        else:
            source.batch_size = batch_size
            return
        for tensor in tensor_data[1:]:
            if tensor.dim() <= curr_dim or tensor.size(curr_dim) != curr_dim_size:
                source.batch_size = batch_size
                return
        batch_size.append(curr_dim_size)
        curr_dim += 1


def _iter_items_lazystack(
    tensordict: LazyStackedTensorDict,
) -> Iterator[tuple[str, CompatibleType]]:
    for key in tensordict.valid_keys:
        try:
            yield key, tensordict.get(key)
        except KeyError:
            tensordict._update_valid_keys()
            continue


def _clone_value(value: CompatibleType, recurse: bool) -> CompatibleType:
    if recurse:
        return value.clone()
    elif _is_tensor_collection(value.__class__):
        return value.clone(recurse=False)
    else:
        return value


def _is_number(item):
    if isinstance(item, Number):
        return True
    if isinstance(item, Tensor) and item.ndim == 0:
        return True
    return False<|MERGE_RESOLUTION|>--- conflicted
+++ resolved
@@ -4311,7 +4311,6 @@
             return self
         return out
 
-    @cache  # noqa: B019
     def keys(
         self, include_nested: bool = False, leaves_only: bool = False
     ) -> _TensorDictKeysView:
@@ -5249,11 +5248,7 @@
             ) from e
         return self
 
-<<<<<<< HEAD
-    @cache  # noqa: B019
-=======
     # @cache  # noqa: B019
->>>>>>> 98f33e7d
     def keys(
         self, include_nested: bool = False, leaves_only: bool = False
     ) -> _TensorDictKeysView:
@@ -6258,11 +6253,7 @@
             del self._orig_batch_size
         self._batch_size = new_size
 
-<<<<<<< HEAD
-    @cache  # noqa: B019
-=======
     # @cache  # noqa: B019
->>>>>>> 98f33e7d
     def keys(
         self, include_nested: bool = False, leaves_only: bool = False
     ) -> _LazyStackedTensorDictKeysView:
@@ -7261,11 +7252,7 @@
             f"\n\top={self.custom_op}({custom_op_kwargs_str}))"
         )
 
-<<<<<<< HEAD
-    @cache  # noqa: B019
-=======
     # @cache  # noqa: B019
->>>>>>> 98f33e7d
     def keys(
         self, include_nested: bool = False, leaves_only: bool = False
     ) -> _TensorDictKeysView:
