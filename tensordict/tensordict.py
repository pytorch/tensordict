--- conflicted
+++ resolved
@@ -3359,24 +3359,6 @@
                 )
                 return
 
-<<<<<<< HEAD
-            if any(isinstance(sub_index, (list, range)) for sub_index in index):
-                index = tuple(
-                    torch.tensor(sub_index, device=self.device)
-                    if isinstance(sub_index, (list, range))
-                    else sub_index
-                    for sub_index in index
-                )
-=======
-            # if any(isinstance(sub_index, (list, range)) for sub_index in index):
-            #     index = tuple(
-            #         torch.tensor(sub_index, device=self.device)
-            #         if isinstance(sub_index, (list, range))
-            #         else sub_index
-            #         for sub_index in index
-            #     )
->>>>>>> 38f89ed9
-
         if index is Ellipsis or (isinstance(index, tuple) and Ellipsis in index):
             index = convert_ellipsis_to_idx(index, self.batch_size)
         # elif isinstance(index, (list, range)):
@@ -8329,11 +8311,8 @@
         return True
     if isinstance(item, Tensor) and item.ndim == 0:
         return True
-<<<<<<< HEAD
     if isinstance(item, np.ndarray) and item.ndim == 0:
         return True
-    return False
-=======
     return False
 
 
@@ -8430,5 +8409,4 @@
 
         remaining_index = _dispatch(remaining_index, stack_index.tolist())
     out["remaining_index"] = remaining_index
-    return out
->>>>>>> 38f89ed9
+    return out