--- conflicted
+++ resolved
@@ -1035,13 +1035,6 @@
             tensors of the same shape as the original tensors.
 
         """
-<<<<<<< HEAD
-        if not isinstance(other, (TensorDictBase, dict, float, int)):
-            return False
-
-        if isinstance(other, dict):
-            other = make_tensordict(**other, batch_size=self.batch_size)
-=======
         # avoiding circular imports
         from tensordict.prototype import is_tensorclass
 
@@ -1054,7 +1047,6 @@
             else:
                 def get_value(key):
                     return other.get(key)
->>>>>>> 018d1c26
 
             def hook(key, value):
                 other_ = get_value(key) if key else other
