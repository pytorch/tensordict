# Copyright (c) Meta Platforms, Inc. and affiliates.
#
# This source code is licensed under the MIT license found in the
# LICENSE file in the root directory of this source tree.

from __future__ import annotations

import abc
import collections
import functools
import textwrap
from collections import defaultdict
from collections.abc import Mapping
from copy import copy, deepcopy
from numbers import Number
from textwrap import indent
from typing import (
    Any,
    Callable,
    Dict,
    Generator,
    Iterator,
    List,
    Optional,
    OrderedDict,
    Sequence,
    Set,
    Tuple,
    Type,
    Union,
)
from warnings import warn

import numpy as np
import torch

from tensordict.utils import _device, _dtype, _get_item, _is_shared, _set_item, _shape
from torch import Tensor
from torch.utils._pytree import tree_map

try:
    from torch.jit._shape_functions import infer_size_impl
except ImportError:
    from tensordict.utils import infer_size_impl

<<<<<<< HEAD
from tensordict.memmap import memmap_tensor_as_tensor, MemmapTensor
from tensordict.metatensor import MetaTensor
=======
from tensordict.memmap import MemmapTensor
>>>>>>> 8e6053d6
from tensordict.utils import (
    _getitem_batch_size,
    _nested_key_type_check,
    _sub_index,
    convert_ellipsis_to_idx,
    DEVICE_TYPING,
    expand_as_right,
    expand_right,
    INDEX_TYPING,
    NESTED_KEY,
    prod,
)

# from torch.utils._pytree import _register_pytree_node


_has_functorch = False
try:
    try:
        from functorch._C import is_batchedtensor
    except ImportError:
        from torch._C._functorch import is_batchedtensor

    _has_functorch = True
except ImportError:
    _has_functorch = False

    def is_batchedtensor(tensor):
        """Placeholder for the functorch function."""
        return False


try:
    from torchrec import KeyedJaggedTensor

    _has_torchrec = True
except ImportError as err:
    _has_torchrec = False

    class KeyedJaggedTensor:
        pass

    TORCHREC_ERR = str(err)


TD_HANDLED_FUNCTIONS: Dict = {}
COMPATIBLE_TYPES = Union[
    Tensor,
    MemmapTensor,
]  # None? # leaves space for TensorDictBase

if _has_torchrec:
    COMPATIBLE_TYPES = Union[
        Tensor,
        MemmapTensor,
        KeyedJaggedTensor,
    ]
_STR_MIXED_INDEX_ERROR = "Received a mixed string-non string index. Only string-only or string-free indices are supported."


def is_tensordict(datatype: Union[type, Any]) -> bool:
    return (
        issubclass(datatype, TensorDictBase)
        if isinstance(datatype, type)
        else isinstance(datatype, TensorDictBase)
    )


def is_memmap(datatype: type) -> bool:
    return (
        issubclass(datatype, MemmapTensor)
        if isinstance(datatype, type)
        else isinstance(datatype, MemmapTensor)
    )


class _TensorDictKeysView:
    """
    _TensorDictKeysView is returned when accessing tensordict.keys() and holds a
    reference to the original TensorDict. This class enables us to support nested keys
    when performing membership checks and when iterating over keys.

    Examples:
        >>> import torch
        >>> from tensordict import TensorDict

        >>> td = TensorDict(
        >>>     {"a": TensorDict({"b": torch.rand(1, 2)}, [1, 2]), "c": torch.rand(1)},
        >>>     [1],
        >>> )

        >>> assert "a" in td.keys()
        >>> assert ("a",) in td.keys()
        >>> assert ("a", "b") in td.keys()
        >>> assert ("a", "c") not in td.keys()

        >>> assert set(td.keys()) == {("a", "b"), "c"}
    """

    def __init__(
        self, tensordict: "TensorDictBase", include_nested: bool, leaves_only: bool
    ):
        self.tensordict = tensordict
        self.include_nested = include_nested
        self.leaves_only = leaves_only

    def __iter__(self):
        if not self.include_nested:
            if self.leaves_only:
                for key in self._keys():
                    target_class = self.tensordict.entry_class(key)
                    if is_tensordict(target_class):
                        continue
                    yield key
            else:
                yield from self._keys()
        else:
            yield from self._iter_helper(self.tensordict)

    def _iter_helper(self, tensordict, prefix=None):
        items_iter = self._items(tensordict)

        for key, value in items_iter:
            full_key = self._combine_keys(prefix, key)
            if (
                isinstance(value, (TensorDictBase, KeyedJaggedTensor))
                and self.include_nested
            ):
                subkeys = tuple(
                    self._iter_helper(
                        value,
                        full_key if isinstance(full_key, tuple) else (full_key,),
                    )
                )
                yield from subkeys
            if not (isinstance(value, TensorDictBase) and self.leaves_only):
                yield full_key

    def _combine_keys(self, prefix, key):
        if prefix is not None:
            if type(key) is tuple:
                return prefix + key
            return prefix + (key,)
        return key

    def __len__(self):
        i = 0
        for _ in self:
            i += 1
        return i

    def _items(self, tensordict=None):
        if tensordict is None:
            tensordict = self.tensordict
        if isinstance(tensordict, TensorDict):
            return tensordict._tensordict.items()
        elif isinstance(tensordict, LazyStackedTensorDict):
            return _iter_items_lazystack(tensordict)
        elif isinstance(tensordict, KeyedJaggedTensor):
            return tuple((key, tensordict[key]) for key in tensordict.keys())
        elif isinstance(tensordict, _CustomOpTensorDict):
            # it's possible that a TensorDict contains a nested LazyStackedTensorDict,
            # or _CustomOpTensorDict, so as we iterate through the contents we need to
            # be careful to not rely on tensordict._tensordict existing.
            return ((key, tensordict.get(key)) for key in tensordict._source.keys())

    def _keys(self):
        return self.tensordict._tensordict.keys()

    def __contains__(self, key):
        if type(key) is str:
            if key in self._keys():
                if self.leaves_only:
                    return not is_tensordict(self.tensordict.entry_class(key))
                return True
            return False

        elif type(key) is tuple:
            if len(key) == 1:
                return key[0] in self
            elif len(key) > 1:
                if self.include_nested:
                    if key[0] in self:
                        entry_type = self.tensordict.entry_class(key[0])
                        is_tensor = entry_type is Tensor
                        is_kjt = not is_tensor and entry_type is KeyedJaggedTensor
                        _is_tensordict = (
                            not is_tensor and not is_kjt and is_tensordict(entry_type)
                        )

                        # TODO: SavedTensorDict currently doesn't support nested membership checks
                        include_nested = self.include_nested  # and not isinstance(
                        #     val, SavedTensorDict
                        # )
                        _tensordict_nested = _is_tensordict and key[
                            1:
                        ] in self.tensordict.get(key[0]).keys(
                            include_nested=include_nested
                        )
                        _kjt = (
                            is_kjt
                            and len(key) == 2
                            and key[1] in self.tensordict.get(key[0]).keys()
                        )
                        return _kjt or _tensordict_nested

                    return False
            if all(isinstance(subkey, str) for subkey in key):
                raise TypeError(
                    "Nested membership checks with tuples of strings is only supported "
                    "when setting `include_nested=True`."
                )

        raise TypeError(
            "TensorDict keys are always strings. Membership checks are only supported "
            "for strings or non-empty tuples of strings (for nested TensorDicts)"
        )


class TensorDictBase(Mapping, metaclass=abc.ABCMeta):
    """TensorDictBase is an abstract parent class for TensorDicts, a torch.Tensor data container."""

    @classmethod
    def __new__(cls, *args, **kwargs):
        cls = kwargs.get("subcls", cls)
        cls._safe = kwargs.get("_safe", False)
        cls._lazy = kwargs.get("_lazy", False)
        cls._inplace_set = kwargs.get("_inplace_set", False)
        cls.is_meta = kwargs.get("is_meta", False)
        cls._is_locked = kwargs.get("_is_locked", False)
        return super().__new__(cls)

    def __getstate__(self) -> Dict[str, Any]:
        state = self.__dict__.copy()
        return state

    def __setstate__(self, state: Dict[str, Any]) -> Dict[str, Any]:
        self.__dict__.update(state)

    @property
    def shape(self) -> torch.Size:
        """See :obj:`TensorDictBase.batch_size`."""
        return self.batch_size

    @property
    @abc.abstractmethod
    def batch_size(self) -> torch.Size:
        """Shape of (or batch_size) of a TensorDict.

        The shape of a tensordict corresponds to the common N first
        dimensions of the tensors it contains, where N is an arbitrary
        number. The TensorDict shape is controlled by the user upon
        initialization (i.e. it is not inferred from the tensor shapes) and
        it should not be changed dynamically.

        Returns:
            a torch.Size object describing the TensorDict batch size.

        """
        raise NotImplementedError

    def size(self, dim: Optional[int] = None):
        """Returns the size of the dimension indicated by :obj:`dim`.

        If dim is not specified, returns the batch_size (or shape) of the TensorDict.

        """
        if dim is None:
            return self.batch_size
        return self.batch_size[dim]

    @property
    def requires_grad(self):
        return any(v.requires_grad for v in self.values())

    def _batch_size_setter(self, new_batch_size: torch.Size) -> None:
        if new_batch_size == self.batch_size:
            return
        if self._lazy:
            raise RuntimeError(
                "modifying the batch size of a lazy repesentation of a "
                "tensordict is not permitted. Consider instantiating the "
                "tensordict first by calling `td = td.to_tensordict()` before "
                "resetting the batch size."
            )
        if self.batch_size == new_batch_size:
            return
        if not isinstance(new_batch_size, torch.Size):
            new_batch_size = torch.Size(new_batch_size)
        for key in self.keys():
            if is_tensordict(self.entry_class(key)):
                tensordict = self.get(key)
                if len(tensordict.batch_size) < len(new_batch_size):
                    # document as edge case
                    tensordict.batch_size = new_batch_size
                    self.set(key, tensordict)
        self._check_new_batch_size(new_batch_size)
        self._change_batch_size(new_batch_size)

    @property
    def batch_dims(self) -> int:
        """Length of the tensordict batch size.

        Returns:
            int describing the number of dimensions of the tensordict.

        """
        return len(self.batch_size)

    def ndimension(self) -> int:
        return self.batch_dims

    def dim(self) -> int:
        return self.batch_dims

    @property
    @abc.abstractmethod
    def device(self) -> Union[None, torch.device]:
        """Device of a TensorDict.

        If the TensorDict has a specified device, all
        tensors of a tensordict must live on the same device. If the TensorDict device
        is None, then different values can be located on different devices.

        Returns:
            torch.device object indicating the device where the tensors
            are placed, or None if TensorDict does not have a device.

        """
        raise NotImplementedError

    @device.setter
    @abc.abstractmethod
    def device(self, value: DEVICE_TYPING) -> None:
        raise NotImplementedError

    def clear_device(self) -> None:
        self._device = None

    def is_shared(self) -> bool:
        """Checks if tensordict is in shared memory.

        If a TensorDict instance is in shared memory, any new tensor written
        in it will be placed in shared memory. If a TensorDict is created with
        tensors that are all in shared memory, this does not mean that it will be
        in shared memory (as a new tensor may not be in shared memory).
        Only if one calls `tensordict.share_memory_()` or places the tensordict
        on a device where the content is shared will the tensordict be considered
        in shared memory.

        This is always True for CUDA tensordicts, except when stored as
        MemmapTensors.

        """
        if self.device and not self._is_memmap:
            return self.device.type == "cuda" or self._is_shared
        return self._is_shared

    def state_dict(self) -> OrderedDict:
        out = collections.OrderedDict()
        for key, item in self.apply(memmap_tensor_as_tensor).items():
            out[key] = (
                item if not isinstance(item, TensorDictBase) else item.state_dict()
            )
        if "__batch_size" in out:
            raise KeyError(
                "Cannot retrieve the state_dict of a TensorDict with `'__batch_size'` key"
            )
        if "__device" in out:
            raise KeyError(
                "Cannot retrieve the state_dict of a TensorDict with `'__batch_size'` key"
            )
        out["__batch_size"] = self.batch_size
        out["__device"] = self.device
        return out

    def load_state_dict(self, state_dict: OrderedDict) -> TensorDictBase:
        self.batch_size = state_dict.pop("__batch_size")
        device = state_dict.pop("__device")
        if device is not None:
            self.to(device)
        for key, item in state_dict.items():
            if isinstance(item, dict):
                self.set(key, TensorDict({}, []).load_state_dict(item), inplace=True)
            else:
                self.set(key, item, inplace=True)
        return self

    def is_memmap(self) -> bool:
        """Checks if tensordict is stored with MemmapTensors."""
        return self._is_memmap

    def numel(self) -> int:
        """Total number of elements in the batch."""
        return max(1, prod(self.batch_size))

    def _check_batch_size(self) -> None:
        bs = [value.shape[: self.batch_dims] for key, value in self.items()] + [
            self.batch_size
        ]
        if len(set(bs)) > 1:
            raise RuntimeError(
                f"batch_size are incongruent, got {list(set(bs))}, "
                f"-- expected {self.batch_size}"
            )

    def _check_is_shared(self) -> bool:
        raise NotImplementedError(f"{self.__class__.__name__}")

    def _check_device(self) -> None:
        raise NotImplementedError(f"{self.__class__.__name__}")

    @abc.abstractmethod
    def entry_class(self, key: Union[str, Tuple]) -> type:
        """Returns the class of an entry, avoiding a call to `isinstance(td.get(key), type)`."""
        raise NotImplementedError(f"{self.__class__.__name__}")

    def set(
        self, key: NESTED_KEY, item: COMPATIBLE_TYPES, inplace: bool = False, **kwargs
    ) -> TensorDictBase:
        """Sets a new key-value pair.

        Args:
            key (str): name of the value
            item (torch.Tensor): value to be stored in the tensordict
            inplace (bool, optional): if True and if a key matches an existing
                key in the tensordict, then the update will occur in-place
                for that key-value pair. Default is :obj:`False`.

        Returns:
            self

        """
        raise NotImplementedError(f"{self.__class__.__name__}")

    @abc.abstractmethod
    def set_(
        self, key: NESTED_KEY, item: COMPATIBLE_TYPES, no_check: bool = False
    ) -> TensorDictBase:
        """Sets a value to an existing key while keeping the original storage.

        Args:
            key (str): name of the value
            item (torch.Tensor): value to be stored in the tensordict
            no_check (bool, optional): if True, it is assumed that device and shape
                match the original tensor and that the keys is in the tensordict.

        Returns:
            self

        """
        raise NotImplementedError(f"{self.__class__.__name__}")

    @abc.abstractmethod
    def _stack_onto_(
        self,
        key: str,
        list_item: List[COMPATIBLE_TYPES],
        dim: int,
    ) -> TensorDictBase:
        """Stacks a list of values onto an existing key while keeping the original storage.

        Args:
            key (str): name of the value
            list_item (list of torch.Tensor): value to be stacked and stored in the tensordict.
            dim (int): dimension along which the tensors should be stacked.

        Returns:
            self

        """
        raise NotImplementedError(f"{self.__class__.__name__}")

    def _stack_onto_at_(
        self,
        key: str,
        list_item: List[COMPATIBLE_TYPES],
        dim: int,
        idx: INDEX_TYPING,
    ) -> TensorDictBase:
        """Similar to _stack_onto_ but on a specific index. Only works with regular TensorDicts."""
        raise RuntimeError(
            f"Cannot call _stack_onto_at_ with {self.__class__.__name__}. "
            "This error is probably caused by a call to a lazy operation before stacking. "
            "Make sure your sub-classed tensordicts are turned into regular tensordicts by calling to_tensordict() "
            "before calling __getindex__ and stack."
        )

    def _default_get(
        self, key: str, default: Union[str, COMPATIBLE_TYPES] = "_no_default_"
    ) -> COMPATIBLE_TYPES:
        if not isinstance(default, str):
            return default
        if default == "_no_default_":
            raise KeyError(
                f'key "{key}" not found in {self.__class__.__name__} with '
                f"keys {sorted(self.keys())}"
            )
        else:
            raise ValueError(
                f"default should be None or a Tensor instance, got {default}"
            )

    @abc.abstractmethod
    def get(
        self, key: NESTED_KEY, default: Union[str, COMPATIBLE_TYPES] = "_no_default_"
    ) -> COMPATIBLE_TYPES:
        """Gets the value stored with the input key.

        Args:
            key (str): key to be queried.
            default: default value if the key is not found in the tensordict.

        """
        raise NotImplementedError(f"{self.__class__.__name__}")

    def pop(
        self, key: NESTED_KEY, default: Union[str, COMPATIBLE_TYPES] = "_no_default_"
    ) -> COMPATIBLE_TYPES:
        _nested_key_type_check(key)
        try:
            # using try/except for get/del is suboptimal, but
            # this is faster that checkink if key in self keys
            out = self.get(key, default)
            self.del_(key)
        except KeyError:
            # if default provided, 'out' value will return, else raise error
            if default == "_no_default_":
                raise KeyError(
                    f"You are trying to pop key `{key}` which is not in dict"
                    f"without providing default value."
                )
        return out

    def apply_(self, fn: Callable) -> TensorDictBase:
        """Applies a callable to all values stored in the tensordict and re-writes them in-place.

        Args:
            fn (Callable): function to be applied to the tensors in the
                tensordict.

        Returns:
            self or a copy of self with the function applied

        """
        return self.apply(fn, inplace=True)

    def apply(
        self,
        fn: Callable,
        batch_size: Optional[Sequence[int]] = None,
        inplace: bool = False,
        **constructor_kwargs,
    ) -> TensorDictBase:
        """Applies a callable to all values stored in the tensordict and sets them in a new tensordict.

        Args:
            fn (Callable): function to be applied to the tensors in the
                tensordict.
            batch_size (sequence of int, optional): if provided,
                the resulting TensorDict will have the desired batch_size.
                The :obj:`batch_size` argument should match the batch_size after
                the transformation.
            inplace (bool, optional): if True, changes are made in-place.
                Default is False.
            **constructor_kwargs: additional keyword arguments to be passed to the
                TensorDict constructor.

        Returns:
            a new tensordict with transformed_in tensors.

        """
        out = (
            self
            if inplace
            else TensorDict(
                {},
                batch_size=batch_size,
                device=self.device,
                _run_checks=False,
                **constructor_kwargs,
            )
            if batch_size is not None
            else self.clone(recurse=False)
        )
        is_locked = out.is_locked
        if not inplace and is_locked:
            out.unlock()
        for key, item in self.items():
            if isinstance(item, TensorDictBase):
                item_trsf = item.apply(
                    fn, inplace=inplace, batch_size=batch_size, **constructor_kwargs
                )
            else:
                item_trsf = fn(item)
            if item_trsf is not None:
                out.set(
                    key, item_trsf, inplace=inplace, _run_checks=False, _process=False
                )
        if not inplace and is_locked:
            out.lock()
        return out

    def update(
        self,
        input_dict_or_td: Union[Dict[str, COMPATIBLE_TYPES], TensorDictBase],
        clone: bool = False,
        inplace: bool = False,
        **kwargs,
    ) -> TensorDictBase:
        """Updates the TensorDict with values from either a dictionary or another TensorDict.

        Args:
            input_dict_or_td (TensorDictBase or dict): Does not keyword arguments
                (unlike :obj:`dict.update()`).
            clone (bool, optional): whether the tensors in the input (
                tensor) dict should be cloned before being set. Default is
                `False`.
            inplace (bool, optional): if True and if a key matches an existing
                key in the tensordict, then the update will occur in-place
                for that key-value pair. Default is :obj:`False`.
            **kwargs: keyword arguments for the :obj:`TensorDict.set` method

        Returns:
            self

        """
        if input_dict_or_td is self:
            # no op
            return self
        keys = set(self.keys(False))
        for key, value in input_dict_or_td.items():
            if clone and hasattr(value, "clone"):
                value = value.clone()
            if type(key) is tuple:
                key, subkey = key[0], key[1:]
            else:
                subkey = []
            # the key must be a string by now. Let's check if it is present
            if key in keys:
                target_type = self.entry_class(key)
                if is_tensordict(target_type):
                    target = self.get(key)
                    if len(subkey):
                        target.update({subkey: value})
                        continue
                    elif isinstance(value, (dict, TensorDictBase)):
                        target.update(value)
                        continue
            self.set(key, value, inplace=inplace, **kwargs)
        return self

    def update_(
        self,
        input_dict_or_td: Union[Dict[str, COMPATIBLE_TYPES], TensorDictBase],
        clone: bool = False,
    ) -> TensorDictBase:
        """Updates the TensorDict in-place with values from either a dictionary or another TensorDict.

        Unlike TensorDict.update, this function will
        throw an error if the key is unknown to the TensorDict

        Args:
            input_dict_or_td (TensorDictBase or dict): Does not keyword
                arguments (unlike :obj:`dict.update()`).
            clone (bool, optional): whether the tensors in the input (
                tensor) dict should be cloned before being set. Default is
                `False`.

        Returns:
            self

        """
        if input_dict_or_td is self:
            # no op
            return self
        for key, value in input_dict_or_td.items():
            # if not isinstance(value, _accepted_classes):
            #     raise TypeError(
            #         f"Expected value to be one of types {_accepted_classes} "
            #         f"but got {type(value)}"
            #     )
            if clone:
                value = value.clone()
            self.set_(key, value)
        return self

    def update_at_(
        self,
        input_dict_or_td: Union[Dict[str, COMPATIBLE_TYPES], TensorDictBase],
        idx: INDEX_TYPING,
        clone: bool = False,
    ) -> TensorDictBase:
        """Updates the TensorDict in-place at the specified index with values from either a dictionary or another TensorDict.

        Unlike  TensorDict.update, this function will throw an error if the key is unknown to the TensorDict.

        Args:
            input_dict_or_td (TensorDictBase or dict): Does not keyword arguments
                (unlike :obj:`dict.update()`).
            idx (int, torch.Tensor, iterable, slice): index of the tensordict
                where the update should occur.
            clone (bool, optional): whether the tensors in the input (
                tensor) dict should be cloned before being set. Default is
                `False`.

        Returns:
            self

        Examples:
            >>> td = TensorDict(source={'a': torch.zeros(3, 4, 5),
            ...    'b': torch.zeros(3, 4, 10)}, batch_size=[3, 4])
            >>> td.update_at_(
            ...    TensorDict(source={'a': torch.ones(1, 4, 5),
            ...        'b': torch.ones(1, 4, 10)}, batch_size=[1, 4]),
            ...    slice(1, 2))
            TensorDict(
                fields={
                    a: Tensor(torch.Size([3, 4, 5]), dtype=torch.float32),
                    b: Tensor(torch.Size([3, 4, 10]), dtype=torch.float32)},
                batch_size=torch.Size([3, 4]),
                device=None,
                is_shared=False)

        """
        for key, value in input_dict_or_td.items():
            if not isinstance(value, _accepted_classes):
                raise TypeError(
                    f"Expected value to be one of types {_accepted_classes} "
                    f"but got {type(value)}"
                )
            if clone:
                value = value.clone()
            self.set_at_(
                key,
                value,
                idx,
            )
        return self

    def _convert_to_tensor(self, array: np.ndarray) -> Union[Tensor, MemmapTensor]:
        return torch.as_tensor(array, device=self.device)

    def _convert_to_tensordict(self, dict_value: Dict[str, Any]) -> TensorDictBase:
        return TensorDict(dict_value, batch_size=self.batch_size, device=self.device)

    def _process_input(
        self,
        input: Union[COMPATIBLE_TYPES, dict, np.ndarray],
        check_device: bool = True,
        check_tensor_shape: bool = True,
        check_shared: bool = False,
    ) -> Union[Tensor, MemmapTensor]:

        if isinstance(input, dict):
            tensor = self._convert_to_tensordict(input)
        elif not isinstance(input, _accepted_classes):
            tensor = self._convert_to_tensor(input)
        else:
            tensor = input

        if check_device and self.device is not None:
            device = self.device
            tensor = tensor.to(device)

        if check_tensor_shape and _shape(tensor)[: self.batch_dims] != self.batch_size:
            # if TensorDict, let's try to map it to the desired shape
            if (
                isinstance(tensor, TensorDictBase)
                and tensor.batch_size[: self.batch_dims] != self.batch_size
            ):
                tensor = tensor.clone(recurse=False)
                tensor.batch_size = self.batch_size
            else:
                raise RuntimeError(
                    f"batch dimension mismatch, got self.batch_size"
                    f"={self.batch_size} and tensor.shape[:self.batch_dims]"
                    f"={_shape(tensor)[: self.batch_dims]} with tensor {tensor}"
                )

        return tensor

    @abc.abstractmethod
    def pin_memory(self) -> TensorDictBase:
        """Calls :obj:`pin_memory` on the stored tensors."""
        raise NotImplementedError(f"{self.__class__.__name__}")

    def items(
        self, include_nested: bool = False, leaves_only: bool = False
    ) -> Iterator[Tuple[str, COMPATIBLE_TYPES]]:
        """Returns a generator of key-value pairs for the tensordict."""
        for k in self.keys(include_nested=include_nested, leaves_only=leaves_only):
            yield k, self.get(k)

    def values(
        self, include_nested: bool = False, leaves_only: bool = False
    ) -> Iterator[COMPATIBLE_TYPES]:
        """Returns a generator representing the values for the tensordict."""
        for k in self.keys(include_nested=include_nested, leaves_only=leaves_only):
            yield self.get(k)

    @abc.abstractmethod
    def keys(
        self, include_nested: bool = False, leaves_only: bool = False
    ) -> _TensorDictKeysView:
        """Returns a generator of tensordict keys."""
        raise NotImplementedError(f"{self.__class__.__name__}")

    def expand(self, *shape) -> TensorDictBase:
        """Expands each tensors of the tensordict according to the torch.expand function.

        In practice, this amends to: :obj:`tensor.expand(*shape, *tensor.shape)`.

        Supports iterables to specify the shape

        Examples:
            >>> td = TensorDict(source={'a': torch.zeros(3, 4, 5),
            ...     'b': torch.zeros(3, 4, 10)}, batch_size=[3, 4])
            >>> td_expand = td.expand(10, 3, 4)
            >>> assert td_expand.shape == torch.Size([10, 3, 4])
            >>> assert td_expand.get("a").shape == torch.Size([10, 3, 4, 5])

        """
        d = {}
        tensordict_dims = self.batch_dims

        if len(shape) == 1 and isinstance(shape[0], Sequence):
            shape = tuple(shape[0])

        # new shape dim check
        if len(shape) < len(self.shape):
            raise RuntimeError(
                "the number of sizes provided ({shape_dim}) must be greater or equal to the number of "
                "dimensions in the TensorDict ({tensordict_dim})".format(
                    shape_dim=len(shape), tensordict_dim=tensordict_dims
                )
            )

        # new shape compatability check
        for old_dim, new_dim in zip(self.batch_size, shape[-tensordict_dims:]):
            if old_dim != 1 and new_dim != old_dim:
                raise RuntimeError(
                    "Incompatible expanded shape: The expanded shape length at non-singleton dimension should be same "
                    "as the original length. target_shape = {new_shape}, existing_shape = {old_shape}".format(
                        new_shape=shape, old_shape=self.batch_size
                    )
                )
        for key, value in self.items():
            tensor_dims = len(value.shape)
            last_n_dims = tensor_dims - tensordict_dims
            if last_n_dims > 0:
                d[key] = value.expand(*shape, *value.shape[-last_n_dims:])
            else:
                d[key] = value.expand(*shape)
        return TensorDict(
            source=d,
            batch_size=[*shape],
            device=self.device,
            _run_checks=False,
        )

    def __bool__(self) -> bool:
        raise ValueError("Converting a tensordict to boolean value is not permitted")

    def __ne__(self, other: object) -> TensorDictBase:
        """XOR operation over two tensordicts, for evey key.

        The two tensordicts must have the same key set.

        Args:
            other (TensorDictBase, dict, or float): the value to compare against.

        Returns:
            a new TensorDict instance with all tensors are boolean
            tensors of the same shape as the original tensors.

        """
        if not isinstance(other, (TensorDictBase, dict, float, int)):
            return False
        if not isinstance(other, TensorDictBase) and isinstance(other, dict):
            other = make_tensordict(**other, batch_size=self.batch_size)
        if not isinstance(other, TensorDictBase):
            return TensorDict(
                {key: value != other for key, value in self.items()},
                self.batch_size,
                device=self.device,
            )
        keys1 = set(self.keys())
        keys2 = set(other.keys())
        if len(keys1.difference(keys2)) or len(keys1) != len(keys2):
            raise KeyError(
                f"keys in {self} and {other} mismatch, got {keys1} and {keys2}"
            )
        d = {}
        for (key, item1) in self.items():
            d[key] = item1 != other.get(key)
        return TensorDict(batch_size=self.batch_size, source=d, device=self.device)

    def __eq__(self, other: object) -> TensorDictBase:
        """Compares two tensordicts against each other, for every key. The two tensordicts must have the same key set.

        Returns:
            a new TensorDict instance with all tensors are boolean
            tensors of the same shape as the original tensors.

        """
        if not isinstance(other, (TensorDictBase, dict, float, int)):
            return False
        if not isinstance(other, TensorDictBase) and isinstance(other, dict):
            other = make_tensordict(**other, batch_size=self.batch_size)
        if not isinstance(other, TensorDictBase):
            return TensorDict(
                {key: value == other for key, value in self.items()},
                self.batch_size,
                device=self.device,
            )
        keys1 = set(self.keys())
        keys2 = set(other.keys())
        if len(keys1.difference(keys2)) or len(keys1) != len(keys2):
            raise KeyError(f"keys in tensordicts mismatch, got {keys1} and {keys2}")
        d = {}
        for (key, item1) in self.items():
            d[key] = item1 == other.get(key)
        return TensorDict(batch_size=self.batch_size, source=d, device=self.device)

    @abc.abstractmethod
    def del_(self, key: str) -> TensorDictBase:
        """Deletes a key of the tensordict.

        Args:
            key (str): key to be deleted

        Returns:
            self

        """
        raise NotImplementedError(f"{self.__class__.__name__}")

    @abc.abstractmethod
    def select(
        self, *keys: str, inplace: bool = False, strict: bool = True
    ) -> TensorDictBase:
        """Selects the keys of the tensordict and returns an new tensordict with only the selected keys.

        The values are not copied: in-place modifications a tensor of either
        of the original or new tensordict will result in a change in both
        tensordicts.

        Args:
            *keys (str): keys to select
            inplace (bool): if True, the tensordict is pruned in place.
                Default is :obj:`False`.
            strict (bool, optional): whether selecting a key that is not present
                will return an error or not. Default: :obj:`True`.

        Returns:
            A new tensordict with the selected keys only.

        """
        raise NotImplementedError(f"{self.__class__.__name__}")

    def exclude(self, *keys: str, inplace: bool = False) -> TensorDictBase:
        target = self if inplace else self.clone(recurse=False)
        # is_nested = any((type(key) is tuple) for key in keys)
        # if len(keys) > 1:
        #     tdkeys = set(self.keys(is_nested))
        # else:
        #     tdkeys = self.keys(is_nested)
        for key in keys:
            try:
                del target[key]
            except KeyError:
                continue
        return target

    @abc.abstractmethod
    def set_at_(
        self, key: NESTED_KEY, value: COMPATIBLE_TYPES, idx: INDEX_TYPING
    ) -> TensorDictBase:
        """Sets the values in-place at the index indicated by :obj:`idx`.

        Args:
            key (str): key to be modified.
            value (torch.Tensor): value to be set at the index `idx`
            idx (int, tensor or tuple): index where to write the values.

        Returns:
            self

        """
        raise NotImplementedError(f"{self.__class__.__name__}")

    def copy_(self, tensordict: TensorDictBase) -> TensorDictBase:
        """See :obj:`TensorDictBase.update_`."""
        return self.update_(tensordict)

    def copy_at_(self, tensordict: TensorDictBase, idx: INDEX_TYPING) -> TensorDictBase:
        """See :obj:`TensorDictBase.update_at_`."""
        return self.update_at_(tensordict, idx)

    def get_at(
        self, key: str, idx: INDEX_TYPING, default: COMPATIBLE_TYPES = "_no_default_"
    ) -> COMPATIBLE_TYPES:
        """Get the value of a tensordict from the key `key` at the index `idx`.

        Args:
            key (str): key to be retrieved.
            idx (int, slice, torch.Tensor, iterable): index of the tensor.
            default (torch.Tensor): default value to return if the key is
                not present in the tensordict.

        Returns:
            indexed tensor.

        """
        value = self.get(key, default=default)
        if value is not default:
            return value[idx]
        return value

    @abc.abstractmethod
    def share_memory_(self) -> TensorDictBase:
        """Places all the tensors in shared memory.

        The TensorDict is then locked, meaning that the only writing operations that
        can be executed must be done in-place.
        Once the tensordict is unlocked, the share_memory attribute is turned to False,
        because cross-process identity is not guaranteed anymore.

        Returns:
            self.

        """
        raise NotImplementedError(f"{self.__class__.__name__}")

    @abc.abstractmethod
    def memmap_(
        self,
        prefix=None,
    ) -> TensorDictBase:
        """Writes all tensors onto a MemmapTensor.

        Args:
            prefix (str): directory prefix where the memmap tensors will have to
                be stored.

        The TensorDict is then locked, meaning that the only writing operations that
        can be executed must be done in-place.
        Once the tensordict is unlocked, the memmap attribute is turned to False,
        because cross-process identity is not guaranteed anymore.

        Returns:
            self.

        """
        raise NotImplementedError(f"{self.__class__.__name__}")

    @abc.abstractmethod
    def detach_(self) -> TensorDictBase:
        """Detach the tensors in the tensordict in-place.

        Returns:
            self.

        """
        raise NotImplementedError(f"{self.__class__.__name__}")

    def detach(self) -> TensorDictBase:
        """Detach the tensors in the tensordict.

        Returns:
            a new tensordict with no tensor requiring gradient.

        """
        return TensorDict(
            {key: item.detach() for key, item in self.items()},
            batch_size=self.batch_size,
            device=self.device,
            _run_checks=False,
        )

    def to_tensordict(self):
        """Returns a regular TensorDict instance from the TensorDictBase.

        Returns:
            a new TensorDict object containing the same values.

        """
        return TensorDict(
            {
                key: value.clone()
                if not isinstance(value, TensorDictBase)
                else value.to_tensordict()
                for key, value in self.items()
            },
            device=self.device,
            batch_size=self.batch_size,
        )

    def zero_(self) -> TensorDictBase:
        """Zeros all tensors in the tensordict in-place."""
        for key in self.keys():
            self.fill_(key, 0)
        return self

    def unbind(self, dim: int) -> Tuple[TensorDictBase, ...]:
        """Returns a tuple of indexed tensordicts unbound along the indicated dimension.

        Resulting tensordicts will share the storage of the initial tensordict.

        """
        idx = [
            (tuple(slice(None) for _ in range(dim)) + (i,))
            for i in range(self.shape[dim])
        ]
        if dim < 0:
            dim = self.batch_dims + dim
        batch_size = torch.Size([s for i, s in enumerate(self.batch_size) if i != dim])
        return tuple(
            self.apply(
                lambda tensor, idx=_idx: tensor[idx],
                batch_size=batch_size,
                _is_shared=self.is_shared(),
                _is_memmap=self.is_memmap(),
            )
            for _idx in idx
        )

    def chunk(self, chunks: int, dim: int = 0) -> Tuple[TensorDictBase, ...]:
        """Splits a tendordict into the specified number of chunks, if possible.

        Each chunk is a view of the input tensordict.

        Args:
            chunks (int): number of chunks to return
            dim (int, optional): dimension along which to split the
                tensordict. Default is 0.

        """
        if chunks < 1:
            raise ValueError(
                f"chunks must be a strictly positive integer, got {chunks}."
            )
        indices = []
        _idx_start = 0
        if chunks > 1:
            interval = _idx_end = self.batch_size[dim] // chunks
        else:
            interval = _idx_end = self.batch_size[dim]
        for c in range(chunks):
            indices.append(slice(_idx_start, _idx_end))
            _idx_start = _idx_end
            if c < chunks - 2:
                _idx_end = _idx_end + interval
            else:
                _idx_end = self.batch_size[dim]
        if dim < 0:
            dim = len(self.batch_size) + dim
        return tuple(self[(*[slice(None) for _ in range(dim)], idx)] for idx in indices)

    def clone(self, recurse: bool = True) -> TensorDictBase:
        """Clones a TensorDictBase subclass instance onto a new TensorDict.

        Args:
            recurse (bool, optional): if True, each tensor contained in the
                TensorDict will be copied too. Default is `True`.

        """

        return TensorDict(
            source={key: _clone_value(value, recurse) for key, value in self.items()},
            batch_size=self.batch_size,
            device=self.device,
            _run_checks=False,
            _is_shared=self.is_shared() if not recurse else False,
            _is_memmap=self.is_memmap() if not recurse else False,
        )

    @classmethod
    def __torch_function__(
        cls,
        func: Callable,
        types,
        args: Tuple = (),
        kwargs: Optional[dict] = None,
    ) -> Callable:
        if kwargs is None:
            kwargs = {}
        if func not in TD_HANDLED_FUNCTIONS or not all(
            issubclass(t, (Tensor, TensorDictBase)) for t in types
        ):
            return NotImplemented
        return TD_HANDLED_FUNCTIONS[func](*args, **kwargs)

    @abc.abstractmethod
    def to(
        self, dest: Union[DEVICE_TYPING, Type, torch.Size], **kwargs
    ) -> TensorDictBase:
        """Maps a TensorDictBase subclass either on a new device or to another TensorDictBase subclass (if permitted).

        Casting tensors to a new dtype is not allowed, as tensordicts are not bound to contain a single
        tensor dtype.

        Args:
            dest (device, size or TensorDictBase subclass): destination of the
                tensordict. If it is a torch.Size object, the batch_size
                will be updated provided that it is compatible with the
                stored tensors.

        Returns:
            a new tensordict. If device indicated by dest differs from
            the tensordict device, this is a no-op.

        """
        raise NotImplementedError

    def _check_new_batch_size(self, new_size: torch.Size):
        n = len(new_size)
        for key, tensor in self.items():
            if _shape(tensor)[:n] != new_size:
                raise RuntimeError(
                    f"the tensor {key} has shape {_shape(tensor)} which "
                    f"is incompatible with the new shape {new_size}."
                )

    @abc.abstractmethod
    def _change_batch_size(self, new_size: torch.Size):
        raise NotImplementedError

    def cpu(self) -> TensorDictBase:
        """Casts a tensordict to CPU."""
        return self.to("cpu")

    def cuda(self, device: int = 0) -> TensorDictBase:
        """Casts a tensordict to a cuda device (if not already on it)."""
        return self.to(f"cuda:{device}")

    @abc.abstractmethod
    def masked_fill_(self, mask: Tensor, value: Union[float, bool]) -> TensorDictBase:
        """Fills the values corresponding to the mask with the desired value.

        Args:
            mask (boolean torch.Tensor): mask of values to be filled. Shape
                must match tensordict shape.
            value: value to used to fill the tensors.

        Returns:
            self

        Examples:
            >>> td = TensorDict(source={'a': torch.zeros(3, 4)},
            ...     batch_size=[3])
            >>> mask = torch.tensor([True, False, False])
            >>> _ = td.masked_fill_(mask, 1.0)
            >>> td.get("a")
            tensor([[1., 1., 1., 1.],
                    [0., 0., 0., 0.],
                    [0., 0., 0., 0.]])
        """
        raise NotImplementedError

    @abc.abstractmethod
    def masked_fill(self, mask: Tensor, value: Union[float, bool]) -> TensorDictBase:
        """Out-of-place version of masked_fill.

        Args:
            mask (boolean torch.Tensor): mask of values to be filled. Shape
                must match tensordict shape.
            value: value to used to fill the tensors.

        Returns:
            self

        Examples:
            >>> td = TensorDict(source={'a': torch.zeros(3, 4)},
            ...     batch_size=[3])
            >>> mask = torch.tensor([True, False, False])
            >>> td1 = td.masked_fill(mask, 1.0)
            >>> td1.get("a")
            tensor([[1., 1., 1., 1.],
                    [0., 0., 0., 0.],
                    [0., 0., 0., 0.]])
        """
        raise NotImplementedError

    def masked_select(self, mask: Tensor) -> TensorDictBase:
        """Masks all tensors of the TensorDict and return a new TensorDict instance with similar keys pointing to masked values.

        Args:
            mask (torch.Tensor): boolean mask to be used for the tensors.
                Shape must match the TensorDict batch_size.

        Examples:
            >>> td = TensorDict(source={'a': torch.zeros(3, 4)},
            ...    batch_size=[3])
            >>> mask = torch.tensor([True, False, False])
            >>> td_mask = td.masked_select(mask)
            >>> td_mask.get("a")
            tensor([[0., 0., 0., 0.]])

        """
        d = {}
        for key, value in self.items():
            while mask.ndimension() > self.batch_dims:
                mask_expand = mask.squeeze(-1)
            else:
                mask_expand = mask
            value_select = value[mask_expand]
            d[key] = value_select
        dim = int(mask.sum().item())
        return TensorDict(device=self.device, source=d, batch_size=torch.Size([dim]))

    @abc.abstractmethod
    def is_contiguous(self) -> bool:
        """Returns a boolean indicating if all the tensors are contiguous."""
        raise NotImplementedError

    @abc.abstractmethod
    def contiguous(self) -> TensorDictBase:
        """Returns a new tensordict of the same type with contiguous values (or self if values are already contiguous)."""
        raise NotImplementedError

    def to_dict(self) -> Dict[str, Any]:
        """Returns a dictionary with key-value pairs matching those of the tensordict."""
        return {
            key: value.to_dict() if isinstance(value, TensorDictBase) else value
            for key, value in self.items()
        }

    def unsqueeze(self, dim: int) -> TensorDictBase:
        """Unsqueeze all tensors for a dimension comprised in between `-td.batch_dims` and `td.batch_dims` and returns them in a new tensordict.

        Args:
            dim (int): dimension along which to unsqueeze

        """
        if dim < 0:
            dim = self.batch_dims + dim + 1

        if (dim > self.batch_dims) or (dim < 0):
            raise RuntimeError(
                f"unsqueezing is allowed for dims comprised between "
                f"`-td.batch_dims` and `td.batch_dims` only. Got "
                f"dim={dim} with a batch size of {self.batch_size}."
            )
        return _UnsqueezedTensorDict(
            source=self,
            custom_op="unsqueeze",
            inv_op="squeeze",
            custom_op_kwargs={"dim": dim},
            inv_op_kwargs={"dim": dim},
        )

    def squeeze(self, dim: Optional[int] = None) -> TensorDictBase:
        """Squeezes all tensors for a dimension comprised in between `-td.batch_dims+1` and `td.batch_dims-1` and returns them in a new tensordict.

        Args:
            dim (Optional[int]): dimension along which to squeeze. If dim is None, all singleton dimensions will be squeezed. dim is None by default.

        """
        if dim is None:
            size = self.size()
            if len(self.size()) == 1 or size.count(1) == 0:
                return self
            first_singleton_dim = size.index(1)

            squeezed_dict = _SqueezedTensorDict(
                source=self,
                custom_op="squeeze",
                inv_op="unsqueeze",
                custom_op_kwargs={"dim": first_singleton_dim},
                inv_op_kwargs={"dim": first_singleton_dim},
            )
            return squeezed_dict.squeeze(dim=None)

        if dim < 0:
            dim = self.batch_dims + dim

        if self.batch_dims and (dim >= self.batch_dims or dim < 0):
            raise RuntimeError(
                f"squeezing is allowed for dims comprised between 0 and "
                f"td.batch_dims only. Got dim={dim} and batch_size"
                f"={self.batch_size}."
            )

        if dim >= self.batch_dims or self.batch_size[dim] != 1:
            return self
        return _SqueezedTensorDict(
            source=self,
            custom_op="squeeze",
            inv_op="unsqueeze",
            custom_op_kwargs={"dim": dim},
            inv_op_kwargs={"dim": dim},
        )

    def reshape(
        self,
        *shape: int,
        size: Optional[Union[List, Tuple, torch.Size]] = None,
    ) -> TensorDictBase:
        """Returns a contiguous, reshaped tensor of the desired shape.

        Args:
            *shape (int): new shape of the resulting tensordict.
            size: iterable

        Returns:
            A TensorDict with reshaped keys

        """
        if len(shape) == 0 and size is not None:
            return self.view(*size)
        elif len(shape) == 1 and isinstance(shape[0], (list, tuple, torch.Size)):
            return self.view(*shape[0])
        elif not isinstance(shape, torch.Size):
            shape = torch.Size(shape)

        d = {}
        for key, item in self.items():
            d[key] = item.reshape(*shape, *item.shape[self.ndimension() :])
        if d:
            batch_size = d[key].shape[: len(shape)]
        else:
            if any(not isinstance(i, int) or i < 0 for i in shape):
                raise RuntimeError(
                    "Implicit reshaping is not permitted with empty " "tensordicts"
                )
            batch_size = shape
        return TensorDict(d, batch_size, device=self.device, _run_checks=False)

    def split(
        self, split_size: Union[int, List[int]], dim: int = 0
    ) -> List[TensorDictBase]:
        """Splits each tensor in the TensorDict with the specified size in the given dimension, like `torch.split`.
        Returns a list of TensorDict with the view of split chunks of items. Nested TensorDicts will remain nested.

        The list of TensorDict maintains the original order of the tensor chunks.

        Args:
            split_size (int or List(int)): size of a single chunk or list of sizes for each chunk
            dim (int): dimension along which to split the tensor

        Returns:
            A list of TensorDict with specified size in given dimension.

        """
        batch_sizes = []
        if self.batch_dims == 0:
            raise RuntimeError("TensorDict with empty batch size is not splittable")
        if not (-self.batch_dims <= dim < self.batch_dims):
            raise IndexError(
                f"Dimension out of range (expected to be in range of [-{self.batch_dims}, {self.batch_dims - 1}], but got {dim})"
            )
        if dim < 0:
            dim += self.batch_dims
        if isinstance(split_size, int):
            rep, remainder = divmod(self.batch_size[dim], split_size)
            rep_shape = [
                split_size if idx == dim else size
                for (idx, size) in enumerate(self.batch_size)
            ]
            batch_sizes = [rep_shape for _ in range(rep)]
            if remainder:
                batch_sizes.append(
                    [
                        remainder if dim_idx == dim else dim_size
                        for (dim_idx, dim_size) in enumerate(self.batch_size)
                    ]
                )
        elif isinstance(split_size, list) and all(
            isinstance(element, int) for element in split_size
        ):
            if sum(split_size) != self.batch_size[dim]:
                raise RuntimeError(
                    f"Split method expects split_size to sum exactly to {self.batch_size[dim]} (tensor's size at dimension {dim}), but got split_size={split_size}"
                )
            for i in split_size:
                batch_sizes.append(
                    [
                        i if dim_idx == dim else dim_size
                        for (dim_idx, dim_size) in enumerate(self.batch_size)
                    ]
                )
        else:
            raise TypeError(
                "split(): argument 'split_size' must be int or list of ints"
            )
        dictionaries = [{} for _ in range(len(batch_sizes))]
        for key, item in self.items():
            split_tensors = torch.split(item, split_size, dim)
            for idx, split_tensor in enumerate(split_tensors):
                dictionaries[idx][key] = split_tensor
        return [
            TensorDict(
                dictionaries[i],
                batch_sizes[i],
                device=self.device,
                _run_checks=False,
                _is_shared=self.is_shared(),
                _is_memmap=self.is_memmap(),
            )
            for i in range(len(dictionaries))
        ]

    def view(
        self,
        *shape: int,
        size: Optional[Union[List, Tuple, torch.Size]] = None,
    ) -> TensorDictBase:
        """Returns a tensordict with views of the tensors according to a new shape, compatible with the tensordict batch_size.

        Args:
            *shape (int): new shape of the resulting tensordict.
            size: iterable

        Returns:
            a new tensordict with the desired batch_size.

        Examples:
            >>> td = TensorDict(source={'a': torch.zeros(3,4,5),
            ...    'b': torch.zeros(3,4,10,1)}, batch_size=torch.Size([3, 4]))
            >>> td_view = td.view(12)
            >>> print(td_view.get("a").shape)  # torch.Size([12, 5])
            >>> print(td_view.get("b").shape)  # torch.Size([12, 10, 1])
            >>> td_view = td.view(-1, 4, 3)
            >>> print(td_view.get("a").shape)  # torch.Size([1, 4, 3, 5])
            >>> print(td_view.get("b").shape)  # torch.Size([1, 4, 3, 10, 1])

        """
        if len(shape) == 0 and size is not None:
            return self.view(*size)
        elif len(shape) == 1 and isinstance(shape[0], (list, tuple, torch.Size)):
            return self.view(*shape[0])
        elif not isinstance(shape, torch.Size):
            shape = infer_size_impl(shape, self.numel())
            shape = torch.Size(shape)
        if shape == self.shape:
            return self
        return _ViewedTensorDict(
            source=self,
            custom_op="view",
            inv_op="view",
            custom_op_kwargs={"size": shape},
            inv_op_kwargs={"size": self.batch_size},
        )

    def permute(
        self,
        *dims_list: int,
        dims=None,
    ) -> TensorDictBase:
        """Returns a view of a tensordict with the batch dimensions permuted according to dims.

        Args:
            *dims_list (int): the new ordering of the batch dims of the tensordict. Alternatively,
                a single iterable of integers can be provided.
            dims (list of int): alternative way of calling permute(...).

        Returns:
            a new tensordict with the batch dimensions in the desired order.

        Examples:
            >>> tensordict = TensorDict({"a": torch.randn(3, 4, 5)}, [3, 4])
            >>> print(tensordict.permute([1, 0]))
            PermutedTensorDict(
                source=TensorDict(
                    fields={
                        a: Tensor(torch.Size([3, 4, 5]), dtype=torch.float32)},
                    batch_size=torch.Size([3, 4]),
                    device=cpu,
                    is_shared=False),
                op=permute(dims=[1, 0]))
            >>> print(tensordict.permute(1, 0))
            PermutedTensorDict(
                source=TensorDict(
                    fields={
                        a: Tensor(torch.Size([3, 4, 5]), dtype=torch.float32)},
                    batch_size=torch.Size([3, 4]),
                    device=cpu,
                    is_shared=False),
                op=permute(dims=[1, 0]))
            >>> print(tensordict.permute(dims=[1, 0]))
            PermutedTensorDict(
                source=TensorDict(
                    fields={
                        a: Tensor(torch.Size([3, 4, 5]), dtype=torch.float32)},
                    batch_size=torch.Size([3, 4]),
                    device=cpu,
                    is_shared=False),
                op=permute(dims=[1, 0]))
        """
        if len(dims_list) == 0:
            dims_list = dims
        elif len(dims_list) == 1 and not isinstance(dims_list[0], int):
            dims_list = dims_list[0]
        if len(dims_list) != len(self.shape):
            raise RuntimeError(
                f"number of dims don't match in permute (got {len(dims_list)}, expected {len(self.shape)}"
            )

        if not len(dims_list) and not self.batch_dims:
            return self
        if np.array_equal(dims_list, range(self.batch_dims)):
            return self
        min_dim, max_dim = -self.batch_dims, self.batch_dims - 1
        seen = [False for dim in range(max_dim + 1)]
        for idx in dims_list:
            if idx < min_dim or idx > max_dim:
                raise IndexError(
                    f"dimension out of range (expected to be in range of [{min_dim}, {max_dim}], but got {idx})"
                )
            if seen[idx]:
                raise RuntimeError("repeated dim in permute")
            seen[idx] = True

        return _PermutedTensorDict(
            source=self,
            custom_op="permute",
            inv_op="permute",
            custom_op_kwargs={"dims": dims_list},
            inv_op_kwargs={"dims": dims_list},
        )

    def __repr__(self) -> str:
        fields = _td_fields(self)
        field_str = indent(f"fields={{{fields}}}", 4 * " ")
        batch_size_str = indent(f"batch_size={self.batch_size}", 4 * " ")
        device_str = indent(f"device={self.device}", 4 * " ")
        is_shared_str = indent(f"is_shared={self.is_shared()}", 4 * " ")
        string = ",\n".join([field_str, batch_size_str, device_str, is_shared_str])
        return f"{type(self).__name__}(\n{string})"

    def all(self, dim: int = None) -> Union[bool, TensorDictBase]:
        """Checks if all values are True/non-null in the tensordict.

        Args:
            dim (int, optional): if None, returns a boolean indicating
                whether all tensors return `tensor.all() == True`
                If integer, all is called upon the dimension specified if
                and only if this dimension is compatible with the tensordict
                shape.

        """
        if dim is not None and (dim >= self.batch_dims or dim <= -self.batch_dims):
            raise RuntimeError(
                "dim must be greater than -tensordict.batch_dims and smaller "
                "than tensordict.batchdims"
            )
        if dim is not None:
            if dim < 0:
                dim = self.batch_dims + dim
            return TensorDict(
                source={key: value.all(dim=dim) for key, value in self.items()},
                batch_size=[b for i, b in enumerate(self.batch_size) if i != dim],
                device=self.device,
            )
        return all(value.all() for value in self.values())

    def any(self, dim: int = None) -> Union[bool, TensorDictBase]:
        """Checks if any value is True/non-null in the tensordict.

        Args:
            dim (int, optional): if None, returns a boolean indicating
                whether all tensors return `tensor.any() == True`.
                If integer, all is called upon the dimension specified if
                and only if this dimension is compatible with
                the tensordict shape.

        """
        if dim is not None and (dim >= self.batch_dims or dim <= -self.batch_dims):
            raise RuntimeError(
                "dim must be greater than -tensordict.batch_dims and smaller "
                "than tensordict.batchdims"
            )
        if dim is not None:
            if dim < 0:
                dim = self.batch_dims + dim
            return TensorDict(
                source={key: value.any(dim=dim) for key, value in self.items()},
                batch_size=[b for i, b in enumerate(self.batch_size) if i != dim],
                device=self.device,
            )
        return any([value.any() for key, value in self.items()])

    def get_sub_tensordict(self, idx: INDEX_TYPING) -> TensorDictBase:
        """Returns a SubTensorDict with the desired index."""
        return SubTensorDict(source=self, idx=idx)

    def __iter__(self) -> Generator:
        if not self.batch_dims:
            raise StopIteration
        length = self.batch_size[0]
        for i in range(length):
            yield self[i]

    def flatten_keys(
        self, separator: str = ".", inplace: bool = False
    ) -> TensorDictBase:
        to_flatten = []
        existing_keys = self.keys(include_nested=True)
        for key, value in self.items():
            key_split = tuple(key.split(separator))
            if isinstance(value, TensorDictBase):
                to_flatten.append(key)
            elif (
                separator in key
                and key_split in existing_keys
                and not is_tensordict(self.entry_class(key_split))
            ):
                raise KeyError(
                    f"Flattening keys in tensordict collides with existing key '{key}'"
                )

        if inplace:
            for key in to_flatten:
                inner_tensordict = self.get(key).flatten_keys(
                    separator=separator, inplace=inplace
                )
                for inner_key, inner_item in inner_tensordict.items():
                    self.set(separator.join([key, inner_key]), inner_item)
            for key in to_flatten:
                del self[key]
            return self
        else:
            tensordict_out = TensorDict(
                {},
                batch_size=self.batch_size,
                device=self.device,
                _run_checks=False,
                _is_shared=self.is_shared(),
                _is_memmap=self.is_memmap(),
            )
            for key, value in self.items():
                if key in to_flatten:
                    inner_tensordict = self.get(key).flatten_keys(
                        separator=separator, inplace=inplace
                    )
                    for inner_key, inner_item in inner_tensordict.items():
                        tensordict_out.set(separator.join([key, inner_key]), inner_item)
                else:
                    tensordict_out.set(key, value)
            return tensordict_out

    def unflatten_keys(
        self, separator: str = ".", inplace: bool = False
    ) -> TensorDictBase:
        to_unflatten = defaultdict(list)
        for key in self.keys():
            if separator in key[1:-1]:
                split_key = key.split(separator)
                to_unflatten[split_key[0]].append((key, separator.join(split_key[1:])))

        if not inplace:
            out = TensorDict(
                {
                    key: value
                    for key, value in self.items()
                    if separator not in key[1:-1]
                },
                batch_size=self.batch_size,
                device=self.device,
                _run_checks=False,
                _is_shared=self.is_shared(),
                _is_memmap=self.is_memmap(),
            )
        else:
            out = self

        keys = set(out.keys())
        for key, list_of_keys in to_unflatten.items():

            if key in keys:
                raise KeyError(
                    "Unflattening key(s) in tensordict will override existing unflattened key"
                )

            tensordict = TensorDict({}, batch_size=self.batch_size, device=self.device)
            if key in self.keys():
                tensordict.update(self[key])
            for (old_key, new_key) in list_of_keys:
                value = self[old_key]
                tensordict[new_key] = value
                if inplace:
                    del self[old_key]
            out.set(key, tensordict.unflatten_keys(separator=separator))
        return out

    def __len__(self) -> int:
        """Returns the length of first dimension, if there is, otherwise 0."""
        return self.shape[0] if self.batch_dims else 0

    def __contains__(self, key):
        # by default a Mapping will implement __contains__ by calling __getitem__ and
        # returning False if a KeyError is raised, True otherwise. TensorDict has a
        # complex __getitem__ method since we support more than just retrieval of values
        # by key, and so this can be quite inefficient, particularly if values are
        # evaluated lazily on access. Hence we don't support use of __contains__ and
        # direct the user to use TensorDict.keys() instead
        raise NotImplementedError(
            "TensorDict does not support membership checks with the `in` keyword. If "
            "you want to check if a particular key is in your TensorDict, please use "
            "`key in tensordict.keys()` instead."
        )

    def _index_tensordict(self, idx: INDEX_TYPING):
        return TensorDict(
            source={key: _get_item(item, idx) for key, item in self.items()},
            batch_size=_getitem_batch_size(self.batch_size, idx),
            device=self.device,
            _run_checks=False,
            _is_shared=self.is_shared(),
            _is_memmap=self.is_memmap(),
        )

    def __getitem__(self, idx: INDEX_TYPING) -> TensorDictBase:
        """Indexes all tensors according to the provided index.

        Returns a new tensordict where the values share the storage of the original tensors (even
        when the index is a torch.Tensor). Any in-place modification to the
        resulting tensordict will impact the parent tensordict too.

        Examples:
            >>> td = TensorDict(source={'a': torch.zeros(3,4,5)},
            ...     batch_size=torch.Size([3, 4]))
            >>> subtd = td[torch.zeros(1, dtype=torch.long)]
            >>> assert subtd.shape == torch.Size([1,4])
            >>> subtd.set("a", torch.ones(1,4,5))
            >>> print(td.get("a"))  # first row is full of 1
            >>> # Warning: this will not work as expected
            >>> subtd.get("a")[:] = 2.0
            >>> print(td.get("a"))  # values have not changed

        """
        if isinstance(idx, str) or (
            isinstance(idx, tuple) and all(isinstance(sub_idx, str) for sub_idx in idx)
        ):
            return self.get(idx)

        if not self.batch_size:
            raise RuntimeError(
                "indexing a tensordict with td.batch_dims==0 is not permitted"
            )

        if isinstance(idx, Number):
            return self._index_tensordict((idx,))

        if isinstance(idx, list):
            idx = torch.tensor(idx, device=self.device)
            return self._index_tensordict(idx)

        if isinstance(idx, np.ndarray):
            idx = torch.tensor(idx, device=self.device)
            return self._index_tensordict(idx)

        if isinstance(idx, range):
            idx = torch.tensor(idx, device=self.device)
            return self._index_tensordict(idx)

        if isinstance(idx, tuple) and any(
            isinstance(sub_index, (list, range)) for sub_index in idx
        ):
            idx = tuple(
                torch.tensor(sub_index, device=self.device)
                if isinstance(sub_index, (list, range))
                else sub_index
                for sub_index in idx
            )

        if isinstance(idx, tuple) and sum(
            isinstance(_idx, str) for _idx in idx
        ) not in [len(idx), 0]:
            raise IndexError(_STR_MIXED_INDEX_ERROR)

        if idx is Ellipsis or (isinstance(idx, tuple) and Ellipsis in idx):
            idx = convert_ellipsis_to_idx(idx, self.batch_size)

        # if return_simple_view and not self.is_memmap():
        return self._index_tensordict(idx)

    __getitems__ = __getitem__

    def __setitem__(
        self, index: INDEX_TYPING, value: Union[TensorDictBase, dict]
    ) -> None:
        if index is Ellipsis or (isinstance(index, tuple) and Ellipsis in index):
            index = convert_ellipsis_to_idx(index, self.batch_size)
        if isinstance(index, (list, range)):
            index = torch.tensor(index, device=self.device)
        if isinstance(index, tuple) and any(
            isinstance(sub_index, (list, range)) for sub_index in index
        ):
            index = tuple(
                torch.tensor(sub_index, device=self.device)
                if isinstance(sub_index, (list, range))
                else sub_index
                for sub_index in index
            )
        if isinstance(index, tuple) and sum(
            isinstance(_index, str) for _index in index
        ) not in [len(index), 0]:
            raise IndexError(_STR_MIXED_INDEX_ERROR)
        if isinstance(index, str):
            self.set(index, value, inplace=self._inplace_set)
        elif isinstance(index, tuple) and isinstance(index[0], str):
            # TODO: would be nicer to have set handle the nested set, but the logic to
            # preserve the error handling below is complex and requires some thought
            try:
                if len(index) == 1:
                    return self.set(
                        index[0], value, inplace=isinstance(self, SubTensorDict)
                    )
                self.set(index, value, inplace=isinstance(self, SubTensorDict))
            except AttributeError as err:
                if "for populating tensordict with new key-value pair" in str(err):
                    raise RuntimeError(
                        "Trying to replace an existing nested tensordict with "
                        "another one with non-matching keys. This leads to "
                        "unspecified behaviours and is prohibited."
                    )
                raise err
        else:
            indexed_bs = _getitem_batch_size(self.batch_size, index)
            if isinstance(value, dict):
                value = TensorDict(
                    value, batch_size=indexed_bs, device=self.device, _run_checks=False
                )
            if value.batch_size != indexed_bs:
                raise RuntimeError(
                    f"indexed destination TensorDict batch size is {indexed_bs} "
                    f"(batch_size = {self.batch_size}, index={index}), "
                    f"which differs from the source batch size {value.batch_size}"
                )
            keys = set(self.keys())
            if not all(key in keys for key in value.keys()):
                subtd = self.get_sub_tensordict(index)
            for key, item in value.items():
                if key in keys:
                    self.set_at_(key, item, index)
                else:
                    subtd.set(key, item)

    def __delitem__(self, index: INDEX_TYPING) -> TensorDictBase:
        # if isinstance(index, str):
        return self.del_(index)
        # raise IndexError(f"Index has to a string but received {index}.")

    @abc.abstractmethod
    def rename_key(
        self, old_key: str, new_key: str, safe: bool = False
    ) -> TensorDictBase:
        """Renames a key with a new string.

        Args:
            old_key (str): key to be renamed
            new_key (str): new name
            safe (bool, optional): if True, an error is thrown when the new
                key is already present in the TensorDict.

        Returns:
            self

        """
        raise NotImplementedError

    def fill_(self, key: str, value: Union[float, bool]) -> TensorDictBase:
        """Fills a tensor pointed by the key with the a given value.

        Args:
            key (str): key to be remaned
            value (Number, bool): value to use for the filling

        Returns:
            self

        """
        target_class = self.entry_class(key)
        if is_tensordict(target_class):
            tensordict = self.get(key)
            tensordict.apply_(lambda x: x.fill_(value))
            self.set_(key, tensordict)
        else:
            tensor = torch.full_like(self.get(key), value)
            self.set_(key, tensor)
        return self

    def empty(self) -> TensorDictBase:
        """Returns a new, empty tensordict with the same device and batch size."""
        return self.select()

    def is_empty(self):
        for _ in self.keys():
            return False
        return True

    def set_default(
        self, key: NESTED_KEY, default: COMPATIBLE_TYPES, **kwargs
    ) -> COMPATIBLE_TYPES:
        """Insert key with a value of default if key is not in the dictionary.

        Return the value for key if key is in the dictionary, else default.

        Args:
            key (str): the name of the value.
            default (torch.Tensor): value to be stored in the tensordict if the key is
                not already present.

        Returns:
            The value of key in the tensordict. Will be default if the key was not
            previously set.

        """
        if key not in self.keys(include_nested=(type(key) is tuple)):
            self.set(key, default, **kwargs)
        return self.get(key)

    @property
    def is_locked(self):
        if "_is_locked" not in self.__dict__:
            self._is_locked = False
        return self._is_locked

    @is_locked.setter
    def is_locked(self, value: bool):
        if value:
            self.lock()
        else:
            self.unlock()

    def lock(self):
        self._is_locked = True
        for key in self.keys():
            if is_tensordict(self.entry_class(key)):
                self.get(key).lock()
        return self

    def unlock(self):
        self._is_locked = False
        self._is_shared = False
        self._is_memmap = False
        for key in self.keys():
            if is_tensordict(self.entry_class(key)):
                self.get(key).unlock()
        return self


class TensorDict(TensorDictBase):
    """A batched dictionary of tensors.

    TensorDict is a tensor container where all tensors are stored in a
    key-value pair fashion and where each element shares at least the
    following features:
    - memory location (shared, memory-mapped array, ...);
    - batch size (i.e. n^th first dimensions).

    Additionally, if the tensordict has a specified device, then each element
    must share that device.

    TensorDict instances support many regular tensor operations as long as
    they are dtype-independent (as a TensorDict instance can contain tensors
    of many different dtypes). Those operations include (but are not limited
    to):

    - operations on shape: when a shape operation is called (indexing,
      reshape, view, expand, transpose, permute,
      unsqueeze, squeeze, masking etc), the operations is done as if it
      was done on a tensor of the same shape as the batch size then
      expended to the right, e.g.:

        >>> td = TensorDict({'a': torch.zeros(3,4,5)}, batch_size=[3, 4])
        >>> # returns a TensorDict of batch size [3, 4, 1]
        >>> td_unsqueeze = td.unsqueeze(-1)
        >>> # returns a TensorDict of batch size [12]
        >>> td_view = td.view(-1)
        >>> # returns a tensor of batch size [12, 4]
        >>> a_view = td.view(-1).get("a")

    - casting operations: a TensorDict can be cast on a different device
      or another TensorDict type using

        >>> td_cpu = td.to("cpu")
        >>> td_savec = td.to(SavedTensorDict)  # TensorDict saved on disk
        >>> dictionary = td.to_dict()

      A call of the `.to()` method with a dtype will return an error.

    - Cloning, contiguous

    - Reading: `td.get(key)`, `td.get_at(key, index)`

    - Content modification: :obj:`td.set(key, value)`, :obj:`td.set_(key, value)`,
      :obj:`td.update(td_or_dict)`, :obj:`td.update_(td_or_dict)`, :obj:`td.fill_(key,
      value)`, :obj:`td.rename_key(old_name, new_name)`, etc.

    - Operations on multiple tensordicts: `torch.cat(tensordict_list, dim)`,
      `torch.stack(tensordict_list, dim)`, `td1 == td2` etc.

    Args:
        source (TensorDict or dictionary): a data source. If empty, the
            tensordict can be populated subsequently.
        batch_size (iterable of int, optional): a batch size for the
            tensordict. The batch size is immutable and can only be modified
            by calling operations that create a new TensorDict. Unless the
            source is another TensorDict, the batch_size argument must be
            provided as it won't be inferred from the data.
        device (torch.device or compatible type, optional): a device for the
            TensorDict.

    Examples:
        >>> import torch
        >>> from tensordict import TensorDict
        >>> source = {'random': torch.randn(3, 4),
        ...     'zeros': torch.zeros(3, 4, 5)}
        >>> batch_size = [3]
        >>> td = TensorDict(source, batch_size)
        >>> print(td.shape)  # equivalent to td.batch_size
        torch.Size([3])
        >>> td_unqueeze = td.unsqueeze(-1)
        >>> print(td_unqueeze.get("zeros").shape)
        torch.Size([3, 1, 4, 5])
        >>> print(td_unqueeze[0].shape)
        torch.Size([1])
        >>> print(td_unqueeze.view(-1).shape)
        torch.Size([3])
        >>> print((td.clone()==td).all())
        True

    """

    @classmethod
    def __new__(cls, *args, **kwargs):
        cls._is_shared = False
        cls._is_memmap = False
        return TensorDictBase.__new__(
            subcls=cls,
            *args,
            _safe=True,
            _lazy=False,
            **kwargs,
        )

    def __init__(
        self,
        source: Union[TensorDictBase, dict],
        batch_size: Optional[Union[Sequence[int], torch.Size, int]] = None,
        device: Optional[DEVICE_TYPING] = None,
        _run_checks: bool = True,
        _is_shared: Optional[bool] = False,
        _is_memmap: Optional[bool] = False,
    ) -> None:

        self._is_shared = _is_shared
        self._is_memmap = _is_memmap
        if device is not None:
            device = torch.device(device)
        self._device = device

        if not _run_checks:
            if isinstance(source, dict):
                self._tensordict: Dict = copy(source)
            else:
                self._tensordict: Dict = dict(source)
            self._batch_size = torch.Size(batch_size)
            upd_dict = {}
            for key, value in self._tensordict.items():
                if isinstance(value, dict):
                    value = TensorDict(
                        value,
                        batch_size=self._batch_size,
                        device=self._device,
                        _run_checks=_run_checks,
                        _is_shared=_is_shared,
                        _is_memmap=_is_memmap,
                    )
                    upd_dict[key] = value
            if upd_dict:
                self._tensordict.update(upd_dict)
        else:
            self._tensordict = {}
            if not isinstance(source, (TensorDictBase, dict)):
                raise ValueError(
                    "A TensorDict source is expected to be a TensorDictBase "
                    f"sub-type or a dictionary, found type(source)={type(source)}."
                )
            self._batch_size = self._parse_batch_size(source, batch_size)

            if source is not None:
                for key, value in source.items():
                    if isinstance(value, dict):
                        value = TensorDict(
                            value,
                            batch_size=self._batch_size,
                            device=self._device,
                            _run_checks=_run_checks,
                            _is_shared=_is_shared,
                            _is_memmap=_is_memmap,
                        )
                    elif (
                        isinstance(value, TensorDictBase)
                        and value.batch_size[: self.batch_dims] != self.batch_size
                    ):
                        value = value.clone(False)
                        value.batch_size = self.batch_size
                    elif isinstance(value, (Tensor, MemmapTensor)):
                        if value.shape[: len(self._batch_size)] != self._batch_size:
                            raise RuntimeError(
                                f"batch_size are incongruent, got {value.shape}, -- expected leading dims to be {self._batch_size}"
                            )
                    if device is not None:
                        value = value.to(device)
                    self.set(key, value, _run_checks=False)

            # self._check_batch_size()
            # self._check_device()

    @staticmethod
    def _parse_batch_size(
        source: Union[TensorDictBase, dict],
        batch_size: Optional[Union[Sequence[int], torch.Size, int]] = None,
    ):
        if isinstance(batch_size, (Number, Sequence)):
            if not isinstance(batch_size, torch.Size):
                if isinstance(batch_size, int):
                    return torch.Size([batch_size])
                return torch.Size(batch_size)
            return batch_size
        elif isinstance(source, TensorDictBase):
            return source.batch_size
        raise ValueError(
            "batch size was not specified when creating the TensorDict "
            "instance and it could not be retrieved from source."
        )

    @property
    def batch_dims(self) -> int:
        return len(self.batch_size)

    @batch_dims.setter
    def batch_dims(self, value: COMPATIBLE_TYPES) -> None:
        raise RuntimeError(
            f"Setting batch dims on {self.__class__.__name__} instances is "
            f"not allowed."
        )

    @property
    def device(self) -> Union[None, torch.device]:
        """Device of the tensordict.

        Returns `None` if device hasn't been provided in the constructor or set via `tensordict.to(device)`.

        """
        return self._device

    @device.setter
    def device(self, value: DEVICE_TYPING) -> None:
        raise RuntimeError(
            "device cannot be set using tensordict.device = device, "
            "because device cannot be updated in-place. To update device, use "
            "tensordict.to(new_device), which will return a new tensordict "
            "on the new device."
        )

    @property
    def batch_size(self) -> torch.Size:
        return self._batch_size

    @batch_size.setter
    def batch_size(self, new_size: torch.Size):
        return self._batch_size_setter(new_size)

    def _change_batch_size(self, new_size: torch.Size):
        if not hasattr(self, "_orig_batch_size"):
            self._orig_batch_size = self.batch_size
        elif self._orig_batch_size == new_size:
            del self._orig_batch_size
        self._batch_size = new_size

    # Checks
    def _check_is_shared(self) -> bool:
        share_list = [_is_shared(value) for value in self.values()]
        if any(share_list) and not all(share_list):
            shared_str = ", ".join(
                [f"{key}: {_is_shared(value)}" for key, value in self.items()]
            )
            raise RuntimeError(
                f"tensors must be either all shared or not, but mixed "
                f"features is not allowed. "
                f"Found: {shared_str}"
            )
        return all(share_list) and len(share_list) > 0

    def _check_is_memmap(self) -> bool:
        memmap_list = [is_memmap(self.entry_class(key)) for key in self.keys()]
        if any(memmap_list) and not all(memmap_list):
            memmap_str = ", ".join(
                [f"{key}: {is_memmap(self.entry_class(key))}" for key in self.keys()]
            )
            raise RuntimeError(
                f"tensors must be either all MemmapTensor or not, but mixed "
                f"features is not allowed. "
                f"Found: {memmap_str}"
            )
        return all(memmap_list) and len(memmap_list) > 0

    def _check_device(self) -> None:
        devices = {value.device for value in self.values()}
        if self.device is not None and len(devices) >= 1 and devices != {self.device}:
            raise RuntimeError(
                f"TensorDict.device is {self._device}, but elements have "
                f"device values {devices}. If TensorDict.device is set then "
                "all elements must share that device."
            )

    def _index_tensordict(self, idx: INDEX_TYPING):
        self_copy = copy(self)
        self_copy._tensordict = {
            key: _get_item(item, idx) for key, item in self.items()
        }
        self_copy._batch_size = _getitem_batch_size(self_copy.batch_size, idx)
        self_copy._device = self.device
        return self_copy

    def pin_memory(self) -> TensorDictBase:
        if self.device and self.device.type == "cpu":
            for key, value in self.items():
                if isinstance(value, TensorDictBase) or (
                    value.dtype in (torch.half, torch.float, torch.double)
                ):
                    self.set(key, value.pin_memory(), inplace=False)
        return self

    def expand(self, *shape) -> TensorDictBase:
        """Expands every tensor with `(*shape, *tensor.shape)` and returns the same tensordict with new tensors with expanded shapes.

        Supports iterables to specify the shape.

        """
        d = {}
        tensordict_dims = self.batch_dims

        if len(shape) == 1 and isinstance(shape[0], Sequence):
            shape = tuple(shape[0])

        # new shape dim check
        if len(shape) < len(self.shape):
            raise RuntimeError(
                "the number of sizes provided ({shape_dim}) must be greater or equal to the number of "
                "dimensions in the TensorDict ({tensordict_dim})".format(
                    shape_dim=len(shape), tensordict_dim=tensordict_dims
                )
            )

        # new shape compatability check
        for old_dim, new_dim in zip(self.batch_size, shape[-tensordict_dims:]):
            if old_dim != 1 and new_dim != old_dim:
                raise RuntimeError(
                    "Incompatible expanded shape: The expanded shape length at non-singleton dimension should be same "
                    "as the original length. target_shape = {new_shape}, existing_shape = {old_shape}".format(
                        new_shape=shape, old_shape=self.batch_size
                    )
                )

        for key, value in self.items():
            tensor_dims = len(value.shape)
            last_n_dims = tensor_dims - tensordict_dims
            if last_n_dims > 0:
                d[key] = value.expand(*shape, *value.shape[-last_n_dims:])
            else:
                d[key] = value.expand(*shape)
        return TensorDict(
            source=d,
            batch_size=[*shape],
            device=self.device,
            _run_checks=False,
        )

    def set(
        self,
        key: NESTED_KEY,
        value: Union[dict, COMPATIBLE_TYPES],
        inplace: bool = False,
        _run_checks: bool = True,
        _process: bool = True,
    ) -> TensorDictBase:
        """Sets a value in the TensorDict.

        If inplace=True (default is False), and if the key already exists, set will call set_ (in place setting).

        """
        if self.is_locked:
            if not inplace or key not in self.keys():
                raise RuntimeError(
                    "Cannot modify locked TensorDict. For in-place modification, consider using the `set_()` method."
                )
        # if _run_checks:
        #     _nested_key_type_check(key)

        if type(key) is tuple and len(key) == 1:
            key = key[0]

        if value is self._tensordict.get(key, None):
            return self

        if inplace and key in self.keys(True):
            return self.set_(key, value)

        if type(key) is str:
            if _process:
                proc_value = self._process_input(
                    value,
                    check_tensor_shape=_run_checks,
                    check_shared=False,
                    check_device=_run_checks,
                )
            else:
                proc_value = value

            self._tensordict[key] = proc_value
        else:
            # since we call _nested_key_type_check above, we may assume that the key is
            # a tuple of strings
            td, subkey = _get_leaf_tensordict(self, key, _default_hook)
            td.set(
                subkey,
                value,
                inplace=inplace,
                _process=_process,
                _run_checks=_run_checks,
            )

        return self

    def del_(self, key: str) -> TensorDictBase:
        if type(key) is tuple:
            td, subkey = _get_leaf_tensordict(self, key)
            del td[subkey]
            return self

        del self._tensordict[key]
        return self

    def rename_key(
        self, old_key: str, new_key: str, safe: bool = False
    ) -> TensorDictBase:
        if not isinstance(old_key, str):
            raise TypeError(
                f"Expected old_name to be a string but found {type(old_key)}"
            )
        if not isinstance(new_key, str):
            raise TypeError(
                f"Expected new_name to be a string but found {type(new_key)}"
            )

        if safe and (new_key in self.keys()):
            raise KeyError(f"key {new_key} already present in TensorDict.")
        self.set(
            new_key,
            self.get(old_key),
            _run_checks=False,
        )
        self.del_(old_key)
        return self

    def set_(
        self, key: str, value: Union[dict, COMPATIBLE_TYPES], no_check: bool = False
    ) -> TensorDictBase:
        if not no_check:
            _nested_key_type_check(key)

        if no_check or key in self.keys(include_nested=True):
            dest = self.get(key)
            if not no_check:
                proc_value = self._process_input(
                    value, check_device=False, check_shared=False
                )
                # copy_ will broadcast one tensor onto another's shape, which we don't want
                target_shape = dest.shape
                if proc_value.shape != target_shape:
                    raise RuntimeError(
                        f'calling set_("{key}", tensor) with tensors of '
                        f"different shape: got tensor.shape={proc_value.shape} "
                        f'and get("{key}").shape={target_shape}'
                    )
            else:
                proc_value = value
            if proc_value is not dest:
                dest.copy_(proc_value)

        else:
            raise AttributeError(
                f'key "{key}" not found in tensordict, '
                f'call td.set("{key}", value) for populating tensordict with '
                f"new key-value pair"
            )
        return self

    def _stack_onto_(
        self, key: str, list_item: List[COMPATIBLE_TYPES], dim: int
    ) -> TensorDict:
        torch.stack(list_item, dim=dim, out=self.get(key))
        return self

    def entry_class(self, key: Union[str, Tuple]) -> type:
        return type(self.get(key))

    def _stack_onto_at_(
        self,
        key: str,
        list_item: List[COMPATIBLE_TYPES],
        dim: int,
        idx: INDEX_TYPING,
    ) -> TensorDict:
        if isinstance(idx, tuple) and len(idx) == 1:
            idx = idx[0]
        if isinstance(idx, (int, slice)) or (
            isinstance(idx, tuple)
            and all(isinstance(_idx, (int, slice)) for _idx in idx)
        ):
            torch.stack(list_item, dim=dim, out=self._tensordict[key][idx])
        else:
            raise ValueError(
                f"Cannot stack onto an indexed tensor with index {idx} "
                f"as its storage differs."
            )
        return self

    def set_at_(
        self, key: NESTED_KEY, value: Union[dict, COMPATIBLE_TYPES], idx: INDEX_TYPING
    ) -> TensorDictBase:
        _nested_key_type_check(key)
        is_nested = type(key) is tuple
        # do we need this?
        if not isinstance(value, _accepted_classes):
            value = self._process_input(
                value, check_tensor_shape=False, check_device=False
            )
        if key not in self.keys(is_nested):
            raise KeyError(f"did not find key {key} in {self.__class__.__name__}")
        tensor_in = self.get(key)

        if isinstance(idx, tuple) and len(idx) and isinstance(idx[0], tuple):
            warn(
                "Multiple indexing can lead to unexpected behaviours when "
                "setting items, for instance `td[idx1][idx2] = other` may "
                "not write to the desired location if idx1 is a list/tensor."
            )
            tensor_in = _sub_index(tensor_in, idx)
            tensor_in.copy_(value)
        else:
            _set_item(tensor_in, value, idx)

        return self

    def get(
        self, key: str, default: Union[str, COMPATIBLE_TYPES] = "_no_default_"
    ) -> COMPATIBLE_TYPES:
        _nested_key_type_check(key)

        try:
            if type(key) is tuple:
                if len(key) > 1:
                    first_lev = self.get(key[0])
                    if len(key) == 2 and isinstance(first_lev, KeyedJaggedTensor):
                        return first_lev[key[1]]
                    return first_lev.get(key[1:])
                return self.get(key[0])
            return self._tensordict[key]
        except KeyError:
            # this is slower than a if / else but (1) it allows to avoid checking
            # that the key is present and (2) it should be used less frequently than
            # the regular get()
            return self._default_get(key, default)

    def share_memory_(self) -> TensorDictBase:
        if self.is_memmap():
            raise RuntimeError(
                "memmap and shared memory are mutually exclusive features."
            )
        if self.device is not None and self.device.type == "cuda":
            # cuda tensors are shared by default
            return self
        for value in self.values():
            # no need to consider MemmapTensors here as we have checked that this is not a memmap-tensordict
            if (
                isinstance(value, torch.Tensor)
                and value.device.type == "cpu"
                or isinstance(value, TensorDictBase)
            ):
                value.share_memory_()
        self._is_shared = True
        self.lock()
        return self

    def detach_(self) -> TensorDictBase:
        for value in self.values():
            value.detach_()
        return self

    def memmap_(self, prefix=None) -> TensorDictBase:
        if self.is_shared() and self.device.type == "cpu":
            raise RuntimeError(
                "memmap and shared memory are mutually exclusive features."
            )
        if not self._tensordict.keys():
            raise Exception(
                "memmap_() must be called when the TensorDict is (partially) "
                "populated. Set a tensor first."
            )
        for key, value in self.items():
            if value.requires_grad:
                raise Exception(
                    "memmap is not compatible with gradients, one of Tensors has requires_grad equals True"
                )
            if isinstance(value, TensorDictBase):
                self._tensordict[key] = value.memmap_()
                continue
            self._tensordict[key] = MemmapTensor(value, prefix=prefix)
<<<<<<< HEAD
        for value in self.values_meta(make_unset=False):
            # print("before", value)
            value.memmap_()
            # print("after", value)
=======
>>>>>>> 8e6053d6
        self._is_memmap = True
        self.lock()
        return self

    def to(
        self, dest: Union[DEVICE_TYPING, torch.Size, Type], **kwargs
    ) -> TensorDictBase:
        if isinstance(dest, type) and issubclass(dest, TensorDictBase):
            if isinstance(self, dest):
                return self
            td = dest(
                source=self,
                **kwargs,
            )
            return td
        elif isinstance(dest, (torch.device, str, int)):
            # must be device
            dest = torch.device(dest)
            if self.device is not None and dest == self.device:
                return self

            self_copy = TensorDict(
                {key: value.to(dest, **kwargs) for key, value in self.items()},
                batch_size=self.batch_size,
                device=dest,
            )
            return self_copy
        elif isinstance(dest, torch.Size):
            self.batch_size = dest
            return self
        else:
            raise NotImplementedError(
                f"dest must be a string, torch.device or a TensorDict "
                f"instance, {dest} not allowed"
            )

    def masked_fill_(
        self, mask: Tensor, value: Union[float, int, bool]
    ) -> TensorDictBase:
        for item in self.values():
            mask_expand = expand_as_right(mask, item)
            item.masked_fill_(mask_expand, value)
        return self

    def masked_fill(self, mask: Tensor, value: Union[float, bool]) -> TensorDictBase:
        td_copy = self.clone()
        return td_copy.masked_fill_(mask, value)

    def is_contiguous(self) -> bool:
        return all([value.is_contiguous() for _, value in self.items()])

    def contiguous(self) -> TensorDictBase:
        if not self.is_contiguous():
            return self.clone()
        return self

    def select(
        self, *keys: NESTED_KEY, inplace: bool = False, strict: bool = True
    ) -> TensorDictBase:
        # existing_keys = set(self.keys(include_nested=True))
        keys = {
            key[0] if (type(key) is tuple) and len(key) == 1 else key for key in keys
        }

        nested_keys = defaultdict(list)
        for key in keys:
            _nested_key_type_check(key)
            if type(key) is str:
                # ensure key is in the top level of the dict
                nested_keys[key]
            elif len(key) == 1:
                nested_keys[key[0]]
            else:
                nested_keys[key[0]].append(key[1:])

        d = {}

        for key, subkeys in nested_keys.items():
            try:
                value = self.get(key)
                if len(subkeys) > 0 and isinstance(value, TensorDictBase):
                    value = value.select(*subkeys, inplace=inplace)
                d[key] = value
            except KeyError:
                if strict:
                    raise KeyError(
                        f"Key '{key}' was not found among keys {set(self.keys(True))}."
                    )
                else:
                    continue

        if inplace:
            self._tensordict = d
            return self
        return TensorDict(
            device=self.device,
            batch_size=self.batch_size,
            source=d,
            _run_checks=False,
            _is_memmap=self._is_memmap,
            _is_shared=self._is_shared,
        )

    def keys(
        self, include_nested: bool = False, leaves_only: bool = False
    ) -> _TensorDictKeysView:
        return _TensorDictKeysView(
            self, include_nested=include_nested, leaves_only=leaves_only
        )


class _ErrorInteceptor:
    """Context manager for catching errors and modifying message.

    Intended for use with stacking / concatenation operations applied to TensorDicts.

    """

    DEFAULT_EXC_MSG = "Expected all tensors to be on the same device"

    def __init__(
        self, key, prefix, exc_msg: str = None, exc_type: Type[Exception] = None
    ):
        self.exc_type = exc_type if exc_type is not None else RuntimeError
        self.exc_msg = exc_msg if exc_msg is not None else self.DEFAULT_EXC_MSG
        self.prefix = prefix
        self.key = key

    def _add_key_to_error_msg(self, msg: str) -> str:
        if msg.startswith(self.prefix):
            return f'{self.prefix} "{self.key}" /{msg[len(self.prefix):]}'
        return f'{self.prefix} "{self.key}". {msg}'

    def __enter__(self):
        pass

    def __exit__(self, exc_type, exc_value, _):
        if exc_type is self.exc_type and (
            self.exc_msg is None or self.exc_msg in str(exc_value)
        ):
            exc_value.args = (self._add_key_to_error_msg(str(exc_value)),)


def _nested_keys_to_dict(keys: Iterator[NESTED_KEY]) -> Dict[str, Any]:
    nested_keys = {}
    for key in keys:
        if type(key) is str:
            nested_keys.setdefault(key, {})
        else:
            d = nested_keys
            for subkey in key:
                d = d.setdefault(subkey, {})
    return nested_keys


def _dict_to_nested_keys(nested_keys, prefix=()):
    for key, subkeys in nested_keys.items():
        if subkeys:
            yield from _dict_to_nested_keys(subkeys, prefix=prefix + (key,))
        elif prefix:
            yield prefix + (key,)
        else:
            yield key


def _default_hook(td, k):
    if k[0] not in td.keys():
        td.set(k[0], td.select())


def _get_leaf_tensordict(tensordict: TensorDictBase, key: NESTED_KEY, hook=None):
    # utility function for traversing nested tensordicts
    while len(key) > 1:
        if hook is not None:
            hook(tensordict, key)
        tensordict = tensordict.get(key[0])
        key = key[1:]
    return tensordict, key[0]


def implements_for_td(torch_function: Callable) -> Callable:
    """Register a torch function override for TensorDict."""

    @functools.wraps(torch_function)
    def decorator(func):
        TD_HANDLED_FUNCTIONS[torch_function] = func
        return func

    return decorator


# @implements_for_td(torch.testing.assert_allclose) TODO
def assert_allclose_td(
    actual: TensorDictBase,
    expected: TensorDictBase,
    rtol: float = None,
    atol: float = None,
    equal_nan: bool = True,
    msg: str = "",
) -> bool:
    """Compares two tensordicts and raise an exception if their content does not match exactly."""
    if not isinstance(actual, TensorDictBase) or not isinstance(
        expected, TensorDictBase
    ):
        raise TypeError("assert_allclose inputs must be of TensorDict type")
    set1 = set(actual.keys())
    set2 = set(expected.keys())
    if not (len(set1.difference(set2)) == 0 and len(set2) == len(set1)):
        raise KeyError(
            "actual and expected tensordict keys mismatch, "
            f"keys {(set1 - set2).union(set2 - set1)} appear in one but not "
            f"the other."
        )
    keys = sorted(actual.keys(), key=str)
    for key in keys:
        input1 = actual.get(key)
        input2 = expected.get(key)
        if isinstance(input1, TensorDictBase):
            assert_allclose_td(input1, input2, rtol=rtol, atol=atol)
            continue

        mse = (input1.to(torch.float) - input2.to(torch.float)).pow(2).sum()
        mse = mse.div(input1.numel()).sqrt().item()

        default_msg = f"key {key} does not match, got mse = {mse:4.4f}"
        if len(msg):
            msg = "\t".join([default_msg, msg])
        else:
            msg = default_msg
        if isinstance(input1, MemmapTensor):
            input1 = input1._tensor
        if isinstance(input2, MemmapTensor):
            input2 = input2._tensor
        torch.testing.assert_close(
            input1, input2, rtol=rtol, atol=atol, equal_nan=equal_nan, msg=msg
        )
    return True


@implements_for_td(torch.unbind)
def _unbind(td: TensorDictBase, *args, **kwargs) -> Tuple[TensorDictBase, ...]:
    return td.unbind(*args, **kwargs)


@implements_for_td(torch.full_like)
def _full_like(td: TensorDictBase, fill_value, **kwargs) -> TensorDictBase:
    td_clone = td.clone()
    for key in td_clone.keys():
        td_clone.fill_(key, fill_value)
    if "dtype" in kwargs:
        raise ValueError("Cannot pass dtype to full_like with TensorDict")
    if "device" in kwargs:
        td_clone = td_clone.to(kwargs.pop("device"))
    if len(kwargs):
        raise RuntimeError(
            f"keyword arguments {list(kwargs.keys())} are not "
            f"supported with full_like with TensorDict"
        )
    return td_clone


@implements_for_td(torch.zeros_like)
def _zeros_like(td: TensorDictBase, **kwargs) -> TensorDictBase:
    td_clone = td.clone()
    for key in td_clone.keys():
        td_clone.fill_(key, 0.0)
    if "dtype" in kwargs:
        raise ValueError("Cannot pass dtype to full_like with TensorDict")
    if "device" in kwargs:
        td_clone = td_clone.to(kwargs.pop("device"))
    if len(kwargs):
        raise RuntimeError(
            f"keyword arguments {list(kwargs.keys())} are not "
            f"supported with full_like with TensorDict"
        )
    return td_clone


@implements_for_td(torch.ones_like)
def _ones_like(td: TensorDictBase, **kwargs) -> TensorDictBase:
    td_clone = td.clone()
    for key in td_clone.keys():
        td_clone.fill_(key, 1.0)
    if "device" in kwargs:
        td_clone = td_clone.to(kwargs.pop("device"))
    if len(kwargs):
        raise RuntimeError(
            f"keyword arguments {list(kwargs.keys())} are not "
            f"supported with full_like with TensorDict"
        )
    return td_clone


@implements_for_td(torch.clone)
def _clone(td: TensorDictBase, *args, **kwargs) -> TensorDictBase:
    return td.clone(*args, **kwargs)


@implements_for_td(torch.squeeze)
def _squeeze(td: TensorDictBase, *args, **kwargs) -> TensorDictBase:
    return td.squeeze(*args, **kwargs)


@implements_for_td(torch.unsqueeze)
def _unsqueeze(td: TensorDictBase, *args, **kwargs) -> TensorDictBase:
    return td.unsqueeze(*args, **kwargs)


@implements_for_td(torch.masked_select)
def _masked_select(td: TensorDictBase, *args, **kwargs) -> TensorDictBase:
    return td.masked_select(*args, **kwargs)


@implements_for_td(torch.permute)
def _permute(td: TensorDictBase, dims) -> TensorDictBase:
    return td.permute(*dims)


@implements_for_td(torch.cat)
def _cat(
    list_of_tensordicts: Sequence[TensorDictBase],
    dim: int = 0,
    device: DEVICE_TYPING = None,
    out: TensorDictBase = None,
) -> TensorDictBase:
    if not list_of_tensordicts:
        raise RuntimeError("list_of_tensordicts cannot be empty")
    if dim < 0:
        raise RuntimeError(
            f"negative dim in torch.dim(list_of_tensordicts, dim=dim) not "
            f"allowed, got dim={dim}"
        )

    batch_size = list(list_of_tensordicts[0].batch_size)
    if dim >= len(batch_size):
        raise RuntimeError(
            f"dim must be in the range 0 <= dim < len(batch_size), got dim"
            f"={dim} and batch_size={batch_size}"
        )
    batch_size[dim] = sum([td.batch_size[dim] for td in list_of_tensordicts])
    batch_size = torch.Size(batch_size)

    # check that all tensordict match
    keys = _check_keys(list_of_tensordicts, strict=True)
    if out is None:
        out = {}
        for key in keys:
            with _ErrorInteceptor(
                key, "Attempted to concatenate tensors on different devices at key"
            ):
                out[key] = torch.cat([td.get(key) for td in list_of_tensordicts], dim)
        if device is None:
            device = list_of_tensordicts[0].device
            for td in list_of_tensordicts[1:]:
                if device == td.device:
                    continue
                else:
                    device = None
                    break
        return TensorDict(out, device=device, batch_size=batch_size, _run_checks=False)
    else:
        if out.batch_size != batch_size:
            raise RuntimeError(
                "out.batch_size and cat batch size must match, "
                f"got out.batch_size={out.batch_size} and batch_size"
                f"={batch_size}"
            )

        for key in keys:
            with _ErrorInteceptor(
                key, "Attempted to concatenate tensors on different devices at key"
            ):
                if isinstance(out, TensorDict):
                    torch.cat(
                        [td.get(key) for td in list_of_tensordicts],
                        dim,
                        out=out.get(key),
                    )
                else:
                    out.set_(
                        key, torch.cat([td.get(key) for td in list_of_tensordicts], dim)
                    )
        return out


@implements_for_td(torch.stack)
def _stack(
    list_of_tensordicts: Sequence[TensorDictBase],
    dim: int = 0,
    device: DEVICE_TYPING = None,
    out: TensorDictBase = None,
    strict=False,
    contiguous=False,
) -> TensorDictBase:
    if not list_of_tensordicts:
        raise RuntimeError("list_of_tensordicts cannot be empty")
    batch_size = list_of_tensordicts[0].batch_size
    if dim < 0:
        dim = len(batch_size) + dim + 1

    for td in list_of_tensordicts[1:]:
        if td.batch_size != list_of_tensordicts[0].batch_size:
            raise RuntimeError(
                "stacking tensordicts requires them to have congruent batch sizes, "
                f"got td1.batch_size={td.batch_size} and td2.batch_size="
                f"{list_of_tensordicts[0].batch_size}"
            )

    # check that all tensordict match
    keys = _check_keys(list_of_tensordicts)

    if out is None:
        device = list_of_tensordicts[0].device
        if contiguous:
            out = {}
            for key in keys:
                with _ErrorInteceptor(
                    key, "Attempted to stack tensors on different devices at key"
                ):
                    out[key] = torch.stack(
                        [_tensordict.get(key) for _tensordict in list_of_tensordicts],
                        dim,
                    )

            return TensorDict(
                out,
                batch_size=LazyStackedTensorDict._compute_batch_size(
                    batch_size, dim, len(list_of_tensordicts)
                ),
                device=device,
                _run_checks=False,
            )
        else:
            out = LazyStackedTensorDict(
                *list_of_tensordicts,
                stack_dim=dim,
            )
    else:
        batch_size = list(batch_size)
        batch_size.insert(dim, len(list_of_tensordicts))
        batch_size = torch.Size(batch_size)

        if out.batch_size != batch_size:
            raise RuntimeError(
                "out.batch_size and stacked batch size must match, "
                f"got out.batch_size={out.batch_size} and batch_size"
                f"={batch_size}"
            )

        out_keys = set(out.keys())
        if strict:
            in_keys = set(keys)
            if len(out_keys - in_keys) > 0:
                raise RuntimeError(
                    "The output tensordict has keys that are missing in the "
                    "tensordict that has to be written: {out_keys - in_keys}. "
                    "As per the call to `stack(..., strict=True)`, this "
                    "is not permitted."
                )
            elif len(in_keys - out_keys) > 0:
                raise RuntimeError(
                    "The resulting tensordict has keys that are missing in "
                    f"its destination: {in_keys - out_keys}. As per the call "
                    "to `stack(..., strict=True)`, this is not permitted."
                )

        for key in keys:
            if key in out_keys:
                out._stack_onto_(
                    key,
                    [_tensordict.get(key) for _tensordict in list_of_tensordicts],
                    dim,
                )
            else:
                with _ErrorInteceptor(
                    key, "Attempted to stack tensors on different devices at key"
                ):
                    out.set(
                        key,
                        torch.stack(
                            [
                                _tensordict.get(key)
                                for _tensordict in list_of_tensordicts
                            ],
                            dim,
                        ),
                        inplace=True,
                    )

    return out


def pad(tensordict: TensorDictBase, pad_size: Sequence[int], value: float = 0.0):
    """Pads all tensors in a tensordict along the batch dimensions with a constant value, returning a new tensordict.

    Args:
         tensordict (TensorDict): The tensordict to pad
         pad_size (Sequence[int]): The padding size by which to pad some batch
            dimensions of the tensordict, starting from the first dimension and
            moving forward. [len(pad_size) / 2] dimensions of the batch size will
            be padded. For example to pad only the first dimension, pad has the form
            (padding_left, padding_right). To pad two dimensions,
            (padding_left, padding_right, padding_top, padding_bottom) and so on.
            pad_size must be even and less than or equal to twice the number of batch dimensions.
         value (float, optional): The fill value to pad by, default 0.0

    Returns:
        A new TensorDict padded along the batch dimensions

    Examples:
        >>> from tensordict import TensorDict
        >>> from tensordict.tensordict import pad
        >>> import torch
        >>> td = TensorDict({'a': torch.ones(3, 4, 1),
        ...     'b': torch.ones(3, 4, 1, 1)}, batch_size=[3, 4])
        >>> dim0_left, dim0_right, dim1_left, dim1_right = [0, 1, 0, 2]
        >>> padded_td = pad(td, [dim0_left, dim0_right, dim1_left, dim1_right], value=0.0)
        >>> print(padded_td.batch_size)
        torch.Size([4, 6])
        >>> print(padded_td.get("a").shape)
        torch.Size([4, 6, 1])
        >>> print(padded_td.get("b").shape)
        torch.Size([4, 6, 1, 1])

    """
    if len(pad_size) > 2 * len(tensordict.batch_size):
        raise RuntimeError(
            "The length of pad_size must be <= 2 * the number of batch dimensions"
        )

    if len(pad_size) % 2:
        raise RuntimeError("pad_size must have an even number of dimensions")

    new_batch_size = list(tensordict.batch_size)
    for i in range(len(pad_size)):
        new_batch_size[i // 2] += pad_size[i]

    reverse_pad = pad_size[::-1]
    for i in range(0, len(reverse_pad), 2):
        reverse_pad[i], reverse_pad[i + 1] = reverse_pad[i + 1], reverse_pad[i]

    out = TensorDict({}, new_batch_size, device=tensordict.device, _run_checks=False)
    for key, tensor in tensordict.items():
        cur_pad = reverse_pad
        if len(pad_size) < len(_shape(tensor)) * 2:
            cur_pad = [0] * (len(_shape(tensor)) * 2 - len(pad_size)) + reverse_pad

        if isinstance(tensor, TensorDictBase):
            padded = pad(tensor, pad_size, value)
        else:
            padded = torch.nn.functional.pad(tensor, cur_pad, value=value)
        out.set(key, padded)

    return out


# @implements_for_td(torch.nn.utils.rnn.pad_sequence)
def pad_sequence_td(
    list_of_tensordicts: Sequence[TensorDictBase],
    batch_first: bool = True,
    padding_value: float = 0.0,
    out: TensorDictBase = None,
    device: Optional[DEVICE_TYPING] = None,
):
    if not list_of_tensordicts:
        raise RuntimeError("list_of_tensordicts cannot be empty")
    # check that all tensordict match
    keys = _check_keys(list_of_tensordicts)
    if out is None:
        out = TensorDict({}, [], device=device, _run_checks=False)
        for key in keys:
            out.set(
                key,
                torch.nn.utils.rnn.pad_sequence(
                    [td.get(key) for td in list_of_tensordicts],
                    batch_first=batch_first,
                    padding_value=padding_value,
                ),
            )
        return out
    else:
        for key in keys:
            out.set_(
                key,
                torch.nn.utils.rnn.pad_sequence(
                    [td.get(key) for td in list_of_tensordicts],
                    batch_first=batch_first,
                    padding_value=padding_value,
                ),
            )
        return out


@implements_for_td(torch.split)
def _split(td: TensorDict, split_size_or_sections: Union[int, List[int]], dim: int = 0):
    return td.split(split_size_or_sections, dim)


class SubTensorDict(TensorDictBase):
    """A TensorDict that only sees an index of the stored tensors.

    By default, indexing a tensordict with an iterable will result in a
    SubTensorDict. This is done such that a TensorDict indexed with
    non-contiguous index (e.g. a Tensor) will still point to the original
    memory location (unlike regular indexing of tensors).

    Examples:
        >>> from tensordict import TensorDict, SubTensorDict
        >>> source = {'random': torch.randn(3, 4, 5, 6),
        ...    'zeros': torch.zeros(3, 4, 1, dtype=torch.bool)}
        >>> batch_size = torch.Size([3, 4])
        >>> td = TensorDict(source, batch_size)
        >>> td_index = td[:, 2]
        >>> print(type(td_index), td_index.shape)
        <class 'tensordict.tensordict.TensorDict'> \
torch.Size([3])
        >>> td_index = td[slice(None), slice(None)]
        >>> print(type(td_index), td_index.shape)
        <class 'tensordict.tensordict.TensorDict'> \
torch.Size([3, 4])
        >>> td_index = td.get_sub_tensordict((slice(None), torch.tensor([0, 2], dtype=torch.long)))
        >>> print(type(td_index), td_index.shape)
        <class 'tensordict.tensordict.SubTensorDict'> \
torch.Size([3, 2])
        >>> _ = td_index.fill_('zeros', 1)
        >>> # the indexed tensors are updated with Trues
        >>> print(td.get('zeros'))
        tensor([[[ True],
                 [False],
                 [ True],
                 [False]],
        <BLANKLINE>
                [[ True],
                 [False],
                 [ True],
                 [False]],
        <BLANKLINE>
                [[ True],
                 [False],
                 [ True],
                 [False]]])

    """

    @classmethod
    def __new__(cls, *args, **kwargs):
        cls._is_shared = False
        cls._is_memmap = False
        return TensorDictBase.__new__(
            subcls=cls, _safe=False, _lazy=True, _inplace_set=True
        )

    def __init__(
        self,
        source: TensorDictBase,
        idx: INDEX_TYPING,
        batch_size: Optional[Sequence[int]] = None,
    ):

        if not isinstance(source, TensorDictBase):
            raise TypeError(
                f"Expected source to be a subclass of TensorDictBase, "
                f"got {type(source)}"
            )
        self._source = source
        if not isinstance(idx, (tuple, list, range)):
            idx = (idx,)
        else:
            idx = tuple(idx)
        self.idx = idx
        self._batch_size = _getitem_batch_size(self._source.batch_size, self.idx)
        if batch_size is not None and batch_size != self.batch_size:
            raise RuntimeError("batch_size does not match self.batch_size.")

    def exclude(self, *keys: str, inplace: bool = False) -> TensorDictBase:
        if inplace:
            return super().exclude(*keys, inplace=True)
        return TensorDict(
            {key: value for key, value in self.items()},
            batch_size=self.batch_size,
            device=self.device,
            _run_checks=False,
            _is_memmap=self.is_memmap(),
            _is_shared=self.is_shared(),
        ).exclude(*keys, inplace=True)

    @property
    def batch_size(self) -> torch.Size:
        return self._batch_size

    @batch_size.setter
    def batch_size(self, new_size: torch.Size):
        return self._batch_size_setter(new_size)

    @property
    def device(self) -> Union[None, torch.device]:
        return self._source.device

    @device.setter
    def device(self, value: DEVICE_TYPING) -> None:
        self._source.device = value

    def _preallocate(self, key: str, value: COMPATIBLE_TYPES) -> TensorDictBase:
        return self._source.set(key, value)

    def set(
        self,
        key: NESTED_KEY,
        tensor: Union[dict, COMPATIBLE_TYPES],
        inplace: bool = False,
        _run_checks: bool = True,
    ) -> TensorDictBase:
        is_nested = type(key) is tuple
        keys = self.keys(is_nested)
        if self.is_locked:
            if not inplace or key not in keys:
                raise RuntimeError(
                    "Cannot modify locked TensorDict. For in-place modification, consider using the `set_()` method."
                )
        if inplace and key in keys:
            return self.set_(key, tensor)
        elif key in keys:
            raise RuntimeError(
                "Calling `SubTensorDict.set(key, value, inplace=False)` is prohibited for existing tensors. "
                "Consider calling `SubTensorDict.set_(...)` or cloning your tensordict first."
            )

        tensor = self._process_input(
            tensor, check_device=False, check_tensor_shape=False
        )
        if isinstance(tensor, TensorDictBase) and tensor.batch_size != self.batch_size:
            tensor.batch_size = self.batch_size
        parent = self.get_parent_tensordict()

        if isinstance(tensor, TensorDictBase):
            tensor_expand = TensorDict(
                {
                    key: _expand_to_match_shape(
                        parent.batch_size, _tensor, self.batch_dims, self.device
                    )
                    for key, _tensor in tensor.items()
                },
                parent.batch_size,
                _run_checks=False,
            )
        else:
            tensor_expand = torch.zeros(
                *parent.batch_size,
                *_shape(tensor)[self.batch_dims :],
                dtype=tensor.dtype,
                device=self.device,
            )
            if self.is_shared() and self.device.type == "cpu":
                tensor_expand.share_memory_()
            elif self.is_memmap():
                tensor_expand = MemmapTensor(tensor_expand)
        parent.set(key, tensor_expand, _run_checks=_run_checks)
        self.set_(key, tensor)
        return self

    def keys(
        self, include_nested: bool = False, leaves_only: bool = False
    ) -> _TensorDictKeysView:
        return self._source.keys(include_nested=include_nested, leaves_only=leaves_only)

    def set_(
        self,
        key: NESTED_KEY,
        tensor: Union[dict, COMPATIBLE_TYPES],
        no_check: bool = False,
    ) -> SubTensorDict:
        is_nested = type(key) is tuple
        if not no_check:
            tensor = self._process_input(
                tensor, check_device=False, check_tensor_shape=False
            )
            if key not in self.keys(is_nested):
                raise KeyError(f"key {key} not found in {self.keys()}")
            if (
                not isinstance(tensor, dict)
                and _shape(tensor)[: self.batch_dims] != self.batch_size
            ):
                raise RuntimeError(
                    f"tensor.shape={_shape(tensor)[:self.batch_dims]} and "
                    f"self.batch_size={self.batch_size} mismatch"
                )

        self._source.set_at_(key, tensor, self.idx)

        return self

    def entry_class(self, key: Union[str, Tuple]) -> type:
        source_type = type(self._source.get(key))
        if is_tensordict(source_type):
            return self.__class__
        return source_type

    def _stack_onto_(
        self, key: str, list_item: List[COMPATIBLE_TYPES], dim: int
    ) -> TensorDict:
        self._source._stack_onto_at_(key, list_item, dim=dim, idx=self.idx)
        return self

    def to(
        self, dest: Union[DEVICE_TYPING, torch.Size, Type], **kwargs
    ) -> TensorDictBase:
        if isinstance(dest, type) and issubclass(dest, TensorDictBase):
            if isinstance(self, dest):
                return self
            return dest(
                source=self.clone(),
            )
        elif isinstance(dest, (torch.device, str, int)):
            dest = torch.device(dest)
            # try:
            if self.device is not None and dest == self.device:
                return self
            td = self.to_tensordict().to(dest, **kwargs)
            # must be device
            return td

        elif isinstance(dest, torch.Size):
            self.batch_size = dest
            return self
        else:
            raise NotImplementedError(
                f"dest must be a string, torch.device or a TensorDict "
                f"instance, {dest} not allowed"
            )

    def _change_batch_size(self, new_size: torch.Size):
        if not hasattr(self, "_orig_batch_size"):
            self._orig_batch_size = self.batch_size
        elif self._orig_batch_size == new_size:
            del self._orig_batch_size
        self._batch_size = new_size

    def get(
        self,
        key: NESTED_KEY,
        default: Optional[Union[Tensor, str]] = "_no_default_",
    ) -> COMPATIBLE_TYPES:
        return self._source.get_at(key, self.idx, default=default)

    def set_at_(
        self,
        key: NESTED_KEY,
        value: Union[dict, COMPATIBLE_TYPES],
        idx: INDEX_TYPING,
        discard_idx_attr: bool = False,
    ) -> SubTensorDict:
        if not isinstance(idx, tuple):
            idx = (idx,)
        if not isinstance(value, _accepted_classes):
            value = self._process_input(
                value, check_tensor_shape=False, check_device=False
            )
        if discard_idx_attr:
            self._source.set_at_(key, value, idx)
        else:
            tensor = self._source.get_at(key, self.idx)
            tensor[idx] = value
            self._source.set_at_(key, tensor, self.idx)
        return self

    def get_at(
        self,
        key: str,
        idx: INDEX_TYPING,
        discard_idx_attr: bool = False,
        default: Optional[Union[Tensor, str]] = "_no_default_",
    ) -> COMPATIBLE_TYPES:
        if not isinstance(idx, tuple):
            idx = (idx,)
        if discard_idx_attr:
            return self._source.get_at(key, idx, default=default)
        else:
            out = self._source.get_at(key, self.idx, default=default)
            if out is default:
                return out
            return out[idx]

    def update(
        self,
        input_dict_or_td: Union[dict, TensorDictBase],
        clone: bool = False,
        inplace: bool = False,
        **kwargs,
    ):
        if input_dict_or_td is self:
            # no op
            return self
        keys = set(self.keys(False))
        for key, value in input_dict_or_td.items():
            if clone and hasattr(value, "clone"):
                value = value.clone()
            else:
                value = tree_map(torch.clone, value)
            if type(key) is tuple:
                key, subkey = key[0], key[1:]
            else:
                subkey = []
            # the key must be a string by now. Let's check if it is present
            if key in keys:
                target_class = self.entry_class(key)
                if is_tensordict(target_class):
                    target = self._source.get(key).get_sub_tensordict(self.idx)
                    if len(subkey):
                        target.update({subkey: value})
                        continue
                    elif isinstance(value, (dict, TensorDictBase)):
                        target.update(value)
                        continue
                    raise ValueError(
                        f"Tried to replace a tensordict with an incompatible object of type {type(value)}"
                    )
                else:
                    self.set_(key, value)
            else:
                self.set(key, value, inplace=inplace, **kwargs)
        return self

    def update_(
        self,
        input_dict: Union[Dict[str, COMPATIBLE_TYPES], TensorDictBase],
        clone: bool = False,
    ) -> SubTensorDict:
        return self.update_at_(
            input_dict, idx=self.idx, discard_idx_attr=True, clone=clone
        )

    def update_at_(
        self,
        input_dict: Union[Dict[str, COMPATIBLE_TYPES], TensorDictBase],
        idx: INDEX_TYPING,
        discard_idx_attr: bool = False,
        clone: bool = False,
    ) -> SubTensorDict:
        for key, value in input_dict.items():
            if not isinstance(value, _accepted_classes):
                raise TypeError(
                    f"Expected value to be one of types {_accepted_classes} "
                    f"but got {type(value)}"
                )
            if clone:
                value = value.clone()
            self.set_at_(
                key,
                value,
                idx,
                discard_idx_attr=discard_idx_attr,
            )
        return self

    def get_parent_tensordict(self) -> TensorDictBase:
        if not isinstance(self._source, TensorDictBase):
            raise TypeError(
                f"SubTensorDict was initialized with a source of type"
                f" {self._source.__class__.__name__}, "
                "parent tensordict not accessible"
            )
        return self._source

    def del_(self, key: str) -> TensorDictBase:
        self._source = self._source.del_(key)
        return self

    def clone(self, recurse: bool = True) -> SubTensorDict:
        if not recurse:
            return copy(self)
        return SubTensorDict(source=self._source, idx=self.idx)

    def is_contiguous(self) -> bool:
        return all([value.is_contiguous() for _, value in self.items()])

    def contiguous(self) -> TensorDictBase:
        if self.is_contiguous():
            return self
        return TensorDict(
            batch_size=self.batch_size,
            source={key: value for key, value in self.items()},
            device=self.device,
            _run_checks=False,
        )

    def select(
        self, *keys: str, inplace: bool = False, strict: bool = True
    ) -> TensorDictBase:
        if inplace:
            self._source = self._source.select(*keys, strict=strict)
            return self
        return self._source.select(*keys, strict=strict)[self.idx]

    def expand(self, *shape, inplace: bool = False) -> TensorDictBase:
        if len(shape) == 1 and isinstance(shape[0], Sequence):
            shape = tuple(shape[0])

        idx = self.idx
        if isinstance(idx, torch.Tensor) and idx.dtype is torch.double:
            # check that idx is not a mask, otherwise throw an error
            raise ValueError("Cannot expand a TensorDict masked using SubTensorDict")
        elif not isinstance(idx, tuple):
            # create an tuple idx with length equal to this TensorDict's number of dims
            idx = (idx,) + (slice(None),) * (self._source.ndimension() - 1)
        elif isinstance(idx, tuple) and len(idx) < self._source.ndimension():
            # create an tuple idx with length equal to this TensorDict's number of dims
            idx = idx + (slice(None),) * (self._source.ndimension() - len(idx))
        # now that idx has the same length as the source's number of dims, we can work with it

        source_shape = self._source.shape
        num_integer_types = 0
        for i in idx:
            if isinstance(i, (int, np.integer)) or (
                isinstance(i, torch.Tensor) and i.ndimension() == 0
            ):
                num_integer_types += 1
        number_of_extra_dim = len(source_shape) - len(shape) + num_integer_types
        if number_of_extra_dim > 0:
            new_source_shape = [shape[i] for i in range(number_of_extra_dim)]
            shape = shape[len(new_source_shape) :]
        else:
            new_source_shape = []
        new_idx = [slice(None) for _ in range(len(new_source_shape))]
        for _idx, _s in zip(idx, source_shape):
            # we're iterating through the source shape and the index
            # we want to get the new index and the new source shape

            if isinstance(_idx, (int, np.integer)) or (
                isinstance(_idx, torch.Tensor) and _idx.ndimension() == 0
            ):
                # if the index is an integer, do nothing, i.e. keep the index and the shape
                new_source_shape.append(_s)
                new_idx.append(_idx)
            elif _s == 1:
                # if the source shape at this dim is 1, expand that source dim to the size that is required
                new_idx.append(slice(None))
                new_source_shape.append(shape[0])
                shape = shape[1:]
            else:
                # in this case, the source shape must be different than 1. The index is going to be identical.
                new_idx.append(_idx)
                new_source_shape.append(shape[0])
                shape = shape[1:]
        assert not len(shape)
        new_source = self._source.expand(*new_source_shape)
        new_idx = tuple(new_idx)
        if inplace:
            self._source = new_source
            self.idx = new_idx
            self.batch_size = _getitem_batch_size(new_source_shape, new_idx)
        return new_source[new_idx]

    def is_shared(self) -> bool:
        return self._source.is_shared()

    def is_memmap(self) -> bool:
        return self._source.is_memmap()

    def rename_key(
        self, old_key: str, new_key: str, safe: bool = False
    ) -> SubTensorDict:
        self._source.rename_key(old_key, new_key, safe=safe)
        return self

    def pin_memory(self) -> TensorDictBase:
        self._source.pin_memory()
        return self

    def detach_(self) -> TensorDictBase:
        raise RuntimeError("Detaching a sub-tensordict in-place cannot be done.")

    def masked_fill_(self, mask: Tensor, value: Union[float, bool]) -> TensorDictBase:
        for key, item in self.items():
            self.set_(key, torch.full_like(item, value))
        return self

    def masked_fill(self, mask: Tensor, value: Union[float, bool]) -> TensorDictBase:
        td_copy = self.clone()
        return td_copy.masked_fill_(mask, value)

    def memmap_(self, prefix=None) -> TensorDictBase:
        raise RuntimeError(
            "Converting a sub-tensordict values to memmap cannot be done."
        )

    def share_memory_(self) -> TensorDictBase:
        raise RuntimeError(
            "Casting a sub-tensordict values to shared memory cannot be done."
        )


def merge_tensordicts(*tensordicts: TensorDictBase) -> TensorDictBase:
    """Merges tensordicts together."""
    if len(tensordicts) < 2:
        raise RuntimeError(
            f"at least 2 tensordicts must be provided, got" f" {len(tensordicts)}"
        )
    d = tensordicts[0].to_dict()
    batch_size = tensordicts[0].batch_size
    for td in tensordicts[1:]:
        d.update(td.to_dict())
        if td.batch_dims < len(batch_size):
            batch_size = td.batch_size
    return TensorDict(d, batch_size, device=td.device, _run_checks=False)


class _LazyStackedTensorDictKeysView(_TensorDictKeysView):
    def __len__(self):
        return len(self.tensordict.valid_keys)

    def _keys(self):
        return self.tensordict.valid_keys


class LazyStackedTensorDict(TensorDictBase):
    """A Lazy stack of TensorDicts.

    When stacking TensorDicts together, the default behaviour is to put them
    in a stack that is not instantiated.
    This allows to seamlessly work with stacks of tensordicts with operations
    that will affect the original tensordicts.

    Args:
         *tensordicts (TensorDict instances): a list of tensordict with
            same batch size.
         stack_dim (int): a dimension (between `-td.ndimension()` and
            `td.ndimension()-1` along which the stack should be performed.

    Examples:
        >>> from tensordict import TensorDict
        >>> import torch
        >>> tds = [TensorDict({'a': torch.randn(3, 4)}, batch_size=[3])
        ...     for _ in range(10)]
        >>> td_stack = torch.stack(tds, -1)
        >>> print(td_stack.shape)
        torch.Size([3, 10])
        >>> print(td_stack.get("a").shape)
        torch.Size([3, 10, 4])
        >>> print(td_stack[:, 0] is tds[0])
        True

    """

    @classmethod
    def __new__(cls, *args, **kwargs):
        return super().__new__(*args, subcls=cls, _safe=False, _lazy=True, **kwargs)

    def __init__(
        self,
        *tensordicts: TensorDictBase,
        stack_dim: int = 0,
        batch_size: Optional[Sequence[int]] = None,  # TODO: remove
    ):

        self._is_shared = False
        self._is_memmap = False

        # sanity check
        N = len(tensordicts)
        if not N:
            raise RuntimeError(
                "at least one tensordict must be provided to "
                "StackedTensorDict to be instantiated"
            )
        if not isinstance(tensordicts[0], TensorDictBase):
            raise TypeError(
                f"Expected input to be TensorDictBase instance"
                f" but got {type(tensordicts[0])} instead."
            )
        if stack_dim < 0:
            raise RuntimeError(
                f"stack_dim must be non negative, got stack_dim={stack_dim}"
            )
        _batch_size = tensordicts[0].batch_size
        device = tensordicts[0].device

        for td in tensordicts[1:]:
            if not isinstance(td, TensorDictBase):
                raise TypeError(
                    "Expected all inputs to be TensorDictBase instances but got "
                    f"{type(td)} instead."
                )
            _bs = td.batch_size
            _device = td.device
            if device != _device:
                raise RuntimeError(f"devices differ, got {device} and {_device}")
            if _bs != _batch_size:
                raise RuntimeError(
                    f"batch sizes in tensordicts differs, StackedTensorDict "
                    f"cannot be created. Got td[0].batch_size={_batch_size} "
                    f"and td[i].batch_size={_bs} "
                )
        self.tensordicts: List[TensorDictBase] = list(tensordicts)
        self.stack_dim = stack_dim
        self._batch_size = self._compute_batch_size(_batch_size, stack_dim, N)
        self._update_valid_keys()
        if batch_size is not None and batch_size != self.batch_size:
            raise RuntimeError("batch_size does not match self.batch_size.")

    @property
    def device(self) -> Union[None, torch.device]:
        # devices might have changed, so we check that they're all the same
        device_set = {td.device for td in self.tensordicts}
        if len(device_set) != 1:
            raise RuntimeError(
                f"found multiple devices in {self.__class__.__name__}:" f" {device_set}"
            )
        device = self.tensordicts[0].device
        return device

    @device.setter
    def device(self, value: DEVICE_TYPING) -> None:
        for t in self.tensordicts:
            t.device = value

    @property
    def batch_size(self) -> torch.Size:
        return self._batch_size

    @batch_size.setter
    def batch_size(self, new_size: torch.Size):
        return self._batch_size_setter(new_size)

    def is_shared(self) -> bool:
        are_shared = [td.is_shared() for td in self.tensordicts]
        are_shared = [value for value in are_shared if value is not None]
        if not len(are_shared):
            return None
        if any(are_shared) and not all(are_shared):
            raise RuntimeError(
                f"tensordicts shared status mismatch, got {sum(are_shared)} "
                f"shared tensordicts and "
                f"{len(are_shared) - sum(are_shared)} non shared tensordict "
            )
        return all(are_shared)

    def is_memmap(self) -> bool:
        are_memmap = [td.is_memmap() for td in self.tensordicts]
        if any(are_memmap) and not all(are_memmap):
            raise RuntimeError(
                f"tensordicts memmap status mismatch, got {sum(are_memmap)} "
                f"memmap tensordicts and "
                f"{len(are_memmap) - sum(are_memmap)} non memmap tensordict "
            )
        return all(are_memmap)

    def get_valid_keys(self) -> Set[str]:
        if self._valid_keys is None:
            self._update_valid_keys()
        return self._valid_keys

    def set_valid_keys(self, keys: Sequence[str]) -> None:
        raise RuntimeError(
            "setting valid keys is not permitted. valid keys are defined as "
            "the intersection of all the key sets from the TensorDicts in a "
            "stack and cannot be defined explicitely."
        )

    valid_keys = property(get_valid_keys, set_valid_keys)

    @staticmethod
    def _compute_batch_size(
        batch_size: torch.Size, stack_dim: int, N: int
    ) -> torch.Size:
        s = list(batch_size)
        s.insert(stack_dim, N)
        return torch.Size(s)

    def set(
        self, key: NESTED_KEY, tensor: Union[dict, COMPATIBLE_TYPES], **kwargs
    ) -> TensorDictBase:

        if self.is_locked:
            raise RuntimeError(
                "Cannot modify locked TensorDict. For in-place modification, consider using the `set_()` method."
            )

        tensor = self._process_input(
            tensor, check_device=False, check_tensor_shape=False
        )
        if isinstance(tensor, TensorDictBase):
            if tensor.batch_size[: self.batch_dims] != self.batch_size:
                tensor.batch_size = self.clone(recurse=False).batch_size
        if self.batch_size != _shape(tensor)[: self.batch_dims]:
            raise RuntimeError(
                "Setting tensor to tensordict failed because the shapes "
                f"mismatch: got tensor.shape = {_shape(tensor)} and "
                f"tensordict.batch_size={self.batch_size}"
            )

        proc_tensor = tensor.unbind(self.stack_dim)
        for td, _item in zip(self.tensordicts, proc_tensor):
            td.set(key, _item, **kwargs)
        first_key = key if (type(key) is str) else key[0]
        if key not in self._valid_keys:
            self._valid_keys = sorted([*self._valid_keys, first_key], key=str)
        return self

    def set_(
        self, key: str, tensor: Union[dict, COMPATIBLE_TYPES], no_check: bool = False
    ) -> TensorDictBase:
        if not no_check:
            tensor = self._process_input(
                tensor,
                check_device=False,
                check_tensor_shape=False,
                check_shared=False,
            )
            if isinstance(tensor, TensorDictBase):
                if tensor.batch_size[: self.batch_dims] != self.batch_size:
                    tensor.batch_size = self.clone(recurse=False).batch_size
            if self.batch_size != _shape(tensor)[: self.batch_dims]:
                raise RuntimeError(
                    "Setting tensor to tensordict failed because the shapes "
                    f"mismatch: got tensor.shape = {_shape(tensor)} and "
                    f"tensordict.batch_size={self.batch_size}"
                )
            if isinstance(key, str) and key not in self.valid_keys:
                raise KeyError(
                    "setting a value in-place on a stack of TensorDict is only "
                    "permitted if all members of the stack have this key in "
                    "their register."
                )
        tensors = tensor.unbind(self.stack_dim)
        for td, _item in zip(self.tensordicts, tensors):
            td.set_(key, _item)
        return self

    def unbind(self, dim: int) -> Tuple[TensorDictBase, ...]:
        if dim < 0:
            dim = self.batch_dims + dim
        if dim == self.stack_dim:
            return tuple(self.tensordicts)
        else:
            return super().unbind(dim)

    def set_at_(
        self, key: str, value: Union[dict, COMPATIBLE_TYPES], idx: INDEX_TYPING
    ) -> TensorDictBase:
        sub_td = self[idx]
        sub_td.set_(key, value)
        return self

    def _stack_onto_(
        self,
        key: str,
        list_item: List[COMPATIBLE_TYPES],
        dim: int,
    ) -> TensorDictBase:
        if dim == self.stack_dim:
            for source, tensordict_dest in zip(list_item, self.tensordicts):
                tensordict_dest.set_(key, source)
        else:
            # we must stack and unbind, there is no way to make it more efficient
            self.set_(key, torch.stack(list_item, dim))
        return self

    def get(
        self,
        key: NESTED_KEY,
        default: Union[str, COMPATIBLE_TYPES] = "_no_default_",
    ) -> COMPATIBLE_TYPES:
        # TODO: the stacking logic below works for nested keys, but the key in
        # self.valid_keys check will fail and we'll return the default instead.
        # For now we'll advise user that nested keys aren't supported, but it should be
        # fairly easy to add support if we could add nested keys to valid_keys.

        # we can handle the case where the key is a tuple of length 1
        if (type(key) is tuple) and len(key) == 1:
            key = key[0]
        elif type(key) is tuple:
            tensordict, key = _get_leaf_tensordict(self, key)
            return tensordict[key]

        keys = self.valid_keys
        if not (key in keys):
            # first, let's try to update the valid keys
            self._update_valid_keys()
            keys = self.valid_keys

        if not (key in keys):
            return self._default_get(key, default)

        tensors = [td.get(key, default=default) for td in self.tensordicts]
        try:
            return torch.stack(tensors, self.stack_dim)
        except RuntimeError as err:
            if "stack expects each tensor to be equal size" in str(err):
                shapes = {_shape(tensor) for tensor in tensors}
                raise RuntimeError(
                    f"Found more than one unique shape in the tensors to be "
                    f"stacked ({shapes}). This is likely due to a modification "
                    f"of one of the stacked TensorDicts, where a key has been "
                    f"updated/created with an uncompatible shape. If the entries "
                    f"are intended to have a different shape, use the get_nestedtensor "
                    f"method instead."
                )
            else:
                raise err

    def get_nestedtensor(
        self,
        key: NESTED_KEY,
        default: Union[str, COMPATIBLE_TYPES] = "_no_default_",
    ) -> COMPATIBLE_TYPES:
        # disallow getting nested tensor if the stacking dimension is not 0
        if self.stack_dim != 0:
            raise RuntimeError(
                "Because nested tensors can only be stacked along their first "
                "dimension, LazyStackedTensorDict.get_nestedtensor can only be called "
                "when the stack_dim is 0."
            )

        # TODO: the stacking logic below works for nested keys, but the key in
        # self.valid_keys check will fail and we'll return the default instead.
        # For now we'll advise user that nested keys aren't supported, but it should be
        # fairly easy to add support if we could add nested keys to valid_keys.

        # we can handle the case where the key is a tuple of length 1
        if (type(key) is tuple) and len(key) == 1:
            key = key[0]
        elif type(key) is tuple:
            tensordict, key = _get_leaf_tensordict(self, key)
            return tensordict.get_nestedtensor(key)

        keys = self.valid_keys
        if not (key in keys):
            # first, let's try to update the valid keys
            self._update_valid_keys()
            keys = self.valid_keys

        if not (key in keys):
            return self._default_get(key, default)

        tensors = [td.get(key, default=default) for td in self.tensordicts]
        return torch.nested.nested_tensor(tensors)

    def is_contiguous(self) -> bool:
        return False

    def contiguous(self) -> TensorDictBase:
        source = {key: value.contiguous() for key, value in self.items()}
        batch_size = self.batch_size
        device = self.device
        out = TensorDict(
            source=source,
            batch_size=batch_size,
            device=device,
            _run_checks=False,
        )
        return out

    def clone(self, recurse: bool = True) -> TensorDictBase:
        if recurse:
            # This could be optimized using copy but we must be careful with
            # metadata (_is_shared etc)
            return LazyStackedTensorDict(
                *[td.clone() for td in self.tensordicts],
                stack_dim=self.stack_dim,
            )
        return LazyStackedTensorDict(*self.tensordicts, stack_dim=self.stack_dim)

    def pin_memory(self) -> TensorDictBase:
        for td in self.tensordicts:
            td.pin_memory()
        return self

    def to(self, dest: Union[DEVICE_TYPING, Type], **kwargs) -> TensorDictBase:
        if isinstance(dest, type) and issubclass(dest, TensorDictBase):
            if isinstance(self, dest):
                return self
            kwargs.update({"batch_size": self.batch_size})
            return dest(source=self, **kwargs)
        elif isinstance(dest, (torch.device, str, int)):
            dest = torch.device(dest)
            if self.device is not None and dest == self.device:
                return self
            td = self.to_tensordict().to(dest, **kwargs)
            return td

        elif isinstance(dest, torch.Size):
            self.batch_size = dest
        else:
            raise NotImplementedError(
                f"dest must be a string, torch.device or a TensorDict "
                f"instance, {dest} not allowed"
            )

    def _check_new_batch_size(self, new_size: torch.Size):
        if len(new_size) <= self.stack_dim:
            raise RuntimeError(
                "Changing the batch_size of a LazyStackedTensorDicts can only "
                "be done with sizes that are at least as long as the "
                "stacking dimension."
            )
        super()._check_new_batch_size(new_size)

    def _change_batch_size(self, new_size: torch.Size):
        if not hasattr(self, "_orig_batch_size"):
            self._orig_batch_size = self.batch_size
        elif self._orig_batch_size == new_size:
            del self._orig_batch_size
        self._batch_size = new_size

    def keys(
        self, include_nested: bool = False, leaves_only: bool = False
    ) -> _LazyStackedTensorDictKeysView:
        keys = _LazyStackedTensorDictKeysView(
            self, include_nested=include_nested, leaves_only=leaves_only
        )
        return keys

    def _update_valid_keys(self) -> None:
        valid_keys = set(self.tensordicts[0].keys())
        for td in self.tensordicts[1:]:
            valid_keys = valid_keys.intersection(td.keys())
        self._valid_keys = sorted(valid_keys)

    def entry_class(self, key: Union[str, Tuple]) -> type:
        data_type = type(self.tensordicts[0].get(key))
        if is_tensordict(data_type):
            return LazyStackedTensorDict
        return data_type

    def select(
        self, *keys: str, inplace: bool = False, strict: bool = None
    ) -> LazyStackedTensorDict:
        # the following implementation keeps the hidden keys in the tensordicts
        tensordicts = [
            td.select(*keys, inplace=inplace, strict=strict) for td in self.tensordicts
        ]
        if inplace:
            return self
        return LazyStackedTensorDict(
            *tensordicts,
            stack_dim=self.stack_dim,
        )

    def exclude(self, *keys: str, inplace: bool = False) -> LazyStackedTensorDict:
        tensordicts = [
            tensordict.exclude(*keys, inplace=inplace)
            for tensordict in self.tensordicts
        ]
        if inplace:
            self.tensordicts = tensordicts
            self._update_valid_keys()
            return self
        return torch.stack(tensordicts, dim=self.stack_dim)

    def __setitem__(self, item: INDEX_TYPING, value: TensorDictBase) -> TensorDictBase:
        if isinstance(item, (list, range)):
            item = torch.tensor(item, device=self.device)
        if isinstance(item, tuple) and any(
            isinstance(sub_index, (list, range)) for sub_index in item
        ):
            item = tuple(
                torch.tensor(sub_index, device=self.device)
                if isinstance(sub_index, (list, range))
                else sub_index
                for sub_index in item
            )
        if (isinstance(item, Tensor) and item.dtype is torch.bool) or (
            isinstance(item, tuple)
            and any(
                isinstance(_item, Tensor) and _item.dtype is torch.bool
                for _item in item
            )
        ):
            raise RuntimeError(
                "setting values to a LazyStackTensorDict using boolean values is not supported yet. "
                "If this feature is needed, feel free to raise an issue on github."
            )
        if isinstance(item, Tensor):
            # e.g. item.shape = [1, 2, 3] and stack_dim == 2
            if item.ndimension() >= self.stack_dim + 1:
                items = item.unbind(self.stack_dim)
                values = value.unbind(self.stack_dim)
                for td, _item, sub_td in zip(self.tensordicts, items, values):
                    td[_item] = sub_td
            else:
                values = value.unbind(self.stack_dim)
                for td, sub_td in zip(self.tensordicts, values):
                    td[item] = sub_td
            return self
        return super().__setitem__(item, value)

    def __contains__(self, item) -> bool:
        if isinstance(item, TensorDictBase):
            return any(item is td for td in self.tensordicts)
        super().__contains__(item)

    def __getitem__(self, item: INDEX_TYPING) -> TensorDictBase:
        if item is Ellipsis or (isinstance(item, tuple) and Ellipsis in item):
            item = convert_ellipsis_to_idx(item, self.batch_size)
        if isinstance(item, tuple) and sum(
            isinstance(_item, str) for _item in item
        ) not in [len(item), 0]:
            raise IndexError(_STR_MIXED_INDEX_ERROR)
        if isinstance(item, (list, range)):
            item = torch.tensor(item, device=self.device)
        if isinstance(item, tuple) and any(
            isinstance(sub_index, (list, range)) for sub_index in item
        ):
            item = tuple(
                torch.tensor(sub_index, device=self.device)
                if isinstance(sub_index, (list, range))
                else sub_index
                for sub_index in item
            )
        if isinstance(item, str):
            return self.get(item)
        elif isinstance(item, tuple) and all(
            isinstance(sub_item, str) for sub_item in item
        ):
            out = self.get(item[0])
            if len(item) > 1:
                return out[item[1:]]
            else:
                return out
        elif isinstance(item, Tensor) and item.dtype == torch.bool:
            return self.masked_select(item)
        elif (
            isinstance(item, (Number,))
            or (isinstance(item, Tensor) and item.ndimension() == 0)
        ) and self.stack_dim == 0:
            return self.tensordicts[item]
        elif isinstance(item, (Tensor, list)) and self.stack_dim == 0:
            out = LazyStackedTensorDict(
                *[self.tensordicts[_item] for _item in item],
                stack_dim=self.stack_dim,
            )
            return out
        elif isinstance(item, (Tensor, list)) and self.stack_dim != 0:
            out = LazyStackedTensorDict(
                *[tensordict[item] for tensordict in self.tensordicts],
                stack_dim=self.stack_dim,
            )
            return out
        elif isinstance(item, slice) and self.stack_dim == 0:
            return LazyStackedTensorDict(
                *self.tensordicts[item], stack_dim=self.stack_dim
            )
        elif isinstance(item, slice) and self.stack_dim != 0:
            return LazyStackedTensorDict(
                *[tensordict[item] for tensordict in self.tensordicts],
                stack_dim=self.stack_dim,
            )
        elif isinstance(item, (slice, Number)):
            new_stack_dim = (
                self.stack_dim - 1 if isinstance(item, Number) else self.stack_dim
            )
            return LazyStackedTensorDict(
                *[td[item] for td in self.tensordicts],
                stack_dim=new_stack_dim,
            )
        elif isinstance(item, tuple):
            # select sub tensordicts
            _sub_item = tuple(
                _item for i, _item in enumerate(item) if i != self.stack_dim
            )

            if self.stack_dim < len(item):
                idx = item[self.stack_dim]
                if isinstance(idx, (Number, slice)):
                    tensordicts = self.tensordicts[idx]
                elif isinstance(idx, torch.Tensor):
                    tensordicts = [self.tensordicts[i] for i in idx]
                else:
                    raise TypeError(
                        "Invalid index used for stack dimension. Expected number, "
                        f"slice, or tensor-like. Got {type(idx)}"
                    )
                if isinstance(tensordicts, TensorDictBase):
                    if _sub_item:
                        return tensordicts[_sub_item]
                    return tensordicts
            else:
                tensordicts = self.tensordicts

            if len(_sub_item):
                tensordicts = [td[_sub_item] for td in tensordicts]
            new_stack_dim = self.stack_dim - sum(
                [isinstance(_item, Number) for _item in item[: self.stack_dim]]
            )
            return torch.stack(list(tensordicts), dim=new_stack_dim)
        else:
            raise NotImplementedError(
                f"selecting StackedTensorDicts with type "
                f"{item.__class__.__name__} is not supported yet"
            )

    def del_(self, key: str, **kwargs) -> TensorDictBase:
        for td in self.tensordicts:
            td.del_(key, **kwargs)
        self._valid_keys.remove(key)
        return self

    def share_memory_(self) -> TensorDictBase:
        for td in self.tensordicts:
            td.share_memory_()
        self._is_shared = True
        self.lock()
        return self

    def detach_(self) -> TensorDictBase:
        for td in self.tensordicts:
            td.detach_()
        return self

    def memmap_(self, prefix=None) -> TensorDictBase:
        for td in self.tensordicts:
            td.memmap_(prefix=prefix)
        self._is_memmap = True
        self.lock()
        return self

    def expand(self, *shape, inplace: bool = False) -> TensorDictBase:
        if len(shape) == 1 and isinstance(shape[0], Sequence):
            shape = tuple(shape[0])
        stack_dim = len(shape) + self.stack_dim - self.ndimension()
        new_shape_tensordicts = [v for i, v in enumerate(shape) if i != stack_dim]
        tensordicts = [td.expand(*new_shape_tensordicts) for td in self.tensordicts]
        if inplace:
            self.tensordicts = tensordicts
            self.stack_dim = stack_dim
            return self
        return torch.stack(tensordicts, stack_dim)

    def update(
        self, input_dict_or_td: TensorDictBase, clone: bool = False, **kwargs
    ) -> TensorDictBase:
        if input_dict_or_td is self:
            # no op
            return self

        if (
            isinstance(input_dict_or_td, LazyStackedTensorDict)
            and input_dict_or_td.stack_dim == self.stack_dim
        ):
            if not input_dict_or_td.shape[self.stack_dim] == len(self.tensordicts):
                raise ValueError(
                    "cannot update stacked tensordicts with different shapes."
                )
            for td_dest, td_source in zip(
                self.tensordicts, input_dict_or_td.tensordicts
            ):
                td_dest.update(td_source)
            self._update_valid_keys()
            return self

        keys = self.keys(False)
        for key, value in input_dict_or_td.items():
            if clone and hasattr(value, "clone"):
                value = value.clone()
            else:
                value = tree_map(torch.clone, value)
            if type(key) is tuple:
                key, subkey = key[0], key[1:]
            else:
                subkey = ()
            # the key must be a string by now. Let's check if it is present
            if key in keys:
                target_class = self.entry_class(key)
                if is_tensordict(target_class):
                    if isinstance(value, dict):
                        value_unbind = TensorDict(
                            value, self.batch_size, _run_checks=False
                        ).unbind(self.stack_dim)
                    else:
                        value_unbind = value.unbind(self.stack_dim)
                    for t, _value in zip(self.tensordicts, value_unbind):
                        if len(subkey):
                            t.update({key: {subkey: _value}})
                        else:
                            t.update({key: _value})
                    continue
            self.set(key, value, **kwargs)
        self._update_valid_keys()
        return self

    def update_(
        self,
        input_dict_or_td: Union[Dict[str, COMPATIBLE_TYPES], TensorDictBase],
        clone: bool = False,
        **kwargs,
    ) -> TensorDictBase:
        if input_dict_or_td is self:
            # no op
            return self
        if (
            isinstance(input_dict_or_td, LazyStackedTensorDict)
            and input_dict_or_td.stack_dim == self.stack_dim
        ):
            if not input_dict_or_td.shape[self.stack_dim] == len(self.tensordicts):
                raise ValueError(
                    "cannot update stacked tensordicts with different shapes."
                )
            for td_dest, td_source in zip(
                self.tensordicts, input_dict_or_td.tensordicts
            ):
                td_dest.update_(td_source)
            return self
        for key, value in input_dict_or_td.items():
            if not isinstance(value, _accepted_classes):
                raise TypeError(
                    f"Expected value to be one of types {_accepted_classes} "
                    f"but got {type(value)}"
                )
            if clone:
                value = value.clone()
            self.set_(key, value, **kwargs)
        return self

    def rename_key(
        self, old_key: str, new_key: str, safe: bool = False
    ) -> TensorDictBase:
        for td in self.tensordicts:
            td.rename_key(old_key, new_key, safe=safe)
        self._valid_keys = sorted(
            [key if key != old_key else new_key for key in self._valid_keys]
        )
        return self

    def masked_fill_(self, mask: Tensor, value: Union[float, bool]) -> TensorDictBase:
        mask_unbind = mask.unbind(dim=self.stack_dim)
        for _mask, td in zip(mask_unbind, self.tensordicts):
            td.masked_fill_(_mask, value)
        return self

    def masked_fill(self, mask: Tensor, value: Union[float, bool]) -> TensorDictBase:
        td_copy = self.clone()
        return td_copy.masked_fill_(mask, value)

    def insert(self, index: int, tensordict: TensorDictBase) -> None:
        """Insert a TensorDict into the stack at the specified index.

        Analogous to list.insert. The inserted TensorDict must have compatible
        batch_size and device. Insertion is in-place, nothing is returned.

        Args:
            index (int): The index at which the new TensorDict should be inserted.
            tensordict (TensorDictBase): The TensorDict to be inserted into the stack.

        """
        if not isinstance(tensordict, TensorDictBase):
            raise TypeError(
                "Expected new value to be TensorDictBase instance but got "
                f"{type(tensordict)} instead."
            )

        batch_size = self.tensordicts[0].batch_size
        device = self.tensordicts[0].device

        _batch_size = tensordict.batch_size
        _device = tensordict.device

        if device != _device:
            raise ValueError(
                f"Devices differ: stack has device={device}, new value has "
                f"device={_device}."
            )
        if _batch_size != batch_size:
            raise ValueError(
                f"Batch sizes in tensordicts differs: stack has "
                f"batch_size={batch_size}, new_value has batch_size={_batch_size}."
            )

        self.tensordicts.insert(index, tensordict)

        N = len(self.tensordicts)
        self._batch_size = self._compute_batch_size(batch_size, self.stack_dim, N)
        self._update_valid_keys()

    def append(self, tensordict: TensorDictBase) -> None:
        """Append a TensorDict onto the stack.

        Analogous to list.append. The appended TensorDict must have compatible
        batch_size and device. The append operation is in-place, nothing is returned.

        Args:
            tensordict (TensorDictBase): The TensorDict to be appended onto the stack.

        """
        self.insert(len(self.tensordicts), tensordict)

    @property
    def is_locked(self):
        is_locked = self._is_locked
        for td in self.tensordicts:
            is_locked = is_locked or td.is_locked
        self._is_locked = is_locked
        return is_locked

    @is_locked.setter
    def is_locked(self, value: bool):
        if value:
            self.lock()
        else:
            self.unlock()

    def lock(self):
        self._is_locked = True
        for td in self.tensordicts:
            td.lock()
        return self

    def unlock(self):
        self._is_locked = False
        self._is_shared = False
        self._is_memmap = False
        for td in self.tensordicts:
            td.unlock()
        return self


class _CustomOpTensorDict(TensorDictBase):
    """Encodes lazy operations on tensors contained in a TensorDict."""

    @classmethod
    def __new__(cls, *args, **kwargs):
        return super().__new__(*args, subcls=cls, _safe=False, _lazy=True, **kwargs)

    def __init__(
        self,
        source: TensorDictBase,
        custom_op: str,
        inv_op: Optional[str] = None,
        custom_op_kwargs: Optional[dict] = None,
        inv_op_kwargs: Optional[dict] = None,
        batch_size: Optional[Sequence[int]] = None,
    ):

        self._is_shared = source.is_shared()
        self._is_memmap = source.is_memmap()

        if not isinstance(source, TensorDictBase):
            raise TypeError(
                f"Expected source to be a TensorDictBase isntance, "
                f"but got {type(source)} instead."
            )
        self._source = source
        self.custom_op = custom_op
        self.inv_op = inv_op
        self.custom_op_kwargs = custom_op_kwargs if custom_op_kwargs is not None else {}
        self.inv_op_kwargs = inv_op_kwargs if inv_op_kwargs is not None else {}
        self._batch_size = None
        if batch_size is not None and batch_size != self.batch_size:
            raise RuntimeError("batch_size does not match self.batch_size.")

    def _update_custom_op_kwargs(self, source_tensor) -> Dict[str, Any]:
        """Allows for a transformation to be customized for a certain shape, device or dtype.

        By default, this is a no-op on self.custom_op_kwargs

        Args:
            source_tensor: corresponding Tensor

        Returns:
            a dictionary with the kwargs of the operation to execute
            for the tensor

        """
        return self.custom_op_kwargs

    def _update_inv_op_kwargs(self, source_tensor: Tensor) -> Dict[str, Any]:
        """Allows for an inverse transformation to be customized for a certain shape, device or dtype.

        By default, this is a no-op on self.inv_op_kwargs

        Args:
            source_tensor: corresponding tensor

        Returns:
            a dictionary with the kwargs of the operation to execute for
            the tensor

        """
        return self.inv_op_kwargs

    def entry_class(self, key: Union[str, Tuple]) -> type:
        return type(self._source.get(key))

    @property
    def device(self) -> Union[None, torch.device]:
        return self._source.device

    @device.setter
    def device(self, value: DEVICE_TYPING) -> None:
        self._source.device = value

    @property
    def batch_size(self) -> torch.Size:
        if self._batch_size is None:
            self._batch_size = getattr(
                torch.zeros(self._source.batch_size, device="meta"), self.custom_op
            )(**self.custom_op_kwargs).shape
        return self._batch_size

    @batch_size.setter
    def batch_size(self, new_size: torch.Size):
        return self._batch_size_setter(new_size)

    def _change_batch_size(self, new_size: torch.Size):
        if not hasattr(self, "_orig_batch_size"):
            self._orig_batch_size = self.batch_size
        elif self._orig_batch_size == new_size:
            del self._orig_batch_size
        self._batch_size = new_size

    def get(
        self,
        key: NESTED_KEY,
        default: Union[str, COMPATIBLE_TYPES] = "_no_default_",
        _return_original_tensor: bool = False,
    ) -> COMPATIBLE_TYPES:
        # TODO: temporary hack while SavedTensorDict and LazyStackedTensorDict don't
        # support nested iteration
        if isinstance(self._source, (LazyStackedTensorDict,)):
            include_nested = False
        else:
            include_nested = True

        if key in self._source.keys(include_nested=include_nested):
            item = self._source.get(key)
            transformed_tensor = getattr(item, self.custom_op)(
                **self._update_custom_op_kwargs(item)
            )
            if not _return_original_tensor:
                return transformed_tensor
            return transformed_tensor, item
        else:
            if _return_original_tensor:
                raise RuntimeError(
                    "_return_original_tensor not compatible with get(..., "
                    "default=smth)"
                )
            return self._default_get(key, default)

    def set(
        self, key: str, value: Union[dict, COMPATIBLE_TYPES], **kwargs
    ) -> TensorDictBase:
        if self.inv_op is None:
            raise Exception(
                f"{self.__class__.__name__} does not support setting values. "
                f"Consider calling .contiguous() before calling this method."
            )
        if self.is_locked:
            raise RuntimeError(
                "Cannot modify locked TensorDict. For in-place modification, consider using the `set_()` method."
            )
        proc_value = self._process_input(
            value,
            check_device=False,
            check_tensor_shape=True,
        )
        proc_value = getattr(proc_value, self.inv_op)(
            **self._update_inv_op_kwargs(proc_value)
        )
        self._source.set(key, proc_value, **kwargs)
        return self

    def set_(
        self, key: str, value: Union[dict, COMPATIBLE_TYPES], no_check: bool = False
    ) -> _CustomOpTensorDict:
        if not no_check:
            if self.inv_op is None:
                raise Exception(
                    f"{self.__class__.__name__} does not support setting values. "
                    f"Consider calling .contiguous() before calling this method."
                )
            value = self._process_input(
                value,
                check_device=False,
                check_tensor_shape=True,
            )

        value = getattr(value, self.inv_op)(**self._update_inv_op_kwargs(value))
        self._source.set_(key, value)
        return self

    def set_at_(
        self, key: str, value: Union[dict, COMPATIBLE_TYPES], idx: INDEX_TYPING
    ) -> _CustomOpTensorDict:
        transformed_tensor, original_tensor = self.get(
            key, _return_original_tensor=True
        )
        if transformed_tensor.data_ptr() != original_tensor.data_ptr():
            raise RuntimeError(
                f"{self} original tensor and transformed_in do not point to the "
                f"same storage. Setting values in place is not currently "
                f"supported in this setting, consider calling "
                f"`td.clone()` before `td.set_at_(...)`"
            )
        if not isinstance(value, _accepted_classes):
            value = self._process_input(
                value, check_tensor_shape=False, check_device=False
            )
        transformed_tensor[idx] = value
        return self

    def _stack_onto_(
        self,
        key: str,
        list_item: List[COMPATIBLE_TYPES],
        dim: int,
    ) -> TensorDictBase:
        raise RuntimeError(
            f"stacking tensordicts is not allowed for type {type(self)}"
            f"consider calling 'to_tensordict()` first"
        )

    def __repr__(self) -> str:
        custom_op_kwargs_str = ", ".join(
            [f"{key}={value}" for key, value in self.custom_op_kwargs.items()]
        )
        indented_source = textwrap.indent(f"source={self._source}", "\t")
        return (
            f"{self.__class__.__name__}(\n{indented_source}, "
            f"\n\top={self.custom_op}({custom_op_kwargs_str}))"
        )

    def keys(
        self, include_nested: bool = False, leaves_only: bool = False
    ) -> _TensorDictKeysView:
        return self._source.keys(include_nested=include_nested, leaves_only=leaves_only)

    def select(
        self, *keys: str, inplace: bool = False, strict: bool = True
    ) -> _CustomOpTensorDict:
        if inplace:
            self._source.select(*keys, inplace=inplace, strict=strict)
            return self
        self_copy = copy(self)
        self_copy._source = self_copy._source.select(*keys, strict=strict)
        return self_copy

    def exclude(self, *keys: str, inplace: bool = False) -> TensorDictBase:
        if inplace:
            return super().exclude(*keys, inplace=True)
        return TensorDict(
            {key: value.clone() for key, value in self.items()},
            batch_size=self.batch_size,
            device=self.device,
            _run_checks=False,
            _is_memmap=self.is_memmap(),
            _is_shared=self.is_shared(),
        ).exclude(*keys, inplace=True)

    def clone(self, recurse: bool = True) -> TensorDictBase:
        if not recurse:
            return copy(self)
        return TensorDict(
            source=self.to_dict(),
            batch_size=self.batch_size,
            device=self.device,
            _run_checks=False,
        )

    def is_contiguous(self) -> bool:
        return all([value.is_contiguous() for _, value in self.items()])

    def contiguous(self) -> TensorDictBase:
        if self.is_contiguous():
            return self
        return self.to(TensorDict)

    def rename_key(
        self, old_key: str, new_key: str, safe: bool = False
    ) -> _CustomOpTensorDict:
        self._source.rename_key(old_key, new_key, safe=safe)
        return self

    def del_(self, key: str) -> _CustomOpTensorDict:
        self._source = self._source.del_(key)
        return self

    def to(self, dest: Union[DEVICE_TYPING, Type], **kwargs) -> TensorDictBase:
        if isinstance(dest, type) and issubclass(dest, TensorDictBase):
            if isinstance(self, dest):
                return self
            return dest(source=self)
        elif isinstance(dest, (torch.device, str, int)):
            if self.device is not None and torch.device(dest) == self.device:
                return self
            td = self._source.to(dest, **kwargs)
            self_copy = copy(self)
            self_copy._source = td
            return self_copy
        else:
            raise NotImplementedError(
                f"dest must be a string, torch.device or a TensorDict "
                f"instance, {dest} not allowed"
            )

    def pin_memory(self) -> TensorDictBase:
        self._source.pin_memory()
        return self

    def detach_(self):
        self._source.detach_()

    def masked_fill_(self, mask: Tensor, value: Union[float, bool]) -> TensorDictBase:
        for key, item in self.items():
            val = self._source.get(key)
            mask_exp = expand_right(
                mask, list(mask.shape) + list(val.shape[self._source.batch_dims :])
            )
            mask_proc_inv = getattr(mask_exp, self.inv_op)(
                **self._update_inv_op_kwargs(item)
            )
            val[mask_proc_inv] = value
            self._source.set(key, val)
        return self

    def masked_fill(self, mask: Tensor, value: Union[float, bool]) -> TensorDictBase:
        td_copy = self.clone()
        return td_copy.masked_fill_(mask, value)

    def memmap_(self, prefix=None):
        self._source.memmap_(prefix=prefix)
        self._is_memmap = True
        self.lock()
        return self

    def share_memory_(self):
        self._source.share_memory_()
        self._is_shared = True
        self.lock()


class _UnsqueezedTensorDict(_CustomOpTensorDict):
    """A lazy view on an unsqueezed TensorDict.

    When calling `tensordict.unsqueeze(dim)`, a lazy view of this operation is
    returned such that the following code snippet works without raising an
    exception:

        >>> assert tensordict.unsqueeze(dim).squeeze(dim) is tensordict

    Examples:
        >>> from tensordict import TensorDict
        >>> import torch
        >>> td = TensorDict({'a': torch.randn(3, 4)}, batch_size=[3])
        >>> td_unsqueeze = td.unsqueeze(-1)
        >>> print(td_unsqueeze.shape)
        torch.Size([3, 1])
        >>> print(td_unsqueeze.squeeze(-1) is td)
        True
    """

    def squeeze(self, dim: Optional[int]) -> TensorDictBase:
        if dim is not None and dim < 0:
            dim = self.batch_dims + dim
        if dim == self.custom_op_kwargs.get("dim"):
            return self._source
        return super().squeeze(dim)

    def _stack_onto_(
        self,
        key: str,
        list_item: List[COMPATIBLE_TYPES],
        dim: int,
    ) -> TensorDictBase:
        unsqueezed_dim = self.custom_op_kwargs["dim"]
        diff_to_apply = 1 if dim < unsqueezed_dim else 0
        list_item_unsqueeze = [
            item.squeeze(unsqueezed_dim - diff_to_apply) for item in list_item
        ]
        return self._source._stack_onto_(key, list_item_unsqueeze, dim)


class _SqueezedTensorDict(_CustomOpTensorDict):
    """A lazy view on a squeezed TensorDict.

    See the `UnsqueezedTensorDict` class documentation for more information.

    """

    def unsqueeze(self, dim: int) -> TensorDictBase:
        if dim < 0:
            dim = self.batch_dims + dim + 1
        inv_op_dim = self.inv_op_kwargs.get("dim")
        if inv_op_dim < 0:
            inv_op_dim = self.batch_dims + inv_op_dim + 1
        if dim == inv_op_dim:
            return self._source
        return super().unsqueeze(dim)

    def _stack_onto_(
        self,
        key: str,
        list_item: List[COMPATIBLE_TYPES],
        dim: int,
    ) -> TensorDictBase:
        squeezed_dim = self.custom_op_kwargs["dim"]
        # dim=0, squeezed_dim=2, [3, 4, 5] [3, 4, 1, 5] [[4, 5], [4, 5], [4, 5]] => unsq 1
        # dim=1, squeezed_dim=2, [3, 4, 5] [3, 4, 1, 5] [[3, 5], [3, 5], [3, 5], [3, 4]] => unsq 1
        # dim=2, squeezed_dim=2, [3, 4, 5] [3, 4, 1, 5] [[3, 4], [3, 4], ...] => unsq 2
        diff_to_apply = 1 if dim < squeezed_dim else 0
        list_item_unsqueeze = [
            item.unsqueeze(squeezed_dim - diff_to_apply) for item in list_item
        ]
        return self._source._stack_onto_(key, list_item_unsqueeze, dim)


class _ViewedTensorDict(_CustomOpTensorDict):
    def _update_custom_op_kwargs(self, source_tensor) -> Dict[str, Any]:
        new_dim_list = list(self.custom_op_kwargs.get("size"))
        new_dim_list += list(source_tensor.shape[self._source.batch_dims :])
        new_dim = torch.Size(new_dim_list)
        new_dict = deepcopy(self.custom_op_kwargs)
        new_dict.update({"size": new_dim})
        return new_dict

    def _update_inv_op_kwargs(self, tensor: Tensor) -> Dict:
        size = list(self.inv_op_kwargs.get("size"))
        size += list(_shape(tensor)[self.batch_dims :])
        new_dim = torch.Size(size)
        new_dict = deepcopy(self.inv_op_kwargs)
        new_dict.update({"size": new_dim})
        return new_dict

    def view(
        self, *shape, size: Optional[Union[List, Tuple, torch.Size]] = None
    ) -> TensorDictBase:
        if len(shape) == 0 and size is not None:
            return self.view(*size)
        elif len(shape) == 1 and isinstance(shape[0], (list, tuple, torch.Size)):
            return self.view(*shape[0])
        elif not isinstance(shape, torch.Size):
            shape = infer_size_impl(shape, self.numel())
            shape = torch.Size(shape)
        if shape == self._source.batch_size:
            return self._source
        return super().view(*shape)


class _PermutedTensorDict(_CustomOpTensorDict):
    """A lazy view on a TensorDict with the batch dimensions permuted.

    When calling `tensordict.permute(dims_list, dim)`, a lazy view of this operation is
    returned such that the following code snippet works without raising an
    exception:

        >>> assert tensordict.permute(dims_list, dim).permute(dims_list, dim) is tensordict

    Examples:
        >>> from tensordict import TensorDict
        >>> import torch
        >>> td = TensorDict({'a': torch.randn(4, 5, 6, 9)}, batch_size=[3])
        >>> td_permute = td.permute(dims=(2, 1, 0))
        >>> print(td_permute.shape)
        torch.Size([6, 5, 4])
        >>> print(td_permute.permute(dims=(2, 1, 0)) is td)
        True

    """

    def permute(
        self,
        *dims_list: int,
        dims=None,
    ) -> TensorDictBase:
        if len(dims_list) == 0:
            dims_list = dims
        elif len(dims_list) == 1 and not isinstance(dims_list[0], int):
            dims_list = dims_list[0]
        if len(dims_list) != len(self.shape):
            raise RuntimeError(
                f"number of dims don't match in permute (got {len(dims_list)}, expected {len(self.shape)}"
            )
        if not len(dims_list) and not self.batch_dims:
            return self
        if np.array_equal(dims_list, range(self.batch_dims)):
            return self
        if np.array_equal(np.argsort(dims_list), self.inv_op_kwargs.get("dims")):
            return self._source
        return super().permute(*dims_list)

    def add_missing_dims(self, num_dims: int, batch_dims: Tuple[int]) -> Tuple[int]:
        dim_diff = num_dims - len(batch_dims)
        all_dims = list(range(num_dims))
        for i, x in enumerate(batch_dims):
            if x < 0:
                x = x - dim_diff
            all_dims[i] = x
        return tuple(all_dims)

    def _update_custom_op_kwargs(self, source_tensor) -> Dict:
        new_dims = self.add_missing_dims(
            len(source_tensor.shape), self.custom_op_kwargs["dims"]
        )
        kwargs = deepcopy(self.custom_op_kwargs)
        kwargs.update({"dims": new_dims})
        return kwargs

    def _update_inv_op_kwargs(self, tensor: Tensor) -> Dict[str, Any]:
        new_dims = self.add_missing_dims(
            self._source.batch_dims + len(_shape(tensor)[self.batch_dims :]),
            self.custom_op_kwargs["dims"],
        )
        kwargs = deepcopy(self.custom_op_kwargs)
        kwargs.update({"dims": tuple(np.argsort(new_dims))})
        return kwargs

    def _stack_onto_(
        self,
        key: str,
        list_item: List[COMPATIBLE_TYPES],
        dim: int,
    ) -> TensorDictBase:

        permute_dims = self.custom_op_kwargs["dims"]
        inv_permute_dims = np.argsort(permute_dims)
        new_dim = [i for i, v in enumerate(inv_permute_dims) if v == dim][0]
        inv_permute_dims = [p for p in inv_permute_dims if p != dim]
        inv_permute_dims = np.argsort(np.argsort(inv_permute_dims))

        list_permuted_items = []
        for item in list_item:
            perm = list(inv_permute_dims) + list(
                range(self.batch_dims - 1, item.ndimension())
            )
            list_permuted_items.append(item.permute(*perm))
        self._source._stack_onto_(key, list_permuted_items, new_dim)
        return self


def get_repr(tensor):
    s = [f"shape={_shape(tensor)}"]
    s += [f"device={_device(tensor)}"]
    s += [f"dtype={_dtype(tensor)}"]
    s += [f"is_shared={_is_shared(tensor)}"]
    s = ", ".join(s)
    return f"{tensor.__class__.__name__}({s})"


def _make_repr(key, item, tensordict):
    if is_tensordict(type(item)):
        return f"{key}: {repr(tensordict.get(key))}"
    return f"{key}: {get_repr(item)}"


def _td_fields(td: TensorDictBase) -> str:
    return indent(
        "\n"
        + ",\n".join(sorted([_make_repr(key, item, td) for key, item in td.items()])),
        4 * " ",
    )


def _check_keys(
    list_of_tensordicts: Sequence[TensorDictBase], strict: bool = False
) -> Set[str]:
    keys: Set[str] = set()
    for td in list_of_tensordicts:
        if not len(keys):
            keys = set(td.keys())
        else:
            if not strict:
                keys = keys.intersection(set(td.keys()))
            else:
                if len(set(td.keys()).difference(keys)) or len(set(td.keys())) != len(
                    keys
                ):
                    raise KeyError(
                        f"got keys {keys} and {set(td.keys())} which are "
                        f"incompatible"
                    )
    return keys


_accepted_classes = (
    Tensor,
    MemmapTensor,
    TensorDictBase,
)
if _has_torchrec:
    _accepted_classes = _accepted_classes + (KeyedJaggedTensor,)


def _expand_to_match_shape(parent_batch_size, tensor, self_batch_dims, self_device):
    if hasattr(tensor, "dtype"):
        return torch.zeros(
            *parent_batch_size,
            *_shape(tensor)[self_batch_dims:],
            dtype=tensor.dtype,
            device=self_device,
        )
    else:
        # tensordict
        out = TensorDict(
            {},
            [*parent_batch_size, *_shape(tensor)[self_batch_dims:]],
            device=self_device,
        )
        return out


def make_tensordict(
    input_dict: Optional[dict] = None,
    batch_size: Optional[Union[Sequence[int], torch.Size, int]] = None,
    device: Optional[DEVICE_TYPING] = None,
    **kwargs,  # source
) -> TensorDict:
    """Returns a TensorDict created from the keyword arguments.

    If batch_size is not specified, returns the maximum batch size possible

    Args:
        input_dict (dictionary, optional): a dictionary to use as a data source
            (nested keys compatible).
        **kwargs (TensorDict or torch.Tensor): keyword arguments as data source
            (incompatible with nested keys).
        batch_size (iterable of int, optional): a batch size for the tensordict.
        device (torch.device or compatible type, optional): a device for the TensorDict.

    """
    if input_dict:
        kwargs.update(input_dict)
    if batch_size is None:
        batch_size = _find_max_batch_size(kwargs)
    # _run_checks=False breaks because a tensor may have the same batch-size as the tensordict
    return TensorDict(
        kwargs,
        batch_size=batch_size,
        device=device,
    )  # _run_checks=False)


def _find_max_batch_size(source: Union[TensorDictBase, dict]) -> list[int]:
    tensor_data = list(source.values())
    batch_size = []
    if not tensor_data:  # when source is empty
        return batch_size
    curr_dim = 0
    while True:
        if tensor_data[0].dim() > curr_dim:
            curr_dim_size = tensor_data[0].size(curr_dim)
        else:
            return batch_size
        for tensor in tensor_data[1:]:
            if tensor.dim() <= curr_dim or tensor.size(curr_dim) != curr_dim_size:
                return batch_size
        batch_size.append(curr_dim_size)
        curr_dim += 1


def _iter_items_lazystack(tensordict):
    for key in tensordict.valid_keys:
        try:
            yield key, tensordict.get(key)
        except KeyError:
            tensordict._update_valid_keys()
            continue


def _clone_value(value, recurse):
    if recurse:
        return value.clone()
    elif isinstance(value, TensorDictBase):
        return value.clone(recurse=False)
    else:
        return value<|MERGE_RESOLUTION|>--- conflicted
+++ resolved
@@ -43,12 +43,7 @@
 except ImportError:
     from tensordict.utils import infer_size_impl
 
-<<<<<<< HEAD
 from tensordict.memmap import memmap_tensor_as_tensor, MemmapTensor
-from tensordict.metatensor import MetaTensor
-=======
-from tensordict.memmap import MemmapTensor
->>>>>>> 8e6053d6
 from tensordict.utils import (
     _getitem_batch_size,
     _nested_key_type_check,
@@ -2665,13 +2660,8 @@
                 self._tensordict[key] = value.memmap_()
                 continue
             self._tensordict[key] = MemmapTensor(value, prefix=prefix)
-<<<<<<< HEAD
         for value in self.values_meta(make_unset=False):
-            # print("before", value)
             value.memmap_()
-            # print("after", value)
-=======
->>>>>>> 8e6053d6
         self._is_memmap = True
         self.lock()
         return self
