--- conflicted
+++ resolved
@@ -3414,40 +3414,10 @@
 def _iter_items_lazystack(
     tensordict: LazyStackedTensorDict, return_none_for_het_values: bool = False
 ) -> Iterator[tuple[str, CompatibleType]]:
-    # for key in tensordict.keys():
-    #     try:
-    #         value = tensordict.get(key)
-    #     except RuntimeError as err:
-    #         if return_none_for_het_values and re.match(
-    #             r"Found more than one unique shape in the tensors", str(err)
-    #         ):
-    #             # this is a het key
-    #             value = None
-    #         else:
-    #             raise err
-    #     yield key, value
     for key in tensordict.tensordicts[0].keys():
-<<<<<<< HEAD
         values = tensordict._maybe_get_list(key)
         if values is not None:
             yield key, values
-=======
-        shapes = set()
-        values = []
-        is_tc = None
-        for td in tensordict.tensordicts:
-            val = td._get_str(key, None)
-            val_shape = getattr(val, "shape", None)
-            shapes.add(val_shape)
-            if is_tc is None:
-                is_tc = _is_tensor_collection(type(val))
-            values.append(val)
-        if None not in shapes:
-            if not is_tc:
-                yield key, values
-            else:
-                yield key, tensordict._get_str(key, NO_DEFAULT)
->>>>>>> cf6f1336
 
 
 _register_tensor_class(LazyStackedTensorDict)
