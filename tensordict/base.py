# Copyright (c) Meta Platforms, Inc. and affiliates.
#
# This source code is licensed under the MIT license found in the
# LICENSE file in the root directory of this source tree.

from __future__ import annotations

import abc
import collections
import concurrent.futures
import contextlib
import importlib
import json
import numbers
import weakref
from collections.abc import MutableMapping

from concurrent.futures import ThreadPoolExecutor
from copy import copy
from functools import wraps
from pathlib import Path
from textwrap import indent
from typing import (
    Any,
    Callable,
    Generator,
    Iterator,
    List,
    Optional,
    OrderedDict,
    overload,
    Sequence,
    Tuple,
    Type,
    TypeVar,
    Union,
)

import numpy as np
import torch

from tensordict.memmap import MemoryMappedTensor
from tensordict.utils import (
    _CloudpickleWrapper,
    _GENERIC_NESTED_ERR,
    _get_shape_from_args,
    _is_non_tensor,
    _is_tensorclass,
    _KEY_ERROR,
    _proc_init,
    _prune_selected_keys,
    _set_max_batch_size,
    _shape,
    _split_tensordict,
    _td_fields,
    _unravel_key_to_tuple,
    as_decorator,
    Buffer,
    cache,
    convert_ellipsis_to_idx,
    DeviceType,
    erase_cache,
    IndexType,
    infer_size_impl,
    int_generator,
    is_non_tensor,
    lazy_legacy,
    lock_blocked,
    NestedKey,
    prod,
    set_lazy_legacy,
    TensorDictFuture,
    unravel_key,
    unravel_key_list,
)
from torch import distributed as dist, multiprocessing as mp, nn, Tensor
from torch.nn.parameter import UninitializedTensorMixin
from torch.utils._pytree import tree_map


# NO_DEFAULT is used as a placeholder whenever the default is not provided.
# Using None is not an option since `td.get(key, default=None)` is a valid usage.
class _NoDefault:
    def __new__(cls):
        if not hasattr(cls, "instance"):
            cls.instance = super(_NoDefault, cls).__new__(cls)
        return cls.instance

    def __bool__(self):
        return False


NO_DEFAULT = _NoDefault()


class _NestedTensorsAsLists:
    """Class used to iterate over leaves of lazily stacked tensordicts."""

    def __new__(cls):
        if not hasattr(cls, "instance"):
            cls.instance = super(_NestedTensorsAsLists, cls).__new__(cls)
        return cls.instance

    def __bool__(self):
        return False

    def __call__(self, val):
        return _default_is_leaf(val)


_NESTED_TENSORS_AS_LISTS = _NestedTensorsAsLists()

T = TypeVar("T", bound="TensorDictBase")


class _BEST_ATTEMPT_INPLACE:
    def __bool__(self):
        # we use an exception to exit when running `inplace = BEST_ATTEMPT_INPLACE if inplace else False`
        # more than once
        raise NotImplementedError


_has_mps = torch.backends.mps.is_available()
_has_cuda = torch.cuda.is_available()

BEST_ATTEMPT_INPLACE = _BEST_ATTEMPT_INPLACE()

# some complex string used as separator to concatenate and split keys in
# distributed frameworks
CompatibleType = Union[
    Tensor,
]

_STR_MIXED_INDEX_ERROR = "Received a mixed string-non string index. Only string-only or string-free indices are supported."

_HEURISTIC_EXCLUDED = (Tensor, tuple, list, set, dict, np.ndarray)

_TENSOR_COLLECTION_MEMO = {}


class TensorDictBase(MutableMapping):
    """TensorDictBase is an abstract parent class for TensorDicts, a torch.Tensor data container."""

    _safe: bool = False
    _lazy: bool = False
    _inplace_set: bool = False
    is_meta: bool = False
    _is_locked: bool = False
    _cache: bool = None
    _is_non_tensor: bool = False
    _memmap_prefix = None

    def __bool__(self) -> bool:
        raise RuntimeError("Converting a tensordict to boolean value is not permitted")

    @abc.abstractmethod
    def __ne__(self, other: object) -> T:
        """NOT operation over two tensordicts, for evey key.

        The two tensordicts must have the same key set.

        Args:
            other (TensorDictBase, dict, or float): the value to compare against.

        Returns:
            a new TensorDict instance with all tensors are boolean
            tensors of the same shape as the original tensors.

        """
        ...

    @abc.abstractmethod
    def __xor__(self, other: TensorDictBase | float):
        """XOR operation over two tensordicts, for evey key.

        The two tensordicts must have the same key set.

        Args:
            other (TensorDictBase, dict, or float): the value to compare against.

        Returns:
            a new TensorDict instance with all tensors are boolean
            tensors of the same shape as the original tensors.

        """
        ...

    @abc.abstractmethod
    def __or__(self, other: TensorDictBase | float) -> T:
        """OR operation over two tensordicts, for evey key.

        The two tensordicts must have the same key set.

        Args:
            other (TensorDictBase, dict, or float): the value to compare against.

        Returns:
            a new TensorDict instance with all tensors are boolean
            tensors of the same shape as the original tensors.

        """
        ...

    @abc.abstractmethod
    def __eq__(self, other: object) -> T:
        """Compares two tensordicts against each other, for every key. The two tensordicts must have the same key set.

        Returns:
            a new TensorDict instance with all tensors are boolean
            tensors of the same shape as the original tensors.

        """
        ...

    @abc.abstractmethod
    def __ge__(self, other: object) -> T:
        """Compares two tensordicts against each other using the "greater or equal" operator, for every key. The two tensordicts must have the same key set.

        Returns:
            a new TensorDict instance with all tensors are boolean
            tensors of the same shape as the original tensors.

        """
        ...

    @abc.abstractmethod
    def __gt__(self, other: object) -> T:
        """Compares two tensordicts against each other using the "greater than" operator, for every key. The two tensordicts must have the same key set.

        Returns:
            a new TensorDict instance with all tensors are boolean
            tensors of the same shape as the original tensors.

        """
        ...

    @abc.abstractmethod
    def __le__(self, other: object) -> T:
        """Compares two tensordicts against each other using the "lower or equal" operator, for every key. The two tensordicts must have the same key set.

        Returns:
            a new TensorDict instance with all tensors are boolean
            tensors of the same shape as the original tensors.

        """
        ...

    @abc.abstractmethod
    def __lt__(self, other: object) -> T:
        """Compares two tensordicts against each other using the "lower than" operator, for every key. The two tensordicts must have the same key set.

        Returns:
            a new TensorDict instance with all tensors are boolean
            tensors of the same shape as the original tensors.

        """
        ...

    def __repr__(self) -> str:
        fields = _td_fields(self)
        field_str = indent(f"fields={{{fields}}}", 4 * " ")
        batch_size_str = indent(f"batch_size={self.batch_size}", 4 * " ")
        device_str = indent(f"device={self.device}", 4 * " ")
        is_shared_str = indent(f"is_shared={self.is_shared()}", 4 * " ")
        string = ",\n".join([field_str, batch_size_str, device_str, is_shared_str])
        return f"{type(self).__name__}(\n{string})"

    def __iter__(self) -> Generator:
        """Iterates over the first shape-dimension of the tensordict."""
        if not self.batch_dims:
            raise StopIteration
        yield from self.unbind(0)

    def __len__(self) -> int:
        """Returns the length of first dimension, if there is, otherwise 0."""
        return self.shape[0] if self.batch_dims else 0

    def __contains__(self, key: NestedKey) -> bool:
        if isinstance(key, str):
            return key in self.keys()
        if isinstance(key, tuple):
            key = unravel_key(key)
            if not key:
                raise RuntimeError(
                    "key must be a NestedKey (a str or a possibly tuple of str)."
                )
            return key in self.keys(True, is_leaf=_is_leaf_nontensor)
        raise RuntimeError(
            "key must be a NestedKey (a str or a possibly tuple of str)."
        )

    def __getitem__(self, index: IndexType) -> T:
        """Indexes all tensors according to the provided index.

        The index can be a (nested) key or any valid shape index given the
        tensordict batch size.

        If the index is a nested key and the result is a :class:`~tensordict.NonTensorData`
        object, the content of the non-tensor is returned.

        Examples:
            >>> td = TensorDict({"root": torch.arange(2), ("nested", "entry"): torch.arange(2)}, [2])
            >>> td["root"]
            torch.tensor([0, 1])
            >>> td["nested", "entry"]
            torch.tensor([0, 1])
            >>> td[:1]
            TensorDict(
                fields={
                    nested: TensorDict(
                        fields={
                            entry: Tensor(shape=torch.Size([1]), device=cpu, dtype=torch.int64, is_shared=False)},
                        batch_size=torch.Size([1]),
                        device=None,
                        is_shared=False),
                    root: Tensor(shape=torch.Size([1]), device=cpu, dtype=torch.int64, is_shared=False)},
                batch_size=torch.Size([1]),
                device=None,
                is_shared=False)
        """
        istuple = isinstance(index, tuple)
        if istuple or isinstance(index, str):
            # _unravel_key_to_tuple will return an empty tuple if the index isn't a NestedKey
            idx_unravel = _unravel_key_to_tuple(index)
            if idx_unravel:
                result = self._get_tuple(idx_unravel, NO_DEFAULT)
                if is_non_tensor(result):
                    result_data = getattr(result, "data", NO_DEFAULT)
                    if result_data is NO_DEFAULT:
                        return result.tolist()
                    return result_data
                return result

        if (istuple and not index) or (not istuple and index is Ellipsis):
            # empty tuple returns self
            return self
        if not istuple:
            if isinstance(index, int):
                return self._index_tensordict(index)
            # we only want tuple indices
            index = (index,)
        # # convert range/np.ndarray to tensor: this is not cheap
        # index = tuple(
        #     torch.tensor(idx) if isinstance(idx, (np.ndarray, range)) else idx
        #     for idx in index
        # )
        if istuple and any(idx is Ellipsis for idx in index):
            index = convert_ellipsis_to_idx(index, self.batch_size)
        if all(isinstance(idx, slice) and idx == slice(None) for idx in index):
            return self

        return self._index_tensordict(index)

    # this is necessary for data collectors for instance, otherwise indexing
    # will always be achieved one element at a time.
    __getitems__ = __getitem__

    def _get_sub_tensordict(self, idx: IndexType) -> T:
        """Returns a _SubTensorDict with the desired index."""
        from tensordict._td import _SubTensorDict

        return _SubTensorDict(source=self, idx=idx)

    @abc.abstractmethod
    def __setitem__(
        self,
        index: IndexType,
        value: T | dict | numbers.Number | CompatibleType,
    ) -> None:
        ...

    def __delitem__(self, key: NestedKey) -> T:
        return self.del_(key)

    @classmethod
    def __torch_function__(
        cls,
        func: Callable,
        types: tuple[type, ...],
        args: tuple[Any, ...] = (),
        kwargs: dict[str, Any] | None = None,
    ) -> Callable:
        from tensordict._torch_func import TD_HANDLED_FUNCTIONS

        if kwargs is None:
            kwargs = {}
        if func not in TD_HANDLED_FUNCTIONS or not all(
            issubclass(t, (Tensor, TensorDictBase)) for t in types
        ):
            return NotImplemented
        return TD_HANDLED_FUNCTIONS[func](*args, **kwargs)

    @abc.abstractmethod
    def all(self, dim: int = None) -> bool | TensorDictBase:
        """Checks if all values are True/non-null in the tensordict.

        Args:
            dim (int, optional): if ``None``, returns a boolean indicating
                whether all tensors return `tensor.all() == True`
                If integer, all is called upon the dimension specified if
                and only if this dimension is compatible with the tensordict
                shape.

        """
        ...

    @abc.abstractmethod
    def any(self, dim: int = None) -> bool | TensorDictBase:
        """Checks if any value is True/non-null in the tensordict.

        Args:
            dim (int, optional): if ``None``, returns a boolean indicating
                whether all tensors return `tensor.any() == True`.
                If integer, all is called upon the dimension specified if
                and only if this dimension is compatible with
                the tensordict shape.

        """
        ...

    def mean(
        self,
        dim: int | Tuple[int] = NO_DEFAULT,
        keepdim: bool = NO_DEFAULT,
        *,
        dtype: torch.dtype | None = None,
    ) -> bool | TensorDictBase:  # noqa: D417
        """Returns the mean value of all elements in the input tensordit.

        Args:
            dim (int, tuple of int, optional): if ``None``, returns a dimensionless
                tensordict containing the mean value of all leaves (if this can be computed).
                If integer or tuple of integers, `mean` is called upon the dimension specified if
                and only if this dimension is compatible with the tensordict
                shape.
            keepdim (bool) – whether the output tensor has dim retained or not.

        Keyword Args:
            dtype (torch.dtype, optional) – the desired data type of returned tensor.
                If specified, the input tensor is casted to dtype before the operation is performed.
                This is useful for preventing data type overflows. Default: ``None``.

        """
        if dim is NO_DEFAULT and keepdim:
            dim = None
        return self._cast_reduction(
            reduction_name="mean", dim=dim, keepdim=keepdim, dtype=dtype
        )

    def nanmean(
        self,
        dim: int | Tuple[int] = NO_DEFAULT,
        keepdim: bool = NO_DEFAULT,
        *,
        dtype: torch.dtype | None = None,
    ) -> bool | TensorDictBase:  # noqa: D417
        """Returns the mean of all non-NaN elements in the input tensordit.

        Args:
            dim (int, tuple of int, optional): if ``None``, returns a dimensionless
                tensordict containing the mean value of all leaves (if this can be computed).
                If integer or tuple of integers, `mean` is called upon the dimension specified if
                and only if this dimension is compatible with the tensordict
                shape.
            keepdim (bool) – whether the output tensor has dim retained or not.

        Keyword Args:
            dtype (torch.dtype, optional) – the desired data type of returned tensor.
                If specified, the input tensor is casted to dtype before the operation is performed.
                This is useful for preventing data type overflows. Default: ``None``.

        """
        if dim is NO_DEFAULT and keepdim:
            dim = None
        return self._cast_reduction(
            reduction_name="nanmean", keepdim=keepdim, dim=dim, dtype=dtype
        )

    def prod(
        self,
        dim: int | Tuple[int] = NO_DEFAULT,
        keepdim: bool = NO_DEFAULT,
        *,
        dtype: torch.dtype | None = None,
    ) -> bool | TensorDictBase:  # noqa: D417
        """Returns the produce of values of all elements in the input tensordit.

        Args:
            dim (int, tuple of int, optional): if ``None``, returns a dimensionless
                tensordict containing the prod value of all leaves (if this can be computed).
                If integer or tuple of integers, `prod` is called upon the dimension specified if
                and only if this dimension is compatible with the tensordict
                shape.
            keepdim (bool) – whether the output tensor has dim retained or not.

        Keyword Args:
            dtype (torch.dtype, optional) – the desired data type of returned tensor.
                If specified, the input tensor is casted to dtype before the operation is performed.
                This is useful for preventing data type overflows. Default: ``None``.

        """
        result = self._cast_reduction(
            reduction_name="prod", dim=dim, keepdim=False, tuple_ok=False, dtype=dtype
        )
        if keepdim:
            if isinstance(dim, tuple):
                dim = dim[0]
            if dim not in (None, NO_DEFAULT):
                result = result.unsqueeze(dim)
            else:
                result = result.reshape([1 for _ in self.shape])
        return result

    def sum(
        self,
        dim: int | Tuple[int] = NO_DEFAULT,
        keepdim: bool = NO_DEFAULT,
        *,
        dtype: torch.dtype | None = None,
    ) -> bool | TensorDictBase:  # noqa: D417
        """Returns the sum value of all elements in the input tensordit.

        Args:
            dim (int, tuple of int, optional): if ``None``, returns a dimensionless
                tensordict containing the sum value of all leaves (if this can be computed).
                If integer or tuple of integers, `sum` is called upon the dimension specified if
                and only if this dimension is compatible with the tensordict
                shape.
            keepdim (bool) – whether the output tensor has dim retained or not.

        Keyword Args:
            dtype (torch.dtype, optional) – the desired data type of returned tensor.
                If specified, the input tensor is casted to dtype before the operation is performed.
                This is useful for preventing data type overflows. Default: ``None``.

        """
        if dim is NO_DEFAULT and keepdim:
            dim = None
        return self._cast_reduction(
            reduction_name="sum", dim=dim, keepdim=keepdim, dtype=dtype
        )

    def nansum(
        self,
        dim: int | Tuple[int] = NO_DEFAULT,
        keepdim: bool = NO_DEFAULT,
        *,
        dtype: torch.dtype | None = None,
    ) -> bool | TensorDictBase:  # noqa: D417
        """Returns the sum of all non-NaN elements in the input tensordit.

        Args:
            dim (int, tuple of int, optional): if ``None``, returns a dimensionless
                tensordict containing the sum value of all leaves (if this can be computed).
                If integer or tuple of integers, `sum` is called upon the dimension specified if
                and only if this dimension is compatible with the tensordict
                shape.
            keepdim (bool) – whether the output tensor has dim retained or not.

        Keyword Args:
            dtype (torch.dtype, optional) – the desired data type of returned tensor.
                If specified, the input tensor is casted to dtype before the operation is performed.
                This is useful for preventing data type overflows. Default: ``None``.

        """
        if dim is NO_DEFAULT and keepdim:
            dim = None
        return self._cast_reduction(
            reduction_name="nansum", dim=dim, keepdim=keepdim, dtype=dtype
        )

    def std(
        self,
        dim: int | Tuple[int] = NO_DEFAULT,
        keepdim: bool = NO_DEFAULT,
        *,
        correction: int = 1,
    ) -> bool | TensorDictBase:  # noqa: D417
        """Returns the standard deviation value of all elements in the input tensordit.

        Args:
            dim (int, tuple of int, optional): if ``None``, returns a dimensionless
                tensordict containing the sum value of all leaves (if this can be computed).
                If integer or tuple of integers, `std` is called upon the dimension specified if
                and only if this dimension is compatible with the tensordict
                shape.
            keepdim (bool) – whether the output tensor has dim retained or not.

        Keyword Args:
            correction (int): difference between the sample size and sample degrees of freedom.
                Defaults to Bessel’s correction, correction=1.

        """
        if dim is NO_DEFAULT and keepdim:
            dim = None
        return self._cast_reduction(
            reduction_name="std",
            dim=dim,
            keepdim=keepdim,
            correction=correction,
        )

    def var(
        self,
        dim: int | Tuple[int] = NO_DEFAULT,
        keepdim: bool = NO_DEFAULT,
        *,
        correction: int = 1,
    ) -> bool | TensorDictBase:  # noqa: D417
        """Returns the variance value of all elements in the input tensordit.

        Args:
            dim (int, tuple of int, optional): if ``None``, returns a dimensionless
                tensordict containing the sum value of all leaves (if this can be computed).
                If integer or tuple of integers, `var` is called upon the dimension specified if
                and only if this dimension is compatible with the tensordict
                shape.
            keepdim (bool) – whether the output tensor has dim retained or not.

        Keyword Args:
            correction (int): difference between the sample size and sample degrees of freedom.
                Defaults to Bessel’s correction, correction=1.

        """
        if dim is NO_DEFAULT and keepdim:
            dim = None
        return self._cast_reduction(
            reduction_name="var",
            dim=dim,
            keepdim=keepdim,
            correction=correction,
        )

    @abc.abstractmethod
    def _cast_reduction(
        self,
        *,
        reduction_name,
        dim=NO_DEFAULT,
        keepdim=NO_DEFAULT,
        dtype,
        tuple_ok=True,
        **kwargs,
    ):
        ...

    def auto_batch_size_(self, batch_dims: int | None = None) -> T:
        """Sets the maximum batch-size for the tensordict, up to an optional batch_dims.

        Args:
            batch_dims (int, optional): if provided, the batch-size will be at
                most ``batch_dims`` long.

        Returns:
            self

        Examples:
            >>> from tensordict import TensorDict
            >>> import torch
            >>> td = TensorDict({"a": torch.randn(3, 4, 5), "b": {"c": torch.randn(3, 4, 6)}}, batch_size=[])
            >>> td.auto_batch_size_()
            >>> print(td.batch_size)
            torch.Size([3, 4])
            >>> td.auto_batch_size_(batch_dims=1)
            >>> print(td.batch_size)
            torch.Size([3])

        """
        _set_max_batch_size(self, batch_dims)
        return self

    @abc.abstractmethod
    def from_dict_instance(
        self, input_dict, batch_size=None, device=None, batch_dims=None
    ):
        """Instance method version of :meth:`~tensordict.TensorDict.from_dict`.

        Unlike :meth:`~tensordict.TensorDict.from_dict`, this method will
        attempt to keep the tensordict types within the existing tree (for
        any existing leaf).

        Examples:
            >>> from tensordict import TensorDict, tensorclass
            >>> import torch
            >>>
            >>> @tensorclass
            >>> class MyClass:
            ...     x: torch.Tensor
            ...     y: int
            >>>
            >>> td = TensorDict({"a": torch.randn(()), "b": MyClass(x=torch.zeros(()), y=1)})
            >>> print(td.from_dict_instance(td.to_dict()))
            TensorDict(
                fields={
                    a: Tensor(shape=torch.Size([]), device=cpu, dtype=torch.float32, is_shared=False),
                    b: MyClass(
                        x=Tensor(shape=torch.Size([]), device=cpu, dtype=torch.float32, is_shared=False),
                        y=Tensor(shape=torch.Size([]), device=cpu, dtype=torch.int64, is_shared=False),
                        batch_size=torch.Size([]),
                        device=None,
                        is_shared=False)},
                batch_size=torch.Size([]),
                device=None,
                is_shared=False)
            >>> print(td.from_dict(td.to_dict()))
            TensorDict(
                fields={
                    a: Tensor(shape=torch.Size([]), device=cpu, dtype=torch.float32, is_shared=False),
                    b: TensorDict(
                        fields={
                            x: Tensor(shape=torch.Size([]), device=cpu, dtype=torch.float32, is_shared=False),
                            y: Tensor(shape=torch.Size([]), device=cpu, dtype=torch.int64, is_shared=False)},
                        batch_size=torch.Size([]),
                        device=None,
                        is_shared=False)},
                batch_size=torch.Size([]),
                device=None,
                is_shared=False)

        """
        ...

    # Module interaction
    @classmethod
    def from_module(
        cls,
        module,
        as_module: bool = False,
        lock: bool = True,
        use_state_dict: bool = False,
    ):
        """Copies the params and buffers of a module in a tensordict.

        Args:
            module (nn.Module): the module to get the parameters from.
            as_module (bool, optional): if ``True``, a :class:`~tensordict.nn.TensorDictParams`
                instance will be returned which can be used to store parameters
                within a :class:`torch.nn.Module`. Defaults to ``False``.
            lock (bool, optional): if ``True``, the resulting tensordict will be locked.
                Defaults to ``True``.
            use_state_dict (bool, optional): if ``True``, the state-dict from the
                module will be used and unflattened into a TensorDict with
                the tree structure of the model. Defaults to ``False``.
                .. note::
                  This is particularly useful when state-dict hooks have to be
                  used.

        Examples:
            >>> from torch import nn
            >>> module = nn.TransformerDecoder(
            ...     decoder_layer=nn.TransformerDecoderLayer(nhead=4, d_model=4),
            ...     num_layers=1)
            >>> params = TensorDict.from_module(module)
            >>> print(params["layers", "0", "linear1"])
            TensorDict(
                fields={
                    bias: Parameter(shape=torch.Size([2048]), device=cpu, dtype=torch.float32, is_shared=False),
                    weight: Parameter(shape=torch.Size([2048, 4]), device=cpu, dtype=torch.float32, is_shared=False)},
                batch_size=torch.Size([]),
                device=None,
                is_shared=False)
        """
        ...

    @classmethod
    def from_modules(
        cls,
        *modules,
        as_module: bool = False,
        lock: bool = True,
        use_state_dict: bool = False,
        lazy_stack: bool = False,
    ):
        """Retrieves the parameters of several modules for ensebmle learning/feature of expects applications through vmap.

        Args:
            modules (sequence of nn.Module): the modules to get the parameters from.
                If the modules differ in their structure, a lazy stack is needed
                (see the ``lazy_stack`` argument below).

        Keyword Args:
            as_module (bool, optional): if ``True``, a :class:`~tensordict.nn.TensorDictParams`
                instance will be returned which can be used to store parameters
                within a :class:`torch.nn.Module`. Defaults to ``False``.
            lock (bool, optional): if ``True``, the resulting tensordict will be locked.
                Defaults to ``True``.
            use_state_dict (bool, optional): if ``True``, the state-dict from the
                module will be used and unflattened into a TensorDict with
                the tree structure of the model. Defaults to ``False``.
                .. note::
                  This is particularly useful when state-dict hooks have to be
                  used.
            lazy_stack (bool, optional): whether parameters should be densly or
                lazily stacked. Defaults to ``False`` (dense stack).

                .. note:: ``lazy_stack`` and ``as_module`` are exclusive features.

                .. warning::
                    There is a crucial difference between lazy and non-lazy outputs
                    in that non-lazy output will reinstantiate parameters with the
                    desired batch-size, while ``lazy_stack`` will just represent
                    the parameters as lazily stacked. This means that whilst the
                    original parameters can safely be passed to an optimizer
                    when ``lazy_stack=True``, the new parameters need to be passed
                    when it is set to ``True``.

                .. warning::
                    Whilst it can be tempting to use a lazy stack to keep the
                    orignal parameter references, remember that lazy stack
                    perform a stack each time :meth:`~.get` is called. This will
                    require memory (N times the size of the parameters, more if a
                    graph is built) and time to be computed.
                    It also means that the optimizer(s) will contain more
                    parameters, and operations like :meth:`~torch.optim.Optimizer.step`
                    or :meth:`~torch.optim.Optimizer.zero_grad` will take longer
                    to be executed. In general, ``lazy_stack`` should be reserved
                    to very few use cases.

        Examples:
            >>> from torch import nn
            >>> from tensordict import TensorDict
            >>> torch.manual_seed(0)
            >>> empty_module = nn.Linear(3, 4, device="meta")
            >>> n_models = 2
            >>> modules = [nn.Linear(3, 4) for _ in range(n_models)]
            >>> params = TensorDict.from_modules(*modules)
            >>> print(params)
            TensorDict(
                fields={
                    bias: Parameter(shape=torch.Size([2, 4]), device=cpu, dtype=torch.float32, is_shared=False),
                    weight: Parameter(shape=torch.Size([2, 4, 3]), device=cpu, dtype=torch.float32, is_shared=False)},
                batch_size=torch.Size([2]),
                device=None,
                is_shared=False)
            >>> # example of batch execution
            >>> def exec_module(params, x):
            ...     with params.to_module(empty_module):
            ...         return empty_module(x)
            >>> x = torch.randn(3)
            >>> y = torch.vmap(exec_module, (0, None))(params, x)
            >>> assert y.shape == (n_models, 4)
            >>> # since lazy_stack = False, backprop leaves the original params untouched
            >>> y.sum().backward()
            >>> assert params["weight"].grad.norm() > 0
            >>> assert modules[0].weight.grad is None

        With ``lazy_stack=True``, things are slightly different:

            >>> params = TensorDict.from_modules(*modules, lazy_stack=True)
            >>> print(params)
            LazyStackedTensorDict(
                fields={
                    bias: Tensor(shape=torch.Size([2, 4]), device=cpu, dtype=torch.float32, is_shared=False),
                    weight: Tensor(shape=torch.Size([2, 4, 3]), device=cpu, dtype=torch.float32, is_shared=False)},
                exclusive_fields={
                },
                batch_size=torch.Size([2]),
                device=None,
                is_shared=False,
                stack_dim=0)
            >>> # example of batch execution
            >>> y = torch.vmap(exec_module, (0, None))(params, x)
            >>> assert y.shape == (n_models, 4)
            >>> y.sum().backward()
            >>> assert modules[0].weight.grad is not None


        """
        param_list = [
            cls.from_module(module, use_state_dict=use_state_dict) for module in modules
        ]
        if lazy_stack:
            from tensordict._lazy import LazyStackedTensorDict

            for param in param_list:
                if any(
                    isinstance(tensor, UninitializedTensorMixin)
                    for tensor in param.values(True, True)
                ):
                    raise RuntimeError(
                        "lasy_stack=True is not compatible with lazy modules."
                    )
            params = LazyStackedTensorDict.lazy_stack(param_list)
        else:
            with set_lazy_legacy(False), torch.no_grad():
                params = torch.stack(param_list)

            # Make sure params are params, buffers are buffers
            def make_param(param, orig_param):
                if isinstance(param, UninitializedTensorMixin):
                    return param
                if isinstance(orig_param, nn.Parameter):
                    return nn.Parameter(param.detach(), orig_param.requires_grad)
                return Buffer(param)

            params = params._fast_apply(make_param, param_list[0], propagate_lock=True)
        if as_module:
            from tensordict.nn import TensorDictParams

            params = TensorDictParams(params, no_convert=True)
        if lock:
            params.lock_()
        return params

    @as_decorator()
    def to_module(
        self,
        module: nn.Module,
        *,
        inplace: bool | None = None,
        return_swap: bool = True,
        swap_dest=None,
        use_state_dict: bool = False,
        non_blocking: bool = False,
        memo=None,  # deprecated
    ):
        """Writes the content of a TensorDictBase instance onto a given nn.Module attributes, recursively.

        Args:
            module (nn.Module): a module to write the parameters into.

        Keyword Args:
            inplace (bool, optional): if ``True``, the parameters or tensors
                in the module are updated in-place. Defaults to ``True``.
            return_swap (bool, optional): if ``True``, the old parameter configuration
                will be returned. Defaults to ``False``.
            swap_dest (TensorDictBase, optional): if ``return_swap`` is ``True``,
                the tensordict where the swap should be written.
            use_state_dict (bool, optional): if ``True``, state-dict API will be
                used to load the parameters (including the state-dict hooks).
                Defaults to ``False``.
            non_blocking (bool, optional): if ``True`` and this copy is between
                different devices, the copy may occur asynchronously with respect
                to the host.

        Examples:
            >>> from torch import nn
            >>> module = nn.TransformerDecoder(
            ...     decoder_layer=nn.TransformerDecoderLayer(nhead=4, d_model=4),
            ...     num_layers=1)
            >>> params = TensorDict.from_module(module)
            >>> params.zero_()
            >>> params.to_module(module)
            >>> assert (module.layers[0].linear1.weight == 0).all()
        """
        if memo is not None:
            raise RuntimeError("memo cannot be passed to the public to_module anymore.")
        hooks = getattr(
            torch.nn.modules.module, "_global_parameter_registration_hooks", {}
        )
        memo = {"hooks": tuple(hooks.values())}
        return self._to_module(
            module=module,
            inplace=inplace,
            return_swap=return_swap,
            swap_dest=swap_dest,
            memo=memo,
            use_state_dict=use_state_dict,
            non_blocking=non_blocking,
        )

    @abc.abstractmethod
    def _to_module(
        self,
        module,
        *,
        inplace: bool | None = None,
        return_swap: bool = True,
        swap_dest=None,
        memo=None,
        use_state_dict: bool = False,
        non_blocking: bool = False,
    ):
        ...

    # Shape functionality
    @property
    def shape(self) -> torch.Size:
        """See :obj:`~tensordict.TensorDictBase.batch_size`."""
        return self.batch_size

    @property
    @abc.abstractmethod
    def batch_size(self) -> torch.Size:
        """Shape (or batch_size) of a TensorDict.

        The shape of a tensordict corresponds to the common first ``N``
        dimensions of the tensors it contains, where ``N`` is an arbitrary
        number.
        The ``TensorDict`` shape is controlled by the user upon
        initialization (ie, it is not inferred from the tensor shapes).

        The ``batch_size`` can be edited dynamically if the new size is compatible
        with the TensorDict content. For instance, setting the batch size to
        an empty value is always allowed.

        Returns:
            a :obj:`~torch.Size` object describing the TensorDict batch size.

        Examples:
            >>> data = TensorDict({
            ...     "key 0": torch.randn(3, 4),
            ...     "key 1": torch.randn(3, 5),
            ...     "nested": TensorDict({"key 0": torch.randn(3, 4)}, batch_size=[3, 4])},
            ...     batch_size=[3])
            >>> data.batch_size = () # resets the batch-size to an empty value
        """
        ...

    def size(self, dim: int | None = None) -> torch.Size | int:
        """Returns the size of the dimension indicated by ``dim``.

        If ``dim`` is not specified, returns the ``batch_size`` attribute of the TensorDict.

        """
        if dim is None:
            return self.batch_size
        return self.batch_size[dim]

    @property
    def data(self):
        """Returns a tensordict containing the .data attributes of the leaf tensors."""
        return self._data()

    @property
    def grad(self):
        """Returns a tensordict containing the .grad attributes of the leaf tensors."""
        return self._grad()

    @cache  # noqa
    def _dtype(self):
        dtype = None
        for val in self.values(True, True):
            val_dtype = getattr(val, "dtype", None)
            if dtype is None and val_dtype is not None:
                dtype = val_dtype
            elif dtype is not None and val_dtype is not None and dtype != val_dtype:
                return None
        return dtype

    @property
    def dtype(self):
        """Returns the dtype of the values in the tensordict, if it is unique."""
        return self._dtype()

    def _batch_size_setter(self, new_batch_size: torch.Size) -> None:
        if new_batch_size == self.batch_size:
            return
        if self._lazy:
            raise RuntimeError(
                "modifying the batch size of a lazy representation of a "
                "tensordict is not permitted. Consider instantiating the "
                "tensordict first by calling `td = td.to_tensordict()` before "
                "resetting the batch size."
            )
        if not isinstance(new_batch_size, torch.Size):
            new_batch_size = torch.Size(new_batch_size)
        for key, value in self.items():
            if _is_tensor_collection(type(value)):
                if len(value.batch_size) < len(new_batch_size):
                    # document as edge case
                    value.batch_size = new_batch_size
                    self._set_str(
                        key, value, inplace=True, validated=True, non_blocking=False
                    )
        self._check_new_batch_size(new_batch_size)
        self._change_batch_size(new_batch_size)
        if self._has_names():
            # if the tensordict has dim names and the new batch-size has more dims,
            # we can simply add empty names after the current ones.
            # Otherwise, we discard the extra existing names.
            names = self.names
            if len(names) < len(new_batch_size):
                self.names = names + [None] * (len(new_batch_size) - len(names))
            else:
                self.names = names[: self.batch_dims]

    @property
    def batch_dims(self) -> int:
        """Length of the tensordict batch size.

        Returns:
            int describing the number of dimensions of the tensordict.

        """
        return len(self.batch_size)

    def ndimension(self) -> int:
        """See :meth:`~.batch_dims`."""
        return self.batch_dims

    @property
    def ndim(self) -> int:
        """See :meth:`~.batch_dims`."""
        return self.batch_dims

    def dim(self) -> int:
        """See :meth:`~.batch_dims`."""
        return self.batch_dims

    def numel(self) -> int:
        """Total number of elements in the batch.

        Lower-bounded to 1, as a stack of two tensordict with empty shape will
        have two elements, therefore we consider that a tensordict is at least
        1-element big.
        """
        return max(1, self.batch_size.numel())

    @property
    def depth(self) -> int:
        """Returns the depth - maximum number of levels - of a tensordict.

        The minimum depth is 0 (no nested tensordict).
        """
        return self._depth()

    @cache  # noqa: B019
    def _depth(self):
        depth = 0
        for key in self.keys(True, True, is_leaf=_is_leaf_nontensor):
            if isinstance(key, tuple):
                depth = max(depth, len(key) - 1)
        return depth

    @overload
    def expand(self, *shape: int) -> T:
        ...

    @overload
    def expand(self, shape: torch.Size) -> T:
        ...

    @abc.abstractmethod
    def expand(self, *args: int | torch.Size) -> T:
        """Expands each tensor of the tensordict according to the :func:`~torch.expand` function, ignoring the feature dimensions.

        Supports iterables to specify the shape.

        Examples:
            >>> td = TensorDict({
            ...     'a': torch.zeros(3, 4, 5),
            ...     'b': torch.zeros(3, 4, 10)}, batch_size=[3, 4])
            >>> td_expand = td.expand(10, 3, 4)
            >>> assert td_expand.shape == torch.Size([10, 3, 4])
            >>> assert td_expand.get("a").shape == torch.Size([10, 3, 4, 5])

        """
        ...

    def unbind(self, dim: int) -> tuple[T, ...]:
        """Returns a tuple of indexed tensordicts, unbound along the indicated dimension.

        Examples:
            >>> td = TensorDict({
            ...     'x': torch.arange(12).reshape(3, 4),
            ... }, batch_size=[3, 4])
            >>> td0, td1, td2 = td.unbind(0)
            >>> td0['x']
            tensor([0, 1, 2, 3])
            >>> td1['x']
            tensor([4, 5, 6, 7])

        """
        batch_dims = self.batch_dims
        if dim < -batch_dims or dim >= batch_dims:
            raise RuntimeError(
                f"the dimension provided ({dim}) is beyond the tensordict dimensions ({self.ndim})."
            )
        if dim < 0:
            dim = batch_dims + dim
        results = self._unbind(dim)
        if self._is_memmap or self._is_shared:
            for result in results:
                result.lock_()
        return results

    @abc.abstractmethod
    def _unbind(self, dim: int) -> tuple[T, ...]:
        ...

    def chunk(self, chunks: int, dim: int = 0) -> tuple[TensorDictBase, ...]:
        """Splits a tensordict into the specified number of chunks, if possible.

        Each chunk is a view of the input tensordict.

        Args:
            chunks (int): number of chunks to return
            dim (int, optional): dimension along which to split the
                tensordict. Default is 0.

        Examples:
            >>> td = TensorDict({
            ...     'x': torch.arange(24).reshape(3, 4, 2),
            ... }, batch_size=[3, 4])
            >>> td0, td1 = td.chunk(dim=-1, chunks=2)
            >>> td0['x']
            tensor([[[ 0,  1],
                     [ 2,  3]],
                    [[ 8,  9],
                     [10, 11]],
                    [[16, 17],
                     [18, 19]]])

        """
        if chunks < 1:
            raise ValueError(
                f"chunks must be a strictly positive integer, got {chunks}."
            )
        # fall back on split, using upper rounding
        split_size = -(self.batch_size[dim] // -chunks)
        return self.split(split_size, dim=dim)

    @overload
    def unsqueeze(self, dim: int) -> T:
        ...

    @as_decorator()
    def unsqueeze(self, *args, **kwargs):
        """Unsqueezes all tensors for a dimension comprised in between `-td.batch_dims` and `td.batch_dims` and returns them in a new tensordict.

        Args:
            dim (int): dimension along which to unsqueeze

        Examples:
            >>> td = TensorDict({
            ...     'x': torch.arange(24).reshape(3, 4, 2),
            ... }, batch_size=[3, 4])
            >>> td = td.unsqueeze(-2)
            >>> td.shape
            torch.Size([3, 1, 4])
            >>> td.get("x").shape
            torch.Size([3, 1, 4, 2])

        This operation can be used as a context manager too. Changes to the original
        tensordict will occur out-place, i.e. the content of the original tensors
        will not be altered. This also assumes that the tensordict is not locked
        (otherwise, unlocking the tensordict is necessary).

            >>> td = TensorDict({
            ...     'x': torch.arange(24).reshape(3, 4, 2),
            ... }, batch_size=[3, 4])
            >>> with td.unsqueeze(-2) as tds:
            ...     tds.set("y", torch.zeros(3, 1, 4))
            >>> assert td.get("y").shape == [3, 4]

        """
        _lazy_legacy = lazy_legacy()

        if _lazy_legacy:
            return self._legacy_unsqueeze(*args, **kwargs)
        else:
            result = self._unsqueeze(*args, **kwargs)
            if result._is_memmap or result._is_shared:
                result.lock_()
            return result

    @abc.abstractmethod
    def _unsqueeze(self, dim):
        ...

    def _legacy_unsqueeze(self, dim: int) -> T:
        if dim < 0:
            dim = self.batch_dims + dim + 1

        if (dim > self.batch_dims) or (dim < 0):
            raise RuntimeError(
                f"unsqueezing is allowed for dims comprised between "
                f"`-td.batch_dims` and `td.batch_dims` only. Got "
                f"dim={dim} with a batch size of {self.batch_size}."
            )
        from tensordict._lazy import _UnsqueezedTensorDict

        return _UnsqueezedTensorDict(
            source=self,
            custom_op="unsqueeze",
            inv_op="squeeze",
            custom_op_kwargs={"dim": dim},
            inv_op_kwargs={"dim": dim},
        )

    @overload
    def squeeze(self, dim: int | None = None) -> T:
        ...

    @as_decorator()
    def squeeze(self, *args, **kwargs):
        """Squeezes all tensors for a dimension in between `-self.batch_dims+1` and `self.batch_dims-1` and returns them in a new tensordict.

        Args:
            dim (Optional[int]): dimension along which to squeeze. If dim is
                ``None``, all singleton dimensions will be squeezed.
                Defaults to ``None``.

        Examples:
            >>> td = TensorDict({
            ...     'x': torch.arange(24).reshape(3, 1, 4, 2),
            ... }, batch_size=[3, 1, 4])
            >>> td = td.squeeze()
            >>> td.shape
            torch.Size([3, 4])
            >>> td.get("x").shape
            torch.Size([3, 4, 2])

        This operation can be used as a context manager too. Changes to the original
        tensordict will occur out-place, i.e. the content of the original tensors
        will not be altered. This also assumes that the tensordict is not locked
        (otherwise, unlocking the tensordict is necessary). This functionality is
        *not* compatible with implicit squeezing.

            >>> td = TensorDict({
            ...     'x': torch.arange(24).reshape(3, 1, 4, 2),
            ... }, batch_size=[3, 1, 4])
            >>> with td.squeeze(1) as tds:
            ...     tds.set("y", torch.zeros(3, 4))
            >>> assert td.get("y").shape == [3, 1, 4]

        """
        _lazy_legacy = lazy_legacy()

        if _lazy_legacy:
            return self._legacy_squeeze(*args, **kwargs)
        else:
            result = self._squeeze(*args, **kwargs)
            if result._is_memmap or result._is_shared:
                result.lock_()
            return result

    @abc.abstractmethod
    def _squeeze(self, dim=None):
        ...

    def _legacy_squeeze(self, dim: int | None = None) -> T:
        from tensordict._lazy import _SqueezedTensorDict

        if dim is None:
            size = self.size()
            if len(self.size()) == 1 or size.count(1) == 0:
                return self
            first_singleton_dim = size.index(1)

            squeezed_dict = _SqueezedTensorDict(
                source=self,
                custom_op="squeeze",
                inv_op="unsqueeze",
                custom_op_kwargs={"dim": first_singleton_dim},
                inv_op_kwargs={"dim": first_singleton_dim},
            )
            return squeezed_dict.squeeze(dim=None)

        if dim < 0:
            dim = self.batch_dims + dim

        if self.batch_dims and (dim >= self.batch_dims or dim < 0):
            raise RuntimeError(
                f"squeezing is allowed for dims comprised between 0 and "
                f"td.batch_dims only. Got dim={dim} and batch_size"
                f"={self.batch_size}."
            )

        if dim >= self.batch_dims or self.batch_size[dim] != 1:
            return self

        return _SqueezedTensorDict(
            source=self,
            custom_op="squeeze",
            inv_op="unsqueeze",
            custom_op_kwargs={"dim": dim},
            inv_op_kwargs={"dim": dim},
        )

    @overload
    def reshape(self, *shape: int):
        ...

    @overload
    def reshape(self, shape: list | tuple):
        ...

    @abc.abstractmethod
    def reshape(
        self,
        *args,
        **kwargs,
    ) -> T:
        """Returns a contiguous, reshaped tensor of the desired shape.

        Args:
            *shape (int): new shape of the resulting tensordict.

        Returns:
            A TensorDict with reshaped keys

        Examples:
            >>> td = TensorDict({
            ...     'x': torch.arange(12).reshape(3, 4),
            ... }, batch_size=[3, 4])
            >>> td = td.reshape(12)
            >>> print(td['x'])
            torch.Tensor([0, 1, 2, 3, 4, 5, 6, 7, 8, 9, 10, 11])

        """
        ...

    @abc.abstractmethod
    def split(self, split_size: int | list[int], dim: int = 0) -> list[TensorDictBase]:
        """Splits each tensor in the TensorDict with the specified size in the given dimension, like `torch.split`.

        Returns a list of ``TensorDict`` instances with the view of split chunks of items.

        Args:
            split_size (int or List(int)): size of a single chunk or list of sizes for each chunk.
            dim (int): dimension along which to split the tensor.

        Returns:
            A list of TensorDict with specified size in given dimension.

        Examples:
            >>> td = TensorDict({
            ...     'x': torch.arange(12).reshape(3, 4),
            ... }, batch_size=[3, 4])
            >>> td0, td1 = td.split([1, 2], dim=0)
            >>> print(td0['x'])
            torch.Tensor([[0, 1, 2, 3]])
        """
        ...

    def gather(self, dim: int, index: Tensor, out: T | None = None) -> T:
        """Gathers values along an axis specified by `dim`.

        Args:
            dim (int): the dimension along which collect the elements
            index (torch.Tensor): a long tensor which number of dimension matches
                the one of the tensordict with only one dimension differring between
                the two (the gathering dimension). Its elements refer to the
                index to be gathered along the required dimension.
            out (TensorDictBase, optional): a destination tensordict. It must
                have the same shape as the index.

        Examples:
            >>> td = TensorDict(
            ...     {"a": torch.randn(3, 4, 5),
            ...      "b": TensorDict({"c": torch.zeros(3, 4, 5)}, [3, 4, 5])},
            ...     [3, 4])
            >>> index = torch.randint(4, (3, 2))
            >>> td_gather = td.gather(dim=1, index=index)
            >>> print(td_gather)
            TensorDict(
                fields={
                    a: Tensor(shape=torch.Size([3, 2, 5]), device=cpu, dtype=torch.float32, is_shared=False),
                    b: TensorDict(
                        fields={
                            c: Tensor(shape=torch.Size([3, 2, 5]), device=cpu, dtype=torch.float32, is_shared=False)},
                        batch_size=torch.Size([3, 2, 5]),
                        device=None,
                        is_shared=False)},
                batch_size=torch.Size([3, 2]),
                device=None,
                is_shared=False)

        Gather keeps the dimension names.

        Examples:
            >>> td.names = ["a", "b"]
            >>> td_gather = td.gather(dim=1, index=index)
            >>> td_gather.names
            ["a", "b"]
        """
        return torch.gather(self, dim, index, out=out)

    @overload
    def view(self, *shape: int):
        ...

    @overload
    def view(self, shape: torch.Size):
        ...

    @abc.abstractmethod
    def _view(
        self,
        *args,
        **kwargs,
    ) -> T:
        ...

    @as_decorator()
    def view(
        self,
        *shape: int,
        size: list | tuple | torch.Size | None = None,
    ):
        """Returns a tensordict with views of the tensors according to a new shape, compatible with the tensordict batch_size.

        Args:
            *shape (int): new shape of the resulting tensordict.
            size: iterable

        Returns:
            a new tensordict with the desired batch_size.

        Examples:
            >>> td = TensorDict(source={'a': torch.zeros(3,4,5),
            ...    'b': torch.zeros(3,4,10,1)}, batch_size=torch.Size([3, 4]))
            >>> td_view = td.view(12)
            >>> print(td_view.get("a").shape)  # torch.Size([12, 5])
            >>> print(td_view.get("b").shape)  # torch.Size([12, 10, 1])
            >>> td_view = td.view(-1, 4, 3)
            >>> print(td_view.get("a").shape)  # torch.Size([1, 4, 3, 5])
            >>> print(td_view.get("b").shape)  # torch.Size([1, 4, 3, 10, 1])

        """
        _lazy_legacy = lazy_legacy()

        if _lazy_legacy:
            return self._legacy_view(*shape, size=size)
        else:
            result = self._view(size=size) if size is not None else self._view(*shape)
            if result._is_shared or result._is_memmap:
                result.lock_()
            return result

    def _legacy_view(
        self,
        *shape: int,
        size: list | tuple | torch.Size | None = None,
    ) -> T:
        if len(shape) == 0 and size is not None:
            return self.view(*size)
        elif len(shape) == 1 and isinstance(shape[0], (list, tuple, torch.Size)):
            return self.view(*shape[0])
        elif not isinstance(shape, torch.Size):
            shape = infer_size_impl(shape, self.numel())
            shape = torch.Size(shape)
        if shape == self.shape:
            return self
        from tensordict._lazy import _ViewedTensorDict

        return _ViewedTensorDict(
            source=self,
            custom_op="view",
            inv_op="view",
            custom_op_kwargs={"size": shape},
            inv_op_kwargs={"size": self.batch_size},
        )

    @as_decorator()
    def transpose(self, dim0, dim1):
        """Returns a tensordict that is a transposed version of input. The given dimensions ``dim0`` and ``dim1`` are swapped.

        In-place or out-place modifications of the transposed tensordict will
        impact the original tensordict too as the memory is shared and the operations
        are mapped back on the original tensordict.

        Examples:
            >>> tensordict = TensorDict({"a": torch.randn(3, 4, 5)}, [3, 4])
            >>> tensordict_transpose = tensordict.transpose(0, 1)
            >>> print(tensordict_transpose.shape)
            torch.Size([4, 3])
            >>> tensordict_transpose.set("b",, torch.randn(4, 3))
            >>> print(tensordict.get("b").shape)
            torch.Size([3, 4])
        """
        _lazy_legacy = lazy_legacy()

        if _lazy_legacy:
            return self._legacy_transpose(dim0, dim1)
        else:
            ndim = self.ndim
            if dim0 < 0:
                dim0 = ndim + dim0
            if dim1 < 0:
                dim1 = ndim + dim1
            if dim0 < 0 or dim1 < 0 or dim0 >= ndim or dim1 >= ndim:
                raise ValueError(
                    "dim0 and dim1 must be within the range of the number of dimensions."
                )
            dim0, dim1 = min(dim0, dim1), max(dim0, dim1)
            if dim0 == dim1:
                return self
            result = self._transpose(dim0, dim1)
            if result._is_shared or result._is_memmap:
                result.lock_()
            return result

    @abc.abstractmethod
    def _transpose(self, dim0, dim1):
        ...

    def _legacy_transpose(self, dim0, dim1):
        if dim0 < 0:
            dim0 = self.ndim + dim0
        if dim1 < 0:
            dim1 = self.ndim + dim1
        if any((dim0 < 0, dim1 < 0)):
            raise ValueError(
                "The provided dimensions are incompatible with the tensordict batch-size."
            )
        if dim0 == dim1:
            return self
        from tensordict._lazy import _TransposedTensorDict

        return _TransposedTensorDict(
            source=self,
            custom_op="transpose",
            inv_op="transpose",
            custom_op_kwargs={"dim0": dim0, "dim1": dim1},
            inv_op_kwargs={"dim0": dim0, "dim1": dim1},
        )

    @overload
    def permute(self, *dims: int):
        ...

    @overload
    def permute(self, dims: list | tuple):
        ...

    @as_decorator()
    def permute(self, *args, **kwargs):
        """Returns a view of a tensordict with the batch dimensions permuted according to dims.

        Args:
            *dims_list (int): the new ordering of the batch dims of the tensordict. Alternatively,
                a single iterable of integers can be provided.
            dims (list of int): alternative way of calling permute(...).

        Returns:
            a new tensordict with the batch dimensions in the desired order.

        Examples:
            >>> tensordict = TensorDict({"a": torch.randn(3, 4, 5)}, [3, 4])
            >>> print(tensordict.permute([1, 0]))
            PermutedTensorDict(
                source=TensorDict(
                    fields={
                        a: Tensor(torch.Size([3, 4, 5]), dtype=torch.float32)},
                    batch_size=torch.Size([3, 4]),
                    device=cpu,
                    is_shared=False),
                op=permute(dims=[1, 0]))
            >>> print(tensordict.permute(1, 0))
            PermutedTensorDict(
                source=TensorDict(
                    fields={
                        a: Tensor(torch.Size([3, 4, 5]), dtype=torch.float32)},
                    batch_size=torch.Size([3, 4]),
                    device=cpu,
                    is_shared=False),
                op=permute(dims=[1, 0]))
            >>> print(tensordict.permute(dims=[1, 0]))
            PermutedTensorDict(
                source=TensorDict(
                    fields={
                        a: Tensor(torch.Size([3, 4, 5]), dtype=torch.float32)},
                    batch_size=torch.Size([3, 4]),
                    device=cpu,
                    is_shared=False),
                op=permute(dims=[1, 0]))
        """
        _lazy_legacy = lazy_legacy()

        if _lazy_legacy:
            return self._legacy_permute(*args, **kwargs)
        else:
            result = self._permute(*args, **kwargs)
            if result._is_shared or result._is_memmap:
                result.lock_()
            return result

    @abc.abstractmethod
    def _permute(
        self,
        *args,
        **kwargs,
    ):
        ...

    def _legacy_permute(
        self,
        *dims_list: int,
        dims: list[int] | None = None,
    ) -> T:
        if len(dims_list) == 0:
            dims_list = dims
        elif len(dims_list) == 1 and not isinstance(dims_list[0], int):
            dims_list = dims_list[0]
        if len(dims_list) != len(self.shape):
            raise RuntimeError(
                f"number of dims don't match in permute (got {len(dims_list)}, expected {len(self.shape)}"
            )

        if not len(dims_list) and not self.batch_dims:
            return self
        if np.array_equal(dims_list, range(self.batch_dims)):
            return self
        min_dim, max_dim = -self.batch_dims, self.batch_dims - 1
        seen = [False for dim in range(max_dim + 1)]
        for idx in dims_list:
            if idx < min_dim or idx > max_dim:
                raise IndexError(
                    f"dimension out of range (expected to be in range of [{min_dim}, {max_dim}], but got {idx})"
                )
            if seen[idx]:
                raise RuntimeError("repeated dim in permute")
            seen[idx] = True

        from tensordict._lazy import _PermutedTensorDict

        return _PermutedTensorDict(
            source=self,
            custom_op="permute",
            inv_op="permute",
            custom_op_kwargs={"dims": list(map(int, dims_list))},
            inv_op_kwargs={"dims": list(map(int, dims_list))},
        )

    # Cache functionality
    def _erase_cache(self):
        self._cache = None

    # Dim names functionality
    @property
    @abc.abstractmethod
    def names(self):
        """The dimension names of the tensordict.

        The names can be set at construction time using the ``names`` argument.

        See also :meth:`~.refine_names` for details on how to set the names after
        construction.
        """
        ...

    @abc.abstractmethod
    def _erase_names(self):
        """Erases the dimension names from a tensordict."""
        ...

    @abc.abstractmethod
    def _rename_subtds(self, value):
        """Renames all the sub-tensordicts dimension according to value.

        If value has less dimensions than the TD, the rest is just assumed to be None.
        """
        ...

    def _check_dim_name(self, name):
        if name is None:
            return False
        if self._has_names() and name in self.names:
            return True
        for key in self.keys():
            if _is_tensor_collection(self.entry_class(key)):
                if self._get_str(key, NO_DEFAULT)._check_dim_name(name):
                    return True
        else:
            return False

    def refine_names(self, *names):
        """Refines the dimension names of self according to names.

        Refining is a special case of renaming that “lifts” unnamed dimensions.
        A None dim can be refined to have any name; a named dim can only be
        refined to have the same name.

        Because named tensors can coexist with unnamed tensors, refining names
        gives a nice way to write named-tensor-aware code that works with both
        named and unnamed tensors.

        names may contain up to one Ellipsis (...). The Ellipsis is expanded
        greedily; it is expanded in-place to fill names to the same length as
        self.dim() using names from the corresponding indices of self.names.

        Returns: the same tensordict with dimensions named according to the input.

        Examples:
            >>> td = TensorDict({}, batch_size=[3, 4, 5, 6])
            >>> tdr = td.refine_names(None, None, None, "d")
            >>> assert tdr.names == [None, None, None, "d"]
            >>> tdr = td.refine_names("a", None, None, "d")
            >>> assert tdr.names == ["a", None, None, "d"]

        """
        # replace ellipsis if any
        names_copy = copy(names)
        if any(name is Ellipsis for name in names):
            ellipsis_name = [NO_DEFAULT for _ in range(self.ndim - len(names) + 1)]
            names = []
            for name in names_copy:
                if name is Ellipsis:
                    names += ellipsis_name
                else:
                    names.append(name)
        # check that the names that are set are either None or identical
        curr_names = self.names
        for i, name in enumerate(names):
            if name is NO_DEFAULT:
                # whatever value is ok
                names[i] = curr_names[i]
                continue
            else:
                if curr_names[i] is None:
                    continue
                if self.names[i] == name:
                    continue
                else:
                    raise RuntimeError(
                        f"refine_names: cannot coerce TensorDict names {self.names} with {names_copy}."
                    )
        self.names = names
        # we also need to rename the sub-tensordicts
        # self._rename_subtds(self.names)
        return self

    def rename(self, *names, **rename_map):
        """Returns a clone of the tensordict with dimensions renamed.

        Examples:
            >>> td = TensorDict({}, batch_size=[1, 2, 3 ,4])
            >>> td.names = list("abcd")
            >>> td_rename = td.rename(c="g")
            >>> assert td_rename.names == list("abgd")

        """
        clone = self.clone(recurse=False)
        if len(names) == 1 and names[0] is None:
            clone.names = None
        if rename_map and names:
            raise ValueError(
                "Passed both a name map and a name list. Only one is accepted."
            )
        elif not rename_map and not names:
            raise ValueError(
                "Neither a name map nor a name list was passed. "
                "Only one is accepted."
            )
        elif rename_map:
            cnames = list(clone.names)
            for i, name in enumerate(cnames):
                new_name = rename_map.pop(name, NO_DEFAULT)
                if new_name is not NO_DEFAULT:
                    cnames[i] = new_name
            clone.names = cnames
            if rename_map:
                raise ValueError(
                    f"Some names to be renamed were not part of the tensordict names: {rename_map.keys()} vs {self.names}."
                )
        else:
            clone.names = names
        return clone

    def rename_(self, *names, **rename_map):
        """Same as :meth:`~.rename`, but executes the renaming in-place.

        Examples:
            >>> td = TensorDict({}, batch_size=[1, 2, 3 ,4])
            >>> td.names = list("abcd")
            >>> assert td.rename_(c="g")
            >>> assert td.names == list("abgd")
        """
        if len(names) == 1 and names[0] is None:
            self.names = None
        if rename_map and names:
            raise ValueError(
                "Passed both a name map and a name list. " "Only one is accepted."
            )
        elif not rename_map and not names and self.batch_dims:
            raise ValueError(
                "Neither a name map nor a name list was passed. "
                "Only one is accepted."
            )
        elif rename_map:
            cnames = list(self.names)
            for i, name in enumerate(cnames):
                new_name = rename_map.pop(name, NO_DEFAULT)
                if new_name is not NO_DEFAULT:
                    cnames[i] = new_name
            if rename_map:
                raise ValueError(
                    f"Some names to be renamed were not part of the tensordict names: {rename_map.keys()} vs {self.names}."
                )
            self.names = cnames
        else:
            self.names = names
        return self

    @abc.abstractmethod
    def _has_names(self):
        ...

    # Device functionality: device is optional. If provided, it will enforce
    # all data is on the same device
    @property
    @abc.abstractmethod
    def device(self) -> torch.device | None:
        """Device of a TensorDict.

        If the TensorDict has a specified device, all
        its tensors (incl. nested ones) must live on the same device.
        If the TensorDict device is ``None``, different values can be located
        on different devices.

        Returns:
            torch.device object indicating the device where the tensors
            are placed, or None if TensorDict does not have a device.

        Examples:
            >>> td = TensorDict({
            ...     "cpu": torch.randn(3, device='cpu'),
            ...     "cuda": torch.randn(3, device='cuda'),
            ... }, batch_size=[], device=None)
            >>> td['cpu'].device
            device(type='cpu')
            >>> td['cuda'].device
            device(type='cuda')
            >>> td = TensorDict({
            ...     "x": torch.randn(3, device='cpu'),
            ...     "y": torch.randn(3, device='cuda'),
            ... }, batch_size=[], device='cuda')
            >>> td['x'].device
            device(type='cuda')
            >>> td['y'].device
            device(type='cuda')
            >>> td = TensorDict({
            ...     "x": torch.randn(3, device='cpu'),
            ...     "y": TensorDict({'z': torch.randn(3, device='cpu')}, batch_size=[], device=None),
            ... }, batch_size=[], device='cuda')
            >>> td['x'].device
            device(type='cuda')
            >>> td['y'].device # nested tensordicts are also mapped onto the appropriate device.
            device(type='cuda')
            >>> td['y', 'x'].device
            device(type='cuda')

        """
        ...

    @device.setter
    @abc.abstractmethod
    def device(self, value: DeviceType) -> None:
        ...

    @lock_blocked
    def clear(self) -> T:
        """Erases the content of the tensordict."""
        for key in list(self.keys()):
            del self[key]
        return self

    @classmethod
    def fromkeys(cls, keys: List[NestedKey], value: Any = 0):
        """Creates a tensordict from a list of keys and a single value.

        Args:
            keys (list of NestedKey): An iterable specifying the keys of the new dictionary.
            value (compatible type, optional): The value for all keys. Defaults to ``0``.
        """
        from tensordict._td import TensorDict

        return TensorDict(dict.fromkeys(keys, value), batch_size=[])

    @abc.abstractmethod
    def popitem(self) -> Tuple[NestedKey, CompatibleType]:
        """Removes the item that was last inserted into the TensorDict.

        ``popitem`` will only return non-nested values.
        """
        ...

    def clear_device_(self) -> T:
        """Clears the device of the tensordict.

        Returns: self

        """
        self._device = None
        for value in self.values():
            if _is_tensor_collection(value.__class__):
                value.clear_device_()
        return self

    @abc.abstractmethod
    def pin_memory(self) -> T:
        """Calls :meth:`~torch.Tensor.pin_memory` on the stored tensors."""
        ...

    def cpu(self) -> T:
        """Casts a tensordict to CPU."""
        return self.to("cpu")

    def cuda(self, device: int = None) -> T:
        """Casts a tensordict to a cuda device (if not already on it).

        Args:
            device (int, optional): if provided, the cuda device on which the
                tensor should be cast.

        """
        if device is None:
            return self.to(torch.device("cuda"))
        return self.to(f"cuda:{device}")

    @property
    def is_cuda(self):
        return self.device is not None and self.device.type == "cuda"

    @property
    def is_cpu(self):
        return self.device is not None and self.device.type == "cpu"

    # Serialization functionality
    def state_dict(
        self,
        destination=None,
        prefix="",
        keep_vars=False,
        flatten=False,
    ) -> OrderedDict[str, Any]:
        """Produces a state_dict from the tensordict.

        The structure of the state-dict will still be nested, unless ``flatten`` is set to ``True``.

        A tensordict state-dict contains all the tensors and meta-data needed
        to rebuild the tensordict (names are currently not supported).

        Args:
            destination (dict, optional): If provided, the state of tensordict will
                be updated into the dict and the same object is returned.
                Otherwise, an ``OrderedDict`` will be created and returned.
                Default: ``None``.
            prefix (str, optional): a prefix added to tensor
                names to compose the keys in state_dict. Default: ``''``.
            keep_vars (bool, optional): by default the :class:`torch.Tensor` items
                returned in the state dict are detached from autograd. If it's
                set to ``True``, detaching will not be performed.
                Default: ``False``.
            flatten (bool, optional): whether the structure should be flattened
                with the ``"."`` character or not.
                Defaults to ``False``.

        Examples:
            >>> data = TensorDict({"1": 1, "2": 2, "3": {"3": 3}}, [])
            >>> sd = data.state_dict()
            >>> print(sd)
            OrderedDict([('1', tensor(1)), ('2', tensor(2)), ('3', OrderedDict([('3', tensor(3)), ('__batch_size', torch.Size([])), ('__device', None)])), ('__batch_size', torch.Size([])), ('__device', None)])
            >>> sd = data.state_dict(flatten=True)
            OrderedDict([('1', tensor(1)), ('2', tensor(2)), ('3.3', tensor(3)), ('__batch_size', torch.Size([])), ('__device', None)])

        """
        out = collections.OrderedDict()
        source = self
        if flatten:
            source = source.flatten_keys(".")
        for key, item in source.items():
            if not _is_tensor_collection(item.__class__):
                if not keep_vars:
                    out[prefix + key] = item.detach().clone()
                else:
                    out[prefix + key] = item
            else:
                out[prefix + key] = item.state_dict(keep_vars=keep_vars)
        if "__batch_size" in out:
            raise KeyError(
                "Cannot retrieve the state_dict of a TensorDict with `'__batch_size'` key"
            )
        if "__device" in out:
            raise KeyError(
                "Cannot retrieve the state_dict of a TensorDict with `'__batch_size'` key"
            )
        out[prefix + "__batch_size"] = source.batch_size
        out[prefix + "__device"] = source.device
        if destination is not None:
            destination.update(out)
            return destination
        return out

    def load_state_dict(
        self,
        state_dict: OrderedDict[str, Any],
        strict=True,
        assign=False,
        from_flatten=False,
    ) -> T:
        """Loads a state-dict, formatted as in :meth:`~.state_dict`, into the tensordict.

        Args:
            state_dict (OrderedDict): the state_dict of to be copied.
            strict (bool, optional): whether to strictly enforce that the keys
                in :attr:`state_dict` match the keys returned by this tensordict's
                :meth:`torch.nn.Module.state_dict` function. Default: ``True``
            assign (bool, optional): whether to assign items in the state
                dictionary to their corresponding keys in the tensordict instead
                of copying them inplace into the tensordict's current tensors.
                When ``False``, the properties of the tensors in the current
                module are preserved while when ``True``, the properties of the
                Tensors in the state dict are preserved.
                Default: ``False``
            from_flatten (bool, optional): if ``True``, the input state_dict is
                assumed to be flattened.
                Defaults to ``False``.

        Examples:
            >>> data = TensorDict({"1": 1, "2": 2, "3": {"3": 3}}, [])
            >>> data_zeroed = TensorDict({"1": 0, "2": 0, "3": {"3": 0}}, [])
            >>> sd = data.state_dict()
            >>> data_zeroed.load_state_dict(sd)
            >>> print(data_zeroed["3", "3"])
            tensor(3)
            >>> # with flattening
            >>> data_zeroed = TensorDict({"1": 0, "2": 0, "3": {"3": 0}}, [])
            >>> data_zeroed.load_state_dict(data.state_dict(flatten=True), from_flatten=True)
            >>> print(data_zeroed["3", "3"])
            tensor(3)


        """
        if from_flatten:
            self_flatten = self.flatten_keys(".")
            self_flatten.load_state_dict(state_dict, strict=strict, assign=assign)
            if not assign:
                # modifications are done in-place so we should be fine returning self
                return self
            else:
                # run a check over keys, if we any key with a '.' in name we're doomed
                DOT_ERROR = "Cannot use load_state_dict(..., from_flatten=True, assign=True) when some keys contain a dot character."
                for key in self.keys(True, True):
                    if isinstance(key, tuple):
                        for subkey in key:
                            if "." in subkey:
                                raise RuntimeError(DOT_ERROR)
                    elif "." in key:
                        raise RuntimeError(DOT_ERROR)
                return self.update(self_flatten.unflatten_keys("."))

        # copy since we'll be using pop
        state_dict = copy(state_dict)
        batch_size = state_dict.pop("__batch_size")
        device = state_dict.pop("__device", None)

        if strict and set(state_dict.keys()) != set(self.keys()):
            set_sd = set(state_dict.keys())
            set_td = set(self.keys())

            # if there are keys in state-dict that point to an empty tensordict
            # or if the local tensordicts are empty, we can skip
            def _is_empty_dict(sd, key=None):
                if key is not None:
                    if not isinstance(sd[key], dict):
                        return False
                    return _is_empty_dict(sd[key])
                for key, item in sd.items():
                    if key in ("__batch_size", "__device"):
                        continue
                    if isinstance(item, dict):
                        if not _is_empty_dict(item):
                            return False
                        continue
                    return False
                else:
                    return True

            def check_is_empty(target, key):
                item = target.get(key)
                if not is_tensor_collection(item) or not item.is_empty():
                    return False
                return True

            if not all(check_is_empty(self, key) for key in set_td - set_sd) or not all(
                _is_empty_dict(state_dict, key) for key in set_sd - set_td
            ):
                raise RuntimeError(
                    "Cannot load state-dict because the key sets don't match: got "
                    f"state_dict extra keys \n{set_sd - set_td}\n and tensordict extra keys\n{set_td - set_sd}\n"
                )

        self.batch_size = batch_size
        if device is not None and self.device is not None and device != self.device:
            raise RuntimeError("Loading data from another device is not yet supported.")

        for key, item in state_dict.items():
            if isinstance(item, dict):
                dest = self.get(key, default=None)
                if dest is None:
                    dest = self.empty()
                dest.load_state_dict(item, assign=assign, strict=strict)
                self.set(
                    key,
                    dest,
                    inplace=not assign,
                )
            else:
                self.set(key, item, inplace=not assign)
        return self

    def is_shared(self) -> bool:
        """Checks if tensordict is in shared memory.

        If a TensorDict instance is in shared memory, it is locked (entries cannot
        be renamed, removed or added). If a ``TensorDict`` is created with
        tensors that are all in shared memory, this does __not__ mean that ``is_shared``
        will return ``True`` (as a new tensor may or may not be in shared memory).
        Only if one calls `tensordict.share_memory_()` or places the tensordict
        on a device where the content is shared by default (eg, ``"cuda"``)
        will the tensordict be considered in shared memory.

        This is always ``True`` for tensordicts on a CUDA device.

        """
        if self.device and not self._is_memmap:
            return self.device.type == "cuda" or self._is_shared
        return self._is_shared

    def is_memmap(self) -> bool:
        """Checks if tensordict is memory-mapped.

        If a TensorDict instance is memory-mapped, it is locked (entries cannot
        be renamed, removed or added). If a ``TensorDict`` is created with
        tensors that are all memory-mapped, this does __not__ mean that ``is_memmap``
        will return ``True`` (as a new tensor may or may not be memory-mapped).
        Only if one calls `tensordict.memmap_()` will the tensordict be
        considered as memory-mapped.

        This is always ``True`` for tensordicts on a CUDA device.

        """
        return self._is_memmap

    @abc.abstractmethod
    def share_memory_(self) -> T:
        """Places all the tensors in shared memory.

        The TensorDict is then locked, meaning that any writing operations that
        isn't in-place will throw an exception (eg, rename, set or remove an
        entry).
        Conversely, once the tensordict is unlocked, the share_memory attribute
        is turned to ``False``, because cross-process identity is not
        guaranteed anymore.

        Returns:
            self

        """
        ...

    @abc.abstractmethod
    def _memmap_(
        self,
        *,
        prefix: str | None,
        copy_existing: bool,
        executor,
        futures,
        inplace,
        like,
        share_non_tensor,
    ) -> T:
        ...

    @property
    def saved_path(self):
        """Returns the path where a memmap saved TensorDict is being stored.

        This argument valishes as soon as is_memmap() returns ``False`` (e.g., when the tensordict is unlocked).
        """
        if self.is_memmap():
            path = self._memmap_prefix
            return path
        raise AttributeError(
            f"The tensordict has no saved path (memmap={self.is_memmap()}, path={self._memmap_prefix})."
        )

    def memmap_(
        self,
        prefix: str | None = None,
        copy_existing: bool = False,
        *,
        num_threads: int = 0,
        return_early: bool = False,
        share_non_tensor: bool = False,
    ) -> T:
        """Writes all tensors onto a corresponding memory-mapped Tensor, in-place.

        Args:
            prefix (str): directory prefix where the memory-mapped tensors will
                be stored. The directory tree structure will mimic the tensordict's.
            copy_existing (bool): If False (default), an exception will be raised if an
                entry in the tensordict is already a tensor stored on disk
                with an associated file, but is not saved in the correct
                location according to prefix.
                If ``True``, any existing Tensor will be copied to the new location.

        Keyword Args:
            num_threads (int, optional): the number of threads used to write the memmap
                tensors. Defaults to `0`.
            return_early (bool, optional): if ``True`` and ``num_threads>0``,
                the method will return a future of the tensordict.
            share_non_tensor (bool, optional): if ``True``, the non-tensor data will be
                shared between the processes and writing operation (such as inplace update
                or set) on any of the workers within a single node will update the value
                on all other workers. If the number of non-tensor leaves is high (e.g.,
                sharing large stacks of non-tensor data) this may result in OOM or similar
                errors. Defaults to ``False``.

        The TensorDict is then locked, meaning that any writing operations that
        isn't in-place will throw an exception (eg, rename, set or remove an
        entry).
        Once the tensordict is unlocked, the memory-mapped attribute is turned to ``False``,
        because cross-process identity is not guaranteed anymore.

        Returns:
            self if ``return_early=False``, otherwise a :class:`~tensordict.utils.TensorDictFuture` instance.

        Note:
            Serialising in this fashion might be slow with deeply nested tensordicts, so
            it is not recommended to call this method inside a training loop.
        """
        prefix = Path(prefix) if prefix is not None else self._memmap_prefix
        if num_threads > 1:
            with (
                ThreadPoolExecutor(max_workers=num_threads)
                if not return_early
                else contextlib.nullcontext()
            ) as executor:
                if return_early:
                    executor = ThreadPoolExecutor(max_workers=num_threads)
                futures = []
                result = self._memmap_(
                    prefix=prefix,
                    copy_existing=copy_existing,
                    executor=executor,
                    futures=futures,
                    inplace=True,
                    like=False,
                    share_non_tensor=share_non_tensor,
                )
                if not return_early:
                    concurrent.futures.wait(futures)
                    return result
                else:
                    return TensorDictFuture(futures, result)
        return self._memmap_(
            prefix=prefix,
            copy_existing=copy_existing,
            inplace=True,
            futures=None,
            executor=None,
            like=False,
            share_non_tensor=share_non_tensor,
        ).lock_()

    @abc.abstractmethod
    def make_memmap(
        self,
        key: NestedKey,
        shape: torch.Size | torch.Tensor,
        *,
        dtype: torch.dtype | None = None,
    ) -> MemoryMappedTensor:
        """Creates an empty memory-mapped tensor given a shape and possibly a dtype.

        .. warning:: This method is not lock-safe by design. A memory-mapped TensorDict instance present on multiple nodes
            will need to be updated using the method :meth:`~tensordict.TensorDictBase.memmap_refresh_`.

        Writing an existing entry will result in an error.

        Args:
            key (NestedKey): the key of the new entry to write. If the key is already present in the tensordict, an
                exception is raised.
            shape (torch.Size or equivalent, torch.Tensor for nested tensors): the shape of the tensor to write.

        Keyword arguments:
            dtype (torch.dtype, optional): the dtype of the new tensor.

        Returns:
            A new memory mapped tensor.

        """
        ...

    @abc.abstractmethod
    def make_memmap_from_storage(
        self,
        key: NestedKey,
        storage: torch.UntypedStorage,
        shape: torch.Size | torch.Tensor,
        *,
        dtype: torch.dtype | None = None,
    ) -> MemoryMappedTensor:
        """Creates an empty memory-mapped tensor given a storage, a shape and possibly a dtype.

        .. warning:: This method is not lock-safe by design. A memory-mapped TensorDict instance present on multiple nodes
            will need to be updated using the method :meth:`~tensordict.TensorDictBase.memmap_refresh_`.

        .. note:: If the storage has a filename associated, it must match the new filename for the file.
            If it has not a filename associated but the tensordict has an associated path, this will result in an
            exception.

        Args:
            key (NestedKey): the key of the new entry to write. If the key is already present in the tensordict, an
                exception is raised.
            storage (torch.UntypedStorage): the storage to use for the new MemoryMappedTensor. Must be a physical memory
                storage.
            shape (torch.Size or equivalent, torch.Tensor for nested tensors): the shape of the tensor to write.

        Keyword arguments:
            dtype (torch.dtype, optional): the dtype of the new tensor.

        Returns:
            A new memory mapped tensor with the given storage.

        """
        ...

    @abc.abstractmethod
    def make_memmap_from_tensor(
        self, key: NestedKey, tensor: torch.Tensor, *, copy_data: bool = True
    ) -> MemoryMappedTensor:
        """Creates an empty memory-mapped tensor given a tensor.

        .. warning:: This method is not lock-safe by design. A memory-mapped TensorDict instance present on multiple nodes
            will need to be updated using the method :meth:`~tensordict.TensorDictBase.memmap_refresh_`.

        This method always copies the storage content if ``copy_data`` is ``True`` (i.e., the storage is not shared).

        Args:
            key (NestedKey): the key of the new entry to write. If the key is already present in the tensordict, an
                exception is raised.
            tensor (torch.Tensor): the tensor to replicate on physical memory.

        Keyword arguments:
            copy_data (bool, optionaL): if ``False``, the new tensor will share the metadata of the input such as
                shape and dtype, but the content will be empty. Defaults to ``True``.

        Returns:
            A new memory mapped tensor with the given storage.

        """
        ...

    def save(
        self,
        prefix: str | None = None,
        copy_existing: bool = False,
        *,
        num_threads: int = 0,
        return_early: bool = False,
        share_non_tensor: bool = False,
    ) -> T:
        """Saves the tensordict to disk.

        This function is a proxy to :meth:`~.memmap`.
        """
        return self.memmap(
            prefix=prefix,
            copy_existing=copy_existing,
            num_threads=num_threads,
            return_early=return_early,
            share_non_tensor=share_non_tensor,
        )

    dumps = save

    def memmap(
        self,
        prefix: str | None = None,
        copy_existing: bool = False,
        *,
        num_threads: int = 0,
        return_early: bool = False,
        share_non_tensor: bool = False,
    ) -> T:
        """Writes all tensors onto a corresponding memory-mapped Tensor in a new tensordict.

        Args:
            prefix (str): directory prefix where the memory-mapped tensors will
                be stored. The directory tree structure will mimic the tensordict's.
            copy_existing (bool): If False (default), an exception will be raised if an
                entry in the tensordict is already a tensor stored on disk
                with an associated file, but is not saved in the correct
                location according to prefix.
                If ``True``, any existing Tensor will be copied to the new location.

        Keyword Args:
            num_threads (int, optional): the number of threads used to write the memmap
                tensors. Defaults to `0`.
            return_early (bool, optional): if ``True`` and ``num_threads>0``,
                the method will return a future of the tensordict.
            share_non_tensor (bool, optional): if ``True``, the non-tensor data will be
                shared between the processes and writing operation (such as inplace update
                or set) on any of the workers within a single node will update the value
                on all other workers. If the number of non-tensor leaves is high (e.g.,
                sharing large stacks of non-tensor data) this may result in OOM or similar
                errors. Defaults to ``False``.

        The TensorDict is then locked, meaning that any writing operations that
        isn't in-place will throw an exception (eg, rename, set or remove an
        entry).
        Once the tensordict is unlocked, the memory-mapped attribute is turned to ``False``,
        because cross-process identity is not guaranteed anymore.

        Returns:
            A new tensordict with the tensors stored on disk if ``return_early=False``,
            otherwise a :class:`~tensordict.utils.TensorDictFuture` instance.

        Note:
            Serialising in this fashion might be slow with deeply nested tensordicts, so
            it is not recommended to call this method inside a training loop.
        """
        prefix = Path(prefix) if prefix is not None else self._memmap_prefix

        if num_threads > 1:
            with (
                ThreadPoolExecutor(max_workers=num_threads)
                if not return_early
                else contextlib.nullcontext()
            ) as executor:
                if return_early:
                    executor = ThreadPoolExecutor(max_workers=num_threads)
                futures = []
                result = self._memmap_(
                    prefix=prefix,
                    copy_existing=copy_existing,
                    executor=executor,
                    futures=futures,
                    inplace=False,
                    like=False,
                    share_non_tensor=share_non_tensor,
                )
                if not return_early:
                    concurrent.futures.wait(futures)
                    return result
                else:
                    return TensorDictFuture(futures, result)

        return self._memmap_(
            prefix=prefix,
            copy_existing=copy_existing,
            inplace=False,
            executor=None,
            like=False,
            futures=None,
            share_non_tensor=share_non_tensor,
        ).lock_()

    def memmap_like(
        self,
        prefix: str | None = None,
        copy_existing: bool = False,
        *,
        num_threads: int = 0,
        return_early: bool = False,
        share_non_tensor: bool = False,
    ) -> T:
        """Creates a contentless Memory-mapped tensordict with the same shapes as the original one.

        Args:
            prefix (str): directory prefix where the memory-mapped tensors will
                be stored. The directory tree structure will mimic the tensordict's.
            copy_existing (bool): If False (default), an exception will be raised if an
                entry in the tensordict is already a tensor stored on disk
                with an associated file, but is not saved in the correct
                location according to prefix.
                If ``True``, any existing Tensor will be copied to the new location.

        Keyword Args:
            num_threads (int, optional): the number of threads used to write the memmap
                tensors. Defaults to `0`.
            return_early (bool, optional): if ``True`` and ``num_threads>0``,
                the method will return a future of the tensordict.
            share_non_tensor (bool, optional): if ``True``, the non-tensor data will be
                shared between the processes and writing operation (such as inplace update
                or set) on any of the workers within a single node will update the value
                on all other workers. If the number of non-tensor leaves is high (e.g.,
                sharing large stacks of non-tensor data) this may result in OOM or similar
                errors. Defaults to ``False``.

        The TensorDict is then locked, meaning that any writing operations that
        isn't in-place will throw an exception (eg, rename, set or remove an
        entry).
        Once the tensordict is unlocked, the memory-mapped attribute is turned to ``False``,
        because cross-process identity is not guaranteed anymore.

        Returns:
            A new ``TensorDict`` instance with data stored as memory-mapped tensors if ``return_early=False``,
            otherwise a :class:`~tensordict.utils.TensorDictFuture` instance.

        .. note:: This is the recommended method to write a set of large buffers
            on disk, as :meth:`~.memmap_()` will copy the information, which can
            be slow for large content.

        Examples:
            >>> td = TensorDict({
            ...     "a": torch.zeros((3, 64, 64), dtype=torch.uint8),
            ...     "b": torch.zeros(1, dtype=torch.int64),
            ... }, batch_size=[]).expand(1_000_000)  # expand does not allocate new memory
            >>> buffer = td.memmap_like("/path/to/dataset")

        """
        prefix = Path(prefix) if prefix is not None else self._memmap_prefix
        if num_threads > 1:
            with (
                ThreadPoolExecutor(max_workers=num_threads)
                if not return_early
                else contextlib.nullcontext()
            ) as executor:
                if return_early:
                    executor = ThreadPoolExecutor(max_workers=num_threads)
                futures = []
                # we create an empty copy of self
                # This is because calling MMapTensor.from_tensor(mmap_tensor) does nothing
                # if both are in filesystem
                input = self.apply(
                    lambda x: torch.empty((), device=x.device, dtype=x.dtype).expand(
                        x.shape
                    )
                )
                result = input._memmap_(
                    prefix=prefix,
                    copy_existing=copy_existing,
                    executor=executor,
                    futures=futures,
                    inplace=False,
                    like=True,
                    share_non_tensor=share_non_tensor,
                )
                if not return_early:
                    concurrent.futures.wait(futures)
                    return result
                else:
                    return TensorDictFuture(futures, result)
        input = self.apply(
            lambda x: torch.empty((), device=x.device, dtype=x.dtype).expand(x.shape)
        )
        return input._memmap_(
            prefix=prefix,
            copy_existing=copy_existing,
            inplace=False,
            like=True,
            executor=None,
            futures=None,
            share_non_tensor=share_non_tensor,
        ).lock_()

    @classmethod
    def load(cls, prefix: str | Path, *args, **kwargs) -> T:
        """Loads a tensordict from disk.

        This class method is a proxy to :meth:`~.load_memmap`.
        """
        return cls.load_memmap(prefix, *args, **kwargs)

    def load_(self, prefix: str | Path, *args, **kwargs):
        """Loads a tensordict from disk within the current tensordict.

        This class method is a proxy to :meth:`~.load_memmap_`.
        """
        return self.load_memmap_(prefix, *args, **kwargs)

    @classmethod
    def load_memmap(
        cls,
        prefix: str | Path,
        device: torch.device | None = None,
        non_blocking: bool = False,
        *,
        out: TensorDictBase | None = None,
    ) -> T:
        """Loads a memory-mapped tensordict from disk.

        Args:
            prefix (str or Path to folder): the path to the folder where the
                saved tensordict should be fetched.
            device (torch.device or equivalent, optional): if provided, the
                data will be asynchronously cast to that device.
                Supports `"meta"` device, in which case the data isn't loaded
                but a set of empty "meta" tensors are created. This is
                useful to get a sense of the total model size and structure
                without actually opening any file.
            non_blocking (bool, optional): if ``True``, synchronize won't be
                called after loading tensors on device. Defaults to ``False``.
            out (TensorDictBase, optional): optional tensordict where the data
                should be written.

        Examples:
            >>> from tensordict import TensorDict
            >>> td = TensorDict.fromkeys(["a", "b", "c", ("nested", "e")], 0)
            >>> td.memmap("./saved_td")
            >>> td_load = TensorDict.load_memmap("./saved_td")
            >>> assert (td == td_load).all()

        This method also allows loading nested tensordicts.

            >>> nested = TensorDict.load_memmap("./saved_td/nested")
            >>> assert nested["e"] == 0

        A tensordict can also be loaded on "meta" device or, alternatively,
        as a fake tensor:
            >>> import tempfile
            >>> td = TensorDict({"a": torch.zeros(()), "b": {"c": torch.zeros(())}})
            >>> with tempfile.TemporaryDirectory() as path:
            ...     td.save(path)
            ...     td_load = TensorDict.load_memmap(path, device="meta")
            ...     print("meta:", td_load)
            ...     from torch._subclasses import FakeTensorMode
            ...     with FakeTensorMode():
            ...         td_load = TensorDict.load_memmap(path)
            ...         print("fake:", td_load)
            meta: TensorDict(
                fields={
                    a: Tensor(shape=torch.Size([]), device=meta, dtype=torch.float32, is_shared=False),
                    b: TensorDict(
                        fields={
                            c: Tensor(shape=torch.Size([]), device=meta, dtype=torch.float32, is_shared=False)},
                        batch_size=torch.Size([]),
                        device=meta,
                        is_shared=False)},
                batch_size=torch.Size([]),
                device=meta,
                is_shared=False)
            fake: TensorDict(
                fields={
                    a: FakeTensor(shape=torch.Size([]), device=cpu, dtype=torch.float32, is_shared=False),
                    b: TensorDict(
                        fields={
                            c: FakeTensor(shape=torch.Size([]), device=cpu, dtype=torch.float32, is_shared=False)},
                        batch_size=torch.Size([]),
                        device=cpu,
                        is_shared=False)},
                batch_size=torch.Size([]),
                device=cpu,
                is_shared=False)

        """
        prefix = Path(prefix)

        metadata = _load_metadata(prefix)
        type_name = metadata["_type"]
        if type_name != str(cls):
            import tensordict

            for other_cls in tensordict.base._ACCEPTED_CLASSES:
                if str(other_cls) == type_name:
                    return other_cls._load_memmap(prefix, metadata)
            else:
                raise RuntimeError(
                    f"Could not find name {type_name} in {tensordict.base._ACCEPTED_CLASSES}. "
                    f"Did you call _register_tensor_class(cls) on {type_name}?"
                )
        if device is not None:
            device = torch.device(device)
        out = cls._load_memmap(prefix, metadata, device=device, out=out)
        if not non_blocking and device is not None and device != torch.device("meta"):
            out._sync_all()
        return out

    def load_memmap_(
        self,
        prefix: str | Path,
    ):
        """Loads the content of a memory-mapped tensordict within the tensordict where ``load_memmap_`` is called.

        See :meth:`~tensordict.TensorDictBase.load_memmap` for more info.
        """
        is_memmap = self.is_memmap()
        with self.unlock_() if is_memmap else contextlib.nullcontext():
            self.load_memmap(prefix=prefix, device=self.device, out=self)
        if is_memmap:
            self.memmap_()
        return self

    def memmap_refresh_(self):
        """Refreshes the content of the memory-mapped tensordict if it has a :attr:`~tensordict.TensorDict.saved_path`.

        This method will raise an exception if no path is associated with it.

        """
        if not self.is_memmap() or self._memmap_prefix is None:
            raise RuntimeError(
                "Cannot refresh a TensorDict that is not memory mapped or has no path associated."
            )
        return self.load_memmap_(prefix=self.saved_path)

    @classmethod
    @abc.abstractmethod
    def _load_memmap(
        cls,
        prefix: Path,
        metadata: dict,
        device: torch.device | None = None,
        *,
        out=None,
    ):
        ...

    # Key functionality: set, get, set_, set_at_, update, update_
    @abc.abstractmethod
    def entry_class(self, key: NestedKey) -> type:
        """Returns the class of an entry, possibly avoiding a call to `isinstance(td.get(key), type)`.

        This method should be preferred to ``tensordict.get(key).shape`` whenever
        :meth:`.get` can be expensive to execute.

        """
        ...

    def set(
        self,
        key: NestedKey,
        item: CompatibleType,
        inplace: bool = False,
        *,
        non_blocking: bool = False,
        **kwargs: Any,
    ) -> T:
        """Sets a new key-value pair.

        Args:
            key (str, tuple of str): name of the key to be set.
            item (torch.Tensor or equivalent, TensorDictBase instance): value
                to be stored in the tensordict.
            inplace (bool, optional): if ``True`` and if a key matches an existing
                key in the tensordict, then the update will occur in-place
                for that key-value pair. If inplace is ``True`` and
                the entry cannot be found, it will be added. For a more restrictive
                in-place operation, use :meth:`~.set_` instead.
                Defaults to ``False``.

        Keyword Args:
            non_blocking (bool, optional): if ``True`` and this copy is between
                different devices, the copy may occur asynchronously with respect
                to the host.

        Returns:
            self

        Examples:
            >>> td = TensorDict({}, batch_size[3, 4])
            >>> td.set("x", torch.randn(3, 4))
            >>> y = torch.randn(3, 4, 5)
            >>> td.set("y", y, inplace=True) # works, even if 'y' is not present yet
            >>> td.set("y", torch.zeros_like(y), inplace=True)
            >>> assert (y==0).all() # y values are overwritten
            >>> td.set("y", torch.ones(5), inplace=True) # raises an exception as shapes mismatch

        """
        key = _unravel_key_to_tuple(key)
        # inplace is loose here, but for set_ it is constraining. We translate it
        # to None to tell _set_str and others to drop it if the key isn't found
        inplace = BEST_ATTEMPT_INPLACE if inplace else False
        return self._set_tuple(
            key, item, inplace=inplace, validated=False, non_blocking=non_blocking
        )

    @abc.abstractmethod
    def _set_str(
        self,
        key: str,
        value: Any,
        *,
        inplace: bool,
        validated: bool,
        ignore_lock: bool = False,
        non_blocking: bool = False,
    ):
        ...

    @abc.abstractmethod
    def _set_tuple(self, key, value, *, inplace, validated, non_blocking: bool):
        ...

    @lock_blocked
    def set_non_tensor(self, key: NestedKey, value: Any):
        """Registers a non-tensor value in the tensordict using :class:`tensordict.tensorclass.NonTensorData`.

        The value can be retrieved using :meth:`TensorDictBase.get_non_tensor`
        or directly using `get`, which will return the :class:`tensordict.tensorclass.NonTensorData`
        object.

        return: self

        Examples:
            >>> data = TensorDict({}, batch_size=[])
            >>> data.set_non_tensor(("nested", "the string"), "a string!")
            >>> assert data.get_non_tensor(("nested", "the string")) == "a string!"
            >>> # regular `get` works but returns a NonTensorData object
            >>> data.get(("nested", "the string"))
            NonTensorData(
                data='a string!',
                batch_size=torch.Size([]),
                device=None,
                is_shared=False)

        """
        key = unravel_key(key)
        return self._set_non_tensor(key, value)

    def _set_non_tensor(self, key: NestedKey, value: Any):
        if isinstance(key, tuple):
            if len(key) == 1:
                return self._set_non_tensor(key[0], value)
            sub_td = self._get_str(key[0], None)
            if sub_td is None:
                sub_td = self._create_nested_str(key[0])
            sub_td._set_non_tensor(key[1:], value)
            return self
        from tensordict.tensorclass import NonTensorData

        self._set_str(
            key,
            NonTensorData(
                value,
                batch_size=self.batch_size,
                device=self.device,
                names=self.names if self._has_names() else None,
            ),
            validated=True,
            inplace=False,
            non_blocking=False,
        )
        return self

    def get_non_tensor(self, key: NestedKey, default=NO_DEFAULT):
        """Gets a non-tensor value, if it exists, or `default` if the non-tensor value is not found.

        This method is robust to tensor/TensorDict values, meaning that if the
        value gathered is a regular tensor it will be returned too (although
        this method comes with some overhead and should not be used out of its
        natural scope).

        See :meth:`~tensordict.TensorDictBase.set_non_tensor` for more information
        on how to set non-tensor values in a tensordict.

        Args:
            key (NestedKey): the location of the NonTensorData object.
            default (Any, optional): the value to be returned if the key cannot
                be found.

        Returns: the content of the :class:`tensordict.tensorclass.NonTensorData`,
            or the entry corresponding to the ``key`` if it isn't a
            :class:`tensordict.tensorclass.NonTensorData` (or ``default`` if the
            entry cannot be found).

        Examples:
            >>> data = TensorDict({}, batch_size=[])
            >>> data.set_non_tensor(("nested", "the string"), "a string!")
            >>> assert data.get_non_tensor(("nested", "the string")) == "a string!"
            >>> # regular `get` works but returns a NonTensorData object
            >>> data.get(("nested", "the string"))
            NonTensorData(
                data='a string!',
                batch_size=torch.Size([]),
                device=None,
                is_shared=False)

        """
        key = unravel_key(key)
        return self._get_non_tensor(key, default=default)

    def _get_non_tensor(self, key: NestedKey, default=NO_DEFAULT):
        if isinstance(key, tuple):
            if len(key) == 1:
                return self._get_non_tensor(key[0], default=default)
            subtd = self._get_str(key[0], default=default)
            if subtd is default:
                return subtd
            return subtd._get_non_tensor(key[1:], default=default)
        value = self._get_str(key, default=default)

        if is_non_tensor(value):
            data = getattr(value, "data", None)
            if data is None:
                return value.tolist()
            return data
        return value

    def filter_non_tensor_data(self) -> T:
        """Filters out all non-tensor-data."""

        def _filter(x):
            if not is_non_tensor(x):
                if is_tensor_collection(x):
                    return x.filter_non_tensor_data()
                return x

        return self._apply_nest(_filter, call_on_nested=True, filter_empty=False)

    def _convert_inplace(self, inplace, key):
        if inplace is not False:
            has_key = key in self.keys()
            if inplace is True and not has_key:  # inplace could be None
                raise KeyError(
                    _KEY_ERROR.format(key, self.__class__.__name__, sorted(self.keys()))
                )
            inplace = has_key
        return inplace

    def set_at_(
        self,
        key: NestedKey,
        value: CompatibleType,
        index: IndexType,
        *,
        non_blocking: bool = False,
    ) -> T:
        """Sets the values in-place at the index indicated by ``index``.

        Args:
            key (str, tuple of str): key to be modified.
            value (torch.Tensor): value to be set at the index `index`
            index (int, tensor or tuple): index where to write the values.

        Keyword Args:
            non_blocking (bool, optional): if ``True`` and this copy is between
                different devices, the copy may occur asynchronously with respect
                to the host.

        Returns:
            self

        Examples:
            >>> td = TensorDict({}, batch_size[3, 4])
            >>> x = torch.randn(3, 4)
            >>> td.set("x", x)
            >>> td.set_at_("x", value=torch.ones(1, 4), index=slice(1))
            >>> assert (x[0] == 1).all()
        """
        key = _unravel_key_to_tuple(key)
        return self._set_at_tuple(
            key, value, index, validated=False, non_blocking=non_blocking
        )

    @abc.abstractmethod
    def _set_at_str(self, key, value, idx, *, validated, non_blocking: bool):
        ...

    @abc.abstractmethod
    def _set_at_tuple(self, key, value, idx, *, validated, non_blocking: bool):
        ...

    def set_(
        self,
        key: NestedKey,
        item: CompatibleType,
        *,
        non_blocking: bool = False,
    ) -> T:
        """Sets a value to an existing key while keeping the original storage.

        Args:
            key (str): name of the value
            item (torch.Tensor or compatible type, TensorDictBase): value to
                be stored in the tensordict

        Keyword Args:
            non_blocking (bool, optional): if ``True`` and this copy is between
                different devices, the copy may occur asynchronously with respect
                to the host.

        Returns:
            self

        Examples:
            >>> td = TensorDict({}, batch_size[3, 4])
            >>> x = torch.randn(3, 4)
            >>> td.set("x", x)
            >>> td.set_("x", torch.zeros_like(x))
            >>> assert (x == 0).all()

        """
        key = _unravel_key_to_tuple(key)
        return self._set_tuple(
            key, item, inplace=True, validated=False, non_blocking=non_blocking
        )

    # Stack functionality
    @abc.abstractmethod
    def _stack_onto_(
        self,
        list_item: list[CompatibleType],
        dim: int,
    ) -> T:
        """Stacks a list of values onto an existing key while keeping the original storage.

        Args:
            key (str): name of the value
            list_item (list of torch.Tensor): value to be stacked and stored in the tensordict.
            dim (int): dimension along which the tensors should be stacked.

        Returns:
            self

        """
        ...

    def _stack_onto_at_(
        self,
        key: NestedKey,
        list_item: list[CompatibleType],
        dim: int,
        idx: IndexType,
    ) -> T:
        """Similar to _stack_onto_ but on a specific index. Only works with regular TensorDicts."""
        raise RuntimeError(
            f"Cannot call _stack_onto_at_ with {self.__class__.__name__}. "
            "Make sure your sub-classed tensordicts are turned into regular tensordicts by calling to_tensordict() "
            "before calling __getindex__ and stack."
        )

    def _default_get(self, key: NestedKey, default: Any = NO_DEFAULT) -> CompatibleType:
        if default is not NO_DEFAULT:
            return default
        else:
            # raise KeyError
            raise KeyError(
                _KEY_ERROR.format(key, self.__class__.__name__, sorted(self.keys()))
            )

    def get(self, key: NestedKey, default: Any = NO_DEFAULT) -> CompatibleType:
        """Gets the value stored with the input key.

        Args:
            key (str, tuple of str): key to be queried. If tuple of str it is
                equivalent to chained calls of getattr.
            default: default value if the key is not found in the tensordict.

        Examples:
            >>> td = TensorDict({"x": 1}, batch_size=[])
            >>> td.get("x")
            tensor(1)
            >>> td.get("y", default=None)
            None
        """
        key = _unravel_key_to_tuple(key)
        if not key:
            raise KeyError(_GENERIC_NESTED_ERR.format(key))
        return self._get_tuple(key, default=default)

    @abc.abstractmethod
    def _get_str(self, key, default):
        ...

    @abc.abstractmethod
    def _get_tuple(self, key, default):
        ...

    def get_at(
        self, key: NestedKey, index: IndexType, default: CompatibleType = NO_DEFAULT
    ) -> CompatibleType:
        """Get the value of a tensordict from the key `key` at the index `idx`.

        Args:
            key (str, tuple of str): key to be retrieved.
            index (int, slice, torch.Tensor, iterable): index of the tensor.
            default (torch.Tensor): default value to return if the key is
                not present in the tensordict.

        Returns:
            indexed tensor.

        Examples:
            >>> td = TensorDict({"x": torch.arange(3)}, batch_size=[])
            >>> td.get_at("x", index=1)
            tensor(1)

        """
        # TODO: check that this works with masks, and add to docstring
        key = _unravel_key_to_tuple(key)
        if not key:
            raise KeyError(_GENERIC_NESTED_ERR.format(key))
        # must be a tuple
        return self._get_at_tuple(key, index, default)

    def _get_at_str(self, key, idx, default):
        out = self._get_str(key, default)
        if out is default:
            return out
        return out[idx]

    def _get_at_tuple(self, key, idx, default):
        out = self._get_tuple(key, default)
        if out is default:
            return out
        return out[idx]

    def get_item_shape(self, key: NestedKey):
        """Returns the shape of the entry, possibly avoiding recurring to :meth:`~.get`."""
        return _shape(self.get(key))

    def update(
        self,
        input_dict_or_td: dict[str, CompatibleType] | T,
        clone: bool = False,
        inplace: bool = False,
        *,
        non_blocking: bool = False,
        keys_to_update: Sequence[NestedKey] | None = None,
    ) -> T:
        """Updates the TensorDict with values from either a dictionary or another TensorDict.

        Args:
            input_dict_or_td (TensorDictBase or dict): input data to be written
                in self.
            clone (bool, optional): whether the tensors in the input (
                tensor) dict should be cloned before being set.
                Defaults to ``False``.
            inplace (bool, optional): if ``True`` and if a key matches an existing
                key in the tensordict, then the update will occur in-place
                for that key-value pair. If the entry cannot be found, it will be
                added. Defaults to ``False``.

        Keyword Args:
            keys_to_update (sequence of NestedKeys, optional): if provided, only
                the list of keys in ``key_to_update`` will be updated.
                This is aimed at avoiding calls to
                ``data_dest.update(data_src.select(*keys_to_update))``.
            non_blocking (bool, optional): if ``True`` and this copy is between
                different devices, the copy may occur asynchronously with respect
                to the host.

        Returns:
            self

        Examples:
            >>> td = TensorDict({}, batch_size=[3])
            >>> a = torch.randn(3)
            >>> b = torch.randn(3, 4)
            >>> other_td = TensorDict({"a": a, "b": b}, batch_size=[])
            >>> td.update(other_td, inplace=True) # writes "a" and "b" even though they can't be found
            >>> assert td['a'] is other_td['a']
            >>> other_td = other_td.clone().zero_()
            >>> td.update(other_td)
            >>> assert td['a'] is not other_td['a']

        """
        if input_dict_or_td is self:
            # no op
            return self
        if keys_to_update is not None:
            if len(keys_to_update) == 0:
                return self
            keys_to_update = unravel_key_list(keys_to_update)
        for key, value in input_dict_or_td.items():
            key = _unravel_key_to_tuple(key)
            firstkey, subkey = key[0], key[1:]
            if keys_to_update and not any(
                firstkey == ktu if isinstance(ktu, str) else firstkey == ktu[0]
                for ktu in keys_to_update
            ):
                continue
            target = self._get_str(firstkey, None)
            if clone and hasattr(value, "clone"):
                value = value.clone()
            elif clone:
                value = tree_map(torch.clone, value)
            # the key must be a string by now. Let's check if it is present
            if target is not None:
                if _is_tensor_collection(type(target)):
                    if subkey:
                        sub_keys_to_update = _prune_selected_keys(
                            keys_to_update, firstkey
                        )
                        target.update(
                            {subkey: value},
                            inplace=inplace,
                            clone=clone,
                            keys_to_update=sub_keys_to_update,
                            non_blocking=non_blocking,
                        )
                        continue
                    elif isinstance(value, (dict,)) or _is_tensor_collection(
                        value.__class__
                    ):
                        from tensordict._lazy import LazyStackedTensorDict

                        if isinstance(value, LazyStackedTensorDict) and not isinstance(
                            target, LazyStackedTensorDict
                        ):
                            sub_keys_to_update = _prune_selected_keys(
                                keys_to_update, firstkey
                            )
                            self._set_tuple(
                                key,
                                LazyStackedTensorDict(
                                    *target.unbind(value.stack_dim),
                                    stack_dim=value.stack_dim,
                                ).update(
                                    value,
                                    inplace=inplace,
                                    clone=clone,
                                    keys_to_update=sub_keys_to_update,
                                    non_blocking=non_blocking,
                                ),
                                validated=True,
                                inplace=False,
                                non_blocking=non_blocking,
                            )
                        else:
                            sub_keys_to_update = _prune_selected_keys(
                                keys_to_update, firstkey
                            )
                            target.update(
                                value,
                                inplace=inplace,
                                clone=clone,
                                non_blocking=non_blocking,
                                keys_to_update=sub_keys_to_update,
                            )
                        continue
            self._set_tuple(
                key,
                value,
                inplace=BEST_ATTEMPT_INPLACE if inplace else False,
                validated=False,
                non_blocking=non_blocking,
            )
        return self

    def update_(
        self,
        input_dict_or_td: dict[str, CompatibleType] | T,
        clone: bool = False,
        *,
        non_blocking: bool = False,
        keys_to_update: Sequence[NestedKey] | None = None,
    ) -> T:
        """Updates the TensorDict in-place with values from either a dictionary or another TensorDict.

        Unlike :meth:`~.update`, this function will throw an error if the key is unknown to ``self``.

        Args:
            input_dict_or_td (TensorDictBase or dict): input data to be written
                in self.
            clone (bool, optional): whether the tensors in the input (
                tensor) dict should be cloned before being set. Defaults to ``False``.

        Keyword Args:
            keys_to_update (sequence of NestedKeys, optional): if provided, only
                the list of keys in ``key_to_update`` will be updated.
                This is aimed at avoiding calls to
                ``data_dest.update_(data_src.select(*keys_to_update))``.
            non_blocking (bool, optional): if ``True`` and this copy is between
                different devices, the copy may occur asynchronously with respect
                to the host.

        Returns:
            self

        Examples:
            >>> a = torch.randn(3)
            >>> b = torch.randn(3, 4)
            >>> td = TensorDict({"a": a, "b": b}, batch_size=[3])
            >>> other_td = TensorDict({"a": a*0, "b": b*0}, batch_size=[])
            >>> td.update_(other_td)
            >>> assert td['a'] is not other_td['a']
            >>> assert (td['a'] == other_td['a']).all()
            >>> assert (td['a'] == 0).all()

        """
        if input_dict_or_td is self:
            # no op
            return self
        if keys_to_update is not None:
            if len(keys_to_update) == 0:
                return self
            keys_to_update = [_unravel_key_to_tuple(key) for key in keys_to_update]

            named = True

            def inplace_update(name, dest, source):
                if source is None:
                    return None
                name = _unravel_key_to_tuple(name)
                for key in keys_to_update:
                    if key == name[: len(key)]:
                        dest.copy_(source, non_blocking=non_blocking)

        else:
            named = False

            def inplace_update(dest, source):
                if source is None:
                    return None
                dest.copy_(source, non_blocking=non_blocking)

        if not _is_tensor_collection(type(input_dict_or_td)):
            from tensordict import TensorDict

            input_dict_or_td = TensorDict.from_dict(
                input_dict_or_td, batch_dims=self.batch_dims
            )
        self._apply_nest(
            inplace_update,
            input_dict_or_td,
            nested_keys=True,
            default=None,
            filter_empty=True,
            named=named,
            is_leaf=_is_leaf_nontensor,
        )
        return self

    def update_at_(
        self,
        input_dict_or_td: dict[str, CompatibleType] | T,
        idx: IndexType,
        clone: bool = False,
        *,
        non_blocking: bool = False,
        keys_to_update: Sequence[NestedKey] | None = None,
    ) -> T:
        """Updates the TensorDict in-place at the specified index with values from either a dictionary or another TensorDict.

        Unlike  TensorDict.update, this function will throw an error if the key is unknown to the TensorDict.

        Args:
            input_dict_or_td (TensorDictBase or dict): input data to be written
                in self.
            idx (int, torch.Tensor, iterable, slice): index of the tensordict
                where the update should occur.
            clone (bool, optional): whether the tensors in the input (
                tensor) dict should be cloned before being set. Default is
                `False`.

        Keyword Args:
            keys_to_update (sequence of NestedKeys, optional): if provided, only
                the list of keys in ``key_to_update`` will be updated.
            non_blocking (bool, optional): if ``True`` and this copy is between
                different devices, the copy may occur asynchronously with respect
                to the host.

        Returns:
            self

        Examples:
            >>> td = TensorDict({
            ...     'a': torch.zeros(3, 4, 5),
            ...     'b': torch.zeros(3, 4, 10)}, batch_size=[3, 4])
            >>> td.update_at_(
            ...     TensorDict({
            ...         'a': torch.ones(1, 4, 5),
            ...         'b': torch.ones(1, 4, 10)}, batch_size=[1, 4]),
            ...    slice(1, 2))
            TensorDict(
                fields={
                    a: Tensor(torch.Size([3, 4, 5]), dtype=torch.float32),
                    b: Tensor(torch.Size([3, 4, 10]), dtype=torch.float32)},
                batch_size=torch.Size([3, 4]),
                device=None,
                is_shared=False)
            >>> assert (td[1] == 1).all()

        """
        if idx == ():
            return self.update_(
                input_dict_or_td=input_dict_or_td,
                keys_to_update=keys_to_update,
                clone=clone,
                non_blocking=non_blocking,
            )
        if keys_to_update is not None:
            if len(keys_to_update) == 0:
                return self
            keys_to_update = unravel_key_list(keys_to_update)
        for key, value in input_dict_or_td.items():
            firstkey, *nextkeys = _unravel_key_to_tuple(key)
            if keys_to_update and not any(
                firstkey == ktu if isinstance(ktu, str) else firstkey == ktu[0]
                for ktu in keys_to_update
            ):
                continue
            if not isinstance(value, _ACCEPTED_CLASSES):
                raise TypeError(
                    f"Expected value to be one of types {_ACCEPTED_CLASSES} "
                    f"but got {type(value)}"
                )
            if clone:
                value = value.clone()
            self.set_at_((firstkey, *nextkeys), value, idx, non_blocking=non_blocking)
        return self

    def replace(self, *args, **kwargs):
        """Creates a shallow copy of the tensordict where entries have been replaced.

        Accepts one unnamed argument which must be a dictionary of a :class:`~tensordict.TensorDictBase` subclass.
        Additionaly, first-level entries can be updated with the named keyword arguments.

        Returns:
            a copy of ``self`` with updated entries if the input is non-empty. If an empty dict or no dict is provided
            and the kwargs are empty, ``self`` is returned.

        """
        if args:
            if len(args) > 1:
                raise RuntimeError(
                    "Only a single argument containing a dictionary-like "
                    f"structure of entries to replace can be passed to replace. Received {len(args)} "
                    f"arguments instead."
                )
            dict_to_replace = args[0]
        else:
            dict_to_replace = {}
        if kwargs:
            dict_to_replace.update(kwargs)
        is_dict = isinstance(dict_to_replace, dict)
        if is_dict:
            if not dict_to_replace:
                return self
        else:
            if not is_tensor_collection(dict_to_replace):
                raise RuntimeError(
                    f"Cannot use object type {type(dict_to_replace)} to update values in tensordict."
                )
            if dict_to_replace.is_empty():
                return self
        result = self.copy()
        # using update makes sure that any optimization (e.g. for lazy stacks) is done properly
        result.update(dict_to_replace)
        return result

    @lock_blocked
    def create_nested(self, key):
        """Creates a nested tensordict of the same shape, device and dim names as the current tensordict.

        If the value already exists, it will be overwritten by this operation.
        This operation is blocked in locked tensordicts.

        Examples:
            >>> data = TensorDict({}, [3, 4, 5])
            >>> data.create_nested("root")
            >>> data.create_nested(("some", "nested", "value"))
            >>> print(data)
            TensorDict(
                fields={
                    root: TensorDict(
                        fields={
                        },
                        batch_size=torch.Size([3, 4, 5]),
                        device=None,
                        is_shared=False),
                    some: TensorDict(
                        fields={
                            nested: TensorDict(
                                fields={
                                    value: TensorDict(
                                        fields={
                                        },
                                        batch_size=torch.Size([3, 4, 5]),
                                        device=None,
                                        is_shared=False)},
                                batch_size=torch.Size([3, 4, 5]),
                                device=None,
                                is_shared=False)},
                        batch_size=torch.Size([3, 4, 5]),
                        device=None,
                        is_shared=False)},
                batch_size=torch.Size([3, 4, 5]),
                device=None,
                is_shared=False)
        """
        key = _unravel_key_to_tuple(key)
        self._create_nested_tuple(key)
        return self

    def _create_nested_str(self, key):
        out = self.empty()
        self._set_str(key, out, inplace=False, validated=True, non_blocking=False)
        return out

    def _create_nested_tuple(self, key):
        td = self._create_nested_str(key[0])
        if len(key) > 1:
            td._create_nested_tuple(key[1:])

    def copy_(self, tensordict: T, non_blocking: bool = False) -> T:
        """See :obj:`TensorDictBase.update_`.

        The non-blocking argument will be ignored and is just present for
        compatibility with :func:`torch.Tensor.copy_`.
        """
        return self.update_(tensordict, non_blocking=non_blocking)

    def copy_at_(self, tensordict: T, idx: IndexType, non_blocking: bool = False) -> T:
        """See :obj:`TensorDictBase.update_at_`."""
        return self.update_at_(tensordict, idx, non_blocking=non_blocking)

    def is_empty(self) -> bool:
        """Checks if the tensordict contains any leaf."""
        for _ in self.keys(True, True):
            return False
        return True

    # Dict features: setdefault, items, values, keys, ...
    def setdefault(
        self, key: NestedKey, default: CompatibleType, inplace: bool = False
    ) -> CompatibleType:
        """Insert the ``key`` entry with a value of ``default`` if ``key`` is not in the tensordict.

        Return the value for ``key`` if ``key`` is in the tensordict, else ``default``.

        Args:
            key (str or nested key): the name of the value.
            default (torch.Tensor or compatible type, TensorDictBase): value
                to be stored in the tensordict if the key is not already present.

        Returns:
            The value of key in the tensordict. Will be default if the key was not
            previously set.

        Examples:
            >>> td = TensorDict({}, batch_size=[3, 4])
            >>> val = td.setdefault("a", torch.zeros(3, 4))
            >>> assert (val == 0).all()
            >>> val = td.setdefault("a", torch.ones(3, 4))
            >>> assert (val == 0).all() # output is still 0

        """
        if key not in self.keys(include_nested=isinstance(key, tuple)):
            self.set(key, default, inplace=inplace)
        return self.get(key)

    def items(
        self, include_nested: bool = False, leaves_only: bool = False, is_leaf=None
    ) -> Iterator[tuple[str, CompatibleType]]:
        """Returns a generator of key-value pairs for the tensordict.

        Args:
            include_nested (bool, optional): if ``True``, nested values will be returned.
                Defaults to ``False``.
            leaves_only (bool, optional): if ``False``, only leaves will be
                returned. Defaults to ``False``.
            is_leaf: an optional callable that indicates if a class is to be considered a
                leaf or not.

        """
        if is_leaf is None:
            is_leaf = _default_is_leaf

        # check the conditions once only
        if include_nested and leaves_only:
            for k in self.keys():
                val = self._get_str(k, NO_DEFAULT)
                if not is_leaf(val.__class__):
                    yield from (
                        (_unravel_key_to_tuple((k, _key)), _val)
                        for _key, _val in val.items(
                            include_nested=include_nested,
                            leaves_only=leaves_only,
                            is_leaf=is_leaf,
                        )
                    )
                else:
                    yield k, val
        elif include_nested:
            for k in self.keys():
                val = self._get_str(k, NO_DEFAULT)
                yield k, val
                if not is_leaf(val.__class__):
                    yield from (
                        (_unravel_key_to_tuple((k, _key)), _val)
                        for _key, _val in val.items(
                            include_nested=include_nested,
                            leaves_only=leaves_only,
                            is_leaf=is_leaf,
                        )
                    )
        elif leaves_only:
            for k in self.keys():
                val = self._get_str(k, NO_DEFAULT)
                if is_leaf(val.__class__):
                    yield k, val
        else:
            for k in self.keys():
                yield k, self._get_str(k, NO_DEFAULT)

    def non_tensor_items(self, include_nested: bool = False):
        """Returns all non-tensor leaves, maybe recursively."""
        return tuple(
            self.items(
                include_nested,
                leaves_only=True,
                is_leaf=lambda cls: _is_non_tensor(cls),
            )
        )

    def values(
        self,
        include_nested: bool = False,
        leaves_only: bool = False,
        is_leaf=None,
    ) -> Iterator[CompatibleType]:
        """Returns a generator representing the values for the tensordict.

        Args:
            include_nested (bool, optional): if ``True``, nested values will be returned.
                Defaults to ``False``.
            leaves_only (bool, optional): if ``False``, only leaves will be
                returned. Defaults to ``False``.
            is_leaf: an optional callable that indicates if a class is to be considered a
                leaf or not.

        """
        if is_leaf is None:
            is_leaf = _default_is_leaf
        # check the conditions once only
        if include_nested and leaves_only:
            for k in self.keys():
                val = self._get_str(k, NO_DEFAULT)
                if not is_leaf(val.__class__):
                    yield from val.values(
                        include_nested=include_nested,
                        leaves_only=leaves_only,
                        is_leaf=is_leaf,
                    )
                else:
                    yield val
        elif include_nested:
            for k in self.keys():
                val = self._get_str(k, NO_DEFAULT)
                yield val
                if not is_leaf(val.__class__):
                    yield from val.values(
                        include_nested=include_nested,
                        leaves_only=leaves_only,
                        is_leaf=is_leaf,
                    )
        elif leaves_only:
            for k in self.keys():
                val = self._get_str(k, NO_DEFAULT)
                if is_leaf(val.__class__):
                    yield val
        else:
            for k in self.keys():
                yield self._get_str(k, NO_DEFAULT)

    @cache  # noqa: B019
    def _values_list(
        self,
        include_nested: bool = False,
        leaves_only: bool = False,
    ) -> List:
        return list(
            self.values(
                include_nested=include_nested,
                leaves_only=leaves_only,
                is_leaf=_NESTED_TENSORS_AS_LISTS,
            )
        )

    @cache  # noqa: B019
    def _items_list(
        self,
        include_nested: bool = False,
        leaves_only: bool = False,
    ) -> Tuple[List, List]:
        return tuple(
            list(key_or_val)
            for key_or_val in zip(
                *self.items(
                    include_nested=include_nested,
                    leaves_only=leaves_only,
                    is_leaf=_NESTED_TENSORS_AS_LISTS,
                )
            )
        )

    @cache  # noqa: B019
    def _grad(self):
        result = self._fast_apply(lambda x: x.grad, propagate_lock=True)
        return result

    @cache  # noqa: B019
    def _data(self):
        result = self._fast_apply(lambda x: x.data, propagate_lock=True)
        return result

    @abc.abstractmethod
    def keys(
        self,
        include_nested: bool = False,
        leaves_only: bool = False,
        is_leaf: Callable[[Type], bool] = None,
    ):
        """Returns a generator of tensordict keys.

        Args:
            include_nested (bool, optional): if ``True``, nested values will be returned.
                Defaults to ``False``.
            leaves_only (bool, optional): if ``False``, only leaves will be
                returned. Defaults to ``False``.
            is_leaf: an optional callable that indicates if a class is to be considered a
                leaf or not.

        Examples:
            >>> from tensordict import TensorDict
            >>> data = TensorDict({"0": 0, "1": {"2": 2}}, batch_size=[])
            >>> data.keys()
            ['0', '1']
            >>> list(data.keys(leaves_only=True))
            ['0']
            >>> list(data.keys(include_nested=True, leaves_only=True))
            ['0', '1', ('1', '2')]
        """
        ...

    def pop(self, key: NestedKey, default: Any = NO_DEFAULT) -> CompatibleType:
        """Removes and returns a value from a tensordict.

        If the value is not present and no default value is provided, a KeyError
        is thrown.

        Args:
            key (str or nested key): the entry to look for.
            default (Any, optional): the value to return if the key cannot be found.

        Examples:
            >>> td = TensorDict({"1": 1}, [])
            >>> one = td.pop("1")
            >>> assert one == 1
            >>> none = td.pop("1", default=None)
            >>> assert none is None
        """
        key = _unravel_key_to_tuple(key)
        if not key:
            raise KeyError(_GENERIC_NESTED_ERR.format(key))
        try:
            # using try/except for get/del is suboptimal, but
            # this is faster that checkink if key in self keys
            out = self.get(key, default)
            self.del_(key)
        except KeyError as err:
            # if default provided, 'out' value will return, else raise error
            if default == NO_DEFAULT:
                raise KeyError(
                    f"You are trying to pop key `{key}` which is not in dict "
                    f"without providing default value."
                ) from err
        return out

    @property
    @cache  # noqa: B019
    def sorted_keys(self) -> list[NestedKey]:
        """Returns the keys sorted in alphabetical order.

        Does not support extra arguments.

        If the TensorDict is locked, the keys are cached until the tensordict
        is unlocked for faster execution.

        """
        return sorted(self.keys())

    @as_decorator()
    def flatten(self, start_dim=0, end_dim=-1):
        """Flattens all the tensors of a tensordict.

        Args:
            start_dim (int): the first dim to flatten
            end_dim (int): the last dim to flatten

        Examples:
            >>> td = TensorDict({
            ...     "a": torch.arange(60).view(3, 4, 5),
            ...     "b": torch.arange(12).view(3, 4)}, batch_size=[3, 4])
            >>> td_flat = td.flatten(0, 1)
            >>> td_flat.batch_size
            torch.Size([12])
            >>> td_flat["a"]
            tensor([[ 0,  1,  2,  3,  4],
                    [ 5,  6,  7,  8,  9],
                    [10, 11, 12, 13, 14],
                    [15, 16, 17, 18, 19],
                    [20, 21, 22, 23, 24],
                    [25, 26, 27, 28, 29],
                    [30, 31, 32, 33, 34],
                    [35, 36, 37, 38, 39],
                    [40, 41, 42, 43, 44],
                    [45, 46, 47, 48, 49],
                    [50, 51, 52, 53, 54],
                    [55, 56, 57, 58, 59]])
            >>> td_flat["b"]
            tensor([ 0,  1,  2,  3,  4,  5,  6,  7,  8,  9, 10, 11])

        """
        if start_dim < 0:
            start_dim = self.ndim + start_dim
        if end_dim < 0:
            end_dim = self.ndim + end_dim
            if end_dim < 0:
                raise ValueError(
                    f"Incompatible end_dim {end_dim} for tensordict with shape {self.shape}."
                )
        if end_dim <= start_dim:
            raise ValueError(
                "The end dimension must be strictly greater than the start dim."
            )

        def flatten(tensor):
            return torch.flatten(tensor, start_dim, end_dim)

        nelt = prod(self.batch_size[start_dim : end_dim + 1])
        if start_dim > 0:
            batch_size = (
                list(self.batch_size)[:start_dim]
                + [nelt]
                + list(self.batch_size[end_dim + 1 :])
            )
        else:
            batch_size = [nelt] + list(self.batch_size[end_dim + 1 :])
        # TODO: check that this works with nested tds of different batch size
        out = self._fast_apply(flatten, batch_size=batch_size, propagate_lock=True)
        if self._has_names():
            names = [
                name
                for i, name in enumerate(self.names)
                if (i < start_dim or i > end_dim)
            ]
            names.insert(start_dim, None)
            out.names = names
        return out

    @as_decorator()
    def unflatten(self, dim, unflattened_size):
        """Unflattens a tensordict dim expanding it to a desired shape.

        Args:
            dim (int): specifies the dimension of the input tensor to be
                unflattened.
            unflattened_size (shape): is the new shape of the unflattened
                dimension of the tensordict.

        Examples:
            >>> td = TensorDict({
            ...     "a": torch.arange(60).view(3, 4, 5),
            ...     "b": torch.arange(12).view(3, 4)},
            ...     batch_size=[3, 4])
            >>> td_flat = td.flatten(0, 1)
            >>> td_unflat = td_flat.unflatten(0, [3, 4])
            >>> assert (td == td_unflat).all()
        """
        if dim < 0:
            dim = self.ndim + dim
            if dim < 0:
                raise ValueError(
                    f"Incompatible dim {dim} for tensordict with shape {self.shape}."
                )

        def unflatten(tensor):
            return torch.unflatten(
                tensor,
                dim,
                unflattened_size,
            )

        if dim > 0:
            batch_size = (
                list(self.batch_size)[:dim]
                + list(unflattened_size)
                + list(self.batch_size[dim + 1 :])
            )
        else:
            batch_size = list(unflattened_size) + list(self.batch_size[1:])
        # TODO: check that this works with nested tds of different batch size
        out = self._fast_apply(unflatten, batch_size=batch_size, propagate_lock=True)
        if self._has_names():
            names = copy(self.names)
            for _ in range(len(unflattened_size) - 1):
                names.insert(dim, None)
            out.names = names
        return out

    @abc.abstractmethod
    def rename_key_(
        self, old_key: NestedKey, new_key: NestedKey, safe: bool = False
    ) -> T:
        """Renames a key with a new string and returns the same tensordict with the updated key name.

        Args:
            old_key (str or nested key): key to be renamed.
            new_key (str or nested key): new name of the entry.
            safe (bool, optional): if ``True``, an error is thrown when the new
                key is already present in the TensorDict.

        Returns:
            self

        """
        ...

    @abc.abstractmethod
    def del_(self, key: NestedKey) -> T:
        """Deletes a key of the tensordict.

        Args:
            key (NestedKey): key to be deleted

        Returns:
            self

        """
        ...

    # Distributed functionality
    def gather_and_stack(
        self, dst: int, group: "dist.ProcessGroup" | None = None
    ) -> T | None:
        """Gathers tensordicts from various workers and stacks them onto self in the destination worker.

        Args:
            dst (int): the rank of the destination worker where :func:`gather_and_stack` will be called.
            group (torch.distributed.ProcessGroup, optional): if set, the specified process group
                will be used for communication. Otherwise, the default process group
                will be used.
                Defaults to ``None``.

        Example:
            >>> from torch import multiprocessing as mp
            >>> from tensordict import TensorDict
            >>> import torch
            >>>
            >>> def client():
            ...     torch.distributed.init_process_group(
            ...         "gloo",
            ...         rank=1,
            ...         world_size=2,
            ...         init_method=f"tcp://localhost:10003",
            ...     )
            ...     # Create a single tensordict to be sent to server
            ...     td = TensorDict(
            ...         {("a", "b"): torch.randn(2),
            ...          "c": torch.randn(2)}, [2]
            ...     )
            ...     td.gather_and_stack(0)
            ...
            >>> def server():
            ...     torch.distributed.init_process_group(
            ...         "gloo",
            ...         rank=0,
            ...         world_size=2,
            ...         init_method=f"tcp://localhost:10003",
            ...     )
            ...     # Creates the destination tensordict on server.
            ...     # The first dim must be equal to world_size-1
            ...     td = TensorDict(
            ...         {("a", "b"): torch.zeros(2),
            ...          "c": torch.zeros(2)}, [2]
            ...     ).expand(1, 2).contiguous()
            ...     td.gather_and_stack(0)
            ...     assert td["a", "b"] != 0
            ...     print("yuppie")
            ...
            >>> if __name__ == "__main__":
            ...     mp.set_start_method("spawn")
            ...
            ...     main_worker = mp.Process(target=server)
            ...     secondary_worker = mp.Process(target=client)
            ...
            ...     main_worker.start()
            ...     secondary_worker.start()
            ...
            ...     main_worker.join()
            ...     secondary_worker.join()
        """
        output = (
            [None for _ in range(dist.get_world_size(group=group))]
            if dst == dist.get_rank(group=group)
            else None
        )
        dist.gather_object(self, output, dst=dst, group=group)
        if dst == dist.get_rank(group=group):
            # remove self from output
            output = [item for i, item in enumerate(output) if i != dst]
            self.update(torch.stack(output, 0), inplace=True)
            return self
        return None

    def send(
        self,
        dst: int,
        *,
        group: "dist.ProcessGroup" | None = None,
        init_tag: int = 0,
        pseudo_rand: bool = False,
    ) -> None:  # noqa: D417
        """Sends the content of a tensordict to a distant worker.

        Args:
            dst (int): the rank of the destination worker where the content
                should be sent.

        Keyword Args:
            group (torch.distributed.ProcessGroup, optional): if set, the specified process group
                will be used for communication. Otherwise, the default process group
                will be used.
                Defaults to ``None``.
            init_tag (int): the initial tag to be used to mark the tensors.
                Note that this will be incremented by as much as the number of
                tensors contained in the TensorDict.
            pseudo_rand (bool): if True, the sequence of tags will be pseudo-
                random, allowing to send multiple data from different nodes
                without overlap. Notice that the generation of these pseudo-random
                numbers is expensive (1e-5 sec/number), meaning that it could
                slow down the runtime of your algorithm.
                Defaults to ``False``.

        Example:
            >>> from torch import multiprocessing as mp
            >>> from tensordict import TensorDict
            >>> import torch
            >>>
            >>>
            >>> def client():
            ...     torch.distributed.init_process_group(
            ...         "gloo",
            ...         rank=1,
            ...         world_size=2,
            ...         init_method=f"tcp://localhost:10003",
            ...     )
            ...
            ...     td = TensorDict(
            ...         {
            ...             ("a", "b"): torch.randn(2),
            ...             "c": torch.randn(2, 3),
            ...             "_": torch.ones(2, 1, 5),
            ...         },
            ...         [2],
            ...     )
            ...     td.send(0)
            ...
            >>>
            >>> def server(queue):
            ...     torch.distributed.init_process_group(
            ...         "gloo",
            ...         rank=0,
            ...         world_size=2,
            ...         init_method=f"tcp://localhost:10003",
            ...     )
            ...     td = TensorDict(
            ...         {
            ...             ("a", "b"): torch.zeros(2),
            ...             "c": torch.zeros(2, 3),
            ...             "_": torch.zeros(2, 1, 5),
            ...         },
            ...         [2],
            ...     )
            ...     td.recv(1)
            ...     assert (td != 0).all()
            ...     queue.put("yuppie")
            ...
            >>>
            >>> if __name__=="__main__":
            ...     queue = mp.Queue(1)
            ...     main_worker = mp.Process(target=server, args=(queue,))
            ...     secondary_worker = mp.Process(target=client)
            ...
            ...     main_worker.start()
            ...     secondary_worker.start()
            ...     out = queue.get(timeout=10)
            ...     assert out == "yuppie"
            ...     main_worker.join()
            ...     secondary_worker.join()

        """
        self._send(dst, _tag=init_tag - 1, pseudo_rand=pseudo_rand, group=group)

    def _send(
        self,
        dst: int,
        _tag: int = -1,
        pseudo_rand: bool = False,
        group: "dist.ProcessGroup" | None = None,
    ) -> int:
        for key in self.sorted_keys:
            value = self._get_str(key, NO_DEFAULT)
            if isinstance(value, Tensor):
                pass
            elif _is_tensor_collection(value.__class__):
                _tag = value._send(dst, _tag=_tag, pseudo_rand=pseudo_rand, group=group)
                continue
            else:
                raise NotImplementedError(f"Type {type(value)} is not supported.")
            if not pseudo_rand:
                _tag += 1
            else:
                _tag = int_generator(_tag + 1)
            dist.send(value, dst=dst, tag=_tag, group=group)

        return _tag

    def recv(
        self,
        src: int,
        *,
        group: "dist.ProcessGroup" | None = None,
        init_tag: int = 0,
        pseudo_rand: bool = False,
    ) -> int:  # noqa: D417
        """Receives the content of a tensordict and updates content with it.

        Check the example in the `send` method for context.

        Args:
            src (int): the rank of the source worker.

        Keyword Args:
            group (torch.distributed.ProcessGroup, optional): if set, the specified process group
                will be used for communication. Otherwise, the default process group
                will be used.
                Defaults to ``None``.
            init_tag (int): the ``init_tag`` used by the source worker.
            pseudo_rand (bool): if True, the sequence of tags will be pseudo-
                random, allowing to send multiple data from different nodes
                without overlap. Notice that the generation of these pseudo-random
                numbers is expensive (1e-5 sec/number), meaning that it could
                slow down the runtime of your algorithm.
                This value must match the one passed to :func:`send`.
                Defaults to ``False``.
        """
        return self._recv(src, _tag=init_tag - 1, pseudo_rand=pseudo_rand, group=group)

    def _recv(
        self,
        src: int,
        _tag: int = -1,
        pseudo_rand: bool = False,
        group: "dist.ProcessGroup" | None = None,
        non_blocking: bool = False,
    ) -> int:
        for key in self.sorted_keys:
            value = self._get_str(key, NO_DEFAULT)
            if isinstance(value, Tensor):
                pass
            elif _is_tensor_collection(value.__class__):
                _tag = value._recv(src, _tag=_tag, pseudo_rand=pseudo_rand, group=group)
                continue
            else:
                raise NotImplementedError(f"Type {type(value)} is not supported.")
            if not pseudo_rand:
                _tag += 1
            else:
                _tag = int_generator(_tag + 1)
            dist.recv(value, src=src, tag=_tag, group=group)
            self._set_str(
                key, value, inplace=True, validated=True, non_blocking=non_blocking
            )

        return _tag

    def isend(
        self,
        dst: int,
        *,
        group: "dist.ProcessGroup" | None = None,
        init_tag: int = 0,
        pseudo_rand: bool = False,
    ) -> int:  # noqa: D417
        """Sends the content of the tensordict asynchronously.

        Args:
            dst (int): the rank of the destination worker where the content
                should be sent.

        Keyword Args:
            group (torch.distributed.ProcessGroup, optional): if set, the specified process group
                will be used for communication. Otherwise, the default process group
                will be used.
                Defaults to ``None``.
            init_tag (int): the initial tag to be used to mark the tensors.
                Note that this will be incremented by as much as the number of
                tensors contained in the TensorDict.
            pseudo_rand (bool): if True, the sequence of tags will be pseudo-
                random, allowing to send multiple data from different nodes
                without overlap. Notice that the generation of these pseudo-random
                numbers is expensive (1e-5 sec/number), meaning that it could
                slow down the runtime of your algorithm.
                Defaults to ``False``.

        Example:
            >>> import torch
            >>> from tensordict import TensorDict
            >>> from torch import multiprocessing as mp
            >>> def client():
            ...     torch.distributed.init_process_group(
            ...         "gloo",
            ...         rank=1,
            ...         world_size=2,
            ...         init_method=f"tcp://localhost:10003",
            ...     )
            ...
            ...     td = TensorDict(
            ...         {
            ...             ("a", "b"): torch.randn(2),
            ...             "c": torch.randn(2, 3),
            ...             "_": torch.ones(2, 1, 5),
            ...         },
            ...         [2],
            ...     )
            ...     td.isend(0)
            ...
            >>>
            >>> def server(queue, return_premature=True):
            ...     torch.distributed.init_process_group(
            ...         "gloo",
            ...         rank=0,
            ...         world_size=2,
            ...         init_method=f"tcp://localhost:10003",
            ...     )
            ...     td = TensorDict(
            ...         {
            ...             ("a", "b"): torch.zeros(2),
            ...             "c": torch.zeros(2, 3),
            ...             "_": torch.zeros(2, 1, 5),
            ...         },
            ...         [2],
            ...     )
            ...     out = td.irecv(1, return_premature=return_premature)
            ...     if return_premature:
            ...         for fut in out:
            ...             fut.wait()
            ...     assert (td != 0).all()
            ...     queue.put("yuppie")
            ...
            >>>
            >>> if __name__ == "__main__":
            ...     queue = mp.Queue(1)
            ...     main_worker = mp.Process(
            ...         target=server,
            ...         args=(queue, )
            ...         )
            ...     secondary_worker = mp.Process(target=client)
            ...
            ...     main_worker.start()
            ...     secondary_worker.start()
            ...     out = queue.get(timeout=10)
            ...     assert out == "yuppie"
            ...     main_worker.join()
            ...     secondary_worker.join()

        """
        return self._isend(dst, _tag=init_tag - 1, pseudo_rand=pseudo_rand, group=group)

    def _isend(
        self,
        dst: int,
        _tag: int = -1,
        _futures: list[torch.Future] | None = None,
        pseudo_rand: bool = False,
        group: "dist.ProcessGroup" | None = None,
    ) -> int:
        root = False
        if _futures is None:
            root = True
            _futures = []
        for key in self.sorted_keys:
            value = self._get_str(key, NO_DEFAULT)
            if _is_tensor_collection(value.__class__):
                _tag = value._isend(
                    dst,
                    _tag=_tag,
                    pseudo_rand=pseudo_rand,
                    _futures=_futures,
                    group=group,
                )
                continue
            elif isinstance(value, Tensor):
                pass
            else:
                raise NotImplementedError(f"Type {type(value)} is not supported.")
            if not pseudo_rand:
                _tag += 1
            else:
                _tag = int_generator(_tag + 1)
            _future = dist.isend(value, dst=dst, tag=_tag, group=group)
            _futures.append(_future)
        if root:
            for _future in _futures:
                _future.wait()
        return _tag

    def irecv(
        self,
        src: int,
        *,
        group: "dist.ProcessGroup" | None = None,
        return_premature: bool = False,
        init_tag: int = 0,
        pseudo_rand: bool = False,
    ) -> tuple[int, list[torch.Future]] | list[torch.Future] | None:
        """Receives the content of a tensordict and updates content with it asynchronously.

        Check the example in the :meth:`~.isend` method for context.

        Args:
            src (int): the rank of the source worker.

        Keyword Args:
            group (torch.distributed.ProcessGroup, optional): if set, the specified process group
                will be used for communication. Otherwise, the default process group
                will be used.
                Defaults to ``None``.
            return_premature (bool): if ``True``, returns a list of futures to wait
                upon until the tensordict is updated. Defaults to ``False``,
                i.e. waits until update is completed withing the call.
            init_tag (int): the ``init_tag`` used by the source worker.
            pseudo_rand (bool): if True, the sequence of tags will be pseudo-
                random, allowing to send multiple data from different nodes
                without overlap. Notice that the generation of these pseudo-random
                numbers is expensive (1e-5 sec/number), meaning that it could
                slow down the runtime of your algorithm.
                This value must match the one passed to :func:`isend`.
                Defaults to ``False``.

        Returns:
            if ``return_premature=True``, a list of futures to wait
                upon until the tensordict is updated.
        """
        return self._irecv(
            src,
            return_premature=return_premature,
            _tag=init_tag - 1,
            pseudo_rand=pseudo_rand,
            group=group,
        )

    def _irecv(
        self,
        src: int,
        return_premature: bool = False,
        _tag: int = -1,
        _future_list: list[torch.Future] = None,
        pseudo_rand: bool = False,
        group: "dist.ProcessGroup" | None = None,
    ) -> tuple[int, list[torch.Future]] | list[torch.Future] | None:
        root = False
        if _future_list is None:
            _future_list = []
            root = True

        for key in self.sorted_keys:
            value = self._get_str(key, NO_DEFAULT)
            if _is_tensor_collection(value.__class__):
                _tag, _future_list = value._irecv(
                    src,
                    _tag=_tag,
                    _future_list=_future_list,
                    pseudo_rand=pseudo_rand,
                    group=group,
                )
                continue
            elif isinstance(value, Tensor):
                pass
            else:
                raise NotImplementedError(f"Type {type(value)} is not supported.")
            if not pseudo_rand:
                _tag += 1
            else:
                _tag = int_generator(_tag + 1)
            _future_list.append(dist.irecv(value, src=src, tag=_tag, group=group))
        if not root:
            return _tag, _future_list
        elif return_premature:
            return _future_list
        else:
            for future in _future_list:
                future.wait()
            return

    def reduce(
        self,
        dst,
        op=None,
        async_op=False,
        return_premature=False,
        group=None,
    ):
        """Reduces the tensordict across all machines.

        Only the process with ``rank`` dst is going to receive the final result.

        """
        if op is None:
            op = dist.ReduceOp.SUM
        return self._reduce(dst, op, async_op, return_premature, group=group)

    def _reduce(
        self,
        dst,
        op=None,
        async_op=False,
        return_premature=False,
        _future_list=None,
        group=None,
    ):
        if op is None:
            op = dist.ReduceOp.SUM
        root = False
        if _future_list is None:
            _future_list = []
            root = True
        for key in self.sorted_keys:
            value = self._get_str(key, NO_DEFAULT)
            if _is_tensor_collection(value.__class__):
                _future_list = value._reduce(
                    dst=dst,
                    op=op,
                    async_op=async_op,
                    _future_list=_future_list,
                )
                continue
            elif isinstance(value, Tensor):
                pass
            else:
                raise NotImplementedError(f"Type {type(value)} is not supported.")
            _future_list.append(
                dist.reduce(value, dst=dst, op=op, async_op=async_op, group=group)
            )
        if not root:
            return _future_list
        elif async_op and return_premature:
            return _future_list
        elif async_op:
            for future in _future_list:
                future.wait()
            return

    # Apply and map functionality
    def apply_(self, fn: Callable, *others, **kwargs) -> T:
        """Applies a callable to all values stored in the tensordict and re-writes them in-place.

        Args:
            fn (Callable): function to be applied to the tensors in the
                tensordict.
            *others (sequence of TensorDictBase, optional): the other
                tensordicts to be used.

        Keyword Args: See :meth:`~.apply`.

        Returns:
            self or a copy of self with the function applied

        """
        return self.apply(fn, *others, inplace=True, **kwargs)

    def apply(
        self,
        fn: Callable,
        *others: T,
        batch_size: Sequence[int] | None = None,
        device: torch.device | None = NO_DEFAULT,
        names: Sequence[str] | None = None,
        inplace: bool = False,
        default: Any = NO_DEFAULT,
        filter_empty: bool | None = None,
        propagate_lock: bool = False,
        call_on_nested: bool = False,
        **constructor_kwargs,
    ) -> T | None:
        """Applies a callable to all values stored in the tensordict and sets them in a new tensordict.

        The callable signature must be ``Callable[Tuple[Tensor, ...], Optional[Union[Tensor, TensorDictBase]]]``.

        Args:
            fn (Callable): function to be applied to the tensors in the
                tensordict.
            *others (TensorDictBase instances, optional): if provided, these
                tensordict instances should have a structure matching the one
                of self. The ``fn`` argument should receive as many
                unnamed inputs as the number of tensordicts, including self.
                If other tensordicts have missing entries, a default value
                can be passed through the ``default`` keyword argument.

        Keyword Args:
            batch_size (sequence of int, optional): if provided,
                the resulting TensorDict will have the desired batch_size.
                The :obj:`batch_size` argument should match the batch_size after
                the transformation. This is a keyword only argument.
            device (torch.device, optional): the resulting device, if any.
            names (list of str, optional): the new dimension names, in case the
                batch_size is modified.
            inplace (bool, optional): if True, changes are made in-place.
                Default is False. This is a keyword only argument.
            default (Any, optional): default value for missing entries in the
                other tensordicts. If not provided, missing entries will
                raise a `KeyError`.
            filter_empty (bool, optional): if ``True``, empty tensordicts will be
                filtered out. This also comes with a lower computational cost as
                empty data structures won't be created and destroyed. Non-tensor data
                is considered as a leaf and thereby will be kept in the tensordict even
                if left untouched by the function.
                Defaults to ``False`` for backward compatibility.
            propagate_lock (bool, optional): if ``True``, a locked tensordict will produce
                another locked tensordict. Defaults to ``False``.
            call_on_nested (bool, optional): if ``True``, the function will be called on first-level tensors
                and containers (TensorDict or tensorclass). In this scenario, ``func`` is responsible of
                propagating its calls to nested levels. This allows a fine-grained behaviour
                when propagating the calls to nested tensordicts.
                If ``False``, the function will only be called on leaves, and ``apply`` will take care of dispatching
                the function to all leaves.

                    >>> td = TensorDict({"a": {"b": [0.0, 1.0]}, "c": [1.0, 2.0]})
                    >>> def mean_tensor_only(val):
                    ...     if is_tensor_collection(val):
                    ...         raise RuntimeError("Unexpected!")
                    ...     return val.mean()
                    >>> td_mean = td.apply(mean_tensor_only)
                    >>> def mean_any(val):
                    ...     if is_tensor_collection(val):
                    ...         # Recurse
                    ...         return val.apply(mean_any, call_on_nested=True)
                    ...     return val.mean()
                    >>> td_mean = td.apply(mean_any, call_on_nested=True)

            **constructor_kwargs: additional keyword arguments to be passed to the
                TensorDict constructor.

        Returns:
            a new tensordict with transformed_in tensors.

        Example:
            >>> td = TensorDict({
            ...     "a": -torch.ones(3),
            ...     "b": {"c": torch.ones(3)}},
            ...     batch_size=[3])
            >>> td_1 = td.apply(lambda x: x+1)
            >>> assert (td_1["a"] == 0).all()
            >>> assert (td_1["b", "c"] == 2).all()
            >>> td_2 = td.apply(lambda x, y: x+y, td)
            >>> assert (td_2["a"] == -2).all()
            >>> assert (td_2["b", "c"] == 2).all()

        .. note::
            If ``None`` is returned by the function, the entry is ignored. This
            can be used to filter the data in the tensordict:

            >>> td = TensorDict({"1": 1, "2": 2, "b": {"2": 2, "1": 1}}, [])
            >>> def filter(tensor):
            ...     if tensor == 1:
            ...         return tensor
            >>> td.apply(filter)
            TensorDict(
                fields={
                    1: Tensor(shape=torch.Size([]), device=cpu, dtype=torch.int64, is_shared=False),
                    b: TensorDict(
                        fields={
                            1: Tensor(shape=torch.Size([]), device=cpu, dtype=torch.int64, is_shared=False)},
                        batch_size=torch.Size([]),
                        device=None,
                        is_shared=False)},
                batch_size=torch.Size([]),
                device=None,
                is_shared=False)

        .. note::
            The apply method will return an :class:`~tensordict.TensorDict` instance,
            regardless of the input type. To keep the same type, one can execute

            >>> out = td.clone(False).update(td.apply(...))


        """
        result = self._apply_nest(
            fn,
            *others,
            batch_size=batch_size,
            device=device,
            names=names,
            inplace=inplace,
            checked=False,
            default=default,
            filter_empty=filter_empty,
            call_on_nested=call_on_nested,
            **constructor_kwargs,
        )
        if propagate_lock and not inplace and self.is_locked and result is not None:
            result.lock_()
        return result

    def named_apply(
        self,
        fn: Callable,
        *others: T,
        nested_keys: bool = False,
        batch_size: Sequence[int] | None = None,
        device: torch.device | None = NO_DEFAULT,
        names: Sequence[str] | None = None,
        inplace: bool = False,
        default: Any = NO_DEFAULT,
        filter_empty: bool | None = None,
        propagate_lock: bool = False,
        call_on_nested: bool = False,
        **constructor_kwargs,
    ) -> T | None:
        """Applies a key-conditioned callable to all values stored in the tensordict and sets them in a new atensordict.

        The callable signature must be ``Callable[Tuple[str, Tensor, ...], Optional[Union[Tensor, TensorDictBase]]]``.

        Args:
            fn (Callable): function to be applied to the (name, tensor) pairs in the
                tensordict. For each leaf, only its leaf name will be used (not
                the full `NestedKey`).
            *others (TensorDictBase instances, optional): if provided, these
                tensordict instances should have a structure matching the one
                of self. The ``fn`` argument should receive as many
                unnamed inputs as the number of tensordicts, including self.
                If other tensordicts have missing entries, a default value
                can be passed through the ``default`` keyword argument.
            nested_keys (bool, optional): if ``True``, the complete path
                to the leaf will be used. Defaults to ``False``, i.e. only the last
                string is passed to the function.
            batch_size (sequence of int, optional): if provided,
                the resulting TensorDict will have the desired batch_size.
                The :obj:`batch_size` argument should match the batch_size after
                the transformation. This is a keyword only argument.
            device (torch.device, optional): the resulting device, if any.
            names (list of str, optional): the new dimension names, in case the
                batch_size is modified.
            inplace (bool, optional): if True, changes are made in-place.
                Default is False. This is a keyword only argument.
            default (Any, optional): default value for missing entries in the
                other tensordicts. If not provided, missing entries will
                raise a `KeyError`.
            filter_empty (bool, optional): if ``True``, empty tensordicts will be
                filtered out. This also comes with a lower computational cost as
                empty data structures won't be created and destroyed. Defaults to
                ``False`` for backward compatibility.
            propagate_lock (bool, optional): if ``True``, a locked tensordict will produce
                another locked tensordict. Defaults to ``False``.
            call_on_nested (bool, optional): if ``True``, the function will be called on first-level tensors
                and containers (TensorDict or tensorclass). In this scenario, ``func`` is responsible of
                propagating its calls to nested levels. This allows a fine-grained behaviour
                when propagating the calls to nested tensordicts.
                If ``False``, the function will only be called on leaves, and ``apply`` will take care of dispatching
                the function to all leaves.

                    >>> td = TensorDict({"a": {"b": [0.0, 1.0]}, "c": [1.0, 2.0]})
                    >>> def mean_tensor_only(val):
                    ...     if is_tensor_collection(val):
                    ...         raise RuntimeError("Unexpected!")
                    ...     return val.mean()
                    >>> td_mean = td.apply(mean_tensor_only)
                    >>> def mean_any(val):
                    ...     if is_tensor_collection(val):
                    ...         # Recurse
                    ...         return val.apply(mean_any, call_on_nested=True)
                    ...     return val.mean()
                    >>> td_mean = td.apply(mean_any, call_on_nested=True)

            **constructor_kwargs: additional keyword arguments to be passed to the
                TensorDict constructor.

        Returns:
            a new tensordict with transformed_in tensors.

        Example:
            >>> td = TensorDict({
            ...     "a": -torch.ones(3),
            ...     "nested": {"a": torch.ones(3), "b": torch.zeros(3)}},
            ...     batch_size=[3])
            >>> def name_filter(name, tensor):
            ...     if name == "a":
            ...         return tensor
            >>> td.named_apply(name_filter)
            TensorDict(
                fields={
                    a: Tensor(shape=torch.Size([3]), device=cpu, dtype=torch.float32, is_shared=False),
                    nested: TensorDict(
                        fields={
                            a: Tensor(shape=torch.Size([3]), device=cpu, dtype=torch.float32, is_shared=False)},
                        batch_size=torch.Size([3]),
                        device=None,
                        is_shared=False)},
                batch_size=torch.Size([3]),
                device=None,
                is_shared=False)
            >>> def name_filter(name, *tensors):
            ...     if name == "a":
            ...         r = 0
            ...         for tensor in tensors:
            ...             r = r + tensor
            ...         return tensor
            >>> out = td.named_apply(name_filter, td)
            >>> print(out)
            TensorDict(
                fields={
                    a: Tensor(shape=torch.Size([3]), device=cpu, dtype=torch.float32, is_shared=False),
                    nested: TensorDict(
                        fields={
                            a: Tensor(shape=torch.Size([3]), device=cpu, dtype=torch.float32, is_shared=False)},
                        batch_size=torch.Size([3]),
                        device=None,
                        is_shared=False)},
                batch_size=torch.Size([3]),
                device=None,
                is_shared=False)
            >>> print(out["a"])
            tensor([-1., -1., -1.])

        .. note::
            If ``None`` is returned by the function, the entry is ignored. This
            can be used to filter the data in the tensordict:

            >>> td = TensorDict({"1": 1, "2": 2, "b": {"2": 2, "1": 1}}, [])
            >>> def name_filter(name, tensor):
            ...     if name == "1":
            ...         return tensor
            >>> td.named_apply(name_filter)
            TensorDict(
                fields={
                    1: Tensor(shape=torch.Size([]), device=cpu, dtype=torch.int64, is_shared=False),
                    b: TensorDict(
                        fields={
                            1: Tensor(shape=torch.Size([]), device=cpu, dtype=torch.int64, is_shared=False)},
                        batch_size=torch.Size([]),
                        device=None,
                        is_shared=False)},
                batch_size=torch.Size([]),
                device=None,
                is_shared=False)

        """
        result = self._apply_nest(
            fn,
            *others,
            batch_size=batch_size,
            device=device,
            names=names,
            inplace=inplace,
            checked=False,
            default=default,
            named=True,
            nested_keys=nested_keys,
            filter_empty=filter_empty,
            call_on_nested=call_on_nested,
            **constructor_kwargs,
        )
        if propagate_lock and not inplace and self.is_locked and result is not None:
            result.lock_()
        return result

    @abc.abstractmethod
    def _apply_nest(
        self,
        fn: Callable,
        *others: T,
        batch_size: Sequence[int] | None = None,
        device: torch.device | None = NO_DEFAULT,
        names: Sequence[str] | None = None,
        inplace: bool = False,
        checked: bool = False,
        call_on_nested: bool = False,
        default: Any = NO_DEFAULT,
        named: bool = False,
        nested_keys: bool = False,
        prefix: tuple = (),
        filter_empty: bool | None = None,
        is_leaf: Callable = None,
        **constructor_kwargs,
    ) -> T | None:
        ...

    def _fast_apply(
        self,
        fn: Callable,
        *others: T,
        batch_size: Sequence[int] | None = None,
        device: torch.device | None = NO_DEFAULT,
        names: Sequence[str] | None = None,
        inplace: bool = False,
        call_on_nested: bool = False,
        default: Any = NO_DEFAULT,
        named: bool = False,
        nested_keys: bool = False,
        # filter_empty must be False because we use _fast_apply for all sorts of ops like expand etc
        # and non-tensor data will disappear if we use True by default.
        filter_empty: bool | None = False,
        is_leaf: Callable = None,
        propagate_lock: bool = False,
        **constructor_kwargs,
    ) -> T | None:
        """A faster apply method.

        This method does not run any check after performing the func. This
        means that one to make sure that the metadata of the resulting tensors
        (device, shape etc.) match the :meth:`~.apply` ones.

        """
        result = self._apply_nest(
            fn,
            *others,
            batch_size=batch_size,
            device=device,
            names=names,
            inplace=inplace,
            checked=True,
            call_on_nested=call_on_nested,
            named=named,
            default=default,
            nested_keys=nested_keys,
            filter_empty=filter_empty,
            is_leaf=is_leaf,
            **constructor_kwargs,
        )
        if propagate_lock and not inplace and self.is_locked and result is not None:
            result.lock_()
        return result

    def map(
        self,
        fn: Callable[[TensorDictBase], TensorDictBase | None],
        dim: int = 0,
        num_workers: int | None = None,
        *,
        out: TensorDictBase = None,
        chunksize: int | None = None,
        num_chunks: int | None = None,
        pool: mp.Pool | None = None,
        generator: torch.Generator | None = None,
        max_tasks_per_child: int | None = None,
        worker_threads: int = 1,
        index_with_generator: bool = False,
        pbar: bool = False,
        mp_start_method: str | None = None,
    ):
        """Maps a function to splits of the tensordict across one dimension.

        This method will apply a function to a tensordict instance by chunking
        it in tensordicts of equal size and dispatching the operations over the
        desired number of workers.

        The function signature should be ``Callabe[[TensorDict], Union[TensorDict, Tensor]]``.
        The output must support the :func:`torch.cat` operation. The function
        must be serializable.

        Args:
            fn (callable): function to apply to the tensordict.
                Signatures similar to ``Callabe[[TensorDict], Union[TensorDict, Tensor]]``
                are supported.
            dim (int, optional): the dim along which the tensordict will be chunked.
            num_workers (int, optional): the number of workers. Exclusive with ``pool``.
                If none is provided, the number of workers will be set to the
                number of cpus available.

        Keyword Args:
            out (TensorDictBase, optional): an optional container for the output.
                Its batch-size along the ``dim`` provided must match ``self.ndim``.
                If it is shared or memmap (:meth:`~.is_shared` or :meth:`~.is_memmap`
                returns ``True``) it will be populated within the remote processes,
                avoiding data inward transfers. Otherwise, the data from the ``self``
                slice will be sent to the process, collected on the current process
                and written inplace into ``out``.
            chunksize (int, optional): The size of each chunk of data.
                A ``chunksize`` of 0 will unbind the tensordict along the
                desired dimension and restack it after the function is applied,
                whereas ``chunksize>0`` will split the tensordict and call
                :func:`torch.cat` on the resulting list of tensordicts.
                If none is provided, the number of chunks will equate the number
                of workers. For very large tensordicts, such large chunks
                may not fit in memory for the operation to be done and
                more chunks may be needed to make the operation practically
                doable. This argument is exclusive with ``num_chunks``.
            num_chunks (int, optional): the number of chunks to split the tensordict
                into. If none is provided, the number of chunks will equate the number
                of workers. For very large tensordicts, such large chunks
                may not fit in memory for the operation to be done and
                more chunks may be needed to make the operation practically
                doable. This argument is exclusive with ``chunksize``.
            pool (mp.Pool, optional): a multiprocess Pool instance to use
                to execute the job. If none is provided, a pool will be created
                within the ``map`` method.
            generator (torch.Generator, optional): a generator to use for seeding.
                A base seed will be generated from it, and each worker
                of the pool will be seeded with the provided seed incremented
                by a unique integer from ``0`` to ``num_workers``. If no generator
                is provided, a random integer will be used as seed.
                To work with unseeded workers, a pool should be created separately
                and passed to :meth:`map` directly.
                .. note::
                  Caution should be taken when providing a low-valued seed as
                  this can cause autocorrelation between experiments, example:
                  if 8 workers are asked and the seed is 4, the workers seed will
                  range from 4 to 11. If the seed is 5, the workers seed will range
                  from 5 to 12. These two experiments will have an overlap of 7
                  seeds, which can have unexpected effects on the results.

                .. note::
                  The goal of seeding the workers is to have independent seed on
                  each worker, and NOT to have reproducible results across calls
                  of the `map` method. In other words, two experiments may and
                  probably will return different results as it is impossible to
                  know which worker will pick which job. However, we can make sure
                  that each worker has a different seed and that the pseudo-random
                  operations on each will be uncorrelated.
            max_tasks_per_child (int, optional): the maximum number of jobs picked
                by every child process. Defaults to ``None``, i.e., no restriction
                on the number of jobs.
            worker_threads (int, optional): the number of threads for the workers.
                Defaults to ``1``.
            index_with_generator (bool, optional): if ``True``, the splitting / chunking
                of the tensordict will be done during the query, sparing init time.
                Note that :meth:`~.chunk` and :meth:`~.split` are much more
                efficient than indexing (which is used within the generator)
                so a gain of processing time at init time may have a negative
                impact on the total runtime. Defaults to ``False``.
            pbar (bool, optional): if ``True``, a progress bar will be displayed.
                Requires tqdm to be available. Defaults to ``False``.
            mp_start_method (str, optional): the start method for multiprocessing.
                If not provided, the default start method will be used.
                Accepted strings are ``"fork"`` and ``"spawn"``. Keep in mind that
                ``"cuda"`` tensors cannot be shared between processes with the
                ``"fork"`` start method. This is without effect if the ``pool``
                is passed to the ``map`` method.

        Examples:
            >>> import torch
            >>> from tensordict import TensorDict
            >>>
            >>> def process_data(data):
            ...     data.set("y", data.get("x") + 1)
            ...     return data
            >>> if __name__ == "__main__":
            ...     data = TensorDict({"x": torch.zeros(1, 1_000_000)}, [1, 1_000_000]).memmap_()
            ...     data = data.map(process_data, dim=1)
            ...     print(data["y"][:, :10])
            ...
            tensor([[1., 1., 1., 1., 1., 1., 1., 1., 1., 1.]])

        .. note:: This method is particularily useful when working with large
            datasets stored on disk (e.g. memory-mapped tensordicts) where
            chunks will be zero-copied slices of the original data which can
            be passed to the processes with virtually zero-cost. This allows
            to tread very large datasets (eg. over a Tb big) to be processed
            at little cost.

        """
        from torch import multiprocessing as mp

        if pool is None:
            if num_workers is None:
                num_workers = mp.cpu_count()  # Get the number of CPU cores
            if generator is None:
                generator = torch.Generator()
            seed = (
                torch.empty((), dtype=torch.int64).random_(generator=generator).item()
            )
            if mp_start_method is not None:
                ctx = mp.get_context(mp_start_method)
            else:
                ctx = mp.get_context()

            queue = ctx.Queue(maxsize=num_workers)
            for i in range(num_workers):
                queue.put(i)
            with ctx.Pool(
                processes=num_workers,
                initializer=_proc_init,
                initargs=(seed, queue, worker_threads),
                maxtasksperchild=max_tasks_per_child,
            ) as pool:
                return self.map(
                    fn,
                    dim=dim,
                    chunksize=chunksize,
                    num_chunks=num_chunks,
                    pool=pool,
                    pbar=pbar,
                    out=out,
                )
        num_workers = pool._processes
        dim_orig = dim
        if dim < 0:
            dim = self.ndim + dim
        if dim < 0 or dim >= self.ndim:
            raise ValueError(f"Got incompatible dimension {dim_orig}")

        self_split = _split_tensordict(
            self,
            chunksize,
            num_chunks,
            num_workers,
            dim,
            use_generator=index_with_generator,
        )
        if not index_with_generator:
            length = len(self_split)
        else:
            length = None
        call_chunksize = 1

        if out is not None and (out.is_shared() or out.is_memmap()):

            def wrap_fn_with_out(fn, out):
                @wraps(fn)
                def newfn(item_and_out):
                    item, out = item_and_out
                    result = fn(item)
                    out.update_(result)
                    return

                out_split = _split_tensordict(
                    out,
                    chunksize,
                    num_chunks,
                    num_workers,
                    dim,
                    use_generator=index_with_generator,
                )
                return _CloudpickleWrapper(newfn), zip(self_split, out_split)

            fn, self_split = wrap_fn_with_out(fn, out)
            out = None

        imap = pool.imap(fn, self_split, call_chunksize)

        if pbar and importlib.util.find_spec("tqdm", None) is not None:
            import tqdm

            imap = tqdm.tqdm(imap, total=length)

        imaplist = []
        start = 0
        base_index = (slice(None),) * dim
        for item in imap:
            if item is not None:
                if out is not None:
                    if chunksize == 0:
                        out[base_index + (start,)].update_(item)
                        start += 1
                    else:
                        end = start + item.shape[dim]
                        chunk = base_index + (slice(start, end),)
                        out[chunk].update_(item)
                        start = end
                else:
                    imaplist.append(item)
        del imap

        # support inplace modif
        if imaplist:
            if chunksize == 0:
                from tensordict._lazy import LazyStackedTensorDict

                # We want to be able to return whichever data structure
                out = LazyStackedTensorDict.maybe_dense_stack(imaplist, dim)
            else:
                out = torch.cat(imaplist, dim)
        return out

    # point-wise arithmetic ops
    def __add__(self, other: TensorDictBase | float) -> T:
        return self.add(other)

    def __iadd__(self, other: TensorDictBase | float) -> T:
        return self.add_(other)

    def __abs__(self):
        return self.abs()

    def __truediv__(self, other: TensorDictBase | float) -> T:
        return self.div(other)

    def __itruediv__(self, other: TensorDictBase | float) -> T:
        return self.div_(other)

    def __mul__(self, other: TensorDictBase | float) -> T:
        return self.mul(other)

    def __imul__(self, other: TensorDictBase | float) -> T:
        return self.mul_(other)

    def __sub__(self, other: TensorDictBase | float) -> T:
        return self.sub(other)

    def __isub__(self, other: TensorDictBase | float) -> T:
        return self.sub_(other)

    def __pow__(self, other: TensorDictBase | float) -> T:
        return self.pow(other)

    def __ipow__(self, other: TensorDictBase | float) -> T:
        return self.pow_(other)

    def abs(self) -> T:
        keys, vals = self._items_list(True, True)
        vals = torch._foreach_abs(vals)
        items = dict(zip(keys, vals))
        return self._fast_apply(
            lambda name, val: items[name],
            named=True,
            nested_keys=True,
            is_leaf=_NESTED_TENSORS_AS_LISTS,
            propagate_lock=True,
        )

    def abs_(self) -> T:
        torch._foreach_abs_(self._values_list(True, True))
        return self

    def acos(self) -> T:
        keys, vals = self._items_list(True, True)
        vals = torch._foreach_acos(vals)
        items = dict(zip(keys, vals))
        return self._fast_apply(
            lambda name, val: items[name],
            named=True,
            nested_keys=True,
            is_leaf=_NESTED_TENSORS_AS_LISTS,
            propagate_lock=True,
        )

    def acos_(self) -> T:
        torch._foreach_acos_(self._values_list(True, True))
        return self

    def exp(self) -> T:
        keys, vals = self._items_list(True, True)
        vals = torch._foreach_exp(vals)
        items = dict(zip(keys, vals))
        return self._fast_apply(
            lambda name, val: items[name],
            named=True,
            nested_keys=True,
            is_leaf=_NESTED_TENSORS_AS_LISTS,
            propagate_lock=True,
        )

    def exp_(self) -> T:
        torch._foreach_exp_(self._values_list(True, True))
        return self

    def neg(self) -> T:
        keys, vals = self._items_list(True, True)
        vals = torch._foreach_neg(vals)
        items = dict(zip(keys, vals))
        return self._fast_apply(
            lambda name, val: items[name],
            named=True,
            nested_keys=True,
            is_leaf=_NESTED_TENSORS_AS_LISTS,
            propagate_lock=True,
        )

    def neg_(self) -> T:
        torch._foreach_neg_(self._values_list(True, True))
        return self

    def reciprocal(self) -> T:
        keys, vals = self._items_list(True, True)
        vals = torch._foreach_reciprocal(vals)
        items = dict(zip(keys, vals))
        return self._fast_apply(
            lambda name, val: items[name],
            named=True,
            nested_keys=True,
            is_leaf=_NESTED_TENSORS_AS_LISTS,
            propagate_lock=True,
        )

    def reciprocal_(self) -> T:
        torch._foreach_reciprocal_(self._values_list(True, True))
        return self

    def sigmoid(self) -> T:
        keys, vals = self._items_list(True, True)
        vals = torch._foreach_sigmoid(vals)
        items = dict(zip(keys, vals))
        return self._fast_apply(
            lambda name, val: items[name],
            named=True,
            nested_keys=True,
            is_leaf=_NESTED_TENSORS_AS_LISTS,
            propagate_lock=True,
        )

    def sigmoid_(self) -> T:
        torch._foreach_sigmoid_(self._values_list(True, True))
        return self

    def sign(self) -> T:
        keys, vals = self._items_list(True, True)
        vals = torch._foreach_sign(vals)
        items = dict(zip(keys, vals))
        return self._fast_apply(
            lambda name, val: items[name],
            named=True,
            nested_keys=True,
            is_leaf=_NESTED_TENSORS_AS_LISTS,
            propagate_lock=True,
        )

    def sign_(self) -> T:
        torch._foreach_sign_(self._values_list(True, True))
        return self

    def sin(self) -> T:
        keys, vals = self._items_list(True, True)
        vals = torch._foreach_sin(vals)
        items = dict(zip(keys, vals))
        return self._fast_apply(
            lambda name, val: items[name],
            named=True,
            nested_keys=True,
            is_leaf=_NESTED_TENSORS_AS_LISTS,
            propagate_lock=True,
        )

    def sin_(self) -> T:
        torch._foreach_sin_(self._values_list(True, True))
        return self

    def sinh(self) -> T:
        keys, vals = self._items_list(True, True)
        vals = torch._foreach_sinh(vals)
        items = dict(zip(keys, vals))
        return self._fast_apply(
            lambda name, val: items[name],
            named=True,
            nested_keys=True,
            is_leaf=_NESTED_TENSORS_AS_LISTS,
            propagate_lock=True,
        )

    def sinh_(self) -> T:
        torch._foreach_sinh_(self._values_list(True, True))
        return self

    def tan(self) -> T:
        keys, vals = self._items_list(True, True)
        vals = torch._foreach_tan(vals)
        items = dict(zip(keys, vals))
        return self._fast_apply(
            lambda name, val: items[name],
            named=True,
            nested_keys=True,
            is_leaf=_NESTED_TENSORS_AS_LISTS,
            propagate_lock=True,
        )

    def tan_(self) -> T:
        torch._foreach_tan_(self._values_list(True, True))
        return self

    def tanh(self) -> T:
        keys, vals = self._items_list(True, True)
        vals = torch._foreach_tanh(vals)
        items = dict(zip(keys, vals))
        return self._fast_apply(
            lambda name, val: items[name],
            named=True,
            nested_keys=True,
            is_leaf=_NESTED_TENSORS_AS_LISTS,
            propagate_lock=True,
        )

    def tanh_(self) -> T:
        torch._foreach_tanh_(self._values_list(True, True))
        return self

    def trunc(self) -> T:
        keys, vals = self._items_list(True, True)
        vals = torch._foreach_trunc(vals)
        items = dict(zip(keys, vals))
        return self._fast_apply(
            lambda name, val: items[name],
            named=True,
            nested_keys=True,
            is_leaf=_NESTED_TENSORS_AS_LISTS,
            propagate_lock=True,
        )

    def trunc_(self) -> T:
        torch._foreach_trunc_(self._values_list(True, True))
        return self

    def norm(
        self,
        p="fro",
        dim=None,
        keepdim=False,
        out=None,
        dtype: torch.dtype | None = None,
    ):
        keys, vals = self._items_list(True, True)
        vals = torch._foreach_norm(vals, p=p, dim=dim, keepdim=keepdim, dtype=dtype)
        items = dict(zip(keys, vals))
        return self._fast_apply(
            lambda name, val: items[name],
            named=True,
            nested_keys=True,
            batch_size=[],
            is_leaf=_NESTED_TENSORS_AS_LISTS,
            propagate_lock=True,
        )

    def lgamma(self) -> T:
        keys, vals = self._items_list(True, True)
        vals = torch._foreach_lgamma(vals)
        items = dict(zip(keys, vals))
        return self._fast_apply(
            lambda name, val: items[name],
            named=True,
            nested_keys=True,
            is_leaf=_NESTED_TENSORS_AS_LISTS,
            propagate_lock=True,
        )

    def lgamma_(self) -> T:
        torch._foreach_lgamma_(self._values_list(True, True))
        return self

    def frac(self) -> T:
        keys, vals = self._items_list(True, True)
        vals = torch._foreach_frac(vals)
        items = dict(zip(keys, vals))
        return self._fast_apply(
            lambda name, val: items[name],
            named=True,
            nested_keys=True,
            is_leaf=_NESTED_TENSORS_AS_LISTS,
            propagate_lock=True,
        )

    def frac_(self) -> T:
        torch._foreach_frac_(self._values_list(True, True))
        return self

    def expm1(self) -> T:
        keys, vals = self._items_list(True, True)
        vals = torch._foreach_expm1(vals)
        items = dict(zip(keys, vals))
        return self._fast_apply(
            lambda name, val: items[name],
            named=True,
            nested_keys=True,
            is_leaf=_NESTED_TENSORS_AS_LISTS,
            propagate_lock=True,
        )

    def expm1_(self) -> T:
        torch._foreach_expm1_(self._values_list(True, True))
        return self

    def log(self) -> T:
        keys, vals = self._items_list(True, True)
        vals = torch._foreach_log(vals)
        items = dict(zip(keys, vals))
        return self._fast_apply(
            lambda name, val: items[name],
            named=True,
            nested_keys=True,
            is_leaf=_NESTED_TENSORS_AS_LISTS,
            propagate_lock=True,
        )

    def log_(self) -> T:
        torch._foreach_log_(self._values_list(True, True))
        return self

    def log10(self) -> T:
        keys, vals = self._items_list(True, True)
        vals = torch._foreach_log10(vals)
        items = dict(zip(keys, vals))
        return self._fast_apply(
            lambda name, val: items[name],
            named=True,
            nested_keys=True,
            is_leaf=_NESTED_TENSORS_AS_LISTS,
            propagate_lock=True,
        )

    def log10_(self) -> T:
        torch._foreach_log10_(self._values_list(True, True))
        return self

    def log1p(self) -> T:
        keys, vals = self._items_list(True, True)
        vals = torch._foreach_log1p(vals)
        items = dict(zip(keys, vals))
        return self._fast_apply(
            lambda name, val: items[name],
            named=True,
            nested_keys=True,
            is_leaf=_NESTED_TENSORS_AS_LISTS,
            propagate_lock=True,
        )

    def log1p_(self) -> T:
        torch._foreach_log1p_(self._values_list(True, True))
        return self

    def log2(self) -> T:
        keys, vals = self._items_list(True, True)
        vals = torch._foreach_log2(vals)
        items = dict(zip(keys, vals))
        return self._fast_apply(
            lambda name, val: items[name],
            named=True,
            nested_keys=True,
            is_leaf=_NESTED_TENSORS_AS_LISTS,
            propagate_lock=True,
        )

    def log2_(self) -> T:
        torch._foreach_log2_(self._values_list(True, True))
        return self

    def ceil(self) -> T:
        keys, vals = self._items_list(True, True)
        vals = torch._foreach_ceil(vals)
        items = dict(zip(keys, vals))
        return self._fast_apply(
            lambda name, val: items[name],
            named=True,
            nested_keys=True,
            is_leaf=_NESTED_TENSORS_AS_LISTS,
            propagate_lock=True,
        )

    def ceil_(self) -> T:
        torch._foreach_ceil_(self._values_list(True, True))
        return self

    def floor(self) -> T:
        keys, vals = self._items_list(True, True)
        vals = torch._foreach_floor(vals)
        items = dict(zip(keys, vals))
        return self._fast_apply(
            lambda name, val: items[name],
            named=True,
            nested_keys=True,
            is_leaf=_NESTED_TENSORS_AS_LISTS,
            propagate_lock=True,
        )

    def floor_(self) -> T:
        torch._foreach_floor_(self._values_list(True, True))
        return self

    def round(self) -> T:
        keys, vals = self._items_list(True, True)
        vals = torch._foreach_round(vals)
        items = dict(zip(keys, vals))
        return self._fast_apply(
            lambda name, val: items[name],
            named=True,
            nested_keys=True,
            is_leaf=_NESTED_TENSORS_AS_LISTS,
            propagate_lock=True,
        )

    def round_(self) -> T:
        torch._foreach_round_(self._values_list(True, True))
        return self

    def erf(self) -> T:
        keys, vals = self._items_list(True, True)
        vals = torch._foreach_erf(vals)
        items = dict(zip(keys, vals))
        return self._fast_apply(
            lambda name, val: items[name],
            named=True,
            nested_keys=True,
            is_leaf=_NESTED_TENSORS_AS_LISTS,
            propagate_lock=True,
        )

    def erf_(self) -> T:
        torch._foreach_erf_(self._values_list(True, True))
        return self

    def erfc(self) -> T:
        keys, vals = self._items_list(True, True)
        vals = torch._foreach_erfc(vals)
        items = dict(zip(keys, vals))
        return self._fast_apply(
            lambda name, val: items[name],
            named=True,
            nested_keys=True,
            is_leaf=_NESTED_TENSORS_AS_LISTS,
            propagate_lock=True,
        )

    def erfc_(self) -> T:
        torch._foreach_erfc_(self._values_list(True, True))
        return self

    def asin(self) -> T:
        keys, vals = self._items_list(True, True)
        vals = torch._foreach_asin(vals)
        items = dict(zip(keys, vals))
        return self._fast_apply(
            lambda name, val: items[name],
            named=True,
            nested_keys=True,
            is_leaf=_NESTED_TENSORS_AS_LISTS,
            propagate_lock=True,
        )

    def asin_(self) -> T:
        torch._foreach_asin_(self._values_list(True, True))
        return self

    def atan(self) -> T:
        keys, vals = self._items_list(True, True)
        vals = torch._foreach_atan(vals)
        items = dict(zip(keys, vals))
        return self._fast_apply(
            lambda name, val: items[name],
            named=True,
            nested_keys=True,
            is_leaf=_NESTED_TENSORS_AS_LISTS,
            propagate_lock=True,
        )

    def atan_(self) -> T:
        torch._foreach_atan_(self._values_list(True, True))
        return self

    def cos(self) -> T:
        keys, vals = self._items_list(True, True)
        vals = torch._foreach_cos(vals)
        items = dict(zip(keys, vals))
        return self._fast_apply(
            lambda name, val: items[name],
            named=True,
            nested_keys=True,
            is_leaf=_NESTED_TENSORS_AS_LISTS,
            propagate_lock=True,
        )

    def cos_(self) -> T:
        torch._foreach_cos_(self._values_list(True, True))
        return self

    def cosh(self) -> T:
        keys, vals = self._items_list(True, True)
        vals = torch._foreach_cosh(vals)
        items = dict(zip(keys, vals))
        return self._fast_apply(
            lambda name, val: items[name],
            named=True,
            nested_keys=True,
            is_leaf=_NESTED_TENSORS_AS_LISTS,
            propagate_lock=True,
        )

    def cosh_(self) -> T:
        torch._foreach_cosh_(self._values_list(True, True))
        return self

    def add(self, other: TensorDictBase | float, alpha: float | None = None):
        keys, vals = self._items_list(True, True)
        if _is_tensor_collection(type(other)):
            other_val = other._values_list(True, True)
        else:
            other_val = other
        if alpha is not None:
            vals = torch._foreach_add(vals, other_val, alpha=alpha)
        else:
            vals = torch._foreach_add(vals, other_val)
        items = dict(zip(keys, vals))
        return self._fast_apply(
            lambda name, val: items[name],
            named=True,
            nested_keys=True,
            is_leaf=_NESTED_TENSORS_AS_LISTS,
            propagate_lock=True,
        )

    def add_(self, other: TensorDictBase | float, alpha: float | None = None):
        if _is_tensor_collection(type(other)):
            other_val = other._values_list(True, True)
        else:
            other_val = other
        if alpha is not None:
            torch._foreach_add_(self._values_list(True, True), other_val, alpha=alpha)
        else:
            torch._foreach_add_(self._values_list(True, True), other_val)
        return self

    def lerp(self, end: TensorDictBase | float, weight: TensorDictBase | float):
        keys, vals = self._items_list(True, True)
        if _is_tensor_collection(type(end)):
            end_val = end._values_list(True, True)
        else:
            end_val = end
        if _is_tensor_collection(type(weight)):
            weight_val = weight._values_list(True, True)
        else:
            weight_val = weight
        vals = torch._foreach_lerp(vals, end_val, weight_val)
        items = dict(zip(keys, vals))
        return self._fast_apply(
            lambda name, val: items[name],
            named=True,
            nested_keys=True,
            is_leaf=_NESTED_TENSORS_AS_LISTS,
            propagate_lock=True,
        )

    def lerp_(self, end: TensorDictBase | float, weight: TensorDictBase | float):
        if _is_tensor_collection(type(end)):
            end_val = end._values_list(True, True)
        else:
            end_val = end
        if _is_tensor_collection(type(weight)):
            weight_val = weight._values_list(True, True)
        else:
            weight_val = weight
        torch._foreach_lerp_(self._values_list(True, True), end_val, weight_val)
        return self

    def addcdiv(self, other1, other2, value: float | None = 1):
        keys, vals = self._items_list(True, True)
        if _is_tensor_collection(type(other1)):
            other1_val = other1._values_list(True, True)
        else:
            other1_val = other1
        if _is_tensor_collection(type(other2)):
            other2_val = other2._values_list(True, True)
        else:
            other2_val = other2
        vals = torch._foreach_addcdiv(vals, other1_val, other2_val, value=value)
        items = dict(zip(keys, vals))
        return self._fast_apply(
            lambda name, val: items[name],
            named=True,
            nested_keys=True,
            is_leaf=_NESTED_TENSORS_AS_LISTS,
            propagate_lock=True,
        )

    def addcdiv_(self, other1, other2, value: float | None = 1):
        if _is_tensor_collection(type(other1)):
            other1_val = other1._values_list(True, True)
        else:
            other1_val = other1
        if _is_tensor_collection(type(other2)):
            other2_val = other2._values_list(True, True)
        else:
            other2_val = other2
        torch._foreach_addcdiv_(
            self._values_list(True, True), other1_val, other2_val, value=value
        )
        return self

    def addcmul(self, other1, other2, value: float | None = 1):
        keys, vals = self._items_list(True, True)
        if _is_tensor_collection(type(other1)):
            other1_val = other1._values_list(True, True)
        else:
            other1_val = other1
        if _is_tensor_collection(type(other2)):
            other2_val = other2._values_list(True, True)
        else:
            other2_val = other2
        vals = torch._foreach_addcmul(vals, other1_val, other2_val, value=value)
        items = dict(zip(keys, vals))
        return self._fast_apply(
            lambda name, val: items[name],
            named=True,
            nested_keys=True,
            is_leaf=_NESTED_TENSORS_AS_LISTS,
            propagate_lock=True,
        )

    def addcmul_(self, other1, other2, value: float | None = 1):
        if _is_tensor_collection(type(other1)):
            other1_val = other1._values_list(True, True)
        else:
            other1_val = other1
        if _is_tensor_collection(type(other2)):
            other2_val = other2._values_list(True, True)
        else:
            other2_val = other2
        torch._foreach_addcmul_(
            self._values_list(True, True), other1_val, other2_val, value=value
        )
        return self

    def sub(self, other: TensorDictBase | float, alpha: float | None = None):
        keys, vals = self._items_list(True, True)
        if _is_tensor_collection(type(other)):
            other_val = other._values_list(True, True)
        else:
            other_val = other
        if alpha is not None:
            vals = torch._foreach_sub(vals, other_val, alpha=alpha)
        else:
            vals = torch._foreach_sub(vals, other_val)
        items = dict(zip(keys, vals))
        return self._fast_apply(
            lambda name, val: items[name],
            named=True,
            nested_keys=True,
            is_leaf=_NESTED_TENSORS_AS_LISTS,
            propagate_lock=True,
        )

    def sub_(self, other: TensorDictBase | float, alpha: float | None = None):
        if _is_tensor_collection(type(other)):
            other_val = other._values_list(True, True)
        else:
            other_val = other
        if alpha is not None:
            torch._foreach_sub_(self._values_list(True, True), other_val, alpha=alpha)
        else:
            torch._foreach_sub_(self._values_list(True, True), other_val)
        return self

    def mul_(self, other: TensorDictBase | float) -> T:
        if _is_tensor_collection(type(other)):
            other_val = other._values_list(True, True)
        else:
            other_val = other
        torch._foreach_mul_(self._values_list(True, True), other_val)
        return self

    def mul(self, other: TensorDictBase | float) -> T:
        keys, vals = self._items_list(True, True)
        if _is_tensor_collection(type(other)):
            other_val = other._values_list(True, True)
        else:
            other_val = other
        vals = torch._foreach_mul(vals, other_val)
        items = dict(zip(keys, vals))
        return self._fast_apply(
            lambda name, val: items[name],
            named=True,
            nested_keys=True,
            is_leaf=_NESTED_TENSORS_AS_LISTS,
            propagate_lock=True,
        )

    def maximum_(self, other: TensorDictBase | float) -> T:
        if _is_tensor_collection(type(other)):
            other_val = other._values_list(True, True)
        else:
            other_val = other
        torch._foreach_maximum_(self._values_list(True, True), other_val)
        return self

    def maximum(self, other: TensorDictBase | float) -> T:
        keys, vals = self._items_list(True, True)
        if _is_tensor_collection(type(other)):
            other_val = other._values_list(True, True)
        else:
            other_val = other
        vals = torch._foreach_maximum(vals, other_val)
        items = dict(zip(keys, vals))
        return self._fast_apply(
            lambda name, val: items[name],
            named=True,
            nested_keys=True,
            is_leaf=_NESTED_TENSORS_AS_LISTS,
            propagate_lock=True,
        )

    def minimum_(self, other: TensorDictBase | float) -> T:
        if _is_tensor_collection(type(other)):
            other_val = other._values_list(True, True)
        else:
            other_val = other
        torch._foreach_minimum_(self._values_list(True, True), other_val)
        return self

    def minimum(self, other: TensorDictBase | float) -> T:
        keys, vals = self._items_list(True, True)
        if _is_tensor_collection(type(other)):
            other_val = other._values_list(True, True)
        else:
            other_val = other
        vals = torch._foreach_minimum(vals, other_val)
        items = dict(zip(keys, vals))
        return self._fast_apply(
            lambda name, val: items[name],
            named=True,
            nested_keys=True,
            is_leaf=_NESTED_TENSORS_AS_LISTS,
            propagate_lock=True,
        )

    def clamp_max_(self, other: TensorDictBase | float) -> T:
        if _is_tensor_collection(type(other)):
            other_val = other._values_list(True, True)
        else:
            other_val = other
        torch._foreach_clamp_max_(self._values_list(True, True), other_val)
        return self

    def clamp_max(self, other: TensorDictBase | float) -> T:
        keys, vals = self._items_list(True, True)
        if _is_tensor_collection(type(other)):
            other_val = other._values_list(True, True)
        else:
            other_val = other
        vals = torch._foreach_clamp_max(vals, other_val)
        items = dict(zip(keys, vals))
        return self._fast_apply(
            lambda name, val: items[name],
            named=True,
            nested_keys=True,
            is_leaf=_NESTED_TENSORS_AS_LISTS,
            propagate_lock=True,
        )

    def clamp_min_(self, other: TensorDictBase | float) -> T:
        if _is_tensor_collection(type(other)):
            other_val = other._values_list(True, True)
        else:
            other_val = other
        torch._foreach_clamp_min_(self._values_list(True, True), other_val)
        return self

    def clamp_min(self, other: TensorDictBase | float) -> T:
        keys, vals = self._items_list(True, True)
        if _is_tensor_collection(type(other)):
            other_val = other._values_list(True, True)
        else:
            other_val = other
        vals = torch._foreach_clamp_min(vals, other_val)
        items = dict(zip(keys, vals))
        return self._fast_apply(
            lambda name, val: items[name],
            named=True,
            nested_keys=True,
            is_leaf=_NESTED_TENSORS_AS_LISTS,
            propagate_lock=True,
        )

    def pow_(self, other: TensorDictBase | float) -> T:
        if _is_tensor_collection(type(other)):
            other_val = other._values_list(True, True)
        else:
            other_val = other
        torch._foreach_pow_(self._values_list(True, True), other_val)
        return self

    def pow(self, other: TensorDictBase | float) -> T:
        keys, vals = self._items_list(True, True)
        if _is_tensor_collection(type(other)):
            other_val = other._values_list(True, True)
        else:
            other_val = other
        vals = torch._foreach_pow(vals, other_val)
        items = dict(zip(keys, vals))
        return self._fast_apply(
            lambda name, val: items[name],
            named=True,
            nested_keys=True,
            is_leaf=_NESTED_TENSORS_AS_LISTS,
            propagate_lock=True,
        )

    def div_(self, other: TensorDictBase | float) -> T:
        if _is_tensor_collection(type(other)):
            other_val = other._values_list(True, True)
        else:
            other_val = other
        torch._foreach_div_(self._values_list(True, True), other_val)
        return self

    def div(self, other: TensorDictBase | float) -> T:
        keys, vals = self._items_list(True, True)
        if _is_tensor_collection(type(other)):
            other_val = other._values_list(True, True)
        else:
            other_val = other
        vals = torch._foreach_div(vals, other_val)
        items = dict(zip(keys, vals))
        return self._fast_apply(
            lambda name, val: items[name],
            named=True,
            nested_keys=True,
            is_leaf=_NESTED_TENSORS_AS_LISTS,
            propagate_lock=True,
        )

    def sqrt_(self):
        torch._foreach_sqrt_(self._values_list(True, True))
        return self

    def sqrt(self):
        keys, vals = self._items_list(True, True)
        vals = torch._foreach_sqrt(vals)
        items = dict(zip(keys, vals))
        return self._fast_apply(
            lambda name, val: items[name],
            named=True,
            nested_keys=True,
            is_leaf=_NESTED_TENSORS_AS_LISTS,
            propagate_lock=True,
        )

    # Functorch compatibility
    @abc.abstractmethod
    @cache  # noqa: B019
    def _add_batch_dim(self, *, in_dim, vmap_level):
        ...

    @abc.abstractmethod
    @cache  # noqa: B019
    def _remove_batch_dim(self, vmap_level, batch_size, out_dim):
        ...

    # Validation and checks
    def _convert_to_tensor(self, array: np.ndarray) -> Tensor:
        if isinstance(array, (float, int, np.ndarray, bool)):
            pass
        elif isinstance(array, np.bool_):
            array = array.item()
        elif isinstance(array, list):
            array = np.asarray(array)
        elif hasattr(array, "numpy"):
            # tf.Tensor with no shape can't be converted otherwise
            array = array.numpy()
        try:
            return torch.as_tensor(array, device=self.device)
        except Exception:
            from tensordict.tensorclass import NonTensorData

            return NonTensorData(
                array,
                batch_size=self.batch_size,
                device=self.device,
                names=self.names if self._has_names() else None,
            )

    @abc.abstractmethod
    def _convert_to_tensordict(self, dict_value: dict[str, Any]) -> T:
        ...

    def _check_batch_size(self) -> None:
        batch_dims = self.batch_dims
        for value in self.values():
            if _is_tensor_collection(type(value)):
                value._check_batch_size()
            if _shape(value)[:batch_dims] != self.batch_size:
                raise RuntimeError(
                    f"batch_size are incongruent, got value with shape {_shape(value)}, "
                    f"-- expected {self.batch_size}"
                )

    @abc.abstractmethod
    def _check_is_shared(self) -> bool:
        ...

    def _check_new_batch_size(self, new_size: torch.Size) -> None:
        batch_dims = len(new_size)
        for key, tensor in self.items():
            if _shape(tensor)[:batch_dims] != new_size:
                raise RuntimeError(
                    f"the tensor {key} has shape {_shape(tensor)} which "
                    f"is incompatible with the batch-size {new_size}."
                )

    @abc.abstractmethod
    def _check_device(self) -> None:
        ...

    def _validate_key(self, key: NestedKey) -> NestedKey:
        key = _unravel_key_to_tuple(key)
        if not key:
            raise KeyError(_GENERIC_NESTED_ERR.format(key))
        return key

    def _validate_value(
        self,
        value: CompatibleType | dict[str, CompatibleType],
        *,
        check_shape: bool = True,
    ) -> CompatibleType | dict[str, CompatibleType]:
        cls = type(value)
        is_tc = None
        if issubclass(cls, dict):
            value = self._convert_to_tensordict(value)
            is_tc = True
        elif not issubclass(cls, _ACCEPTED_CLASSES):
            try:
                value = self._convert_to_tensor(value)
            except ValueError as err:
                raise ValueError(
                    f"TensorDict conversion only supports tensorclasses, tensordicts,"
                    f" numeric scalars and tensors. Got {type(value)}"
                ) from err
        batch_size = self.batch_size
        check_shape = check_shape and self.batch_size
        if (
            check_shape
            and batch_size
            and _shape(value)[: self.batch_dims] != batch_size
        ):
            # if TensorDict, let's try to map it to the desired shape
            if is_tc is None:
                is_tc = _is_tensor_collection(cls)
            if is_tc:
                # we must clone the value before not to corrupt the data passed to set()
                value = value.clone(recurse=False)
                value.batch_size = self.batch_size
            else:
                raise RuntimeError(
                    f"batch dimension mismatch, got self.batch_size"
                    f"={self.batch_size} and value.shape={_shape(value)}."
                )
        device = self.device
        if device is not None and value.device != device:
            value = value.to(device, non_blocking=True)
        if check_shape:
            if is_tc is None:
                is_tc = _is_tensor_collection(cls)
            if not is_tc:
                return value
            has_names = self._has_names()
            # we do our best to match the dim names of the value and the
            # container.
            if has_names and value.names[: self.batch_dims] != self.names:
                # we clone not to corrupt the value
                value = value.clone(False).refine_names(*self.names)
            elif not has_names and value._has_names():
                self.names = value.names[: self.batch_dims]
        return value

    # Context manager functionality
    @property
    def _last_op_queue(self):
        # this is used to keep track of the last operation when using
        # the tensordict as a context manager.
        last_op_queue = self.__dict__.get("__last_op_queue", None)
        if last_op_queue is None:
            last_op_queue = collections.deque()
            self.__dict__["__last_op_queue"] = last_op_queue
        return last_op_queue

    def __enter__(self):
        self._last_op_queue.append(self._last_op)
        return self

    def __exit__(self, exc_type, exc_val, exc_tb):
        if exc_type is not None and issubclass(exc_type, Exception):
            return False
        _last_op = self._last_op_queue.pop()
        if _last_op is not None:
            last_op, (args, kwargs, out) = _last_op
            # TODO: transpose, flatten etc. as decorator should lock the content to make sure that no key is
            #  added or deleted
            if last_op == self.__class__.lock_.__name__:
                return self.unlock_()
            elif last_op == self.__class__.unlock_.__name__:
                return self.lock_()
            elif last_op == self.__class__.transpose.__name__:
                dim0, dim1 = args
                if not out.is_locked:
                    return out.update(self.transpose(dim0, dim1), inplace=True)
                else:
                    return out.update_(self.transpose(dim0, dim1))
            elif last_op == self.__class__.flatten.__name__:
                if len(args) == 2:
                    dim0, dim1 = args
                elif len(args) == 1:
                    dim0 = args[0]
                    dim1 = kwargs.get("end_dim", -1)
                else:
                    dim0 = kwargs.get("start_dim", 0)
                    dim1 = kwargs.get("end_dim", -1)
                if dim1 < 0:
                    dim1 = out.ndim + dim1
                if dim0 < 0:
                    dim0 = out.ndim + dim0

                if not out.is_locked:
                    return out.update(
                        self.unflatten(dim0, out.shape[dim0 : dim1 + 1]), inplace=True
                    )
                else:
                    return out.update_(self.unflatten(dim0, out.shape[dim0 : dim1 + 1]))

            elif last_op == self.__class__.unflatten.__name__:
                if args:
                    dim0 = args[0]
                    if len(args) > 1:
                        unflattened_size = args[1]
                    else:
                        unflattened_size = kwargs.get("unflattened_size")
                else:
                    dim0 = kwargs.get("dim")
                    unflattened_size = kwargs.get("unflattened_size")
                if dim0 < 0:
                    dim0 = out.ndim + dim0
                dim1 = dim0 + len(unflattened_size) - 1
                if not out.is_locked:
                    return out.update(self.flatten(dim0, dim1), inplace=True)
                else:
                    return out.update_(self.flatten(dim0, dim1))

            elif last_op == self.__class__.permute.__name__:
                dims_list = _get_shape_from_args(*args, kwarg_name="dims", **kwargs)
                dims_list = [dim if dim >= 0 else self.ndim + dim for dim in dims_list]
                # inverse map
                inv_dims_list = np.argsort(dims_list)
                if not out.is_locked:
                    return out.update(self.permute(inv_dims_list), inplace=True)
                else:
                    return out.update_(self.permute(inv_dims_list))
            elif last_op == self.__class__.view.__name__:
                if not out.is_locked:
                    return out.update(self.view(out.shape), inplace=True)
                else:
                    return out.update_(self.view(out.shape))
            elif last_op == self.__class__.unsqueeze.__name__:
                if args:
                    (dim,) = args
                elif kwargs:
                    dim = kwargs["dim"]
                else:
                    raise RuntimeError(
                        "Cannot use td.unsqueeze() as a decorator if the dimension is implicit."
                    )
                if not out.is_locked:
                    return out.update(self.squeeze(dim), inplace=True)
                else:
                    return out.update_(self.squeeze(dim))
            elif last_op == self.__class__.squeeze.__name__:
                if args:
                    (dim,) = args
                elif kwargs:
                    dim = kwargs["dim"]
                else:
                    raise RuntimeError(
                        "Cannot use td.squeeze() as a decorator if the dimension is implicit."
                    )
                if not out.is_locked:
                    return out.update(self.unsqueeze(dim), inplace=True)
                else:
                    return out.update_(self.unsqueeze(dim))
            elif last_op == self.__class__.to_module.__name__:
                if is_tensor_collection(out):
                    with out.unlock_():
                        return self.to_module(*args, **kwargs, swap_dest=out)
                else:
                    raise RuntimeError(
                        "to_module cannot be used as a decorator when return_swap=False."
                    )
            else:
                raise NotImplementedError(f"Unrecognised function {last_op}.")
        return self

    # Clone, select, exclude, empty
    def select(self, *keys: NestedKey, inplace: bool = False, strict: bool = True) -> T:
        """Selects the keys of the tensordict and returns a new tensordict with only the selected keys.

        The values are not copied: in-place modifications a tensor of either
        of the original or new tensordict will result in a change in both
        tensordicts.

        Args:
            *keys (str): keys to select
            inplace (bool): if True, the tensordict is pruned in place.
                Default is ``False``.
            strict (bool, optional): whether selecting a key that is not present
                will return an error or not. Default: :obj:`True`.

        Returns:
            A new tensordict (or the same if ``inplace=True``) with the selected keys only.

        Examples:
            >>> from tensordict import TensorDict
            >>> td = TensorDict({"a": 0, "b": {"c": 1, "d": 2}}, [])
            >>> td.select("a", ("b", "c"))
            TensorDict(
                fields={
                    a: Tensor(shape=torch.Size([]), device=cpu, dtype=torch.int64, is_shared=False),
                    b: TensorDict(
                        fields={
                            c: Tensor(shape=torch.Size([]), device=cpu, dtype=torch.int64, is_shared=False)},
                        batch_size=torch.Size([]),
                        device=None,
                        is_shared=False)},
                batch_size=torch.Size([]),
                device=None,
                is_shared=False)
            >>> td.select("a", "b")
            TensorDict(
                fields={
                    a: Tensor(shape=torch.Size([]), device=cpu, dtype=torch.int64, is_shared=False),
                    b: TensorDict(
                        fields={
                            c: Tensor(shape=torch.Size([]), device=cpu, dtype=torch.int64, is_shared=False),
                            d: Tensor(shape=torch.Size([]), device=cpu, dtype=torch.int64, is_shared=False)},
                        batch_size=torch.Size([]),
                        device=None,
                        is_shared=False)},
                batch_size=torch.Size([]),
                device=None,
                is_shared=False)
            >>> td.select("this key does not exist", strict=False)
            TensorDict(
                fields={
                },
                batch_size=torch.Size([]),
                device=None,
                is_shared=False)
        """
        keys = unravel_key_list(keys)
        result = self._select(*keys, inplace=inplace, strict=strict)
        if not inplace and (result._is_memmap or result._is_shared):
            result.lock_()
        return result

    @abc.abstractmethod
    def _select(
        self,
        *keys: NestedKey,
        inplace: bool = False,
        strict: bool = True,
        set_shared: bool = True,
    ) -> T:
        ...

    def exclude(self, *keys: NestedKey, inplace: bool = False) -> T:
        """Excludes the keys of the tensordict and returns a new tensordict without these entries.

        The values are not copied: in-place modifications a tensor of either
        of the original or new tensordict will result in a change in both
        tensordicts.

        Args:
            *keys (str): keys to exclude.
            inplace (bool): if True, the tensordict is pruned in place.
                Default is ``False``.

        Returns:
            A new tensordict (or the same if ``inplace=True``) without the excluded entries.

        Examples:
            >>> from tensordict import TensorDict
            >>> td = TensorDict({"a": 0, "b": {"c": 1, "d": 2}}, [])
            >>> td.exclude("a", ("b", "c"))
            TensorDict(
                fields={
                    b: TensorDict(
                        fields={
                            d: Tensor(shape=torch.Size([]), device=cpu, dtype=torch.int64, is_shared=False)},
                        batch_size=torch.Size([]),
                        device=None,
                        is_shared=False)},
                batch_size=torch.Size([]),
                device=None,
                is_shared=False)
            >>> td.exclude("a", "b")
            TensorDict(
                fields={
                },
                batch_size=torch.Size([]),
                device=None,
                is_shared=False)

        """
        keys = unravel_key_list(keys)
        result = self._exclude(*keys, inplace=inplace)
        if not inplace and (result._is_memmap or result._is_shared):
            result.lock_()
        return result

    @abc.abstractmethod
    def _exclude(
        self,
        *keys: NestedKey,
        inplace: bool = False,
        set_shared: bool = True,
    ) -> T:
        ...

    def _maybe_set_shared_attributes(self, result, lock=False):
        # We must use _is_shared to avoid having issues with CUDA tensordicts
        if self._is_shared:
            result._is_shared = True
            if lock:
                result.lock_()
        elif self._is_memmap:
            result._is_memmap = True
            if lock:
                result.lock_()

    def to_tensordict(self) -> T:
        """Returns a regular TensorDict instance from the TensorDictBase.

        Returns:
            a new TensorDict object containing the same values.

        """
        from tensordict import TensorDict

        return TensorDict(
            {
                key: value.clone()
                if not _is_tensor_collection(value.__class__)
                else value
                if is_non_tensor(value)
                else value.to_tensordict()
                for key, value in self.items(is_leaf=_is_leaf_nontensor)
            },
            device=self.device,
            batch_size=self.batch_size,
            names=self.names if self._has_names() else None,
        )

    def clone(self, recurse: bool = True, **kwargs) -> T:
        """Clones a TensorDictBase subclass instance onto a new TensorDictBase subclass of the same type.

        To create a TensorDict instance from any other TensorDictBase subtype, call the :meth:`~.to_tensordict` method
        instead.

        Args:
            recurse (bool, optional): if ``True``, each tensor contained in the
                TensorDict will be copied too. Otherwise only the TensorDict
                tree structure will be copied. Defaults to ``True``.

        .. note:: Unlike many other ops (pointwise arithmetic, shape operations, ...) ``clone`` does not inherit the
            original lock attribute. This design choice is made such that a clone can be created to be modified,
            which is the most frequent usage.

        """
        result = self._clone(recurse=recurse, **kwargs)
        if not recurse and (result._is_shared or result._is_memmap):
            result.lock_()
        return result

    @abc.abstractmethod
    def _clone(self, recurse: bool = False):
        ...

    def copy(self):
        """Return a shallow copy of the tensordict (ie, copies the structure but not the data).

        Equivalent to `TensorDictBase.clone(recurse=False)`
        """
        return self.clone(recurse=False)

    def to_padded_tensor(self, padding=0.0, mask_key: NestedKey | None = None):
        """Converts all nested tensors to a padded version and adapts the batch-size accordingly.

        Args:
            padding (float): the padding value for the tensors in the tensordict.
                Defaults to ``0.0``.
            mask_key (NestedKey, optional): if provided, the key where a
                mask for valid values will be written.
                Will result in an error if the heterogeneous dimension
                isn't part of the tensordict batch-size.
                Defaults to ``None``

        """
        batch_size = self.batch_size
        if any(shape == -1 for shape in batch_size):
            new_batch_size = []
        else:
            new_batch_size = None
            if mask_key is not None:
                raise RuntimeError(
                    "mask_key should only be provided if the "
                    "heterogenous dimension is part of the batch-size."
                )
        padded_names = []

        def to_padded(name, x):
            if x.is_nested:
                padded_names.append(name)
                return torch.nested.to_padded_tensor(x, padding=padding)
            return x

        result = self._apply_nest(
            to_padded,
            batch_size=new_batch_size,
            named=True,
            nested_keys=True,
        )
        if new_batch_size is not None:
            result = result.auto_batch_size_(batch_dims=self.batch_dims)

            if mask_key:
                # take the first of the padded keys
                padded_key = padded_names[0]
                # write the mask
                val = self.get(padded_key)
                val = torch.nested.to_padded_tensor(
                    torch.ones_like(val, dtype=torch.bool), padding=False
                )
                if val.ndim > result.ndim:
                    val = val.flatten(result.ndim, -1)[..., -1].clone()
                result.set(mask_key, val)
        return result

    def as_tensor(self):
        def as_tensor(tensor):
            try:
                return tensor.as_tensor()
            except AttributeError:
                return tensor

        return self._fast_apply(as_tensor, propagate_lock=True)

    def to_dict(self) -> dict[str, Any]:
        """Returns a dictionary with key-value pairs matching those of the tensordict."""
        return {
            key: value.to_dict() if _is_tensor_collection(type(value)) else value
            for key, value in self.items()
        }

<<<<<<< HEAD
    def to_namedtuple(self):
        """Converts a tensordict to a namedtuple.

        Examples:
            >>> from tensordict import TensorDict
            >>> import torch
            >>> data = TensorDict({
            ...     "a_tensor": torch.zeros((3)),
            ...     "nested": {"a_tensor": torch.zeros((3)), "a_string": "zero!"}}, [3])
            >>> data.to_namedtuple()
            GenericDict(a_tensor=tensor([0., 0., 0.]), nested=GenericDict(a_tensor=tensor([0., 0., 0.]), a_string='zero!'))

        """

        def dict_to_namedtuple(dictionary):
            for key, value in dictionary.items():
                if isinstance(value, dict):
                    dictionary[key] = dict_to_namedtuple(value)
            return collections.namedtuple("GenericDict", dictionary.keys())(
                **dictionary
            )

        return dict_to_namedtuple(self.to_dict())

    @classmethod
    def from_namedtuple(cls, named_tuple, *, auto_batch_size: bool = False):
        """Converts a namedtuple to a TensorDict recursively.

        Keyword Args:
            auto_batch_size (bool, optional): if ``True``, the batch size will be computed automatically.
                Defaults to ``False``.
=======
    def numpy(self):
        """Converts a tensordict to a (possibly nested) dictionary of numpy arrays.

        Non-tensor data is exposed as such.
>>>>>>> baf90946

        Examples:
            >>> from tensordict import TensorDict
            >>> import torch
<<<<<<< HEAD
            >>> data = TensorDict({
            ...     "a_tensor": torch.zeros((3)),
            ...     "nested": {"a_tensor": torch.zeros((3)), "a_string": "zero!"}}, [3])
            >>> nt = data.to_namedtuple()
            >>> print(nt)
            GenericDict(a_tensor=tensor([0., 0., 0.]), nested=GenericDict(a_tensor=tensor([0., 0., 0.]), a_string='zero!'))
            >>> TensorDict.from_namedtuple(nt, auto_batch_size=True)
            TensorDict(
                fields={
                    a_tensor: Tensor(shape=torch.Size([3]), device=cpu, dtype=torch.float32, is_shared=False),
                    nested: TensorDict(
                        fields={
                            a_string: NonTensorData(data=zero!, batch_size=torch.Size([3]), device=None),
                            a_tensor: Tensor(shape=torch.Size([3]), device=cpu, dtype=torch.float32, is_shared=False)},
                        batch_size=torch.Size([3]),
                        device=None,
                        is_shared=False)},
                batch_size=torch.Size([3]),
                device=None,
                is_shared=False)

        """
        from tensordict import TensorDict

        def is_namedtuple(obj):
            """Check if obj is a namedtuple."""
            return isinstance(obj, tuple) and hasattr(obj, "_fields")

        def namedtuple_to_dict(namedtuple_obj):
            if is_namedtuple(namedtuple_obj):
                namedtuple_obj = namedtuple_obj._asdict()
            for key, value in namedtuple_obj.items():
                if is_namedtuple(value):
                    namedtuple_obj[key] = namedtuple_to_dict(value)
            return dict(namedtuple_obj)

        result = TensorDict(namedtuple_to_dict(named_tuple))
        if auto_batch_size:
            result.auto_batch_size_()
        return result
=======
            >>> data = TensorDict({"a": {"b": torch.zeros(()), "c": "a string!"}})
            >>> print(data)
            TensorDict(
                fields={
                    a: TensorDict(
                        fields={
                            b: Tensor(shape=torch.Size([]), device=cpu, dtype=torch.float32, is_shared=False),
                            c: NonTensorData(data=a string!, batch_size=torch.Size([]), device=None)},
                        batch_size=torch.Size([]),
                        device=None,
                        is_shared=False)},
                batch_size=torch.Size([]),
                device=None,
                is_shared=False)
            >>> print(data.numpy())
            {'a': {'b': array(0., dtype=float32), 'c': 'a string!'}}

        """
        as_dict = self.to_dict()

        def to_numpy(x):
            if hasattr(x, "numpy"):
                return x.numpy()
            return x

        return torch.utils._pytree.tree_map(to_numpy, as_dict)
>>>>>>> baf90946

    def to_h5(
        self,
        filename,
        **kwargs,
    ):
        """Converts a tensordict to a PersistentTensorDict with the h5 backend.

        Args:
            filename (str or path): path to the h5 file.
            device (torch.device or compatible, optional): the device where to
                expect the tensor once they are returned. Defaults to ``None``
                (on cpu by default).
            **kwargs: kwargs to be passed to :meth:`h5py.File.create_dataset`.

        Returns:
            A :class:`~.tensordict.PersitentTensorDict` instance linked to the newly created file.

        Examples:
            >>> import tempfile
            >>> import timeit
            >>>
            >>> from tensordict import TensorDict, MemoryMappedTensor
            >>> td = TensorDict({
            ...     "a": MemoryMappedTensor.from_tensor(torch.zeros(()).expand(1_000_000)),
            ...     "b": {"c": MemoryMappedTensor.from_tensor(torch.zeros(()).expand(1_000_000, 3))},
            ... }, [1_000_000])
            >>>
            >>> file = tempfile.NamedTemporaryFile()
            >>> td_h5 = td.to_h5(file.name, compression="gzip", compression_opts=9)
            >>> print(td_h5)
            PersistentTensorDict(
                fields={
                    a: Tensor(shape=torch.Size([1000000]), device=cpu, dtype=torch.float32, is_shared=False),
                    b: PersistentTensorDict(
                        fields={
                            c: Tensor(shape=torch.Size([1000000, 3]), device=cpu, dtype=torch.float32, is_shared=False)},
                        batch_size=torch.Size([1000000]),
                        device=None,
                        is_shared=False)},
                batch_size=torch.Size([1000000]),
                device=None,
                is_shared=False)


        """
        from tensordict.persistent import PersistentTensorDict

        out = PersistentTensorDict.from_dict(
            self,
            filename=filename,
            **kwargs,
        )
        if self._has_names():
            out.names = self.names
        return out

    def empty(self, recurse=False) -> T:
        """Returns a new, empty tensordict with the same device and batch size.

        Args:
            recurse (bool, optional): if ``True``, the entire structure of the
                ``TensorDict`` will be reproduced without content.
                Otherwise, only the root will be duplicated.
                Defaults to ``False``.

        """
        if not recurse:
            return self._select(set_shared=False)
        # simply exclude the leaves
        return self._exclude(*self.keys(True, True), set_shared=False)

    # Filling
    def zero_(self) -> T:
        """Zeros all tensors in the tensordict in-place."""

        def fn(item):
            item.zero_()

        self._fast_apply(fn=fn, call_on_nested=True, propagate_lock=True)
        return self

    def fill_(self, key: NestedKey, value: float | bool) -> T:
        """Fills a tensor pointed by the key with a given scalar value.

        Args:
            key (str or nested key): entry to be filled.
            value (Number or bool): value to use for the filling.

        Returns:
            self

        """
        key = _unravel_key_to_tuple(key)
        data = self._get_tuple(key, NO_DEFAULT)
        if _is_tensor_collection(type(data)):
            data._fast_apply(lambda x: x.fill_(value), inplace=True)
        else:
            data = data.fill_(value)
            self._set_tuple(key, data, inplace=True, validated=True, non_blocking=False)
        return self

    # Masking
    @abc.abstractmethod
    def masked_fill_(self, mask: Tensor, value: float | bool) -> T:
        """Fills the values corresponding to the mask with the desired value.

        Args:
            mask (boolean torch.Tensor): mask of values to be filled. Shape
                must match the tensordict batch-size.
            value: value to used to fill the tensors.

        Returns:
            self

        Examples:
            >>> td = TensorDict(source={'a': torch.zeros(3, 4)},
            ...     batch_size=[3])
            >>> mask = torch.tensor([True, False, False])
            >>> td.masked_fill_(mask, 1.0)
            >>> td.get("a")
            tensor([[1., 1., 1., 1.],
                    [0., 0., 0., 0.],
                    [0., 0., 0., 0.]])
        """
        ...

    @abc.abstractmethod
    def masked_fill(self, mask: Tensor, value: float | bool) -> T:
        """Out-of-place version of masked_fill.

        Args:
            mask (boolean torch.Tensor): mask of values to be filled. Shape
                must match the tensordict batch-size.
            value: value to used to fill the tensors.

        Returns:
            self

        Examples:
            >>> td = TensorDict(source={'a': torch.zeros(3, 4)},
            ...     batch_size=[3])
            >>> mask = torch.tensor([True, False, False])
            >>> td1 = td.masked_fill(mask, 1.0)
            >>> td1.get("a")
            tensor([[1., 1., 1., 1.],
                    [0., 0., 0., 0.],
                    [0., 0., 0., 0.]])
        """
        ...

    def where(self, condition, other, *, out=None, pad=None):  # noqa: D417
        """Return a ``TensorDict`` of elements selected from either self or other, depending on condition.

        Args:
            condition (BoolTensor): When ``True`` (nonzero), yields ``self``,
                otherwise yields ``other``.
            other (TensorDictBase or Scalar): value (if ``other`` is a scalar)
                or values selected at indices where condition is ``False``.

        Keyword Args:
            out (TensorDictBase, optional): the output ``TensorDictBase`` instance.
            pad (scalar, optional): if provided, missing keys from the source
                or destination tensordict will be written as `torch.where(mask, self, pad)`
                or `torch.where(mask, pad, other)`. Defaults to ``None``, ie
                missing keys are not tolerated.

        """
        ...

    @abc.abstractmethod
    def masked_select(self, mask: Tensor) -> T:
        """Masks all tensors of the TensorDict and return a new TensorDict instance with similar keys pointing to masked values.

        Args:
            mask (torch.Tensor): boolean mask to be used for the tensors.
                Shape must match the TensorDict ``batch_size``.

        Examples:
            >>> td = TensorDict(source={'a': torch.zeros(3, 4)},
            ...    batch_size=[3])
            >>> mask = torch.tensor([True, False, False])
            >>> td_mask = td.masked_select(mask)
            >>> td_mask.get("a")
            tensor([[0., 0., 0., 0.]])

        """
        ...

    @abc.abstractmethod
    def _change_batch_size(self, new_size: torch.Size) -> None:
        ...

    @abc.abstractmethod
    def is_contiguous(self) -> bool:
        """Returns a boolean indicating if all the tensors are contiguous."""
        ...

    @abc.abstractmethod
    def contiguous(self) -> T:
        """Returns a new tensordict of the same type with contiguous values (or self if values are already contiguous)."""
        ...

    @cache  # noqa: B019
    def flatten_keys(
        self,
        separator: str = ".",
        inplace: bool = False,
        is_leaf: Callable[[Type], bool] | None = None,
    ) -> T:
        """Converts a nested tensordict into a flat one, recursively.

        The TensorDict type will be lost and the result will be a simple TensorDict instance.

        Args:
            separator (str, optional): the separator between the nested items.
            inplace (bool, optional): if ``True``, the resulting tensordict will
                have the same identity as the one where the call has been made.
                Defaults to ``False``.
            is_leaf (callable, optional): a callable over a class type returning
                a bool indicating if this class has to be considered as a leaf.

        Examples:
            >>> data = TensorDict({"a": 1, ("b", "c"): 2, ("e", "f", "g"): 3}, batch_size=[])
            >>> data.flatten_keys(separator=" - ")
            TensorDict(
                fields={
                    a: Tensor(shape=torch.Size([]), device=cpu, dtype=torch.int64, is_shared=False),
                    b - c: Tensor(shape=torch.Size([]), device=cpu, dtype=torch.int64, is_shared=False),
                    e - f - g: Tensor(shape=torch.Size([]), device=cpu, dtype=torch.int64, is_shared=False)},
                batch_size=torch.Size([]),
                device=None,
                is_shared=False)

        This method and :meth:`~.unflatten_keys` are particularily useful when
        handling state-dicts, as they make it possible to seamlessly convert
        flat dictionaries into data structures that mimic the structure of the
        model.

        Examples:
            >>> model = torch.nn.Sequential(torch.nn.Linear(3 ,4))
            >>> ddp_model = torch.ao.quantization.QuantWrapper(model)
            >>> state_dict = TensorDict(ddp_model.state_dict(), batch_size=[]).unflatten_keys(".")
            >>> print(state_dict)
            TensorDict(
                fields={
                    module: TensorDict(
                        fields={
                            0: TensorDict(
                                fields={
                                    bias: Tensor(shape=torch.Size([4]), device=cpu, dtype=torch.float32, is_shared=False),
                                    weight: Tensor(shape=torch.Size([4, 3]), device=cpu, dtype=torch.float32, is_shared=False)},
                                batch_size=torch.Size([]),
                                device=None,
                                is_shared=False)},
                        batch_size=torch.Size([]),
                        device=None,
                        is_shared=False)},
                batch_size=torch.Size([]),
                device=None,
                is_shared=False)
            >>> model_state_dict = state_dict.get("module")
            >>> print(model_state_dict)
            TensorDict(
                fields={
                    0: TensorDict(
                        fields={
                            bias: Tensor(shape=torch.Size([4]), device=cpu, dtype=torch.float32, is_shared=False),
                            weight: Tensor(shape=torch.Size([4, 3]), device=cpu, dtype=torch.float32, is_shared=False)},
                        batch_size=torch.Size([]),
                        device=None,
                        is_shared=False)},
                batch_size=torch.Size([]),
                device=None,
                is_shared=False)
            >>> model.load_state_dict(dict(model_state_dict.flatten_keys(".")))
        """
        if inplace:
            return self._flatten_keys_inplace(separator=separator, is_leaf=is_leaf)
        return self._flatten_keys_outplace(separator=separator, is_leaf=is_leaf)

    def _flatten_keys_outplace(self, separator, is_leaf):
        if is_leaf is None:
            is_leaf = _is_leaf_nontensor
        all_leaves_all_vals = zip(
            *self.items(include_nested=True, leaves_only=True, is_leaf=is_leaf)
        )
        try:
            all_leaves, all_vals = all_leaves_all_vals
        except ValueError:
            return self.empty()
        all_leaves_flat = [
            key if isinstance(key, str) else separator.join(key) for key in all_leaves
        ]

        if len(set(all_leaves_flat)) < len(all_leaves_flat):
            # find duplicates
            seen = set()
            conflicts = []
            for leaf, leaf_flat in zip(all_leaves, all_leaves_flat):
                if leaf_flat in seen:
                    conflicts.append(leaf)
                else:
                    seen.add(leaf_flat)
            raise KeyError(
                f"Flattening keys in tensordict causes keys {conflicts} to collide."
            )
        result = self.empty()
        _set_dict = getattr(result, "_set_dict", None)
        if _set_dict is not None:
            _set_dict(
                dict(zip(all_leaves_flat, all_vals)),
                validated=True,
            )
        else:
            for val, leaf_flat in zip(all_vals, all_leaves_flat):
                result._set_str(
                    leaf_flat,
                    val,
                    validated=True,
                    inplace=False,
                    non_blocking=False,
                )
        # Uncomment if you want key operations to propagate the shared status
        # self._maybe_set_shared_attributes(result)
        # if result._is_shared or result._is_memmap:
        #     result.lock_()
        return result

    def _flatten_keys_inplace(self, separator, is_leaf):
        if is_leaf is None:
            is_leaf = _is_leaf_nontensor
        all_leaves = [
            _unravel_key_to_tuple(key)
            for key in self.keys(include_nested=True, leaves_only=True, is_leaf=is_leaf)
        ]
        all_leaves_flat = [separator.join(key) for key in all_leaves]
        if len(set(all_leaves_flat)) < len(set(all_leaves)):
            # find duplicates
            seen = set()
            conflicts = []
            for leaf, leaf_flat in zip(all_leaves, all_leaves_flat):
                if leaf_flat in seen:
                    conflicts.append(leaf)
                else:
                    seen.add(leaf_flat)
            raise KeyError(
                f"Flattening keys in tensordict causes keys {conflicts} to collide."
            )
        # we will need to remove the empty tensordicts later on
        root_keys = set(self.keys())
        for leaf, leaf_flat in zip(all_leaves, all_leaves_flat):
            self.rename_key_(leaf, leaf_flat)
            if isinstance(leaf, str):
                root_keys.discard(leaf)
        self.exclude(*root_keys, inplace=True)
        return self

    @cache  # noqa: B019
    def unflatten_keys(self, separator: str = ".", inplace: bool = False) -> T:
        """Converts a flat tensordict into a nested one, recursively.

        The TensorDict type will be lost and the result will be a simple TensorDict instance.
        The metadata of the nested tensordicts will be inferred from the root:
        all instances across the data tree will share the same batch-size,
        dimension names and device.

        Args:
            separator (str, optional): the separator between the nested items.
            inplace (bool, optional): if ``True``, the resulting tensordict will
                have the same identity as the one where the call has been made.
                Defaults to ``False``.

        Examples:
            >>> data = TensorDict({"a": 1, "b - c": 2, "e - f - g": 3}, batch_size=[])
            >>> data.unflatten_keys(separator=" - ")
            TensorDict(
                fields={
                    a: Tensor(shape=torch.Size([]), device=cpu, dtype=torch.int64, is_shared=False),
                    b: TensorDict(
                        fields={
                            c: Tensor(shape=torch.Size([]), device=cpu, dtype=torch.int64, is_shared=False)},
                        batch_size=torch.Size([]),
                        device=None,
                        is_shared=False),
                    e: TensorDict(
                        fields={
                            f: TensorDict(
                                fields={
                                    g: Tensor(shape=torch.Size([]), device=cpu, dtype=torch.int64, is_shared=False)},
                                batch_size=torch.Size([]),
                                device=None,
                                is_shared=False)},
                        batch_size=torch.Size([]),
                        device=None,
                        is_shared=False)},
                batch_size=torch.Size([]),
                device=None,
                is_shared=False)

        This method and :meth:`~.unflatten_keys` are particularily useful when
        handling state-dicts, as they make it possible to seamlessly convert
        flat dictionaries into data structures that mimic the structure of the
        model.

        Examples:
            >>> model = torch.nn.Sequential(torch.nn.Linear(3 ,4))
            >>> ddp_model = torch.ao.quantization.QuantWrapper(model)
            >>> state_dict = TensorDict(ddp_model.state_dict(), batch_size=[]).unflatten_keys(".")
            >>> print(state_dict)
            TensorDict(
                fields={
                    module: TensorDict(
                        fields={
                            0: TensorDict(
                                fields={
                                    bias: Tensor(shape=torch.Size([4]), device=cpu, dtype=torch.float32, is_shared=False),
                                    weight: Tensor(shape=torch.Size([4, 3]), device=cpu, dtype=torch.float32, is_shared=False)},
                                batch_size=torch.Size([]),
                                device=None,
                                is_shared=False)},
                        batch_size=torch.Size([]),
                        device=None,
                        is_shared=False)},
                batch_size=torch.Size([]),
                device=None,
                is_shared=False)
            >>> model_state_dict = state_dict.get("module")
            >>> print(model_state_dict)
            TensorDict(
                fields={
                    0: TensorDict(
                        fields={
                            bias: Tensor(shape=torch.Size([4]), device=cpu, dtype=torch.float32, is_shared=False),
                            weight: Tensor(shape=torch.Size([4, 3]), device=cpu, dtype=torch.float32, is_shared=False)},
                        batch_size=torch.Size([]),
                        device=None,
                        is_shared=False)},
                batch_size=torch.Size([]),
                device=None,
                is_shared=False)
            >>> model.load_state_dict(dict(model_state_dict.flatten_keys(".")))

        """
        if not inplace:
            result = self._clone(recurse=False).unflatten_keys(
                separator=separator, inplace=True
            )
            if result._is_shared or result._is_memmap:
                result.lock_()
            return result
        else:
            for key in list(self.keys()):
                if separator in key:
                    new_key = tuple(key.split(separator))
                    try:
                        self.rename_key_(key, new_key, safe=True)
                    except KeyError:
                        raise KeyError(
                            f"Unflattening key(s) in tensordict will override an existing for unflattened key {new_key}."
                        )
            return self

    @abc.abstractmethod
    def _index_tensordict(
        self,
        index: IndexType,
        new_batch_size: torch.Size | None = None,
        names: List[str] | None = None,
    ) -> T:
        ...

    # Locking functionality
    @property
    def is_locked(self) -> bool:
        return self._is_locked

    @is_locked.setter
    def is_locked(self, value: bool) -> None:
        if value:
            self.lock_()
        else:
            self.unlock_()

    def _propagate_lock(self, lock_parents_weakrefs=None):
        """Registers the parent tensordict that handles the lock."""
        self._is_locked = True
        is_root = lock_parents_weakrefs is None
        if is_root:
            lock_parents_weakrefs = []
        self._lock_parents_weakrefs = (
            self._lock_parents_weakrefs + lock_parents_weakrefs
        )
        lock_parents_weakrefs = copy(lock_parents_weakrefs) + [weakref.ref(self)]
        for value in self.values():
            if _is_tensor_collection(type(value)):
                value._propagate_lock(lock_parents_weakrefs)

    @property
    def _lock_parents_weakrefs(self):
        _lock_parents_weakrefs = self.__dict__.get("__lock_parents_weakrefs", None)
        if _lock_parents_weakrefs is None:
            self.__dict__["__lock_parents_weakrefs"] = []
            _lock_parents_weakrefs = self.__dict__["__lock_parents_weakrefs"]
        return _lock_parents_weakrefs

    @_lock_parents_weakrefs.setter
    def _lock_parents_weakrefs(self, value: list):
        self.__dict__["__lock_parents_weakrefs"] = value

    @as_decorator("is_locked")
    def lock_(self) -> T:
        """Locks a tensordict for non in-place operations.

        Functions such as :meth:`~.set`, :meth:`~.__setitem__`, :meth:`~.update`,
        :meth:`~.rename_key_` or other operations that add or remove entries
        will be blocked.

        This method can be used as a decorator.

        Example:
            >>> from tensordict import TensorDict
            >>> td = TensorDict({"a": 1, "b": 2, "c": 3}, batch_size=[])
            >>> with td.lock_():
            ...     assert td.is_locked
            ...     try:
            ...         td.set("d", 0) # error!
            ...     except RuntimeError:
            ...         print("td is locked!")
            ...     try:
            ...         del td["d"]
            ...     except RuntimeError:
            ...         print("td is locked!")
            ...     try:
            ...         td.rename_key_("a", "d")
            ...     except RuntimeError:
            ...         print("td is locked!")
            ...     td.set("a", 0, inplace=True)  # No storage is added, moved or removed
            ...     td.set_("a", 0) # No storage is added, moved or removed
            ...     td.update({"a": 0}, inplace=True)  # No storage is added, moved or removed
            ...     td.update_({"a": 0})  # No storage is added, moved or removed
            >>> assert not td.is_locked
        """
        if self.is_locked:
            return self
        self._propagate_lock()
        return self

    @erase_cache
    def _propagate_unlock(self):
        # if we end up here, we can clear the graph associated with this td
        self._is_locked = False

        self._is_shared = False
        self._is_memmap = False

        sub_tds = []
        for value in self.values():
            if _is_tensor_collection(type(value)):
                sub_tds.extend(value._propagate_unlock())
                sub_tds.append(value)
        return sub_tds

    def _check_unlock(self):
        for ref in self._lock_parents_weakrefs:
            obj = ref()
            # check if the locked parent exists and if it's locked
            # we check _is_locked because it can be False or None in the case of Lazy stacks,
            # but if we check obj.is_locked it will be True for this class.
            if obj is not None and obj._is_locked:
                raise RuntimeError(
                    "Cannot unlock a tensordict that is part of a locked graph. "
                    "Unlock the root tensordict first. If the tensordict is part of multiple graphs, "
                    "group the graphs under a common tensordict an unlock this root. "
                    f"self: {self}, obj: {obj}"
                )
        try:
            self._lock_parents_weakrefs = []
        except AttributeError:
            # Some tds (eg, LazyStack) have an automated way of creating the _lock_parents_weakref
            pass

    @as_decorator("is_locked")
    def unlock_(self) -> T:
        """Unlocks a tensordict for non in-place operations.

        Can be used as a decorator.

        See :meth:`~.lock_` for more details.
        """
        try:
            sub_tds = self._propagate_unlock()
            for sub_td in sub_tds:
                sub_td._check_unlock()
            self._check_unlock()
        except RuntimeError as err:
            self.lock_()
            raise err
        return self

    # Conversion (device or dtype)
    @overload
    def to(
        self: T,
        device: Optional[Union[int, device]] = ...,
        dtype: Optional[Union[torch.device, str]] = ...,
        non_blocking: bool = ...,
    ) -> T:
        ...

    @overload
    def to(self: T, dtype: Union[torch.device, str], non_blocking: bool = ...) -> T:
        ...

    @overload
    def to(self: T, tensor: Tensor, non_blocking: bool = ...) -> T:
        ...

    @overload
    def to(self: T, *, other: T, non_blocking: bool = ...) -> T:
        ...

    @overload
    def to(self: T, *, batch_size: torch.Size) -> T:
        ...

    @abc.abstractmethod
    def to(self, *args, **kwargs) -> T:
        """Maps a TensorDictBase subclass either on another device, dtype or to another TensorDictBase subclass (if permitted).

        Casting tensors to a new dtype is not allowed, as tensordicts are not bound to contain a single
        tensor dtype.

        Args:
            device (torch.device, optional): the desired device of the tensordict.
            dtype (torch.dtype, optional): the desired floating point or complex dtype of
                the tensordict.
            tensor (torch.Tensor, optional): Tensor whose dtype and device are the desired
                dtype and device for all tensors in this TensorDict.

        Keyword Args:
            non_blocking (bool, optional): whether the operations should be blocking.
            memory_format (torch.memory_format, optional): the desired memory
                format for 4D parameters and buffers in this tensordict.
            batch_size (torch.Size, optional): resulting batch-size of the
                output tensordict.
            other (TensorDictBase, optional): TensorDict instance whose dtype
                and device are the desired dtype and device for all tensors
                in this TensorDict.
                .. note:: Since :class:`~tensordict.TensorDictBase` instances do not have
                    a dtype, the dtype is gathered from the example leaves.
                    If there are more than one dtype, then no dtype
                    casting is undertook.

        Returns:
            a new tensordict instance if the device differs from the tensordict
            device and/or if the dtype is passed. The same tensordict otherwise.
            ``batch_size`` only modifications are done in-place.

        Examples:
            >>> data = TensorDict({"a": 1.0}, [], device=None)
            >>> data_cuda = data.to("cuda:0")  # casts to cuda
            >>> data_int = data.to(torch.int)  # casts to int
            >>> data_cuda_int = data.to("cuda:0", torch.int)  # multiple casting
            >>> data_cuda = data.to(torch.randn(3, device="cuda:0"))  # using an example tensor
            >>> data_cuda = data.to(other=TensorDict({}, [], device="cuda:0"))  # using a tensordict example
        """
        ...

    def _sync_all(self):
        if _has_cuda:
            if torch.cuda.is_initialized():
                torch.cuda.synchronize()
        elif _has_mps:
            torch.mps.synchronize()

    def is_floating_point(self):
        for item in self.values(include_nested=True, leaves_only=True):
            if not item.is_floating_point():
                return False
        else:
            return True

    def double(self):
        r"""Casts all tensors to ``torch.bool``."""
        return self._fast_apply(lambda x: x.double(), propagate_lock=True)

    def float(self):
        r"""Casts all tensors to ``torch.float``."""
        return self._fast_apply(lambda x: x.float(), propagate_lock=True)

    def int(self):
        r"""Casts all tensors to ``torch.int``."""
        return self._fast_apply(lambda x: x.int(), propagate_lock=True)

    def bool(self):
        r"""Casts all tensors to ``torch.bool``."""
        return self._fast_apply(lambda x: x.bool(), propagate_lock=True)

    def half(self):
        r"""Casts all tensors to ``torch.half``."""
        return self._fast_apply(lambda x: x.half(), propagate_lock=True)

    def bfloat16(self):
        r"""Casts all tensors to ``torch.bfloat16``."""
        return self._fast_apply(lambda x: x.bfloat16(), propagate_lock=True)

    def type(self, dst_type):
        r"""Casts all tensors to :attr:`dst_type`.

        Args:
            dst_type (type or string): the desired type

        """
        return self._fast_apply(lambda x: x.type(dst_type))

    # Gradient compatibility
    @property
    def requires_grad(self) -> bool:
        return any(v.requires_grad for v in self.values())

    @abc.abstractmethod
    def detach_(self) -> T:
        """Detach the tensors in the tensordict in-place.

        Returns:
            self.

        """
        ...

    @cache  # noqa: B019
    def detach(self) -> T:
        """Detach the tensors in the tensordict.

        Returns:
            a new tensordict with no tensor requiring gradient.

        """
        return self._fast_apply(
            lambda x: x.detach(),
            propagate_lock=True,
        )


_ACCEPTED_CLASSES = (
    Tensor,
    TensorDictBase,
)


def _register_tensor_class(cls):
    global _ACCEPTED_CLASSES
    _ACCEPTED_CLASSES = set(_ACCEPTED_CLASSES)
    _ACCEPTED_CLASSES.add(cls)
    _ACCEPTED_CLASSES = tuple(_ACCEPTED_CLASSES)


def _is_tensor_collection(datatype):
    try:
        out = _TENSOR_COLLECTION_MEMO[datatype]
    except KeyError:
        if issubclass(datatype, TensorDictBase):
            out = True
        elif _is_tensorclass(datatype):
            out = True
        else:
            out = False
        _TENSOR_COLLECTION_MEMO[datatype] = out
    return out


def is_tensor_collection(datatype: type | Any) -> bool:
    """Checks if a data object or a type is a tensor container from the tensordict lib.

    Returns:
        ``True`` if the input is a TensorDictBase subclass, a tensorclass or an istance of these.
        ``False`` otherwise.

    Examples:
        >>> is_tensor_collection(TensorDictBase)  # True
        >>> is_tensor_collection(TensorDict({}, []))  # True
        >>> @tensorclass
        ... class MyClass:
        ...     pass
        ...
        >>> is_tensor_collection(MyClass)  # True
        >>> is_tensor_collection(MyClass(batch_size=[]))  # True

    """
    # memoizing is 2x faster
    if not isinstance(datatype, type):
        datatype = type(datatype)
    return _is_tensor_collection(datatype)


def _default_is_leaf(cls: Type) -> bool:
    return not _is_tensor_collection(cls)


def _is_leaf_nontensor(cls: Type) -> bool:
    if _is_tensor_collection(cls):
        return _is_non_tensor(cls)
    # if issubclass(cls, KeyedJaggedTensor):
    #     return False
    return issubclass(cls, torch.Tensor)


def _load_metadata(prefix: Path):
    filepath = prefix / "meta.json"
    with open(filepath) as json_metadata:
        metadata = json.load(json_metadata)
    return metadata<|MERGE_RESOLUTION|>--- conflicted
+++ resolved
@@ -6504,7 +6504,41 @@
             for key, value in self.items()
         }
 
-<<<<<<< HEAD
+    def numpy(self):
+        """Converts a tensordict to a (possibly nested) dictionary of numpy arrays.
+
+        Non-tensor data is exposed as such.
+
+        Examples:
+            >>> from tensordict import TensorDict
+            >>> import torch
+            >>> data = TensorDict({"a": {"b": torch.zeros(()), "c": "a string!"}})
+            >>> print(data)
+            TensorDict(
+                fields={
+                    a: TensorDict(
+                        fields={
+                            b: Tensor(shape=torch.Size([]), device=cpu, dtype=torch.float32, is_shared=False),
+                            c: NonTensorData(data=a string!, batch_size=torch.Size([]), device=None)},
+                        batch_size=torch.Size([]),
+                        device=None,
+                        is_shared=False)},
+                batch_size=torch.Size([]),
+                device=None,
+                is_shared=False)
+            >>> print(data.numpy())
+            {'a': {'b': array(0., dtype=float32), 'c': 'a string!'}}
+
+        """
+        as_dict = self.to_dict()
+
+        def to_numpy(x):
+            if hasattr(x, "numpy"):
+                return x.numpy()
+            return x
+
+        return torch.utils._pytree.tree_map(to_numpy, as_dict)
+
     def to_namedtuple(self):
         """Converts a tensordict to a namedtuple.
 
@@ -6536,17 +6570,10 @@
         Keyword Args:
             auto_batch_size (bool, optional): if ``True``, the batch size will be computed automatically.
                 Defaults to ``False``.
-=======
-    def numpy(self):
-        """Converts a tensordict to a (possibly nested) dictionary of numpy arrays.
-
-        Non-tensor data is exposed as such.
->>>>>>> baf90946
 
         Examples:
             >>> from tensordict import TensorDict
             >>> import torch
-<<<<<<< HEAD
             >>> data = TensorDict({
             ...     "a_tensor": torch.zeros((3)),
             ...     "nested": {"a_tensor": torch.zeros((3)), "a_string": "zero!"}}, [3])
@@ -6587,34 +6614,6 @@
         if auto_batch_size:
             result.auto_batch_size_()
         return result
-=======
-            >>> data = TensorDict({"a": {"b": torch.zeros(()), "c": "a string!"}})
-            >>> print(data)
-            TensorDict(
-                fields={
-                    a: TensorDict(
-                        fields={
-                            b: Tensor(shape=torch.Size([]), device=cpu, dtype=torch.float32, is_shared=False),
-                            c: NonTensorData(data=a string!, batch_size=torch.Size([]), device=None)},
-                        batch_size=torch.Size([]),
-                        device=None,
-                        is_shared=False)},
-                batch_size=torch.Size([]),
-                device=None,
-                is_shared=False)
-            >>> print(data.numpy())
-            {'a': {'b': array(0., dtype=float32), 'c': 'a string!'}}
-
-        """
-        as_dict = self.to_dict()
-
-        def to_numpy(x):
-            if hasattr(x, "numpy"):
-                return x.numpy()
-            return x
-
-        return torch.utils._pytree.tree_map(to_numpy, as_dict)
->>>>>>> baf90946
 
     def to_h5(
         self,
