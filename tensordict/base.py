# Copyright (c) Meta Platforms, Inc. and affiliates.
#
# This source code is licensed under the MIT license found in the
# LICENSE file in the root directory of this source tree.

from __future__ import annotations

import abc
import collections
import concurrent.futures
import contextlib
import enum
import gc
import importlib
import numbers
import os.path
import uuid
import warnings
import weakref
from collections.abc import MutableMapping

from concurrent.futures import as_completed, Future, ThreadPoolExecutor, wait
from copy import copy
from functools import partial, wraps
from pathlib import Path
from textwrap import indent
from typing import (
    Any,
    Callable,
    Dict,
    Generator,
    Iterator,
    List,
    Optional,
    OrderedDict,
    overload,
    Sequence,
    Tuple,
    Type,
    TypeVar,
    Union,
)

import numpy as np
import orjson as json
import torch

from tensordict.memmap import MemoryMappedTensor
from tensordict.utils import (
    _CloudpickleWrapper,
    _DEVICE2STRDEVICE,
    _DTYPE2STRDTYPE,
    _GENERIC_NESTED_ERR,
    _get_shape_from_args,
    _is_non_tensor,
    _is_tensorclass,
    _KEY_ERROR,
    _make_dtype_promotion,
    _parse_to,
    _prefix_last_key,
    _proc_init,
    _prune_selected_keys,
    _set_max_batch_size,
    _shape,
    _split_tensordict,
    _td_fields,
    _unravel_key_to_tuple,
    as_decorator,
    Buffer,
    cache,
    convert_ellipsis_to_idx,
    DeviceType,
    erase_cache,
    implement_for,
    IndexType,
    infer_size_impl,
    int_generator,
    is_namedtuple,
    is_namedtuple_class,
    is_non_tensor,
    lazy_legacy,
    lock_blocked,
    NestedKey,
    prod,
    set_lazy_legacy,
    TensorDictFuture,
    unravel_key,
    unravel_key_list,
)
from torch import distributed as dist, multiprocessing as mp, nn, Tensor
from torch.nn.parameter import UninitializedTensorMixin
from torch.utils._pytree import tree_map


# NO_DEFAULT is used as a placeholder whenever the default is not provided.
# Using None is not an option since `td.get(key, default=None)` is a valid usage.
class _NoDefault(enum.IntEnum):
    ZERO = 0


NO_DEFAULT = _NoDefault.ZERO

T = TypeVar("T", bound="TensorDictBase")


class _BEST_ATTEMPT_INPLACE:
    def __bool__(self):
        # we use an exception to exit when running `inplace = BEST_ATTEMPT_INPLACE if inplace else False`
        # more than once
        raise NotImplementedError


_has_mps = torch.backends.mps.is_available()
_has_cuda = torch.cuda.is_available()

BEST_ATTEMPT_INPLACE = _BEST_ATTEMPT_INPLACE()

# some complex string used as separator to concatenate and split keys in
# distributed frameworks
CompatibleType = Union[
    Tensor,
]

_STR_MIXED_INDEX_ERROR = "Received a mixed string-non string index. Only string-only or string-free indices are supported."

_HEURISTIC_EXCLUDED = (Tensor, tuple, list, set, dict, np.ndarray)

_TENSOR_COLLECTION_MEMO = {}


class TensorDictBase(MutableMapping):
    """TensorDictBase is an abstract parent class for TensorDicts, a torch.Tensor data container."""

    _safe: bool = False
    _lazy: bool = False
    _inplace_set: bool = False
    is_meta: bool = False
    _is_locked: bool = False
    _cache: bool = None
    _is_non_tensor: bool = False
    _memmap_prefix = None

    def __bool__(self) -> bool:
        raise RuntimeError("Converting a tensordict to boolean value is not permitted")

    @abc.abstractmethod
    def __ne__(self, other: object) -> T:
        """NOT operation over two tensordicts, for evey key.

        The two tensordicts must have the same key set.

        Args:
            other (TensorDictBase, dict, or float): the value to compare against.

        Returns:
            a new TensorDict instance with all tensors are boolean
            tensors of the same shape as the original tensors.

        """
        ...

    @abc.abstractmethod
    def __xor__(self, other: TensorDictBase | float):
        """XOR operation over two tensordicts, for evey key.

        The two tensordicts must have the same key set.

        Args:
            other (TensorDictBase, dict, or float): the value to compare against.

        Returns:
            a new TensorDict instance with all tensors are boolean
            tensors of the same shape as the original tensors.

        """
        ...

    @abc.abstractmethod
    def __or__(self, other: TensorDictBase | float) -> T:
        """OR operation over two tensordicts, for evey key.

        The two tensordicts must have the same key set.

        Args:
            other (TensorDictBase, dict, or float): the value to compare against.

        Returns:
            a new TensorDict instance with all tensors are boolean
            tensors of the same shape as the original tensors.

        """
        ...

    @abc.abstractmethod
    def __eq__(self, other: object) -> T:
        """Compares two tensordicts against each other, for every key. The two tensordicts must have the same key set.

        Returns:
            a new TensorDict instance with all tensors are boolean
            tensors of the same shape as the original tensors.

        """
        ...

    @abc.abstractmethod
    def __ge__(self, other: object) -> T:
        """Compares two tensordicts against each other using the "greater or equal" operator, for every key. The two tensordicts must have the same key set.

        Returns:
            a new TensorDict instance with all tensors are boolean
            tensors of the same shape as the original tensors.

        """
        ...

    @abc.abstractmethod
    def __gt__(self, other: object) -> T:
        """Compares two tensordicts against each other using the "greater than" operator, for every key. The two tensordicts must have the same key set.

        Returns:
            a new TensorDict instance with all tensors are boolean
            tensors of the same shape as the original tensors.

        """
        ...

    @abc.abstractmethod
    def __le__(self, other: object) -> T:
        """Compares two tensordicts against each other using the "lower or equal" operator, for every key. The two tensordicts must have the same key set.

        Returns:
            a new TensorDict instance with all tensors are boolean
            tensors of the same shape as the original tensors.

        """
        ...

    @abc.abstractmethod
    def __lt__(self, other: object) -> T:
        """Compares two tensordicts against each other using the "lower than" operator, for every key. The two tensordicts must have the same key set.

        Returns:
            a new TensorDict instance with all tensors are boolean
            tensors of the same shape as the original tensors.

        """
        ...

    def __repr__(self) -> str:
        fields = _td_fields(self)
        field_str = indent(f"fields={{{fields}}}", 4 * " ")
        batch_size_str = indent(f"batch_size={self.batch_size}", 4 * " ")
        device_str = indent(f"device={self.device}", 4 * " ")
        is_shared_str = indent(f"is_shared={self.is_shared()}", 4 * " ")
        string = ",\n".join([field_str, batch_size_str, device_str, is_shared_str])
        return f"{type(self).__name__}(\n{string})"

    def __iter__(self) -> Generator:
        """Iterates over the first shape-dimension of the tensordict."""
        if not self.batch_dims:
            raise StopIteration
        yield from self.unbind(0)

    def __len__(self) -> int:
        """Returns the length of first dimension, if there is, otherwise 0."""
        return self.shape[0] if self.batch_dims else 0

    def __contains__(self, key: NestedKey) -> bool:
        if isinstance(key, str):
            return key in self.keys()
        if isinstance(key, tuple):
            key = unravel_key(key)
            if not key:
                raise RuntimeError(
                    "key must be a NestedKey (a str or a possibly tuple of str)."
                )
            return key in self.keys(True, is_leaf=_is_leaf_nontensor)
        raise RuntimeError(
            "key must be a NestedKey (a str or a possibly tuple of str)."
        )

    def __getitem__(self, index: IndexType) -> T | torch.Tensor:
        """Indexes all tensors according to the provided index.

        The index can be a (nested) key or any valid shape index given the
        tensordict batch size.

        If the index is a nested key and the result is a :class:`~tensordict.NonTensorData`
        object, the content of the non-tensor is returned.

        Examples:
            >>> td = TensorDict({"root": torch.arange(2), ("nested", "entry"): torch.arange(2)}, [2])
            >>> td["root"]
            torch.tensor([0, 1])
            >>> td["nested", "entry"]
            torch.tensor([0, 1])
            >>> td[:1]
            TensorDict(
                fields={
                    nested: TensorDict(
                        fields={
                            entry: Tensor(shape=torch.Size([1]), device=cpu, dtype=torch.int64, is_shared=False)},
                        batch_size=torch.Size([1]),
                        device=None,
                        is_shared=False),
                    root: Tensor(shape=torch.Size([1]), device=cpu, dtype=torch.int64, is_shared=False)},
                batch_size=torch.Size([1]),
                device=None,
                is_shared=False)
        """
        istuple = isinstance(index, tuple)
        if istuple or isinstance(index, str):
            # _unravel_key_to_tuple will return an empty tuple if the index isn't a NestedKey
            idx_unravel = _unravel_key_to_tuple(index)
            if idx_unravel:
                result = self._get_tuple(idx_unravel, NO_DEFAULT)
                if is_non_tensor(result):
                    result_data = getattr(result, "data", NO_DEFAULT)
                    if result_data is NO_DEFAULT:
                        return result.tolist()
                    return result_data
                return result

        if (istuple and not index) or (not istuple and index is Ellipsis):
            # empty tuple returns self
            return self
        if not istuple:
            if isinstance(index, int):
                return self._index_tensordict(index)
            # we only want tuple indices
            index = (index,)
        # # convert range/np.ndarray to tensor: this is not cheap
        # index = tuple(
        #     torch.tensor(idx) if isinstance(idx, (np.ndarray, range)) else idx
        #     for idx in index
        # )
        if istuple and any(idx is Ellipsis for idx in index):
            index = convert_ellipsis_to_idx(index, self.batch_size)
        if all(isinstance(idx, slice) and idx == slice(None) for idx in index):
            return self

        return self._index_tensordict(index)

    # this is necessary for data collectors for instance, otherwise indexing
    # will always be achieved one element at a time.
    __getitems__ = __getitem__

    def _get_sub_tensordict(self, idx: IndexType) -> T:
        """Returns a _SubTensorDict with the desired index."""
        from tensordict._td import _SubTensorDict

        return _SubTensorDict(source=self, idx=idx)

    @abc.abstractmethod
    def __setitem__(
        self,
        index: IndexType,
        value: T | dict | numbers.Number | CompatibleType,
    ) -> None:
        ...

    def __delitem__(self, key: NestedKey) -> T:
        return self.del_(key)

    def __getstate__(self):
        result = dict(self.__dict__)
        for key in ("_last_op", "_cache", "__last_op_queue", "__lock_parents_weakrefs"):
            result.pop(key, None)
        return result

    def __setstate__(self, state):
        for key, value in state.items():
            setattr(self, key, value)
        self._cache = None
        self.__last_op_queue = None
        self._last_op = None
        if self._is_locked:
            # this can cause avoidable overhead, as we will be locking the leaves
            # then locking their parent, and the parent of the parent, every
            # time re-locking tensordicts that have already been locked.
            # To avoid this, we should lock only at the root, but it isn't easy
            # to spot what the root is...
            self._is_locked = False
            self.lock_()

    @classmethod
    def __torch_function__(
        cls,
        func: Callable,
        types: tuple[type, ...],
        args: tuple[Any, ...] = (),
        kwargs: dict[str, Any] | None = None,
    ) -> Callable:
        from tensordict._torch_func import TD_HANDLED_FUNCTIONS

        if kwargs is None:
            kwargs = {}
        if func not in TD_HANDLED_FUNCTIONS or not all(
            issubclass(t, (Tensor, TensorDictBase)) or _is_tensorclass(t) for t in types
        ):
            return NotImplemented
        return TD_HANDLED_FUNCTIONS[func](*args, **kwargs)

    @abc.abstractmethod
    def all(self, dim: int = None) -> bool | TensorDictBase:
        """Checks if all values are True/non-null in the tensordict.

        Args:
            dim (int, optional): if ``None``, returns a boolean indicating
                whether all tensors return `tensor.all() == True`
                If integer, all is called upon the dimension specified if
                and only if this dimension is compatible with the tensordict
                shape.

        """
        ...

    @abc.abstractmethod
    def any(self, dim: int = None) -> bool | TensorDictBase:
        """Checks if any value is True/non-null in the tensordict.

        Args:
            dim (int, optional): if ``None``, returns a boolean indicating
                whether all tensors return `tensor.any() == True`.
                If integer, all is called upon the dimension specified if
                and only if this dimension is compatible with
                the tensordict shape.

        """
        ...

    def isfinite(self) -> T:
        """Returns a new tensordict with boolean elements representing if each element is finite or not.

        Real values are finite when they are not NaN, negative infinity, or infinity. Complex values are finite when both their real and imaginary parts are finite.

        """
        keys, vals = self._items_list(True, True)
        vals = [val.isfinite() for val in vals]
        items = dict(zip(keys, vals))
        return self._fast_apply(
            lambda name, val: items.get(name, val),
            named=True,
            nested_keys=True,
            is_leaf=_NESTED_TENSORS_AS_LISTS,
            propagate_lock=True,
        )

    def isnan(self) -> T:
        """Returns a new tensordict with boolean elements representing if each element of input is NaN or not.

        Complex values are considered NaN when either their real and/or imaginary part is NaN.

        """
        keys, vals = self._items_list(True, True)
        vals = [val.isnan() for val in vals]
        items = dict(zip(keys, vals))
        return self._fast_apply(
            lambda name, val: items.get(name, val),
            named=True,
            nested_keys=True,
            is_leaf=_NESTED_TENSORS_AS_LISTS,
            propagate_lock=True,
        )

    def isneginf(self) -> T:
        """Tests if each element of input is negative infinity or not."""
        keys, vals = self._items_list(True, True)
        vals = [val.isneginf() for val in vals]
        items = dict(zip(keys, vals))
        return self._fast_apply(
            lambda name, val: items.get(name, val),
            named=True,
            nested_keys=True,
            is_leaf=_NESTED_TENSORS_AS_LISTS,
            propagate_lock=True,
        )

    def isposinf(self) -> T:
        """Tests if each element of input is negative infinity or not."""
        keys, vals = self._items_list(True, True)
        vals = [val.isposinf() for val in vals]
        items = dict(zip(keys, vals))
        return self._fast_apply(
            lambda name, val: items.get(name, val),
            named=True,
            nested_keys=True,
            is_leaf=_NESTED_TENSORS_AS_LISTS,
            propagate_lock=True,
        )

    def isreal(self) -> T:
        """Returns a new tensordict with boolean elements representing if each element of input is real-valued or not."""
        keys, vals = self._items_list(True, True)
        vals = [val.isreal() for val in vals]
        items = dict(zip(keys, vals))
        return self._fast_apply(
            lambda name, val: items.get(name, val),
            named=True,
            nested_keys=True,
            is_leaf=_NESTED_TENSORS_AS_LISTS,
            propagate_lock=True,
        )

    def mean(
        self,
        dim: int | Tuple[int] = NO_DEFAULT,
        keepdim: bool = NO_DEFAULT,
        *,
        dtype: torch.dtype | None = None,
    ) -> bool | TensorDictBase:  # noqa: D417
        """Returns the mean value of all elements in the input tensordict.

        Args:
            dim (int, tuple of int, optional): if ``None``, returns a dimensionless
                tensordict containing the mean value of all leaves (if this can be computed).
                If integer or tuple of integers, `mean` is called upon the dimension specified if
                and only if this dimension is compatible with the tensordict
                shape.
            keepdim (bool) – whether the output tensor has dim retained or not.

        Keyword Args:
            dtype (torch.dtype, optional) – the desired data type of returned tensor.
                If specified, the input tensor is casted to dtype before the operation is performed.
                This is useful for preventing data type overflows. Default: ``None``.

        """
        if dim is NO_DEFAULT and keepdim:
            dim = None
        return self._cast_reduction(
            reduction_name="mean", dim=dim, keepdim=keepdim, dtype=dtype
        )

    def nanmean(
        self,
        dim: int | Tuple[int] = NO_DEFAULT,
        keepdim: bool = NO_DEFAULT,
        *,
        dtype: torch.dtype | None = None,
    ) -> bool | TensorDictBase:  # noqa: D417
        """Returns the mean of all non-NaN elements in the input tensordict.

        Args:
            dim (int, tuple of int, optional): if ``None``, returns a dimensionless
                tensordict containing the mean value of all leaves (if this can be computed).
                If integer or tuple of integers, `mean` is called upon the dimension specified if
                and only if this dimension is compatible with the tensordict
                shape.
            keepdim (bool) – whether the output tensor has dim retained or not.

        Keyword Args:
            dtype (torch.dtype, optional) – the desired data type of returned tensor.
                If specified, the input tensor is casted to dtype before the operation is performed.
                This is useful for preventing data type overflows. Default: ``None``.

        """
        if dim is NO_DEFAULT and keepdim:
            dim = None
        return self._cast_reduction(
            reduction_name="nanmean", keepdim=keepdim, dim=dim, dtype=dtype
        )

    def prod(
        self,
        dim: int | Tuple[int] = NO_DEFAULT,
        keepdim: bool = NO_DEFAULT,
        *,
        dtype: torch.dtype | None = None,
    ) -> bool | TensorDictBase:  # noqa: D417
        """Returns the produce of values of all elements in the input tensordict.

        Args:
            dim (int, tuple of int, optional): if ``None``, returns a dimensionless
                tensordict containing the prod value of all leaves (if this can be computed).
                If integer or tuple of integers, `prod` is called upon the dimension specified if
                and only if this dimension is compatible with the tensordict
                shape.
            keepdim (bool) – whether the output tensor has dim retained or not.

        Keyword Args:
            dtype (torch.dtype, optional) – the desired data type of returned tensor.
                If specified, the input tensor is casted to dtype before the operation is performed.
                This is useful for preventing data type overflows. Default: ``None``.

        """
        result = self._cast_reduction(
            reduction_name="prod", dim=dim, keepdim=False, tuple_ok=False, dtype=dtype
        )
        if keepdim:
            if isinstance(dim, tuple):
                dim = dim[0]
            if dim not in (None, NO_DEFAULT):
                result = result.unsqueeze(dim)
            else:
                result = result.reshape([1 for _ in self.shape])
        return result

    def sum(
        self,
        dim: int | Tuple[int] = NO_DEFAULT,
        keepdim: bool = NO_DEFAULT,
        *,
        dtype: torch.dtype | None = None,
    ) -> bool | TensorDictBase:  # noqa: D417
        """Returns the sum value of all elements in the input tensordict.

        Args:
            dim (int, tuple of int, optional): if ``None``, returns a dimensionless
                tensordict containing the sum value of all leaves (if this can be computed).
                If integer or tuple of integers, `sum` is called upon the dimension specified if
                and only if this dimension is compatible with the tensordict
                shape.
            keepdim (bool) – whether the output tensor has dim retained or not.

        Keyword Args:
            dtype (torch.dtype, optional) – the desired data type of returned tensor.
                If specified, the input tensor is casted to dtype before the operation is performed.
                This is useful for preventing data type overflows. Default: ``None``.

        """
        if dim is NO_DEFAULT and keepdim:
            dim = None
        return self._cast_reduction(
            reduction_name="sum", dim=dim, keepdim=keepdim, dtype=dtype
        )

    def nansum(
        self,
        dim: int | Tuple[int] = NO_DEFAULT,
        keepdim: bool = NO_DEFAULT,
        *,
        dtype: torch.dtype | None = None,
    ) -> bool | TensorDictBase:  # noqa: D417
        """Returns the sum of all non-NaN elements in the input tensordict.

        Args:
            dim (int, tuple of int, optional): if ``None``, returns a dimensionless
                tensordict containing the sum value of all leaves (if this can be computed).
                If integer or tuple of integers, `sum` is called upon the dimension specified if
                and only if this dimension is compatible with the tensordict
                shape.
            keepdim (bool) – whether the output tensor has dim retained or not.

        Keyword Args:
            dtype (torch.dtype, optional) – the desired data type of returned tensor.
                If specified, the input tensor is casted to dtype before the operation is performed.
                This is useful for preventing data type overflows. Default: ``None``.

        """
        if dim is NO_DEFAULT and keepdim:
            dim = None
        return self._cast_reduction(
            reduction_name="nansum", dim=dim, keepdim=keepdim, dtype=dtype
        )

    def std(
        self,
        dim: int | Tuple[int] = NO_DEFAULT,
        keepdim: bool = NO_DEFAULT,
        *,
        correction: int = 1,
    ) -> bool | TensorDictBase:  # noqa: D417
        """Returns the standard deviation value of all elements in the input tensordict.

        Args:
            dim (int, tuple of int, optional): if ``None``, returns a dimensionless
                tensordict containing the sum value of all leaves (if this can be computed).
                If integer or tuple of integers, `std` is called upon the dimension specified if
                and only if this dimension is compatible with the tensordict
                shape.
            keepdim (bool) – whether the output tensor has dim retained or not.

        Keyword Args:
            correction (int): difference between the sample size and sample degrees of freedom.
                Defaults to Bessel’s correction, correction=1.

        """
        if dim is NO_DEFAULT and keepdim:
            dim = None
        return self._cast_reduction(
            reduction_name="std",
            dim=dim,
            keepdim=keepdim,
            correction=correction,
        )

    def var(
        self,
        dim: int | Tuple[int] = NO_DEFAULT,
        keepdim: bool = NO_DEFAULT,
        *,
        correction: int = 1,
    ) -> bool | TensorDictBase:  # noqa: D417
        """Returns the variance value of all elements in the input tensordict.

        Args:
            dim (int, tuple of int, optional): if ``None``, returns a dimensionless
                tensordict containing the sum value of all leaves (if this can be computed).
                If integer or tuple of integers, `var` is called upon the dimension specified if
                and only if this dimension is compatible with the tensordict
                shape.
            keepdim (bool) – whether the output tensor has dim retained or not.

        Keyword Args:
            correction (int): difference between the sample size and sample degrees of freedom.
                Defaults to Bessel’s correction, correction=1.

        """
        if dim is NO_DEFAULT and keepdim:
            dim = None
        return self._cast_reduction(
            reduction_name="var",
            dim=dim,
            keepdim=keepdim,
            correction=correction,
        )

    @abc.abstractmethod
    def _cast_reduction(
        self,
        *,
        reduction_name,
        dim=NO_DEFAULT,
        keepdim=NO_DEFAULT,
        dtype,
        tuple_ok=True,
        **kwargs,
    ):
        ...

    def auto_batch_size_(self, batch_dims: int | None = None) -> T:
        """Sets the maximum batch-size for the tensordict, up to an optional batch_dims.

        Args:
            batch_dims (int, optional): if provided, the batch-size will be at
                most ``batch_dims`` long.

        Returns:
            self

        Examples:
            >>> from tensordict import TensorDict
            >>> import torch
            >>> td = TensorDict({"a": torch.randn(3, 4, 5), "b": {"c": torch.randn(3, 4, 6)}}, batch_size=[])
            >>> td.auto_batch_size_()
            >>> print(td.batch_size)
            torch.Size([3, 4])
            >>> td.auto_batch_size_(batch_dims=1)
            >>> print(td.batch_size)
            torch.Size([3])

        """
        _set_max_batch_size(self, batch_dims)
        return self

    @classmethod
    @abc.abstractmethod
    def from_dict(
        cls,
        input_dict,
        batch_size: torch.Size | None = None,
        device: torch.device | None = None,
        batch_dims: int | None = None,
        names: List[str] | None = None,
    ):
        """Returns a TensorDict created from a dictionary or another :class:`~.tensordict.TensorDict`.

        If ``batch_size`` is not specified, returns the maximum batch size possible.

        This function works on nested dictionaries too, or can be used to determine the
        batch-size of a nested tensordict.

        Args:
            input_dict (dictionary, optional): a dictionary to use as a data source
                (nested keys compatible).
            batch_size (iterable of int, optional): a batch size for the tensordict.
            device (torch.device or compatible type, optional): a device for the TensorDict.
            batch_dims (int, optional): the ``batch_dims`` (ie number of leading dimensions
                to be considered for ``batch_size``). Exclusinve with ``batch_size``.
                Note that this is the __maximum__ number of batch dims of the tensordict,
                a smaller number is tolerated.
            names (list of str, optional): the dimension names of the tensordict.

        Examples:
            >>> input_dict = {"a": torch.randn(3, 4), "b": torch.randn(3)}
            >>> print(TensorDict.from_dict(input_dict))
            TensorDict(
                fields={
                    a: Tensor(shape=torch.Size([3, 4]), device=cpu, dtype=torch.float32, is_shared=False),
                    b: Tensor(shape=torch.Size([3]), device=cpu, dtype=torch.float32, is_shared=False)},
                batch_size=torch.Size([3]),
                device=None,
                is_shared=False)
            >>> # nested dict: the nested TensorDict can have a different batch-size
            >>> # as long as its leading dims match.
            >>> input_dict = {"a": torch.randn(3), "b": {"c": torch.randn(3, 4)}}
            >>> print(TensorDict.from_dict(input_dict))
            TensorDict(
                fields={
                    a: Tensor(shape=torch.Size([3]), device=cpu, dtype=torch.float32, is_shared=False),
                    b: TensorDict(
                        fields={
                            c: Tensor(shape=torch.Size([3, 4]), device=cpu, dtype=torch.float32, is_shared=False)},
                        batch_size=torch.Size([3, 4]),
                        device=None,
                        is_shared=False)},
                batch_size=torch.Size([3]),
                device=None,
                is_shared=False)
            >>> # we can also use this to work out the batch sie of a tensordict
            >>> input_td = TensorDict({"a": torch.randn(3), "b": {"c": torch.randn(3, 4)}}, [])
            >>> print(TensorDict.from_dict(input_td))
            TensorDict(
                fields={
                    a: Tensor(shape=torch.Size([3]), device=cpu, dtype=torch.float32, is_shared=False),
                    b: TensorDict(
                        fields={
                            c: Tensor(shape=torch.Size([3, 4]), device=cpu, dtype=torch.float32, is_shared=False)},
                        batch_size=torch.Size([3, 4]),
                        device=None,
                        is_shared=False)},
                batch_size=torch.Size([3]),
                device=None,
                is_shared=False)

        """
        ...

    @classmethod
    def _from_dict_validated(cls, *args, **kwargs):
        """A faster version of from_dict when the values have been validated.

        By default, falls back on :meth:`~.from_dict`.
        """
        return cls.from_dict(*args, **kwargs)

    @abc.abstractmethod
    def from_dict_instance(
        self,
        input_dict,
        batch_size=None,
        device=None,
        batch_dims=None,
        names: List[str] | None = None,
    ):
        """Instance method version of :meth:`~tensordict.TensorDict.from_dict`.

        Unlike :meth:`~tensordict.TensorDict.from_dict`, this method will
        attempt to keep the tensordict types within the existing tree (for
        any existing leaf).

        Examples:
            >>> from tensordict import TensorDict, tensorclass
            >>> import torch
            >>>
            >>> @tensorclass
            >>> class MyClass:
            ...     x: torch.Tensor
            ...     y: int
            >>>
            >>> td = TensorDict({"a": torch.randn(()), "b": MyClass(x=torch.zeros(()), y=1)})
            >>> print(td.from_dict_instance(td.to_dict()))
            TensorDict(
                fields={
                    a: Tensor(shape=torch.Size([]), device=cpu, dtype=torch.float32, is_shared=False),
                    b: MyClass(
                        x=Tensor(shape=torch.Size([]), device=cpu, dtype=torch.float32, is_shared=False),
                        y=Tensor(shape=torch.Size([]), device=cpu, dtype=torch.int64, is_shared=False),
                        batch_size=torch.Size([]),
                        device=None,
                        is_shared=False)},
                batch_size=torch.Size([]),
                device=None,
                is_shared=False)
            >>> print(td.from_dict(td.to_dict()))
            TensorDict(
                fields={
                    a: Tensor(shape=torch.Size([]), device=cpu, dtype=torch.float32, is_shared=False),
                    b: TensorDict(
                        fields={
                            x: Tensor(shape=torch.Size([]), device=cpu, dtype=torch.float32, is_shared=False),
                            y: Tensor(shape=torch.Size([]), device=cpu, dtype=torch.int64, is_shared=False)},
                        batch_size=torch.Size([]),
                        device=None,
                        is_shared=False)},
                batch_size=torch.Size([]),
                device=None,
                is_shared=False)

        """
        ...

    @classmethod
    def from_pytree(
        cls,
        pytree,
        *,
        batch_size: torch.Size | None = None,
        auto_batch_size: bool = False,
        batch_dims: int | None = None,
    ):
        """Converts a pytree to a TensorDict instance.

        This method is designed to keep the pytree nested structure as much as possible.

        Additional non-tensor keys are added to keep track of each level's identity, providing
        a built-in pytree-to-tensordict bijective transform API.

        Accepted classes currently include lists, tuples, named tuples and dict.

        .. note:: for dictionaries, non-NestedKey keys are registered separately as :class:`~tensordict.NonTensorData`
            instances.

        .. note:: Tensor-castable types (such as int, float or np.ndarray) will be converted to torch.Tensor instances.
            NOte that this transformation is surjective: transforming back the tensordict to a pytree will not
            recover the original types.

        Examples:
            >>> # Create a pytree with tensor leaves, and one "weird"-looking dict key
            >>> class WeirdLookingClass:
            ...     pass
            ...
            >>> weird_key = WeirdLookingClass()
            >>> # Make a pytree with tuple, lists, dict and namedtuple
            >>> pytree = (
            ...     [torch.randint(10, (3,)), torch.zeros(2)],
            ...     {
            ...         "tensor": torch.randn(
            ...             2,
            ...         ),
            ...         "td": TensorDict({"one": 1}),
            ...         weird_key: torch.randint(10, (2,)),
            ...         "list": [1, 2, 3],
            ...     },
            ...     {"named_tuple": TensorDict({"two": torch.ones(1) * 2}).to_namedtuple()},
            ... )
            >>> # Build a TensorDict from that pytree
            >>> td = TensorDict.from_pytree(pytree)
            >>> # Recover the pytree
            >>> pytree_recon = td.to_pytree()
            >>> # Check that the leaves match
            >>> def check(v1, v2):
            >>>     assert (v1 == v2).all()
            >>>
            >>> torch.utils._pytree.tree_map(check, pytree, pytree_recon)
            >>> assert weird_key in pytree_recon[1]

        """
        if is_tensor_collection(pytree):
            return pytree
        if isinstance(pytree, (torch.Tensor,)):
            return pytree

        from tensordict._td import TensorDict

        result = None
        if is_namedtuple(pytree):
            result = TensorDict.from_namedtuple(named_tuple=pytree)
            if batch_dims is not None:
                result.batch_size = batch_size
            result["_pytree_type"] = type(pytree)
        elif isinstance(pytree, (list, tuple)):
            source = {str(i): cls.from_pytree(elt) for i, elt in enumerate(pytree)}
            source["_pytree_type"] = type(pytree)
            result = TensorDict(source, batch_size=batch_size)
        elif isinstance(pytree, dict):
            source = {}
            for key, item in pytree.items():
                if isinstance(key, NestedKey):
                    source[key] = cls.from_pytree(item)
                else:
                    subs_key = "<NON_NESTED>" + str(uuid.uuid1())
                    source[subs_key] = TensorDict(
                        {"value": cls.from_pytree(item), "key": key}
                    )
            source["_pytree_type"] = type(pytree)
            result = TensorDict(source, batch_size=batch_size)
        if result is not None:
            if auto_batch_size:
                result.auto_batch_size_(batch_dims)
            return result
        if isinstance(pytree, (int, float, np.ndarray)):
            return torch.as_tensor(pytree)
        raise NotImplementedError(f"Unknown type {type(pytree)}.")

    def to_pytree(self):
        """Converts a tensordict to a PyTree.

        If the tensordict was not created from a pytree, this method just returns ``self`` without modification.

        See :meth:`~.from_pytree` for more information and examples.

        """
        _pytree_type = self._get_str("_pytree_type", default=None)
        if _pytree_type is None:
            return self
        _pytree_type = _pytree_type.data
        items = {key: val for (key, val) in self.items() if key != "_pytree_type"}
        items = {
            key: val if not is_tensor_collection(val) else val.to_pytree()
            for key, val in items.items()
        }
        if _pytree_type in (list, tuple):
            return _pytree_type((items[str(i)] for i in range(len(items))))
        if _pytree_type is dict:
            items = dict(
                (
                    (val["key"], val["value"])
                    if key.startswith("<NON_NESTED>")
                    else (key, val)
                    for (key, val) in items.items()
                )
            )
            return items
        if is_namedtuple_class(_pytree_type):
            from tensordict._td import TensorDict

            return TensorDict(items).to_namedtuple(dest_cls=_pytree_type)
        raise NotImplementedError(f"unknown type {_pytree_type}")

    @classmethod
    def from_h5(cls, filename, mode="r"):
        """Creates a PersistentTensorDict from a h5 file.

        This function will automatically determine the batch-size for each nested
        tensordict.

        Args:
            filename (str): the path to the h5 file.
            mode (str, optional): reading mode. Defaults to ``"r"``.
        """
        from tensordict.persistent import PersistentTensorDict

        return PersistentTensorDict.from_h5(filename, mode=mode)

    # Module interaction
    @classmethod
    def from_module(
        cls,
        module,
        as_module: bool = False,
        lock: bool = True,
        use_state_dict: bool = False,
    ):
        """Copies the params and buffers of a module in a tensordict.

        Args:
            module (nn.Module): the module to get the parameters from.
            as_module (bool, optional): if ``True``, a :class:`~tensordict.nn.TensorDictParams`
                instance will be returned which can be used to store parameters
                within a :class:`torch.nn.Module`. Defaults to ``False``.
            lock (bool, optional): if ``True``, the resulting tensordict will be locked.
                Defaults to ``True``.
            use_state_dict (bool, optional): if ``True``, the state-dict from the
                module will be used and unflattened into a TensorDict with
                the tree structure of the model. Defaults to ``False``.
                .. note::
                  This is particularly useful when state-dict hooks have to be
                  used.

        Examples:
            >>> from torch import nn
            >>> module = nn.TransformerDecoder(
            ...     decoder_layer=nn.TransformerDecoderLayer(nhead=4, d_model=4),
            ...     num_layers=1)
            >>> params = TensorDict.from_module(module)
            >>> print(params["layers", "0", "linear1"])
            TensorDict(
                fields={
                    bias: Parameter(shape=torch.Size([2048]), device=cpu, dtype=torch.float32, is_shared=False),
                    weight: Parameter(shape=torch.Size([2048, 4]), device=cpu, dtype=torch.float32, is_shared=False)},
                batch_size=torch.Size([]),
                device=None,
                is_shared=False)
        """
        ...

    @classmethod
    def from_modules(
        cls,
        *modules,
        as_module: bool = False,
        lock: bool = True,
        use_state_dict: bool = False,
        lazy_stack: bool = False,
    ):
        """Retrieves the parameters of several modules for ensebmle learning/feature of expects applications through vmap.

        Args:
            modules (sequence of nn.Module): the modules to get the parameters from.
                If the modules differ in their structure, a lazy stack is needed
                (see the ``lazy_stack`` argument below).

        Keyword Args:
            as_module (bool, optional): if ``True``, a :class:`~tensordict.nn.TensorDictParams`
                instance will be returned which can be used to store parameters
                within a :class:`torch.nn.Module`. Defaults to ``False``.
            lock (bool, optional): if ``True``, the resulting tensordict will be locked.
                Defaults to ``True``.
            use_state_dict (bool, optional): if ``True``, the state-dict from the
                module will be used and unflattened into a TensorDict with
                the tree structure of the model. Defaults to ``False``.
                .. note::
                  This is particularly useful when state-dict hooks have to be
                  used.
            lazy_stack (bool, optional): whether parameters should be densly or
                lazily stacked. Defaults to ``False`` (dense stack).

                .. note:: ``lazy_stack`` and ``as_module`` are exclusive features.

                .. warning::
                    There is a crucial difference between lazy and non-lazy outputs
                    in that non-lazy output will reinstantiate parameters with the
                    desired batch-size, while ``lazy_stack`` will just represent
                    the parameters as lazily stacked. This means that whilst the
                    original parameters can safely be passed to an optimizer
                    when ``lazy_stack=True``, the new parameters need to be passed
                    when it is set to ``True``.

                .. warning::
                    Whilst it can be tempting to use a lazy stack to keep the
                    orignal parameter references, remember that lazy stack
                    perform a stack each time :meth:`~.get` is called. This will
                    require memory (N times the size of the parameters, more if a
                    graph is built) and time to be computed.
                    It also means that the optimizer(s) will contain more
                    parameters, and operations like :meth:`~torch.optim.Optimizer.step`
                    or :meth:`~torch.optim.Optimizer.zero_grad` will take longer
                    to be executed. In general, ``lazy_stack`` should be reserved
                    to very few use cases.

        Examples:
            >>> from torch import nn
            >>> from tensordict import TensorDict
            >>> torch.manual_seed(0)
            >>> empty_module = nn.Linear(3, 4, device="meta")
            >>> n_models = 2
            >>> modules = [nn.Linear(3, 4) for _ in range(n_models)]
            >>> params = TensorDict.from_modules(*modules)
            >>> print(params)
            TensorDict(
                fields={
                    bias: Parameter(shape=torch.Size([2, 4]), device=cpu, dtype=torch.float32, is_shared=False),
                    weight: Parameter(shape=torch.Size([2, 4, 3]), device=cpu, dtype=torch.float32, is_shared=False)},
                batch_size=torch.Size([2]),
                device=None,
                is_shared=False)
            >>> # example of batch execution
            >>> def exec_module(params, x):
            ...     with params.to_module(empty_module):
            ...         return empty_module(x)
            >>> x = torch.randn(3)
            >>> y = torch.vmap(exec_module, (0, None))(params, x)
            >>> assert y.shape == (n_models, 4)
            >>> # since lazy_stack = False, backprop leaves the original params untouched
            >>> y.sum().backward()
            >>> assert params["weight"].grad.norm() > 0
            >>> assert modules[0].weight.grad is None

        With ``lazy_stack=True``, things are slightly different:

            >>> params = TensorDict.from_modules(*modules, lazy_stack=True)
            >>> print(params)
            LazyStackedTensorDict(
                fields={
                    bias: Tensor(shape=torch.Size([2, 4]), device=cpu, dtype=torch.float32, is_shared=False),
                    weight: Tensor(shape=torch.Size([2, 4, 3]), device=cpu, dtype=torch.float32, is_shared=False)},
                exclusive_fields={
                },
                batch_size=torch.Size([2]),
                device=None,
                is_shared=False,
                stack_dim=0)
            >>> # example of batch execution
            >>> y = torch.vmap(exec_module, (0, None))(params, x)
            >>> assert y.shape == (n_models, 4)
            >>> y.sum().backward()
            >>> assert modules[0].weight.grad is not None


        """
        param_list = [
            cls.from_module(module, use_state_dict=use_state_dict) for module in modules
        ]
        if lazy_stack:
            from tensordict._lazy import LazyStackedTensorDict

            for param in param_list:
                if any(
                    isinstance(tensor, UninitializedTensorMixin)
                    for tensor in param.values(True, True)
                ):
                    raise RuntimeError(
                        "lasy_stack=True is not compatible with lazy modules."
                    )
            params = LazyStackedTensorDict.lazy_stack(param_list)
        else:
            with set_lazy_legacy(False), torch.no_grad():
                params = torch.stack(param_list)

            # Make sure params are params, buffers are buffers
            def make_param(param, orig_param):
                if isinstance(param, UninitializedTensorMixin):
                    return param
                if isinstance(orig_param, nn.Parameter):
                    return nn.Parameter(param.detach(), orig_param.requires_grad)
                return Buffer(param)

            params = params._fast_apply(make_param, param_list[0], propagate_lock=True)
        if as_module:
            from tensordict.nn import TensorDictParams

            params = TensorDictParams(params, no_convert=True)
        if lock:
            params.lock_()
        return params

    @as_decorator()
    def to_module(
        self,
        module: nn.Module,
        *,
        inplace: bool | None = None,
        return_swap: bool = True,
        swap_dest=None,
        use_state_dict: bool = False,
        non_blocking: bool = False,
        memo=None,  # deprecated
    ):
        """Writes the content of a TensorDictBase instance onto a given nn.Module attributes, recursively.

        Args:
            module (nn.Module): a module to write the parameters into.

        Keyword Args:
            inplace (bool, optional): if ``True``, the parameters or tensors
                in the module are updated in-place. Defaults to ``False``.
            return_swap (bool, optional): if ``True``, the old parameter configuration
                will be returned. Defaults to ``False``.
            swap_dest (TensorDictBase, optional): if ``return_swap`` is ``True``,
                the tensordict where the swap should be written.
            use_state_dict (bool, optional): if ``True``, state-dict API will be
                used to load the parameters (including the state-dict hooks).
                Defaults to ``False``.
            non_blocking (bool, optional): if ``True`` and this copy is between
                different devices, the copy may occur asynchronously with respect
                to the host.

        Examples:
            >>> from torch import nn
            >>> module = nn.TransformerDecoder(
            ...     decoder_layer=nn.TransformerDecoderLayer(nhead=4, d_model=4),
            ...     num_layers=1)
            >>> params = TensorDict.from_module(module)
            >>> params.zero_()
            >>> params.to_module(module)
            >>> assert (module.layers[0].linear1.weight == 0).all()
        """
        if memo is not None:
            raise RuntimeError("memo cannot be passed to the public to_module anymore.")
        hooks = getattr(
            torch.nn.modules.module, "_global_parameter_registration_hooks", {}
        )
        memo = {"hooks": tuple(hooks.values())}
        return self._to_module(
            module=module,
            inplace=inplace,
            return_swap=return_swap,
            swap_dest=swap_dest,
            memo=memo,
            use_state_dict=use_state_dict,
            non_blocking=non_blocking,
        )

    @abc.abstractmethod
    def _to_module(
        self,
        module,
        *,
        inplace: bool | None = None,
        return_swap: bool = True,
        swap_dest=None,
        memo=None,
        use_state_dict: bool = False,
        non_blocking: bool = False,
    ):
        ...

    # Shape functionality
    @property
    def shape(self) -> torch.Size:
        """See :obj:`~tensordict.TensorDictBase.batch_size`."""
        return self.batch_size

    @property
    @abc.abstractmethod
    def batch_size(self) -> torch.Size:
        """Shape (or batch_size) of a TensorDict.

        The shape of a tensordict corresponds to the common first ``N``
        dimensions of the tensors it contains, where ``N`` is an arbitrary
        number.
        The ``TensorDict`` shape is controlled by the user upon
        initialization (ie, it is not inferred from the tensor shapes).

        The ``batch_size`` can be edited dynamically if the new size is compatible
        with the TensorDict content. For instance, setting the batch size to
        an empty value is always allowed.

        Returns:
            a :obj:`~torch.Size` object describing the TensorDict batch size.

        Examples:
            >>> data = TensorDict({
            ...     "key 0": torch.randn(3, 4),
            ...     "key 1": torch.randn(3, 5),
            ...     "nested": TensorDict({"key 0": torch.randn(3, 4)}, batch_size=[3, 4])},
            ...     batch_size=[3])
            >>> data.batch_size = () # resets the batch-size to an empty value
        """
        ...

    def size(self, dim: int | None = None) -> torch.Size | int:
        """Returns the size of the dimension indicated by ``dim``.

        If ``dim`` is not specified, returns the ``batch_size`` attribute of the TensorDict.

        """
        if dim is None:
            return self.batch_size
        return self.batch_size[dim]

    @property
    def data(self):
        """Returns a tensordict containing the .data attributes of the leaf tensors."""
        return self._data()

    @property
    def grad(self):
        """Returns a tensordict containing the .grad attributes of the leaf tensors."""
        return self._grad()

    @cache  # noqa
    def _dtype(self):
        dtype = None
        for val in self.values(True, True):
            val_dtype = getattr(val, "dtype", None)
            if dtype is None and val_dtype is not None:
                dtype = val_dtype
            elif dtype is not None and val_dtype is not None and dtype != val_dtype:
                return None
        return dtype

    @property
    def dtype(self):
        """Returns the dtype of the values in the tensordict, if it is unique."""
        return self._dtype()

    def _batch_size_setter(self, new_batch_size: torch.Size) -> None:
        if new_batch_size == self.batch_size:
            return
        if self._lazy:
            raise RuntimeError(
                "modifying the batch size of a lazy representation of a "
                "tensordict is not permitted. Consider instantiating the "
                "tensordict first by calling `td = td.to_tensordict()` before "
                "resetting the batch size."
            )
        if not isinstance(new_batch_size, torch.Size):
            new_batch_size = torch.Size(new_batch_size)
        for key, value in self.items():
            if _is_tensor_collection(type(value)):
                if len(value.batch_size) < len(new_batch_size):
                    # document as edge case
                    value.batch_size = new_batch_size
                    self._set_str(
                        key, value, inplace=True, validated=True, non_blocking=False
                    )
        self._check_new_batch_size(new_batch_size)
        self._change_batch_size(new_batch_size)
        if self._has_names():
            # if the tensordict has dim names and the new batch-size has more dims,
            # we can simply add empty names after the current ones.
            # Otherwise, we discard the extra existing names.
            names = self.names
            if len(names) < len(new_batch_size):
                self.names = names + [None] * (len(new_batch_size) - len(names))
            else:
                self.names = names[: self.batch_dims]

    @property
    def batch_dims(self) -> int:
        """Length of the tensordict batch size.

        Returns:
            int describing the number of dimensions of the tensordict.

        """
        return len(self.batch_size)

    def ndimension(self) -> int:
        """See :meth:`~.batch_dims`."""
        return self.batch_dims

    @property
    def ndim(self) -> int:
        """See :meth:`~.batch_dims`."""
        return self.batch_dims

    def dim(self) -> int:
        """See :meth:`~.batch_dims`."""
        return self.batch_dims

    def numel(self) -> int:
        """Total number of elements in the batch.

        Lower-bounded to 1, as a stack of two tensordict with empty shape will
        have two elements, therefore we consider that a tensordict is at least
        1-element big.
        """
        return max(1, self.batch_size.numel())

    @property
    def depth(self) -> int:
        """Returns the depth - maximum number of levels - of a tensordict.

        The minimum depth is 0 (no nested tensordict).
        """
        return self._depth()

    @cache  # noqa: B019
    def _depth(self):
        depth = 0
        for key in self.keys(True, True, is_leaf=_is_leaf_nontensor):
            if isinstance(key, tuple):
                depth = max(depth, len(key) - 1)
        return depth

    @overload
    def expand(self, *shape: int) -> T:
        ...

    @overload
    def expand(self, shape: torch.Size) -> T:
        ...

    @abc.abstractmethod
    def expand(self, *args: int | torch.Size) -> T:
        """Expands each tensor of the tensordict according to the :func:`~torch.expand` function, ignoring the feature dimensions.

        Supports iterables to specify the shape.

        Examples:
            >>> td = TensorDict({
            ...     'a': torch.zeros(3, 4, 5),
            ...     'b': torch.zeros(3, 4, 10)}, batch_size=[3, 4])
            >>> td_expand = td.expand(10, 3, 4)
            >>> assert td_expand.shape == torch.Size([10, 3, 4])
            >>> assert td_expand.get("a").shape == torch.Size([10, 3, 4, 5])

        """
        ...

    def expand_as(self, other: TensorDictBase | torch.Tensor) -> TensorDictBase:
        """Broadcasts the shape of the tensordict to the shape of `other` and expands it accordingly.

        If the input is a tensor collection (tensordict or tensorclass),
        the leaves will be expanded on a one-to-one basis.

        Examples:
            >>> from tensordict import TensorDict
            >>> import torch
            >>> td0 = TensorDict({
            ...     "a": torch.ones(3, 1, 4),
            ...     "b": {"c": torch.ones(3, 2, 1, 4)}},
            ...     batch_size=[3],
            ... )
            >>> td1 = TensorDict({
            ...     "a": torch.zeros(2, 3, 5, 4),
            ...     "b": {"c": torch.zeros(2, 3, 2, 6, 4)}},
            ...     batch_size=[2, 3],
            ... )
            >>> expanded = td0.expand_as(td1)
            >>> assert (expanded==1).all()
            >>> print(expanded)
            TensorDict(
                fields={
                    a: Tensor(shape=torch.Size([2, 3, 5, 4]), device=cpu, dtype=torch.float32, is_shared=False),
                    b: TensorDict(
                        fields={
                            c: Tensor(shape=torch.Size([2, 3, 2, 6, 4]), device=cpu, dtype=torch.float32, is_shared=False)},
                        batch_size=torch.Size([2, 3]),
                        device=None,
                        is_shared=False)},
                batch_size=torch.Size([2, 3]),
                device=None,
                is_shared=False)

        """
        if _is_tensor_collection(type(other)):
            return self.apply(
                lambda x, y: x.expand_as(y), other, batch_size=other.batch_size
            )
        return self.expand(other.shape)

    def unbind(self, dim: int) -> tuple[T, ...]:
        """Returns a tuple of indexed tensordicts, unbound along the indicated dimension.

        Examples:
            >>> td = TensorDict({
            ...     'x': torch.arange(12).reshape(3, 4),
            ... }, batch_size=[3, 4])
            >>> td0, td1, td2 = td.unbind(0)
            >>> td0['x']
            tensor([0, 1, 2, 3])
            >>> td1['x']
            tensor([4, 5, 6, 7])

        """
        batch_dims = self.batch_dims
        if dim < -batch_dims or dim >= batch_dims:
            raise RuntimeError(
                f"the dimension provided ({dim}) is beyond the tensordict dimensions ({self.ndim})."
            )
        if dim < 0:
            dim = batch_dims + dim
        results = self._unbind(dim)
        if self._is_memmap or self._is_shared:
            for result in results:
                result.lock_()
        return results

    @abc.abstractmethod
    def _unbind(self, dim: int) -> tuple[T, ...]:
        ...

    def chunk(self, chunks: int, dim: int = 0) -> tuple[TensorDictBase, ...]:
        """Splits a tensordict into the specified number of chunks, if possible.

        Each chunk is a view of the input tensordict.

        Args:
            chunks (int): number of chunks to return
            dim (int, optional): dimension along which to split the
                tensordict. Default is 0.

        Examples:
            >>> td = TensorDict({
            ...     'x': torch.arange(24).reshape(3, 4, 2),
            ... }, batch_size=[3, 4])
            >>> td0, td1 = td.chunk(dim=-1, chunks=2)
            >>> td0['x']
            tensor([[[ 0,  1],
                     [ 2,  3]],
                    [[ 8,  9],
                     [10, 11]],
                    [[16, 17],
                     [18, 19]]])

        """
        if chunks < 1:
            raise ValueError(
                f"chunks must be a strictly positive integer, got {chunks}."
            )
        # fall back on split, using upper rounding
        split_size = -(self.batch_size[dim] // -chunks)
        return self.split(split_size, dim=dim)

    @overload
    def unsqueeze(self, dim: int) -> T:
        ...

    @as_decorator()
    def unsqueeze(self, *args, **kwargs):
        """Unsqueezes all tensors for a dimension comprised in between `-td.batch_dims` and `td.batch_dims` and returns them in a new tensordict.

        Args:
            dim (int): dimension along which to unsqueeze

        Examples:
            >>> td = TensorDict({
            ...     'x': torch.arange(24).reshape(3, 4, 2),
            ... }, batch_size=[3, 4])
            >>> td = td.unsqueeze(-2)
            >>> td.shape
            torch.Size([3, 1, 4])
            >>> td.get("x").shape
            torch.Size([3, 1, 4, 2])

        This operation can be used as a context manager too. Changes to the original
        tensordict will occur out-place, i.e. the content of the original tensors
        will not be altered. This also assumes that the tensordict is not locked
        (otherwise, unlocking the tensordict is necessary).

            >>> td = TensorDict({
            ...     'x': torch.arange(24).reshape(3, 4, 2),
            ... }, batch_size=[3, 4])
            >>> with td.unsqueeze(-2) as tds:
            ...     tds.set("y", torch.zeros(3, 1, 4))
            >>> assert td.get("y").shape == [3, 4]

        """
        _lazy_legacy = lazy_legacy()

        if _lazy_legacy:
            return self._legacy_unsqueeze(*args, **kwargs)
        else:
            result = self._unsqueeze(*args, **kwargs)
            if result._is_memmap or result._is_shared:
                result.lock_()
            return result

    @abc.abstractmethod
    def _unsqueeze(self, dim):
        ...

    def _legacy_unsqueeze(self, dim: int) -> T:
        if dim < 0:
            dim = self.batch_dims + dim + 1

        if (dim > self.batch_dims) or (dim < 0):
            raise RuntimeError(
                f"unsqueezing is allowed for dims comprised between "
                f"`-td.batch_dims` and `td.batch_dims` only. Got "
                f"dim={dim} with a batch size of {self.batch_size}."
            )
        from tensordict._lazy import _UnsqueezedTensorDict

        return _UnsqueezedTensorDict(
            source=self,
            custom_op="unsqueeze",
            inv_op="squeeze",
            custom_op_kwargs={"dim": dim},
            inv_op_kwargs={"dim": dim},
        )

    @overload
    def squeeze(self, dim: int | None = None) -> T:
        ...

    @as_decorator()
    def squeeze(self, *args, **kwargs):
        """Squeezes all tensors for a dimension in between `-self.batch_dims+1` and `self.batch_dims-1` and returns them in a new tensordict.

        Args:
            dim (Optional[int]): dimension along which to squeeze. If dim is
                ``None``, all singleton dimensions will be squeezed.
                Defaults to ``None``.

        Examples:
            >>> td = TensorDict({
            ...     'x': torch.arange(24).reshape(3, 1, 4, 2),
            ... }, batch_size=[3, 1, 4])
            >>> td = td.squeeze()
            >>> td.shape
            torch.Size([3, 4])
            >>> td.get("x").shape
            torch.Size([3, 4, 2])

        This operation can be used as a context manager too. Changes to the original
        tensordict will occur out-place, i.e. the content of the original tensors
        will not be altered. This also assumes that the tensordict is not locked
        (otherwise, unlocking the tensordict is necessary). This functionality is
        *not* compatible with implicit squeezing.

            >>> td = TensorDict({
            ...     'x': torch.arange(24).reshape(3, 1, 4, 2),
            ... }, batch_size=[3, 1, 4])
            >>> with td.squeeze(1) as tds:
            ...     tds.set("y", torch.zeros(3, 4))
            >>> assert td.get("y").shape == [3, 1, 4]

        """
        _lazy_legacy = lazy_legacy()

        if _lazy_legacy:
            return self._legacy_squeeze(*args, **kwargs)
        else:
            result = self._squeeze(*args, **kwargs)
            if result._is_memmap or result._is_shared:
                result.lock_()
            return result

    @abc.abstractmethod
    def _squeeze(self, dim=None):
        ...

    def _legacy_squeeze(self, dim: int | None = None) -> T:
        from tensordict._lazy import _SqueezedTensorDict

        if dim is None:
            size = self.size()
            if len(self.size()) == 1 or size.count(1) == 0:
                return self
            first_singleton_dim = size.index(1)

            squeezed_dict = _SqueezedTensorDict(
                source=self,
                custom_op="squeeze",
                inv_op="unsqueeze",
                custom_op_kwargs={"dim": first_singleton_dim},
                inv_op_kwargs={"dim": first_singleton_dim},
            )
            return squeezed_dict.squeeze(dim=None)

        if dim < 0:
            dim = self.batch_dims + dim

        if self.batch_dims and (dim >= self.batch_dims or dim < 0):
            raise RuntimeError(
                f"squeezing is allowed for dims comprised between 0 and "
                f"td.batch_dims only. Got dim={dim} and batch_size"
                f"={self.batch_size}."
            )

        if dim >= self.batch_dims or self.batch_size[dim] != 1:
            return self

        return _SqueezedTensorDict(
            source=self,
            custom_op="squeeze",
            inv_op="unsqueeze",
            custom_op_kwargs={"dim": dim},
            inv_op_kwargs={"dim": dim},
        )

    @overload
    def reshape(self, *shape: int):
        ...

    @overload
    def reshape(self, shape: list | tuple):
        ...

    @abc.abstractmethod
    def reshape(
        self,
        *args,
        **kwargs,
    ) -> T:
        """Returns a contiguous, reshaped tensor of the desired shape.

        Args:
            *shape (int): new shape of the resulting tensordict.

        Returns:
            A TensorDict with reshaped keys

        Examples:
            >>> td = TensorDict({
            ...     'x': torch.arange(12).reshape(3, 4),
            ... }, batch_size=[3, 4])
            >>> td = td.reshape(12)
            >>> print(td['x'])
            torch.Tensor([0, 1, 2, 3, 4, 5, 6, 7, 8, 9, 10, 11])

        """
        ...

    @classmethod
    def stack(cls, input, dim=0, *, out=None):
        """Stacks tensordicts into a single tensordict along the given dimension.

        This call is equivalent to calling :func:`torch.stack` but is compatible with torch.compile.

        """
        from tensordict._torch_func import _stack

        if not _is_tensor_collection(type(input[0])):
            return torch.stack(input, dim, out=out)
        return _stack(input, dim, out=out)

    @classmethod
    def cat(cls, input, dim=0, *, out=None):
        """Concatenates tensordicts into a single tensordict along the given dimension.

        This call is equivalent to calling :func:`torch.cat` but is compatible with torch.compile.

        """
        from tensordict._torch_func import _cat

        if not _is_tensor_collection(type(input[0])):
            return torch.cat(input, dim, out=out)
        return _cat(input, dim, out=out)

    @classmethod
    def lazy_stack(cls, input, dim=0, *, out=None):
        """Creates a lazy stack of tensordicts.

        See :meth:`~tensordict.LazyStackTensorDict.lazy_stack` for details.
        """
        from tensordict._lazy import LazyStackedTensorDict

        return LazyStackedTensorDict.lazy_stack(input, dim=dim, out=out)

    @classmethod
    def maybe_dense_stack(cls, input, dim=0, *, out=None):
        """Attempts to make a dense stack of tensordicts, and falls back on lazy stack when required..

        See :meth:`~tensordict.LazyStackTensorDict.maybe_dense_stack` for details.
        """
        from tensordict._lazy import LazyStackedTensorDict

        return LazyStackedTensorDict.maybe_dense_stack(input, dim=dim, out=out)

    @abc.abstractmethod
    def split(self, split_size: int | list[int], dim: int = 0) -> list[TensorDictBase]:
        """Splits each tensor in the TensorDict with the specified size in the given dimension, like `torch.split`.

        Returns a list of ``TensorDict`` instances with the view of split chunks of items.

        Args:
            split_size (int or List(int)): size of a single chunk or list of sizes for each chunk.
            dim (int): dimension along which to split the tensor.

        Returns:
            A list of TensorDict with specified size in given dimension.

        Examples:
            >>> td = TensorDict({
            ...     'x': torch.arange(12).reshape(3, 4),
            ... }, batch_size=[3, 4])
            >>> td0, td1 = td.split([1, 2], dim=0)
            >>> print(td0['x'])
            torch.Tensor([[0, 1, 2, 3]])
        """
        ...

    def gather(self, dim: int, index: Tensor, out: T | None = None) -> T:
        """Gathers values along an axis specified by `dim`.

        Args:
            dim (int): the dimension along which collect the elements
            index (torch.Tensor): a long tensor which number of dimension matches
                the one of the tensordict with only one dimension differring between
                the two (the gathering dimension). Its elements refer to the
                index to be gathered along the required dimension.
            out (TensorDictBase, optional): a destination tensordict. It must
                have the same shape as the index.

        Examples:
            >>> td = TensorDict(
            ...     {"a": torch.randn(3, 4, 5),
            ...      "b": TensorDict({"c": torch.zeros(3, 4, 5)}, [3, 4, 5])},
            ...     [3, 4])
            >>> index = torch.randint(4, (3, 2))
            >>> td_gather = td.gather(dim=1, index=index)
            >>> print(td_gather)
            TensorDict(
                fields={
                    a: Tensor(shape=torch.Size([3, 2, 5]), device=cpu, dtype=torch.float32, is_shared=False),
                    b: TensorDict(
                        fields={
                            c: Tensor(shape=torch.Size([3, 2, 5]), device=cpu, dtype=torch.float32, is_shared=False)},
                        batch_size=torch.Size([3, 2, 5]),
                        device=None,
                        is_shared=False)},
                batch_size=torch.Size([3, 2]),
                device=None,
                is_shared=False)

        Gather keeps the dimension names.

        Examples:
            >>> td.names = ["a", "b"]
            >>> td_gather = td.gather(dim=1, index=index)
            >>> td_gather.names
            ["a", "b"]
        """
        return torch.gather(self, dim, index, out=out)

    @overload
    def view(self, *shape: int):
        ...

    @overload
    def view(self, dtype):
        ...

    @overload
    def view(self, shape: torch.Size):
        ...

    @abc.abstractmethod
    def _view(
        self,
        *args,
        **kwargs,
    ) -> T:
        ...

    @as_decorator()
    def view(
        self,
        *shape: int,
        size: list | tuple | torch.Size | None = None,
        batch_size: torch.Size | None = None,
    ):
        """Returns a tensordict with views of the tensors according to a new shape, compatible with the tensordict batch_size.

        Alternatively, a dtype can be provided as a first unnamed argument. In that case, all tensors will be viewed
        with the according dtype. Note that this assume that the new shapes will be compatible with the provided dtype.
        See :meth:`~torch.view` for more information on dtype views.

        Args:
            *shape (int): new shape of the resulting tensordict.
            dtype (torch.dtype): alternatively, a dtype to use to represent the tensor content.
            size: iterable

        Keyword Args:
            batch_size (torch.Size, optional): if a dtype is provided, the batch-size can be reset using this
                keyword argument. If the ``view`` is called with a shape, this is without effect.

        Returns:
            a new tensordict with the desired batch_size.

        Examples:
            >>> td = TensorDict(source={'a': torch.zeros(3,4,5),
            ...    'b': torch.zeros(3,4,10,1)}, batch_size=torch.Size([3, 4]))
            >>> td_view = td.view(12)
            >>> print(td_view.get("a").shape)  # torch.Size([12, 5])
            >>> print(td_view.get("b").shape)  # torch.Size([12, 10, 1])
            >>> td_view = td.view(-1, 4, 3)
            >>> print(td_view.get("a").shape)  # torch.Size([1, 4, 3, 5])
            >>> print(td_view.get("b").shape)  # torch.Size([1, 4, 3, 10, 1])

        """
        if len(shape) == 1 and isinstance(shape[0], torch.dtype):
            dtype = shape[0]
            return self._view_dtype(dtype=dtype, batch_size=batch_size)
        _lazy_legacy = lazy_legacy()

        if _lazy_legacy:
            return self._legacy_view(*shape, size=size)
        else:
            result = self._view(size=size) if size is not None else self._view(*shape)
            if result._is_shared or result._is_memmap:
                result.lock_()
            return result

    def _view_dtype(self, *, dtype, batch_size):
        # We use apply because we want to check the shapes
        return self.apply(lambda x: x.view(dtype), batch_size=batch_size)

    def _legacy_view(
        self,
        *shape: int,
        size: list | tuple | torch.Size | None = None,
    ) -> T:
        if len(shape) == 0 and size is not None:
            return self.view(*size)
        elif len(shape) == 1 and isinstance(shape[0], (list, tuple, torch.Size)):
            return self.view(*shape[0])
        elif not isinstance(shape, torch.Size):
            shape = infer_size_impl(shape, self.numel())
            shape = torch.Size(shape)
        if shape == self.shape:
            return self
        from tensordict._lazy import _ViewedTensorDict

        return _ViewedTensorDict(
            source=self,
            custom_op="view",
            inv_op="view",
            custom_op_kwargs={"size": shape},
            inv_op_kwargs={"size": self.batch_size},
        )

    @as_decorator()
    def transpose(self, dim0, dim1):
        """Returns a tensordict that is a transposed version of input. The given dimensions ``dim0`` and ``dim1`` are swapped.

        In-place or out-place modifications of the transposed tensordict will
        impact the original tensordict too as the memory is shared and the operations
        are mapped back on the original tensordict.

        Examples:
            >>> tensordict = TensorDict({"a": torch.randn(3, 4, 5)}, [3, 4])
            >>> tensordict_transpose = tensordict.transpose(0, 1)
            >>> print(tensordict_transpose.shape)
            torch.Size([4, 3])
            >>> tensordict_transpose.set("b",, torch.randn(4, 3))
            >>> print(tensordict.get("b").shape)
            torch.Size([3, 4])
        """
        _lazy_legacy = lazy_legacy()

        if _lazy_legacy:
            return self._legacy_transpose(dim0, dim1)
        else:
            ndim = self.ndim
            if dim0 < 0:
                dim0 = ndim + dim0
            if dim1 < 0:
                dim1 = ndim + dim1
            if dim0 < 0 or dim1 < 0 or dim0 >= ndim or dim1 >= ndim:
                raise ValueError(
                    "dim0 and dim1 must be within the range of the number of dimensions."
                )
            dim0, dim1 = min(dim0, dim1), max(dim0, dim1)
            if dim0 == dim1:
                return self
            result = self._transpose(dim0, dim1)
            if result._is_shared or result._is_memmap:
                result.lock_()
            return result

    @abc.abstractmethod
    def _transpose(self, dim0, dim1):
        ...

    def _legacy_transpose(self, dim0, dim1):
        if dim0 < 0:
            dim0 = self.ndim + dim0
        if dim1 < 0:
            dim1 = self.ndim + dim1
        if any((dim0 < 0, dim1 < 0)):
            raise ValueError(
                "The provided dimensions are incompatible with the tensordict batch-size."
            )
        if dim0 == dim1:
            return self
        from tensordict._lazy import _TransposedTensorDict

        return _TransposedTensorDict(
            source=self,
            custom_op="transpose",
            inv_op="transpose",
            custom_op_kwargs={"dim0": dim0, "dim1": dim1},
            inv_op_kwargs={"dim0": dim0, "dim1": dim1},
        )

    @overload
    def permute(self, *dims: int):
        ...

    @overload
    def permute(self, dims: list | tuple):
        ...

    @as_decorator()
    def permute(self, *args, **kwargs):
        """Returns a view of a tensordict with the batch dimensions permuted according to dims.

        Args:
            *dims_list (int): the new ordering of the batch dims of the tensordict. Alternatively,
                a single iterable of integers can be provided.
            dims (list of int): alternative way of calling permute(...).

        Returns:
            a new tensordict with the batch dimensions in the desired order.

        Examples:
            >>> tensordict = TensorDict({"a": torch.randn(3, 4, 5)}, [3, 4])
            >>> print(tensordict.permute([1, 0]))
            PermutedTensorDict(
                source=TensorDict(
                    fields={
                        a: Tensor(torch.Size([3, 4, 5]), dtype=torch.float32)},
                    batch_size=torch.Size([3, 4]),
                    device=cpu,
                    is_shared=False),
                op=permute(dims=[1, 0]))
            >>> print(tensordict.permute(1, 0))
            PermutedTensorDict(
                source=TensorDict(
                    fields={
                        a: Tensor(torch.Size([3, 4, 5]), dtype=torch.float32)},
                    batch_size=torch.Size([3, 4]),
                    device=cpu,
                    is_shared=False),
                op=permute(dims=[1, 0]))
            >>> print(tensordict.permute(dims=[1, 0]))
            PermutedTensorDict(
                source=TensorDict(
                    fields={
                        a: Tensor(torch.Size([3, 4, 5]), dtype=torch.float32)},
                    batch_size=torch.Size([3, 4]),
                    device=cpu,
                    is_shared=False),
                op=permute(dims=[1, 0]))
        """
        _lazy_legacy = lazy_legacy()

        if _lazy_legacy:
            return self._legacy_permute(*args, **kwargs)
        else:
            result = self._permute(*args, **kwargs)
            if result._is_shared or result._is_memmap:
                result.lock_()
            return result

    @abc.abstractmethod
    def _permute(
        self,
        *args,
        **kwargs,
    ):
        ...

    def _legacy_permute(
        self,
        *dims_list: int,
        dims: list[int] | None = None,
    ) -> T:
        if len(dims_list) == 0:
            dims_list = dims
        elif len(dims_list) == 1 and not isinstance(dims_list[0], int):
            dims_list = dims_list[0]
        if len(dims_list) != len(self.shape):
            raise RuntimeError(
                f"number of dims don't match in permute (got {len(dims_list)}, expected {len(self.shape)}"
            )

        if not len(dims_list) and not self.batch_dims:
            return self
        if np.array_equal(dims_list, range(self.batch_dims)):
            return self
        min_dim, max_dim = -self.batch_dims, self.batch_dims - 1
        seen = [False for dim in range(max_dim + 1)]
        for idx in dims_list:
            if idx < min_dim or idx > max_dim:
                raise IndexError(
                    f"dimension out of range (expected to be in range of [{min_dim}, {max_dim}], but got {idx})"
                )
            if seen[idx]:
                raise RuntimeError("repeated dim in permute")
            seen[idx] = True

        from tensordict._lazy import _PermutedTensorDict

        return _PermutedTensorDict(
            source=self,
            custom_op="permute",
            inv_op="permute",
            custom_op_kwargs={"dims": list(map(int, dims_list))},
            inv_op_kwargs={"dims": list(map(int, dims_list))},
        )

    # Cache functionality
    def _erase_cache(self):
        self._cache = None

    # Dim names functionality
    @property
    @abc.abstractmethod
    def names(self):
        """The dimension names of the tensordict.

        The names can be set at construction time using the ``names`` argument.

        See also :meth:`~.refine_names` for details on how to set the names after
        construction.
        """
        ...

    @abc.abstractmethod
    def _erase_names(self):
        """Erases the dimension names from a tensordict."""
        ...

    @abc.abstractmethod
    def _rename_subtds(self, value):
        """Renames all the sub-tensordicts dimension according to value.

        If value has less dimensions than the TD, the rest is just assumed to be None.
        """
        ...

    def _check_dim_name(self, name):
        if name is None:
            return False
        if self._has_names() and name in self.names:
            return True
        for key in self.keys():
            if _is_tensor_collection(self.entry_class(key)):
                if self._get_str(key, NO_DEFAULT)._check_dim_name(name):
                    return True
        else:
            return False

    def refine_names(self, *names):
        """Refines the dimension names of self according to names.

        Refining is a special case of renaming that “lifts” unnamed dimensions.
        A None dim can be refined to have any name; a named dim can only be
        refined to have the same name.

        Because named tensors can coexist with unnamed tensors, refining names
        gives a nice way to write named-tensor-aware code that works with both
        named and unnamed tensors.

        names may contain up to one Ellipsis (...). The Ellipsis is expanded
        greedily; it is expanded in-place to fill names to the same length as
        self.dim() using names from the corresponding indices of self.names.

        Returns: the same tensordict with dimensions named according to the input.

        Examples:
            >>> td = TensorDict({}, batch_size=[3, 4, 5, 6])
            >>> tdr = td.refine_names(None, None, None, "d")
            >>> assert tdr.names == [None, None, None, "d"]
            >>> tdr = td.refine_names("a", None, None, "d")
            >>> assert tdr.names == ["a", None, None, "d"]

        """
        # replace ellipsis if any
        names_copy = copy(names)
        if any(name is Ellipsis for name in names):
            ellipsis_name = [NO_DEFAULT for _ in range(self.ndim - len(names) + 1)]
            names = []
            for name in names_copy:
                if name is Ellipsis:
                    names += ellipsis_name
                else:
                    names.append(name)
        # check that the names that are set are either None or identical
        curr_names = self.names
        for i, name in enumerate(names):
            if name is NO_DEFAULT:
                # whatever value is ok
                names[i] = curr_names[i]
                continue
            else:
                if curr_names[i] is None:
                    continue
                if self.names[i] == name:
                    continue
                else:
                    raise RuntimeError(
                        f"refine_names: cannot coerce TensorDict names {self.names} with {names_copy}."
                    )
        self.names = names
        # we also need to rename the sub-tensordicts
        # self._rename_subtds(self.names)
        return self

    def rename(self, *names, **rename_map):
        """Returns a clone of the tensordict with dimensions renamed.

        Examples:
            >>> td = TensorDict({}, batch_size=[1, 2, 3 ,4])
            >>> td.names = list("abcd")
            >>> td_rename = td.rename(c="g")
            >>> assert td_rename.names == list("abgd")

        """
        clone = self.clone(recurse=False)
        if len(names) == 1 and names[0] is None:
            clone.names = None
        if rename_map and names:
            raise ValueError(
                "Passed both a name map and a name list. Only one is accepted."
            )
        elif not rename_map and not names:
            raise ValueError(
                "Neither a name map nor a name list was passed. "
                "Only one is accepted."
            )
        elif rename_map:
            cnames = list(clone.names)
            for i, name in enumerate(cnames):
                new_name = rename_map.pop(name, NO_DEFAULT)
                if new_name is not NO_DEFAULT:
                    cnames[i] = new_name
            clone.names = cnames
            if rename_map:
                raise ValueError(
                    f"Some names to be renamed were not part of the tensordict names: {rename_map.keys()} vs {self.names}."
                )
        else:
            clone.names = names
        return clone

    def rename_(self, *names, **rename_map):
        """Same as :meth:`~.rename`, but executes the renaming in-place.

        Examples:
            >>> td = TensorDict({}, batch_size=[1, 2, 3 ,4])
            >>> td.names = list("abcd")
            >>> assert td.rename_(c="g")
            >>> assert td.names == list("abgd")
        """
        if len(names) == 1 and names[0] is None:
            self.names = None
        if rename_map and names:
            raise ValueError(
                "Passed both a name map and a name list. " "Only one is accepted."
            )
        elif not rename_map and not names and self.batch_dims:
            raise ValueError(
                "Neither a name map nor a name list was passed. "
                "Only one is accepted."
            )
        elif rename_map:
            cnames = list(self.names)
            for i, name in enumerate(cnames):
                new_name = rename_map.pop(name, NO_DEFAULT)
                if new_name is not NO_DEFAULT:
                    cnames[i] = new_name
            if rename_map:
                raise ValueError(
                    f"Some names to be renamed were not part of the tensordict names: {rename_map.keys()} vs {self.names}."
                )
            self.names = cnames
        else:
            self.names = names
        return self

    @abc.abstractmethod
    def _has_names(self):
        ...

    @property
    def _has_non_tensor(self):
        """Checks if the tensordict has non-tensor data."""
        for value in self.values(True, True, is_leaf=_is_leaf_nontensor):
            if _is_non_tensor(type(value)):
                return True
        return False

    # Device functionality: device is optional. If provided, it will enforce
    # all data is on the same device
    @property
    @abc.abstractmethod
    def device(self) -> torch.device | None:
        """Device of a TensorDict.

        If the TensorDict has a specified device, all
        its tensors (incl. nested ones) must live on the same device.
        If the TensorDict device is ``None``, different values can be located
        on different devices.

        Returns:
            torch.device object indicating the device where the tensors
            are placed, or None if TensorDict does not have a device.

        Examples:
            >>> td = TensorDict({
            ...     "cpu": torch.randn(3, device='cpu'),
            ...     "cuda": torch.randn(3, device='cuda'),
            ... }, batch_size=[], device=None)
            >>> td['cpu'].device
            device(type='cpu')
            >>> td['cuda'].device
            device(type='cuda')
            >>> td = TensorDict({
            ...     "x": torch.randn(3, device='cpu'),
            ...     "y": torch.randn(3, device='cuda'),
            ... }, batch_size=[], device='cuda')
            >>> td['x'].device
            device(type='cuda')
            >>> td['y'].device
            device(type='cuda')
            >>> td = TensorDict({
            ...     "x": torch.randn(3, device='cpu'),
            ...     "y": TensorDict({'z': torch.randn(3, device='cpu')}, batch_size=[], device=None),
            ... }, batch_size=[], device='cuda')
            >>> td['x'].device
            device(type='cuda')
            >>> td['y'].device # nested tensordicts are also mapped onto the appropriate device.
            device(type='cuda')
            >>> td['y', 'x'].device
            device(type='cuda')

        """
        ...

    @device.setter
    @abc.abstractmethod
    def device(self, value: DeviceType) -> None:
        ...

    @lock_blocked
    def clear(self) -> T:
        """Erases the content of the tensordict."""
        for key in list(self.keys()):
            del self[key]
        return self

    @classmethod
    def fromkeys(cls, keys: List[NestedKey], value: Any = 0):
        """Creates a tensordict from a list of keys and a single value.

        Args:
            keys (list of NestedKey): An iterable specifying the keys of the new dictionary.
            value (compatible type, optional): The value for all keys. Defaults to ``0``.
        """
        from tensordict._td import TensorDict

        return TensorDict(dict.fromkeys(keys, value), batch_size=[])

    @abc.abstractmethod
    def popitem(self) -> Tuple[NestedKey, CompatibleType]:
        """Removes the item that was last inserted into the TensorDict.

        ``popitem`` will only return non-nested values.
        """
        ...

    def clear_device_(self) -> T:
        """Clears the device of the tensordict.

        Returns: self

        """
        self._device = None
        for value in self.values():
            if _is_tensor_collection(value.__class__):
                value.clear_device_()
        return self

    def pin_memory(self, num_threads: int | None = None, inplace: bool = False) -> T:
        """Calls :meth:`~torch.Tensor.pin_memory` on the stored tensors.

        Args:
            num_threads (int or str): if provided, the number of threads to use
                to call ``pin_memory`` on the leaves. Defaults to ``None``, which sets a high
                number of threads in :class:`~concurrent.futures.ThreadPoolExecutor(max_workers=None)`.
                To execute all the calls to :meth:`~torch.Tensor.pin_memory` on the main thread, pass
                ``num_threads=0``.
            inplace (bool, optional): if ``True``, the tensordict is modified in-place.
                Defaults to ``False``.

        """
        return self._fast_apply(
            lambda x: x.pin_memory(),
            num_threads=num_threads,
            inplace=inplace,
            propagate_lock=True,
        )

    def pin_memory_(self, num_threads: int | str = 0) -> T:
        """Calls :meth:`~torch.Tensor.pin_memory` on the stored tensors and returns the TensorDict modifies in-place.

        Args:
            num_threads (int or str): if provided, the number of threads to use
                to call ``pin_memory`` on the leaves. If ``"auto"`` is passed, the
                number of threads is automatically determined.

        """
        return self.pin_memory(num_threads=num_threads, inplace=True)

    def cpu(self, **kwargs) -> T:
        """Casts a tensordict to CPU.

        This function also supports all the keyword arguments of :meth:`~.to`.
        """
        return self.to("cpu", **kwargs)

    def cuda(self, device: int = None, **kwargs) -> T:
        """Casts a tensordict to a cuda device (if not already on it).

        Args:
            device (int, optional): if provided, the cuda device on which the
                tensor should be cast.

        This function also supports all the keyword arguments of :meth:`~.to`.

        """
        if device is None:
            return self.to(torch.device("cuda"))
        return self.to(f"cuda:{device}", **kwargs)

    @property
    def is_cuda(self):
        return self.device is not None and self.device.type == "cuda"

    @property
    def is_cpu(self):
        return self.device is not None and self.device.type == "cpu"

    # Serialization functionality
    def state_dict(
        self,
        destination=None,
        prefix="",
        keep_vars=False,
        flatten=False,
    ) -> OrderedDict[str, Any]:
        """Produces a state_dict from the tensordict.

        The structure of the state-dict will still be nested, unless ``flatten`` is set to ``True``.

        A tensordict state-dict contains all the tensors and meta-data needed
        to rebuild the tensordict (names are currently not supported).

        Args:
            destination (dict, optional): If provided, the state of tensordict will
                be updated into the dict and the same object is returned.
                Otherwise, an ``OrderedDict`` will be created and returned.
                Default: ``None``.
            prefix (str, optional): a prefix added to tensor
                names to compose the keys in state_dict. Default: ``''``.
            keep_vars (bool, optional): by default the :class:`torch.Tensor` items
                returned in the state dict are detached from autograd. If it's
                set to ``True``, detaching will not be performed.
                Default: ``False``.
            flatten (bool, optional): whether the structure should be flattened
                with the ``"."`` character or not.
                Defaults to ``False``.

        Examples:
            >>> data = TensorDict({"1": 1, "2": 2, "3": {"3": 3}}, [])
            >>> sd = data.state_dict()
            >>> print(sd)
            OrderedDict([('1', tensor(1)), ('2', tensor(2)), ('3', OrderedDict([('3', tensor(3)), ('__batch_size', torch.Size([])), ('__device', None)])), ('__batch_size', torch.Size([])), ('__device', None)])
            >>> sd = data.state_dict(flatten=True)
            OrderedDict([('1', tensor(1)), ('2', tensor(2)), ('3.3', tensor(3)), ('__batch_size', torch.Size([])), ('__device', None)])

        """
        out = collections.OrderedDict()
        source = self
        if flatten:
            source = source.flatten_keys(".")
        for key, item in source.items():
            if not _is_tensor_collection(item.__class__):
                if not keep_vars:
                    out[prefix + key] = item.detach().clone()
                else:
                    out[prefix + key] = item
            else:
                out[prefix + key] = item.state_dict(keep_vars=keep_vars)
        if "__batch_size" in out:
            raise KeyError(
                "Cannot retrieve the state_dict of a TensorDict with `'__batch_size'` key"
            )
        if "__device" in out:
            raise KeyError(
                "Cannot retrieve the state_dict of a TensorDict with `'__batch_size'` key"
            )
        out[prefix + "__batch_size"] = source.batch_size
        out[prefix + "__device"] = source.device
        if destination is not None:
            destination.update(out)
            return destination
        return out

    def load_state_dict(
        self,
        state_dict: OrderedDict[str, Any],
        strict=True,
        assign=False,
        from_flatten=False,
    ) -> T:
        """Loads a state-dict, formatted as in :meth:`~.state_dict`, into the tensordict.

        Args:
            state_dict (OrderedDict): the state_dict of to be copied.
            strict (bool, optional): whether to strictly enforce that the keys
                in :attr:`state_dict` match the keys returned by this tensordict's
                :meth:`torch.nn.Module.state_dict` function. Default: ``True``
            assign (bool, optional): whether to assign items in the state
                dictionary to their corresponding keys in the tensordict instead
                of copying them inplace into the tensordict's current tensors.
                When ``False``, the properties of the tensors in the current
                module are preserved while when ``True``, the properties of the
                Tensors in the state dict are preserved.
                Default: ``False``
            from_flatten (bool, optional): if ``True``, the input state_dict is
                assumed to be flattened.
                Defaults to ``False``.

        Examples:
            >>> data = TensorDict({"1": 1, "2": 2, "3": {"3": 3}}, [])
            >>> data_zeroed = TensorDict({"1": 0, "2": 0, "3": {"3": 0}}, [])
            >>> sd = data.state_dict()
            >>> data_zeroed.load_state_dict(sd)
            >>> print(data_zeroed["3", "3"])
            tensor(3)
            >>> # with flattening
            >>> data_zeroed = TensorDict({"1": 0, "2": 0, "3": {"3": 0}}, [])
            >>> data_zeroed.load_state_dict(data.state_dict(flatten=True), from_flatten=True)
            >>> print(data_zeroed["3", "3"])
            tensor(3)


        """
        if from_flatten:
            self_flatten = self.flatten_keys(".")
            self_flatten.load_state_dict(state_dict, strict=strict, assign=assign)
            if not assign:
                # modifications are done in-place so we should be fine returning self
                return self
            else:
                # run a check over keys, if we any key with a '.' in name we're doomed
                DOT_ERROR = "Cannot use load_state_dict(..., from_flatten=True, assign=True) when some keys contain a dot character."
                for key in self.keys(True, True):
                    if isinstance(key, tuple):
                        for subkey in key:
                            if "." in subkey:
                                raise RuntimeError(DOT_ERROR)
                    elif "." in key:
                        raise RuntimeError(DOT_ERROR)
                return self.update(self_flatten.unflatten_keys("."))

        # copy since we'll be using pop
        state_dict = copy(state_dict)
        batch_size = state_dict.pop("__batch_size")
        device = state_dict.pop("__device", None)

        if strict and set(state_dict.keys()) != set(self.keys()):
            set_sd = set(state_dict.keys())
            set_td = set(self.keys())

            # if there are keys in state-dict that point to an empty tensordict
            # or if the local tensordicts are empty, we can skip
            def _is_empty_dict(sd, key=None):
                if key is not None:
                    if not isinstance(sd[key], dict):
                        return False
                    return _is_empty_dict(sd[key])
                for key, item in sd.items():
                    if key in ("__batch_size", "__device"):
                        continue
                    if isinstance(item, dict):
                        if not _is_empty_dict(item):
                            return False
                        continue
                    return False
                else:
                    return True

            def check_is_empty(target, key):
                item = target.get(key)
                if not is_tensor_collection(item) or not item.is_empty():
                    return False
                return True

            if not all(check_is_empty(self, key) for key in set_td - set_sd) or not all(
                _is_empty_dict(state_dict, key) for key in set_sd - set_td
            ):
                raise RuntimeError(
                    "Cannot load state-dict because the key sets don't match: got "
                    f"state_dict extra keys \n{set_sd - set_td}\n and tensordict extra keys\n{set_td - set_sd}\n"
                )

        self.batch_size = batch_size
        if device is not None and self.device is not None and device != self.device:
            raise RuntimeError("Loading data from another device is not yet supported.")

        for key, item in state_dict.items():
            if isinstance(item, dict):
                dest = self.get(key, default=None)
                if dest is None:
                    dest = self.empty()
                dest.load_state_dict(item, assign=assign, strict=strict)
                self.set(
                    key,
                    dest,
                    inplace=not assign,
                )
            else:
                self.set(key, item, inplace=not assign)
        return self

    def is_shared(self) -> bool:
        """Checks if tensordict is in shared memory.

        If a TensorDict instance is in shared memory, it is locked (entries cannot
        be renamed, removed or added). If a ``TensorDict`` is created with
        tensors that are all in shared memory, this does __not__ mean that ``is_shared``
        will return ``True`` (as a new tensor may or may not be in shared memory).
        Only if one calls `tensordict.share_memory_()` or places the tensordict
        on a device where the content is shared by default (eg, ``"cuda"``)
        will the tensordict be considered in shared memory.

        This is always ``True`` for tensordicts on a CUDA device.

        """
        if self.device and not self._is_memmap:
            return self.device.type == "cuda" or self._is_shared
        return self._is_shared

    def is_memmap(self) -> bool:
        """Checks if tensordict is memory-mapped.

        If a TensorDict instance is memory-mapped, it is locked (entries cannot
        be renamed, removed or added). If a ``TensorDict`` is created with
        tensors that are all memory-mapped, this does __not__ mean that ``is_memmap``
        will return ``True`` (as a new tensor may or may not be memory-mapped).
        Only if one calls `tensordict.memmap_()` will the tensordict be
        considered as memory-mapped.

        This is always ``True`` for tensordicts on a CUDA device.

        """
        return self._is_memmap

    @abc.abstractmethod
    def share_memory_(self) -> T:
        """Places all the tensors in shared memory.

        The TensorDict is then locked, meaning that any writing operations that
        isn't in-place will throw an exception (eg, rename, set or remove an
        entry).
        Conversely, once the tensordict is unlocked, the share_memory attribute
        is turned to ``False``, because cross-process identity is not
        guaranteed anymore.

        Returns:
            self

        """
        ...

    @abc.abstractmethod
    def _memmap_(
        self,
        *,
        prefix: str | None,
        copy_existing: bool,
        executor,
        futures,
        inplace,
        like,
        share_non_tensor,
    ) -> T:
        ...

    @property
    def saved_path(self):
        """Returns the path where a memmap saved TensorDict is being stored.

        This argument valishes as soon as is_memmap() returns ``False`` (e.g., when the tensordict is unlocked).
        """
        if self.is_memmap():
            path = self._memmap_prefix
            return path
        raise AttributeError(
            f"The tensordict has no saved path (memmap={self.is_memmap()}, path={self._memmap_prefix})."
        )

    # Generic method to get a class metadata
    def _reduce_get_metadata(self):
        return {
            "device": str(self.device) if self.device is not None else None,
            "names": self.names,
            "batch_size": list(self.batch_size),
            "is_locked": self._is_locked,
        }

    # @cache  # noqa: B019
    def _reduce_vals_and_metadata(self, *, dtype=NO_DEFAULT, requires_metadata):
        """Returns a nested dictionary of metadata, a flat Dict[NestedKey, Tensor] containing tensor data and a list of tensor sizes."""
        if dtype is NO_DEFAULT:
            dtype = self.dtype
        need_padding = dtype is None
        # If the dtype is not unique (self.dtype is None) then we need the metadata
        # because we need a custom unpickler
        requires_metadata = requires_metadata | need_padding

        if requires_metadata:
            # metadata is nested
            metadata_dict = {
                "cls": type(self).__name__,
                "non_tensors": {},
                "leaves": {},
                "cls_metadata": self._reduce_get_metadata(),
            }
        else:
            metadata_dict = None

        # flat_key_values is flat
        flat_key_values = {}

        flat_size = []
        start = 0

        def add_single_value(
            value, key, metadata_dict, dtype, shape, device, flat_size
        ):
            nonlocal start
            n = value.element_size() * value.numel()
            if need_padding:
                pad = n % 8
                if pad != 0:
                    pad = 8 - pad
            else:
                pad = 0
            flat_size.append(n + pad)
            stop = start + flat_size[-1]
            if requires_metadata:
                metadata_dict["leaves"][key] = (
                    _DTYPE2STRDTYPE[dtype],
                    list(shape),
                    _DEVICE2STRDEVICE[device],
                    start,
                    stop,
                    pad,
                )
            start = stop

        def assign(
            key,
            value,
            track_key=(),
            metadata_dict=metadata_dict,
            flat_size=flat_size,
        ):
            total_key = key if isinstance(key, tuple) else (key,)
            total_key = track_key + total_key
            cls = type(value)
            if issubclass(cls, torch.Tensor):
                pass
            elif _is_non_tensor(cls):
                if requires_metadata:
                    metadata_dict["non_tensors"][key] = (
                        value.data,
                        list(value.batch_size),
                    )
                return
            elif _is_tensor_collection(cls):
                metadata_dict_key = None
                if requires_metadata:
                    metadata_dict_key = metadata_dict[key] = {
                        "cls": cls.__name__,
                        "non_tensors": {},
                        "leaves": {},
                        "cls_metadata": value._reduce_get_metadata(),
                    }
                local_assign = partial(
                    assign,
                    track_key=total_key,
                    metadata_dict=metadata_dict_key,
                    flat_size=flat_size,
                )
                value._fast_apply(
                    local_assign,
                    named=True,
                    nested_keys=True,
                    call_on_nested=True,
                    is_leaf=_NESTED_TENSORS_AS_LISTS_NONTENSOR,
                )
                return
            # Tensors: DTensor, nested and then regular
            if hasattr(value, "full_tensor"):
                raise NotImplementedError("DTensor is not supported yet")
            if getattr(value, "is_nested", False):
                if value.layout is torch.jagged:
                    # Get the values
                    values = value.values()
                    shape = [v if isinstance(v, int) else -1 for v in values.shape]
                    # Get the offsets
                    offsets = value.offsets()
                    # Now we're saving the two tensors
                    # We will rely on the fact that the writing order is preserved in python dict
                    # (since python 3.7). Later, we will read the NJT then the NJT offset in that order
                    # to do the allocation.
                    flat_key_values[_prefix_last_key(total_key, "<NJT>")] = values
                    add_single_value(
                        values,
                        _prefix_last_key(key, "<NJT>"),
                        metadata_dict,
                        values.dtype,
                        shape,
                        values.device,
                        flat_size,
                    )
                    flat_key_values[
                        _prefix_last_key(total_key, "<NJT_OFFSETS>")
                    ] = offsets
                    add_single_value(
                        offsets,
                        _prefix_last_key(key, "<NJT_OFFSETS>"),
                        metadata_dict,
                        offsets.dtype,
                        offsets.shape,
                        offsets.device,
                        flat_size,
                    )
                else:
                    raise NotImplementedError(
                        "NST is not supported, please use layout=torch.jagged when building the nested tensor."
                    )
                return
            flat_key_values[total_key] = value
            add_single_value(
                value,
                key,
                metadata_dict,
                value.dtype,
                value.shape,
                value.device,
                flat_size,
            )

        self._fast_apply(
            assign,
            named=True,
            call_on_nested=True,
            nested_keys=True,
            is_leaf=_NESTED_TENSORS_AS_LISTS_NONTENSOR,
            filter_empty=True,
        )
        return metadata_dict, flat_key_values, flat_size, need_padding

    def consolidate(
        self,
        filename: Path | str | None = None,
        *,
        num_threads=0,
        device: torch.device | None = None,
        non_blocking: bool = False,
        inplace: bool = False,
        return_early: bool = False,
        use_buffer: bool = False,
        share_memory: bool = False,
        pin_memory: bool = False,
        metadata: bool = False,
    ) -> None:
        """Consolidates the tensordict content in a single storage for fast serialization.

        Args:
            filename (Path, optional): an optional file path for a memory-mapped tensor
                to use as a storage for the tensordict.

        Keyword Args:
            num_threads (integer, optional): the number of threads to use for populating
                the storage.
            device (torch.device, optional): an optional device where the storage must be
                instantiated.
            non_blocking (bool, optional): ``non_blocking`` argument passed to :meth:`~torch.Tensor.copy_`.
            inplace (bool, optional): if ``True``, the resulting tensordict is the same
                as ``self`` with updated values. Defaults to ``False``.
            return_early (bool, optional): if ``True`` and ``num_threads>0``,
                the method will return a future of the tensordict. The resulting
                tensordict can be queried using `future.result()`.
            use_buffer (bool, optional): if ``True`` and a filename is passed, an intermediate
                local buffer will be created in shared memory, and the data will be copied at
                the storage location as a last step. This may be faster than writing directly
                to a distant physical memory (e.g., NFS).
                Defaults to ``False``.
            share_memory (bool, optional): if ``True``, the storage will be placed in shared memory.
                Defaults to ``False``.
            pin_memory (bool, optional): whether the consolidated data should be placed in pinned
                memory. Defaults to ``False``.
            metadata (bool, optional): if ``True``, the metadata will be stored alongisde the
                common storage. If a filename is provided, this is without effect.
                Storing the metadata can be useful when one wants to control how serialization
                is achieved, as TensorDict handles the pickling/unpickling of consolidated TDs
                differently if the metadata is or isn't available.

        Examples:
            >>> import pickle
            >>> import tempfile
            >>> import torch
            >>> import tqdm
            >>> from torch.utils.benchmark import Timer
            >>> from tensordict import TensorDict
            >>> data = TensorDict({"a": torch.zeros(()), "b": {"c": torch.zeros(())}})
            >>> data_consolidated = data.consolidate()
            >>> # check that the data has a single data_ptr()
            >>> assert torch.tensor([
            ...     v.untyped_storage().data_ptr() for v in data_c.values(True, True)
            ... ]).unique().numel() == 1
            >>> # Serializing the tensordict will be faster with data_consolidated
            >>> with open("data.pickle", "wb") as f:
            ...    print("regular", Timer("pickle.dump(data, f)", globals=globals()).adaptive_autorange())
            >>> with open("data_c.pickle", "wb") as f:
            ...     print("consolidated", Timer("pickle.dump(data_consolidated, f)", globals=globals()).adaptive_autorange())


        """
        if hasattr(self, "_consolidated"):
            return self

        (
            metadata_dict,
            flat_dict,
            flat_size,
            need_padding,
        ) = self._reduce_vals_and_metadata(
            requires_metadata=filename is not None or metadata, dtype=None
        )
        filesize = sum(flat_size)
        device = torch.device(device) if device is not None else None
        if filename is None:
            storage = torch.empty(
                filesize,
                dtype=torch.uint8,
                device=device if device else self.device,
                pin_memory=pin_memory,
            )
            if share_memory and not (
                device is not None and device.type == "cuda"
            ):  # cuda device is always shared
                storage.share_memory_()
        else:
            # Convert the dict to json
            metadata_dict_json = json.dumps(metadata_dict)
            # Represent as a tensor
            metadata_dict_json = torch.as_tensor(
                bytearray(metadata_dict_json), dtype=torch.uint8
            )
            len_metadata = torch.tensor(
                [metadata_dict_json.numel()], dtype=torch.int64
            ).view(torch.uint8)

            if device not in (torch.device("cpu"), None):
                raise RuntimeError(
                    "device and filename are mutually exclusive arguments."
                )
            suffix = len_metadata.numel() + metadata_dict_json.numel()
            if not use_buffer:
                total_storage = torch.from_file(
                    str(filename),
                    size=filesize + suffix,
                    dtype=torch.uint8,
                    shared=True,
                    # needed when device ctx differs
                    device=torch.device("cpu"),
                )
            else:
                total_storage = MemoryMappedTensor.empty(
                    shape=(filesize + suffix,),
                    dtype=torch.uint8,
                )

            total_storage[-8:] = len_metadata
            total_storage[-8 - metadata_dict_json.numel() : -8] = metadata_dict_json
            storage = total_storage[:-suffix]
            # assert len(storage.untyped_storage()) == filesize

        offsets = torch.tensor([0] + flat_size).cumsum(0).tolist()

        def view_old_as_new(v, oldv):
            v = v.view(oldv.dtype)
            if v.numel() > oldv.numel():
                return v[: oldv.numel()].view(oldv.shape)
            return v.view(oldv.shape)

        if num_threads > 0:

            def assign(
                k,
                v,
                start,
                stop,
                njts,
                njts_offsets,
                storage=storage,
                non_blocking=non_blocking,
            ):
                # v may need padding
                v_pad = v.view(-1).view(torch.uint8)
                exp_length = stop - start
                pad = exp_length - v_pad.numel()
                if pad:
                    v_pad = torch.cat([v_pad, v_pad.new_zeros(pad)])
                storage[start:stop].copy_(v_pad, non_blocking=non_blocking)

                storage_slice = storage[start:stop]
                shape, dtype = v.shape, v.dtype
                new_v = storage_slice.view(dtype)
                if pad:
                    new_v = new_v[: v.numel()]
                new_v = new_v.view(shape)
                if k[-1].startswith("<NJT>"):
                    njts[k] = new_v
                elif k[-1].startswith("<NJT_OFFSETS>"):
                    njts_offsets[k] = new_v
                flat_dict[k] = new_v

            njts = {}
            njts_offsets = {}
            if num_threads > 1:
                executor = ThreadPoolExecutor(num_threads)
                r = []
                for i, (k, v) in enumerate(flat_dict.items()):
                    r.append(
                        executor.submit(
                            assign,
                            k,
                            v,
                            offsets[i],
                            offsets[i + 1],
                            njts,
                            njts_offsets,
                        )
                    )
                if not return_early:
                    wait(r)
                else:
                    # TODO: We'd need to merge the second half of this function to make this a thing
                    raise NotImplementedError(
                        "return_early is not implemented yet for `consolidate`."
                    )
            else:
                for i, (k, v) in enumerate(flat_dict.items()):
                    assign(
                        k,
                        v,
                        offsets[i],
                        offsets[i + 1],
                        njts,
                        njts_offsets,
                    )
            for njt_key, njt_val in njts.items():
                njt_key_offset = njt_key[:-1] + (
                    njt_key[-1].replace("<NJT>", "<NJT_OFFSETS>"),
                )
                val = torch.nested.nested_tensor_from_jagged(
                    njt_val, flat_dict[njt_key_offset]
                )
                del flat_dict[njt_key]
                del flat_dict[njt_key_offset]
                newkey = njt_key[:-1] + (njt_key[-1].replace("<NJT>", ""),)
                flat_dict[newkey] = val

            if non_blocking:
                # sync if needed
                self._sync_all()
        else:

            def _view_and_pad(tensor):
                result = tensor.view(-1).view(torch.uint8)
                # result must always have a multiple of 8 elements
                pad = 0
                if need_padding:
                    pad = result.numel() % 8
                    if pad != 0:
                        result = torch.cat([result, result.new_zeros(8 - pad)])
                return result, pad

            items = []
            for v in flat_dict.values():
                if v.device != storage.device:
                    v = v.to(storage.device, non_blocking=non_blocking)
                if v.stride()[-1] != 1 or v.storage_offset():
                    v = v.clone(memory_format=torch.contiguous_format)
                v, pad = _view_and_pad(v)
                items.append(v)
            if non_blocking:
                # sync if needed
                self._sync_all()
            torch.cat(items, out=storage)
            for v, (k, oldv) in zip(storage.split(flat_size), list(flat_dict.items())):
                if not k[-1].startswith("<"):
                    flat_dict[k] = view_old_as_new(v, oldv)
                elif k[-1].startswith("<NJT>"):
                    # NJT/NT always comes before offsets/shapes
                    _nested_values = view_old_as_new(v, oldv)
                    del flat_dict[k]
                elif k[-1].startswith("<NJT_OFFSETS>"):
                    newk = k[:-1] + (k[-1].replace("<NJT_OFFSETS>", ""),)
                    nt_offsets = view_old_as_new(v, oldv)
                    del flat_dict[k]
                    flat_dict[newk] = torch.nested.nested_tensor_from_jagged(
                        _nested_values, nt_offsets
                    )
                    # delete the nested value to make sure that if there was an
                    # ordering mismatch we wouldn't be looking at the value key of
                    # another nested tensor.
                    del _nested_values
                else:
                    flat_dict[k] = view_old_as_new(v, oldv)

        def assign_val(key, val):
            if isinstance(key, str):
                key = (key,)
            return flat_dict.get(key, val)

        if filename is None:
            device = self.device
        elif not inplace:
            device = torch.device("cpu")
        elif self.device is not None and self.device != torch.device("cpu"):
            self.clear_device_()
            device = None
        else:
            device = None
        result = self._fast_apply(
            assign_val,
            named=True,
            nested_keys=True,
            is_leaf=_NESTED_TENSORS_AS_LISTS_NONTENSOR,
            out=self if inplace else None,
            device=device,
        )
        result._consolidated = {"storage": storage, "metadata": metadata_dict}
        if filename is not None:
            if use_buffer:
                with open(filename, "w+b") as f:
                    f.write(total_storage._handler.buffer)
            # with open(Path(filename).with_suffix(".json"), "wb") as f:
            #     metadata_dict["size"] = filesize
            #     f.write(json.dumps(metadata_dict))
        return result

    @classmethod
    def from_consolidated(cls, filename):
        # with open(Path(filename).with_suffix(".json"), "rb") as f:
        #     metadata = json.loads(f.read())
        file = torch.from_file(
            str(filename),
            dtype=torch.uint8,
            size=os.path.getsize(filename),
            # needed when device ctx differs
            device=torch.device("cpu"),
        )
        metadata_size = file[-8:].clone().view(torch.int64)
        metadata = file[-metadata_size - 8 : -8]
        metadata = json.loads(bytes(metadata.tolist()))

        from ._reductions import _rebuild_tensordict_files_consolidated

        return _rebuild_tensordict_files_consolidated(
            metadata, file[: -metadata_size - 8]
        )

    def memmap_(
        self,
        prefix: str | None = None,
        copy_existing: bool = False,
        *,
        num_threads: int = 0,
        return_early: bool = False,
        share_non_tensor: bool = False,
    ) -> T:
        """Writes all tensors onto a corresponding memory-mapped Tensor, in-place.

        Args:
            prefix (str): directory prefix where the memory-mapped tensors will
                be stored. The directory tree structure will mimic the tensordict's.
            copy_existing (bool): If False (default), an exception will be raised if an
                entry in the tensordict is already a tensor stored on disk
                with an associated file, but is not saved in the correct
                location according to prefix.
                If ``True``, any existing Tensor will be copied to the new location.

        Keyword Args:
            num_threads (int, optional): the number of threads used to write the memmap
                tensors. Defaults to `0`.
            return_early (bool, optional): if ``True`` and ``num_threads>0``,
                the method will return a future of the tensordict. The resulting
                tensordict can be queried using `future.result()`.
            share_non_tensor (bool, optional): if ``True``, the non-tensor data will be
                shared between the processes and writing operation (such as inplace update
                or set) on any of the workers within a single node will update the value
                on all other workers. If the number of non-tensor leaves is high (e.g.,
                sharing large stacks of non-tensor data) this may result in OOM or similar
                errors. Defaults to ``False``.

        The TensorDict is then locked, meaning that any writing operations that
        isn't in-place will throw an exception (eg, rename, set or remove an
        entry).
        Once the tensordict is unlocked, the memory-mapped attribute is turned to ``False``,
        because cross-process identity is not guaranteed anymore.

        Returns:
            self if ``return_early=False``, otherwise a :class:`~tensordict.utils.TensorDictFuture` instance.

        Note:
            Serialising in this fashion might be slow with deeply nested tensordicts, so
            it is not recommended to call this method inside a training loop.
        """
        prefix = Path(prefix) if prefix is not None else self._memmap_prefix
        if num_threads > 1:
            with (
                ThreadPoolExecutor(max_workers=num_threads)
                if not return_early
                else contextlib.nullcontext()
            ) as executor:
                if return_early:
                    executor = ThreadPoolExecutor(max_workers=num_threads)
                futures = []
                result = self._memmap_(
                    prefix=prefix,
                    copy_existing=copy_existing,
                    executor=executor,
                    futures=futures,
                    inplace=True,
                    like=False,
                    share_non_tensor=share_non_tensor,
                )
                if not return_early:
                    concurrent.futures.wait(futures)
                    return result
                else:
                    return TensorDictFuture(futures, result)
        return self._memmap_(
            prefix=prefix,
            copy_existing=copy_existing,
            inplace=True,
            futures=None,
            executor=None,
            like=False,
            share_non_tensor=share_non_tensor,
        ).lock_()

    @abc.abstractmethod
    def make_memmap(
        self,
        key: NestedKey,
        shape: torch.Size | torch.Tensor,
        *,
        dtype: torch.dtype | None = None,
    ) -> MemoryMappedTensor:
        """Creates an empty memory-mapped tensor given a shape and possibly a dtype.

        .. warning:: This method is not lock-safe by design. A memory-mapped TensorDict instance present on multiple nodes
            will need to be updated using the method :meth:`~tensordict.TensorDictBase.memmap_refresh_`.

        Writing an existing entry will result in an error.

        Args:
            key (NestedKey): the key of the new entry to write. If the key is already present in the tensordict, an
                exception is raised.
            shape (torch.Size or equivalent, torch.Tensor for nested tensors): the shape of the tensor to write.

        Keyword arguments:
            dtype (torch.dtype, optional): the dtype of the new tensor.

        Returns:
            A new memory mapped tensor.

        """
        ...

    @abc.abstractmethod
    def make_memmap_from_storage(
        self,
        key: NestedKey,
        storage: torch.UntypedStorage,
        shape: torch.Size | torch.Tensor,
        *,
        dtype: torch.dtype | None = None,
    ) -> MemoryMappedTensor:
        """Creates an empty memory-mapped tensor given a storage, a shape and possibly a dtype.

        .. warning:: This method is not lock-safe by design. A memory-mapped TensorDict instance present on multiple nodes
            will need to be updated using the method :meth:`~tensordict.TensorDictBase.memmap_refresh_`.

        .. note:: If the storage has a filename associated, it must match the new filename for the file.
            If it has not a filename associated but the tensordict has an associated path, this will result in an
            exception.

        Args:
            key (NestedKey): the key of the new entry to write. If the key is already present in the tensordict, an
                exception is raised.
            storage (torch.UntypedStorage): the storage to use for the new MemoryMappedTensor. Must be a physical memory
                storage.
            shape (torch.Size or equivalent, torch.Tensor for nested tensors): the shape of the tensor to write.

        Keyword arguments:
            dtype (torch.dtype, optional): the dtype of the new tensor.

        Returns:
            A new memory mapped tensor with the given storage.

        """
        ...

    @abc.abstractmethod
    def make_memmap_from_tensor(
        self, key: NestedKey, tensor: torch.Tensor, *, copy_data: bool = True
    ) -> MemoryMappedTensor:
        """Creates an empty memory-mapped tensor given a tensor.

        .. warning:: This method is not lock-safe by design. A memory-mapped TensorDict instance present on multiple nodes
            will need to be updated using the method :meth:`~tensordict.TensorDictBase.memmap_refresh_`.

        This method always copies the storage content if ``copy_data`` is ``True`` (i.e., the storage is not shared).

        Args:
            key (NestedKey): the key of the new entry to write. If the key is already present in the tensordict, an
                exception is raised.
            tensor (torch.Tensor): the tensor to replicate on physical memory.

        Keyword arguments:
            copy_data (bool, optionaL): if ``False``, the new tensor will share the metadata of the input such as
                shape and dtype, but the content will be empty. Defaults to ``True``.

        Returns:
            A new memory mapped tensor with the given storage.

        """
        ...

    def save(
        self,
        prefix: str | None = None,
        copy_existing: bool = False,
        *,
        num_threads: int = 0,
        return_early: bool = False,
        share_non_tensor: bool = False,
    ) -> T:
        """Saves the tensordict to disk.

        This function is a proxy to :meth:`~.memmap`.
        """
        return self.memmap(
            prefix=prefix,
            copy_existing=copy_existing,
            num_threads=num_threads,
            return_early=return_early,
            share_non_tensor=share_non_tensor,
        )

    dumps = save

    def memmap(
        self,
        prefix: str | None = None,
        copy_existing: bool = False,
        *,
        num_threads: int = 0,
        return_early: bool = False,
        share_non_tensor: bool = False,
    ) -> T:
        """Writes all tensors onto a corresponding memory-mapped Tensor in a new tensordict.

        Args:
            prefix (str): directory prefix where the memory-mapped tensors will
                be stored. The directory tree structure will mimic the tensordict's.
            copy_existing (bool): If False (default), an exception will be raised if an
                entry in the tensordict is already a tensor stored on disk
                with an associated file, but is not saved in the correct
                location according to prefix.
                If ``True``, any existing Tensor will be copied to the new location.

        Keyword Args:
            num_threads (int, optional): the number of threads used to write the memmap
                tensors. Defaults to `0`.
            return_early (bool, optional): if ``True`` and ``num_threads>0``,
                the method will return a future of the tensordict.
            share_non_tensor (bool, optional): if ``True``, the non-tensor data will be
                shared between the processes and writing operation (such as inplace update
                or set) on any of the workers within a single node will update the value
                on all other workers. If the number of non-tensor leaves is high (e.g.,
                sharing large stacks of non-tensor data) this may result in OOM or similar
                errors. Defaults to ``False``.

        The TensorDict is then locked, meaning that any writing operations that
        isn't in-place will throw an exception (eg, rename, set or remove an
        entry).
        Once the tensordict is unlocked, the memory-mapped attribute is turned to ``False``,
        because cross-process identity is not guaranteed anymore.

        Returns:
            A new tensordict with the tensors stored on disk if ``return_early=False``,
            otherwise a :class:`~tensordict.utils.TensorDictFuture` instance.

        Note:
            Serialising in this fashion might be slow with deeply nested tensordicts, so
            it is not recommended to call this method inside a training loop.
        """
        prefix = Path(prefix) if prefix is not None else self._memmap_prefix

        if num_threads > 1:
            with (
                ThreadPoolExecutor(max_workers=num_threads)
                if not return_early
                else contextlib.nullcontext()
            ) as executor:
                if return_early:
                    executor = ThreadPoolExecutor(max_workers=num_threads)
                futures = []
                result = self._memmap_(
                    prefix=prefix,
                    copy_existing=copy_existing,
                    executor=executor,
                    futures=futures,
                    inplace=False,
                    like=False,
                    share_non_tensor=share_non_tensor,
                )
                if not return_early:
                    concurrent.futures.wait(futures)
                    return result
                else:
                    return TensorDictFuture(futures, result)

        return self._memmap_(
            prefix=prefix,
            copy_existing=copy_existing,
            inplace=False,
            executor=None,
            like=False,
            futures=None,
            share_non_tensor=share_non_tensor,
        ).lock_()

    def memmap_like(
        self,
        prefix: str | None = None,
        copy_existing: bool = False,
        *,
        num_threads: int = 0,
        return_early: bool = False,
        share_non_tensor: bool = False,
    ) -> T:
        """Creates a contentless Memory-mapped tensordict with the same shapes as the original one.

        Args:
            prefix (str): directory prefix where the memory-mapped tensors will
                be stored. The directory tree structure will mimic the tensordict's.
            copy_existing (bool): If False (default), an exception will be raised if an
                entry in the tensordict is already a tensor stored on disk
                with an associated file, but is not saved in the correct
                location according to prefix.
                If ``True``, any existing Tensor will be copied to the new location.

        Keyword Args:
            num_threads (int, optional): the number of threads used to write the memmap
                tensors. Defaults to `0`.
            return_early (bool, optional): if ``True`` and ``num_threads>0``,
                the method will return a future of the tensordict.
            share_non_tensor (bool, optional): if ``True``, the non-tensor data will be
                shared between the processes and writing operation (such as inplace update
                or set) on any of the workers within a single node will update the value
                on all other workers. If the number of non-tensor leaves is high (e.g.,
                sharing large stacks of non-tensor data) this may result in OOM or similar
                errors. Defaults to ``False``.

        The TensorDict is then locked, meaning that any writing operations that
        isn't in-place will throw an exception (eg, rename, set or remove an
        entry).
        Once the tensordict is unlocked, the memory-mapped attribute is turned to ``False``,
        because cross-process identity is not guaranteed anymore.

        Returns:
            A new ``TensorDict`` instance with data stored as memory-mapped tensors if ``return_early=False``,
            otherwise a :class:`~tensordict.utils.TensorDictFuture` instance.

        .. note:: This is the recommended method to write a set of large buffers
            on disk, as :meth:`~.memmap_()` will copy the information, which can
            be slow for large content.

        Examples:
            >>> td = TensorDict({
            ...     "a": torch.zeros((3, 64, 64), dtype=torch.uint8),
            ...     "b": torch.zeros(1, dtype=torch.int64),
            ... }, batch_size=[]).expand(1_000_000)  # expand does not allocate new memory
            >>> buffer = td.memmap_like("/path/to/dataset")

        """
        prefix = Path(prefix) if prefix is not None else self._memmap_prefix
        if num_threads > 1:
            with (
                ThreadPoolExecutor(max_workers=num_threads)
                if not return_early
                else contextlib.nullcontext()
            ) as executor:
                if return_early:
                    executor = ThreadPoolExecutor(max_workers=num_threads)
                futures = []
                # we create an empty copy of self
                # This is because calling MMapTensor.from_tensor(mmap_tensor) does nothing
                # if both are in filesystem
                input = self.apply(
                    lambda x: torch.empty((), device=x.device, dtype=x.dtype).expand(
                        x.shape
                    )
                )
                result = input._memmap_(
                    prefix=prefix,
                    copy_existing=copy_existing,
                    executor=executor,
                    futures=futures,
                    inplace=False,
                    like=True,
                    share_non_tensor=share_non_tensor,
                )
                if not return_early:
                    concurrent.futures.wait(futures)
                    return result
                else:
                    return TensorDictFuture(futures, result)
        input = self.apply(
            lambda x: torch.empty((), device=x.device, dtype=x.dtype).expand(x.shape)
        )
        return input._memmap_(
            prefix=prefix,
            copy_existing=copy_existing,
            inplace=False,
            like=True,
            executor=None,
            futures=None,
            share_non_tensor=share_non_tensor,
        ).lock_()

    @classmethod
    def load(cls, prefix: str | Path, *args, **kwargs) -> T:
        """Loads a tensordict from disk.

        This class method is a proxy to :meth:`~.load_memmap`.
        """
        return cls.load_memmap(prefix, *args, **kwargs)

    def load_(self, prefix: str | Path, *args, **kwargs):
        """Loads a tensordict from disk within the current tensordict.

        This class method is a proxy to :meth:`~.load_memmap_`.
        """
        return self.load_memmap_(prefix, *args, **kwargs)

    @classmethod
    def load_memmap(
        cls,
        prefix: str | Path,
        device: torch.device | None = None,
        non_blocking: bool = False,
        *,
        out: TensorDictBase | None = None,
    ) -> T:
        """Loads a memory-mapped tensordict from disk.

        Args:
            prefix (str or Path to folder): the path to the folder where the
                saved tensordict should be fetched.
            device (torch.device or equivalent, optional): if provided, the
                data will be asynchronously cast to that device.
                Supports `"meta"` device, in which case the data isn't loaded
                but a set of empty "meta" tensors are created. This is
                useful to get a sense of the total model size and structure
                without actually opening any file.
            non_blocking (bool, optional): if ``True``, synchronize won't be
                called after loading tensors on device. Defaults to ``False``.
            out (TensorDictBase, optional): optional tensordict where the data
                should be written.

        Examples:
            >>> from tensordict import TensorDict
            >>> td = TensorDict.fromkeys(["a", "b", "c", ("nested", "e")], 0)
            >>> td.memmap("./saved_td")
            >>> td_load = TensorDict.load_memmap("./saved_td")
            >>> assert (td == td_load).all()

        This method also allows loading nested tensordicts.

            >>> nested = TensorDict.load_memmap("./saved_td/nested")
            >>> assert nested["e"] == 0

        A tensordict can also be loaded on "meta" device or, alternatively,
        as a fake tensor:
            >>> import tempfile
            >>> td = TensorDict({"a": torch.zeros(()), "b": {"c": torch.zeros(())}})
            >>> with tempfile.TemporaryDirectory() as path:
            ...     td.save(path)
            ...     td_load = TensorDict.load_memmap(path, device="meta")
            ...     print("meta:", td_load)
            ...     from torch._subclasses import FakeTensorMode
            ...     with FakeTensorMode():
            ...         td_load = TensorDict.load_memmap(path)
            ...         print("fake:", td_load)
            meta: TensorDict(
                fields={
                    a: Tensor(shape=torch.Size([]), device=meta, dtype=torch.float32, is_shared=False),
                    b: TensorDict(
                        fields={
                            c: Tensor(shape=torch.Size([]), device=meta, dtype=torch.float32, is_shared=False)},
                        batch_size=torch.Size([]),
                        device=meta,
                        is_shared=False)},
                batch_size=torch.Size([]),
                device=meta,
                is_shared=False)
            fake: TensorDict(
                fields={
                    a: FakeTensor(shape=torch.Size([]), device=cpu, dtype=torch.float32, is_shared=False),
                    b: TensorDict(
                        fields={
                            c: FakeTensor(shape=torch.Size([]), device=cpu, dtype=torch.float32, is_shared=False)},
                        batch_size=torch.Size([]),
                        device=cpu,
                        is_shared=False)},
                batch_size=torch.Size([]),
                device=cpu,
                is_shared=False)

        """
        prefix = Path(prefix)

        metadata = _load_metadata(prefix)
        type_name = metadata["_type"]
        if type_name != str(cls):
            import tensordict

            for other_cls in tensordict.base._ACCEPTED_CLASSES:
                if str(other_cls) == type_name:
                    return other_cls._load_memmap(prefix, metadata)
            else:
                raise RuntimeError(
                    f"Could not find name {type_name} in {tensordict.base._ACCEPTED_CLASSES}. "
                    f"Did you call _register_tensor_class(cls) on {type_name}?"
                )
        if device is not None:
            device = torch.device(device)
        out = cls._load_memmap(prefix, metadata, device=device, out=out)
        if not non_blocking and device is not None and device != torch.device("meta"):
            out._sync_all()
        return out

    def load_memmap_(
        self,
        prefix: str | Path,
    ):
        """Loads the content of a memory-mapped tensordict within the tensordict where ``load_memmap_`` is called.

        See :meth:`~tensordict.TensorDictBase.load_memmap` for more info.
        """
        is_memmap = self.is_memmap()
        with self.unlock_() if is_memmap else contextlib.nullcontext():
            self.load_memmap(prefix=prefix, device=self.device, out=self)
        if is_memmap:
            self.memmap_()
        return self

    def memmap_refresh_(self):
        """Refreshes the content of the memory-mapped tensordict if it has a :attr:`~tensordict.TensorDict.saved_path`.

        This method will raise an exception if no path is associated with it.

        """
        if not self.is_memmap() or self._memmap_prefix is None:
            raise RuntimeError(
                "Cannot refresh a TensorDict that is not memory mapped or has no path associated."
            )
        return self.load_memmap_(prefix=self.saved_path)

    @classmethod
    @abc.abstractmethod
    def _load_memmap(
        cls,
        prefix: Path,
        metadata: dict,
        device: torch.device | None = None,
        *,
        out=None,
    ):
        ...

    # Key functionality: set, get, set_, set_at_, update, update_
    @abc.abstractmethod
    def entry_class(self, key: NestedKey) -> type:
        """Returns the class of an entry, possibly avoiding a call to `isinstance(td.get(key), type)`.

        This method should be preferred to ``tensordict.get(key).shape`` whenever
        :meth:`.get` can be expensive to execute.

        """
        ...

    def set(
        self,
        key: NestedKey,
        item: CompatibleType,
        inplace: bool = False,
        *,
        non_blocking: bool = False,
        **kwargs: Any,
    ) -> T:
        """Sets a new key-value pair.

        Args:
            key (str, tuple of str): name of the key to be set.
            item (torch.Tensor or equivalent, TensorDictBase instance): value
                to be stored in the tensordict.
            inplace (bool, optional): if ``True`` and if a key matches an existing
                key in the tensordict, then the update will occur in-place
                for that key-value pair. If inplace is ``True`` and
                the entry cannot be found, it will be added. For a more restrictive
                in-place operation, use :meth:`~.set_` instead.
                Defaults to ``False``.

        Keyword Args:
            non_blocking (bool, optional): if ``True`` and this copy is between
                different devices, the copy may occur asynchronously with respect
                to the host.

        Returns:
            self

        Examples:
            >>> td = TensorDict({}, batch_size[3, 4])
            >>> td.set("x", torch.randn(3, 4))
            >>> y = torch.randn(3, 4, 5)
            >>> td.set("y", y, inplace=True) # works, even if 'y' is not present yet
            >>> td.set("y", torch.zeros_like(y), inplace=True)
            >>> assert (y==0).all() # y values are overwritten
            >>> td.set("y", torch.ones(5), inplace=True) # raises an exception as shapes mismatch

        """
        key = _unravel_key_to_tuple(key)
        # inplace is loose here, but for set_ it is constraining. We translate it
        # to None to tell _set_str and others to drop it if the key isn't found
        inplace = BEST_ATTEMPT_INPLACE if inplace else False
        return self._set_tuple(
            key, item, inplace=inplace, validated=False, non_blocking=non_blocking
        )

    @abc.abstractmethod
    def _set_str(
        self,
        key: str,
        value: Any,
        *,
        inplace: bool,
        validated: bool,
        ignore_lock: bool = False,
        non_blocking: bool = False,
    ):
        ...

    @abc.abstractmethod
    def _set_tuple(self, key, value, *, inplace, validated, non_blocking: bool):
        ...

    @lock_blocked
    def set_non_tensor(self, key: NestedKey, value: Any):
        """Registers a non-tensor value in the tensordict using :class:`tensordict.tensorclass.NonTensorData`.

        The value can be retrieved using :meth:`TensorDictBase.get_non_tensor`
        or directly using `get`, which will return the :class:`tensordict.tensorclass.NonTensorData`
        object.

        return: self

        Examples:
            >>> data = TensorDict({}, batch_size=[])
            >>> data.set_non_tensor(("nested", "the string"), "a string!")
            >>> assert data.get_non_tensor(("nested", "the string")) == "a string!"
            >>> # regular `get` works but returns a NonTensorData object
            >>> data.get(("nested", "the string"))
            NonTensorData(
                data='a string!',
                batch_size=torch.Size([]),
                device=None,
                is_shared=False)

        """
        key = unravel_key(key)
        return self._set_non_tensor(key, value)

    def _set_non_tensor(self, key: NestedKey, value: Any):
        if isinstance(key, tuple):
            if len(key) == 1:
                return self._set_non_tensor(key[0], value)
            sub_td = self._get_str(key[0], None)
            if sub_td is None:
                sub_td = self._create_nested_str(key[0])
            sub_td._set_non_tensor(key[1:], value)
            return self
        from tensordict.tensorclass import NonTensorData

        self._set_str(
            key,
            NonTensorData(
                data=value,
                batch_size=self.batch_size,
                device=self.device,
                names=self.names if self._has_names() else None,
            ),
            validated=True,
            inplace=False,
            non_blocking=False,
        )
        return self

    def get_non_tensor(self, key: NestedKey, default=NO_DEFAULT):
        """Gets a non-tensor value, if it exists, or `default` if the non-tensor value is not found.

        This method is robust to tensor/TensorDict values, meaning that if the
        value gathered is a regular tensor it will be returned too (although
        this method comes with some overhead and should not be used out of its
        natural scope).

        See :meth:`~tensordict.TensorDictBase.set_non_tensor` for more information
        on how to set non-tensor values in a tensordict.

        Args:
            key (NestedKey): the location of the NonTensorData object.
            default (Any, optional): the value to be returned if the key cannot
                be found.

        Returns: the content of the :class:`tensordict.tensorclass.NonTensorData`,
            or the entry corresponding to the ``key`` if it isn't a
            :class:`tensordict.tensorclass.NonTensorData` (or ``default`` if the
            entry cannot be found).

        Examples:
            >>> data = TensorDict({}, batch_size=[])
            >>> data.set_non_tensor(("nested", "the string"), "a string!")
            >>> assert data.get_non_tensor(("nested", "the string")) == "a string!"
            >>> # regular `get` works but returns a NonTensorData object
            >>> data.get(("nested", "the string"))
            NonTensorData(
                data='a string!',
                batch_size=torch.Size([]),
                device=None,
                is_shared=False)

        """
        key = unravel_key(key)
        return self._get_non_tensor(key, default=default)

    def _get_non_tensor(self, key: NestedKey, default=NO_DEFAULT):
        if isinstance(key, tuple):
            if len(key) == 1:
                return self._get_non_tensor(key[0], default=default)
            subtd = self._get_str(key[0], default=default)
            if subtd is default:
                return subtd
            return subtd._get_non_tensor(key[1:], default=default)
        value = self._get_str(key, default=default)

        if is_non_tensor(value):
            data = getattr(value, "data", None)
            if data is None:
                return value.tolist()
            return data
        return value

    def filter_non_tensor_data(self) -> T:
        """Filters out all non-tensor-data."""

        def _filter(x):
            if not is_non_tensor(x):
                if is_tensor_collection(x):
                    return x.filter_non_tensor_data()
                return x

        return self._apply_nest(_filter, call_on_nested=True, filter_empty=False)

    def _convert_inplace(self, inplace, key):
        if inplace is not False:
            has_key = key in self.keys()
            if inplace is True and not has_key:  # inplace could be None
                raise KeyError(
                    _KEY_ERROR.format(key, self.__class__.__name__, sorted(self.keys()))
                )
            inplace = has_key
        return inplace

    def set_at_(
        self,
        key: NestedKey,
        value: CompatibleType,
        index: IndexType,
        *,
        non_blocking: bool = False,
    ) -> T:
        """Sets the values in-place at the index indicated by ``index``.

        Args:
            key (str, tuple of str): key to be modified.
            value (torch.Tensor): value to be set at the index `index`
            index (int, tensor or tuple): index where to write the values.

        Keyword Args:
            non_blocking (bool, optional): if ``True`` and this copy is between
                different devices, the copy may occur asynchronously with respect
                to the host.

        Returns:
            self

        Examples:
            >>> td = TensorDict({}, batch_size[3, 4])
            >>> x = torch.randn(3, 4)
            >>> td.set("x", x)
            >>> td.set_at_("x", value=torch.ones(1, 4), index=slice(1))
            >>> assert (x[0] == 1).all()
        """
        key = _unravel_key_to_tuple(key)
        return self._set_at_tuple(
            key, value, index, validated=False, non_blocking=non_blocking
        )

    @abc.abstractmethod
    def _set_at_str(self, key, value, idx, *, validated, non_blocking: bool):
        ...

    @abc.abstractmethod
    def _set_at_tuple(self, key, value, idx, *, validated, non_blocking: bool):
        ...

    def set_(
        self,
        key: NestedKey,
        item: CompatibleType,
        *,
        non_blocking: bool = False,
    ) -> T:
        """Sets a value to an existing key while keeping the original storage.

        Args:
            key (str): name of the value
            item (torch.Tensor or compatible type, TensorDictBase): value to
                be stored in the tensordict

        Keyword Args:
            non_blocking (bool, optional): if ``True`` and this copy is between
                different devices, the copy may occur asynchronously with respect
                to the host.

        Returns:
            self

        Examples:
            >>> td = TensorDict({}, batch_size[3, 4])
            >>> x = torch.randn(3, 4)
            >>> td.set("x", x)
            >>> td.set_("x", torch.zeros_like(x))
            >>> assert (x == 0).all()

        """
        key = _unravel_key_to_tuple(key)
        return self._set_tuple(
            key, item, inplace=True, validated=False, non_blocking=non_blocking
        )

    # Stack functionality
    @abc.abstractmethod
    def _stack_onto_(
        self,
        list_item: list[CompatibleType],
        dim: int,
    ) -> T:
        """Stacks a list of values onto an existing key while keeping the original storage.

        Args:
            key (str): name of the value
            list_item (list of torch.Tensor): value to be stacked and stored in the tensordict.
            dim (int): dimension along which the tensors should be stacked.

        Returns:
            self

        """
        ...

    def _stack_onto_at_(
        self,
        key: NestedKey,
        list_item: list[CompatibleType],
        dim: int,
        idx: IndexType,
    ) -> T:
        """Similar to _stack_onto_ but on a specific index. Only works with regular TensorDicts."""
        raise RuntimeError(
            f"Cannot call _stack_onto_at_ with {self.__class__.__name__}. "
            "Make sure your sub-classed tensordicts are turned into regular tensordicts by calling to_tensordict() "
            "before calling __getindex__ and stack."
        )

    def _default_get(self, key: NestedKey, default: Any = NO_DEFAULT) -> CompatibleType:
        if default is not NO_DEFAULT:
            return default
        else:
            # raise KeyError
            raise KeyError(
                _KEY_ERROR.format(key, self.__class__.__name__, sorted(self.keys()))
            )

    def get(self, key: NestedKey, default: Any = NO_DEFAULT) -> CompatibleType:
        """Gets the value stored with the input key.

        Args:
            key (str, tuple of str): key to be queried. If tuple of str it is
                equivalent to chained calls of getattr.
            default: default value if the key is not found in the tensordict.

        Examples:
            >>> td = TensorDict({"x": 1}, batch_size=[])
            >>> td.get("x")
            tensor(1)
            >>> td.get("y", default=None)
            None
        """
        key = _unravel_key_to_tuple(key)
        if not key:
            raise KeyError(_GENERIC_NESTED_ERR.format(key))
        return self._get_tuple(key, default=default)

    @abc.abstractmethod
    def _get_str(self, key, default):
        ...

    @abc.abstractmethod
    def _get_tuple(self, key, default):
        ...

    def get_at(
        self, key: NestedKey, index: IndexType, default: CompatibleType = NO_DEFAULT
    ) -> CompatibleType:
        """Get the value of a tensordict from the key `key` at the index `idx`.

        Args:
            key (str, tuple of str): key to be retrieved.
            index (int, slice, torch.Tensor, iterable): index of the tensor.
            default (torch.Tensor): default value to return if the key is
                not present in the tensordict.

        Returns:
            indexed tensor.

        Examples:
            >>> td = TensorDict({"x": torch.arange(3)}, batch_size=[])
            >>> td.get_at("x", index=1)
            tensor(1)

        """
        # TODO: check that this works with masks, and add to docstring
        key = _unravel_key_to_tuple(key)
        if not key:
            raise KeyError(_GENERIC_NESTED_ERR.format(key))
        # must be a tuple
        return self._get_at_tuple(key, index, default)

    def _get_at_str(self, key, idx, default):
        out = self._get_str(key, default)
        if out is default:
            return out
        return out[idx]

    def _get_at_tuple(self, key, idx, default):
        out = self._get_tuple(key, default)
        if out is default:
            return out
        return out[idx]

    def get_item_shape(self, key: NestedKey):
        """Returns the shape of the entry, possibly avoiding recurring to :meth:`~.get`."""
        return _shape(self.get(key))

    def update(
        self,
        input_dict_or_td: dict[str, CompatibleType] | T,
        clone: bool = False,
        inplace: bool = False,
        *,
        non_blocking: bool = False,
        keys_to_update: Sequence[NestedKey] | None = None,
        is_leaf: Callable[[Type], bool] | None = None,
    ) -> T:
        """Updates the TensorDict with values from either a dictionary or another TensorDict.

        Args:
            input_dict_or_td (TensorDictBase or dict): input data to be written
                in self.
            clone (bool, optional): whether the tensors in the input (
                tensor) dict should be cloned before being set.
                Defaults to ``False``.
            inplace (bool, optional): if ``True`` and if a key matches an existing
                key in the tensordict, then the update will occur in-place
                for that key-value pair. If the entry cannot be found, it will be
                added. Defaults to ``False``.

        Keyword Args:
            keys_to_update (sequence of NestedKeys, optional): if provided, only
                the list of keys in ``key_to_update`` will be updated.
                This is aimed at avoiding calls to
                ``data_dest.update(data_src.select(*keys_to_update))``.
            non_blocking (bool, optional): if ``True`` and this copy is between
                different devices, the copy may occur asynchronously with respect
                to the host.
            is_leaf (Callable[[Type], bool], optional): a callable that indicates
                whether an object type is to be considered a leaf and swapped
                or a tensor collection.

        Returns:
            self

        Examples:
            >>> td = TensorDict({}, batch_size=[3])
            >>> a = torch.randn(3)
            >>> b = torch.randn(3, 4)
            >>> other_td = TensorDict({"a": a, "b": b}, batch_size=[])
            >>> td.update(other_td, inplace=True) # writes "a" and "b" even though they can't be found
            >>> assert td['a'] is other_td['a']
            >>> other_td = other_td.clone().zero_()
            >>> td.update(other_td)
            >>> assert td['a'] is not other_td['a']

        """
        if input_dict_or_td is self:
            # no op
            return self
        if is_leaf is None:
            is_leaf = _is_leaf_nontensor
        if keys_to_update is not None:
            if len(keys_to_update) == 0:
                return self
            keys_to_update = unravel_key_list(keys_to_update)
        for key, value in input_dict_or_td.items():
            key = _unravel_key_to_tuple(key)
            firstkey, subkey = key[0], key[1:]
            if keys_to_update and not any(
                firstkey == ktu if isinstance(ktu, str) else firstkey == ktu[0]
                for ktu in keys_to_update
            ):
                continue
            target = self._get_str(firstkey, None)
            if clone and hasattr(value, "clone"):
                value = value.clone()
            elif clone:
                value = tree_map(torch.clone, value)
            # the key must be a string by now. Let's check if it is present
            if target is not None:
                if not is_leaf(type(target)):
                    if subkey:
                        sub_keys_to_update = _prune_selected_keys(
                            keys_to_update, firstkey
                        )
                        target.update(
                            {subkey: value},
                            inplace=inplace,
                            clone=clone,
                            keys_to_update=sub_keys_to_update,
                            non_blocking=non_blocking,
                        )
                        continue
                    elif isinstance(value, (dict,)) or _is_tensor_collection(
                        value.__class__
                    ):
                        from tensordict._lazy import LazyStackedTensorDict

                        if isinstance(value, LazyStackedTensorDict) and not isinstance(
                            target, LazyStackedTensorDict
                        ):
                            sub_keys_to_update = _prune_selected_keys(
                                keys_to_update, firstkey
                            )
                            self._set_tuple(
                                key,
                                LazyStackedTensorDict(
                                    *target.unbind(value.stack_dim),
                                    stack_dim=value.stack_dim,
                                ).update(
                                    value,
                                    inplace=inplace,
                                    clone=clone,
                                    keys_to_update=sub_keys_to_update,
                                    non_blocking=non_blocking,
                                ),
                                validated=True,
                                inplace=False,
                                non_blocking=non_blocking,
                            )
                        else:
                            sub_keys_to_update = _prune_selected_keys(
                                keys_to_update, firstkey
                            )
                            target.update(
                                value,
                                inplace=inplace,
                                clone=clone,
                                non_blocking=non_blocking,
                                keys_to_update=sub_keys_to_update,
                            )
                        continue
            self._set_tuple(
                key,
                value,
                inplace=BEST_ATTEMPT_INPLACE if inplace else False,
                validated=False,
                non_blocking=non_blocking,
            )
        return self

    def update_(
        self,
        input_dict_or_td: dict[str, CompatibleType] | T,
        clone: bool = False,
        *,
        non_blocking: bool = False,
        keys_to_update: Sequence[NestedKey] | None = None,
    ) -> T:
        """Updates the TensorDict in-place with values from either a dictionary or another TensorDict.

        Unlike :meth:`~.update`, this function will throw an error if the key is unknown to ``self``.

        Args:
            input_dict_or_td (TensorDictBase or dict): input data to be written
                in self.
            clone (bool, optional): whether the tensors in the input (
                tensor) dict should be cloned before being set. Defaults to ``False``.

        Keyword Args:
            keys_to_update (sequence of NestedKeys, optional): if provided, only
                the list of keys in ``key_to_update`` will be updated.
                This is aimed at avoiding calls to
                ``data_dest.update_(data_src.select(*keys_to_update))``.
            non_blocking (bool, optional): if ``True`` and this copy is between
                different devices, the copy may occur asynchronously with respect
                to the host.

        Returns:
            self

        Examples:
            >>> a = torch.randn(3)
            >>> b = torch.randn(3, 4)
            >>> td = TensorDict({"a": a, "b": b}, batch_size=[3])
            >>> other_td = TensorDict({"a": a*0, "b": b*0}, batch_size=[])
            >>> td.update_(other_td)
            >>> assert td['a'] is not other_td['a']
            >>> assert (td['a'] == other_td['a']).all()
            >>> assert (td['a'] == 0).all()

        """
        if input_dict_or_td is self:
            # no op
            return self
        if keys_to_update is not None:
            if len(keys_to_update) == 0:
                return self
            keys_to_update = [_unravel_key_to_tuple(key) for key in keys_to_update]

            named = True

            def inplace_update(name, dest, source):
                if source is None:
                    return None
                name = _unravel_key_to_tuple(name)
                for key in keys_to_update:
                    if key == name[: len(key)]:
                        dest.copy_(source, non_blocking=non_blocking)

        else:
            named = False

            def inplace_update(dest, source):
                if source is None:
                    return None
                dest.copy_(source, non_blocking=non_blocking)

        if not _is_tensor_collection(type(input_dict_or_td)):
            from tensordict import TensorDict

            input_dict_or_td = TensorDict.from_dict(
                input_dict_or_td, batch_dims=self.batch_dims
            )
        self._apply_nest(
            inplace_update,
            input_dict_or_td,
            nested_keys=True,
            default=None,
            filter_empty=True,
            named=named,
            is_leaf=_is_leaf_nontensor,
        )
        return self

    def update_at_(
        self,
        input_dict_or_td: dict[str, CompatibleType] | T,
        idx: IndexType,
        clone: bool = False,
        *,
        non_blocking: bool = False,
        keys_to_update: Sequence[NestedKey] | None = None,
    ) -> T:
        """Updates the TensorDict in-place at the specified index with values from either a dictionary or another TensorDict.

        Unlike  TensorDict.update, this function will throw an error if the key is unknown to the TensorDict.

        Args:
            input_dict_or_td (TensorDictBase or dict): input data to be written
                in self.
            idx (int, torch.Tensor, iterable, slice): index of the tensordict
                where the update should occur.
            clone (bool, optional): whether the tensors in the input (
                tensor) dict should be cloned before being set. Default is
                `False`.

        Keyword Args:
            keys_to_update (sequence of NestedKeys, optional): if provided, only
                the list of keys in ``key_to_update`` will be updated.
            non_blocking (bool, optional): if ``True`` and this copy is between
                different devices, the copy may occur asynchronously with respect
                to the host.

        Returns:
            self

        Examples:
            >>> td = TensorDict({
            ...     'a': torch.zeros(3, 4, 5),
            ...     'b': torch.zeros(3, 4, 10)}, batch_size=[3, 4])
            >>> td.update_at_(
            ...     TensorDict({
            ...         'a': torch.ones(1, 4, 5),
            ...         'b': torch.ones(1, 4, 10)}, batch_size=[1, 4]),
            ...    slice(1, 2))
            TensorDict(
                fields={
                    a: Tensor(torch.Size([3, 4, 5]), dtype=torch.float32),
                    b: Tensor(torch.Size([3, 4, 10]), dtype=torch.float32)},
                batch_size=torch.Size([3, 4]),
                device=None,
                is_shared=False)
            >>> assert (td[1] == 1).all()

        """
        if idx == ():
            return self.update_(
                input_dict_or_td=input_dict_or_td,
                keys_to_update=keys_to_update,
                clone=clone,
                non_blocking=non_blocking,
            )
        if keys_to_update is not None:
            if len(keys_to_update) == 0:
                return self
            keys_to_update = unravel_key_list(keys_to_update)
        for key, value in input_dict_or_td.items():
            firstkey, *nextkeys = _unravel_key_to_tuple(key)
            if keys_to_update and not any(
                firstkey == ktu if isinstance(ktu, str) else firstkey == ktu[0]
                for ktu in keys_to_update
            ):
                continue
            if not isinstance(value, _ACCEPTED_CLASSES):
                raise TypeError(
                    f"Expected value to be one of types {_ACCEPTED_CLASSES} "
                    f"but got {type(value)}"
                )
            if clone:
                value = value.clone()
            self.set_at_((firstkey, *nextkeys), value, idx, non_blocking=non_blocking)
        return self

    def replace(self, *args, **kwargs):
        """Creates a shallow copy of the tensordict where entries have been replaced.

        Accepts one unnamed argument which must be a dictionary of a :class:`~tensordict.TensorDictBase` subclass.
        Additionaly, first-level entries can be updated with the named keyword arguments.

        Returns:
            a copy of ``self`` with updated entries if the input is non-empty. If an empty dict or no dict is provided
            and the kwargs are empty, ``self`` is returned.

        """
        if args:
            if len(args) > 1:
                raise RuntimeError(
                    "Only a single argument containing a dictionary-like "
                    f"structure of entries to replace can be passed to replace. Received {len(args)} "
                    f"arguments instead."
                )
            dict_to_replace = args[0]
        else:
            dict_to_replace = {}
        if kwargs:
            dict_to_replace.update(kwargs)
        is_dict = isinstance(dict_to_replace, dict)
        if is_dict:
            if not dict_to_replace:
                return self
        else:
            if not is_tensor_collection(dict_to_replace):
                raise RuntimeError(
                    f"Cannot use object type {type(dict_to_replace)} to update values in tensordict."
                )
            if dict_to_replace.is_empty():
                return self
        result = self.copy()
        # using update makes sure that any optimization (e.g. for lazy stacks) is done properly
        result.update(dict_to_replace)
        return result

    @lock_blocked
    def create_nested(self, key):
        """Creates a nested tensordict of the same shape, device and dim names as the current tensordict.

        If the value already exists, it will be overwritten by this operation.
        This operation is blocked in locked tensordicts.

        Examples:
            >>> data = TensorDict({}, [3, 4, 5])
            >>> data.create_nested("root")
            >>> data.create_nested(("some", "nested", "value"))
            >>> print(data)
            TensorDict(
                fields={
                    root: TensorDict(
                        fields={
                        },
                        batch_size=torch.Size([3, 4, 5]),
                        device=None,
                        is_shared=False),
                    some: TensorDict(
                        fields={
                            nested: TensorDict(
                                fields={
                                    value: TensorDict(
                                        fields={
                                        },
                                        batch_size=torch.Size([3, 4, 5]),
                                        device=None,
                                        is_shared=False)},
                                batch_size=torch.Size([3, 4, 5]),
                                device=None,
                                is_shared=False)},
                        batch_size=torch.Size([3, 4, 5]),
                        device=None,
                        is_shared=False)},
                batch_size=torch.Size([3, 4, 5]),
                device=None,
                is_shared=False)
        """
        key = _unravel_key_to_tuple(key)
        self._create_nested_tuple(key)
        return self

    def _create_nested_str(self, key):
        out = self.empty()
        self._set_str(key, out, inplace=False, validated=True, non_blocking=False)
        return out

    def _create_nested_tuple(self, key):
        td = self._create_nested_str(key[0])
        if len(key) > 1:
            td._create_nested_tuple(key[1:])

    def copy_(self, tensordict: T, non_blocking: bool = False) -> T:
        """See :obj:`TensorDictBase.update_`.

        The non-blocking argument will be ignored and is just present for
        compatibility with :func:`torch.Tensor.copy_`.
        """
        return self.update_(tensordict, non_blocking=non_blocking)

    def copy_at_(self, tensordict: T, idx: IndexType, non_blocking: bool = False) -> T:
        """See :obj:`TensorDictBase.update_at_`."""
        return self.update_at_(tensordict, idx, non_blocking=non_blocking)

    def is_empty(self) -> bool:
        """Checks if the tensordict contains any leaf."""
        for _ in self.keys(True, True):
            return False
        return True

    # Dict features: setdefault, items, values, keys, ...
    def setdefault(
        self, key: NestedKey, default: CompatibleType, inplace: bool = False
    ) -> CompatibleType:
        """Insert the ``key`` entry with a value of ``default`` if ``key`` is not in the tensordict.

        Return the value for ``key`` if ``key`` is in the tensordict, else ``default``.

        Args:
            key (str or nested key): the name of the value.
            default (torch.Tensor or compatible type, TensorDictBase): value
                to be stored in the tensordict if the key is not already present.

        Returns:
            The value of key in the tensordict. Will be default if the key was not
            previously set.

        Examples:
            >>> td = TensorDict({}, batch_size=[3, 4])
            >>> val = td.setdefault("a", torch.zeros(3, 4))
            >>> assert (val == 0).all()
            >>> val = td.setdefault("a", torch.ones(3, 4))
            >>> assert (val == 0).all() # output is still 0

        """
        if key not in self.keys(include_nested=isinstance(key, tuple)):
            self.set(key, default, inplace=inplace)
        return self.get(key)

    def items(
        self, include_nested: bool = False, leaves_only: bool = False, is_leaf=None
    ) -> Iterator[tuple[str, CompatibleType]]:
        """Returns a generator of key-value pairs for the tensordict.

        Args:
            include_nested (bool, optional): if ``True``, nested values will be returned.
                Defaults to ``False``.
            leaves_only (bool, optional): if ``False``, only leaves will be
                returned. Defaults to ``False``.
            is_leaf: an optional callable that indicates if a class is to be considered a
                leaf or not.

        """
        if is_leaf is None:
            is_leaf = _default_is_leaf

        # check the conditions once only
        if include_nested and leaves_only:
            for k in self.keys():
                val = self._get_str(k, NO_DEFAULT)
                if not is_leaf(val.__class__):
                    yield from (
                        (_unravel_key_to_tuple((k, _key)), _val)
                        for _key, _val in val.items(
                            include_nested=include_nested,
                            leaves_only=leaves_only,
                            is_leaf=is_leaf,
                        )
                    )
                else:
                    yield k, val
        elif include_nested:
            for k in self.keys():
                val = self._get_str(k, NO_DEFAULT)
                yield k, val
                if not is_leaf(val.__class__):
                    yield from (
                        (_unravel_key_to_tuple((k, _key)), _val)
                        for _key, _val in val.items(
                            include_nested=include_nested,
                            leaves_only=leaves_only,
                            is_leaf=is_leaf,
                        )
                    )
        elif leaves_only:
            for k in self.keys():
                val = self._get_str(k, NO_DEFAULT)
                if is_leaf(val.__class__):
                    yield k, val
        else:
            for k in self.keys():
                yield k, self._get_str(k, NO_DEFAULT)

    def non_tensor_items(self, include_nested: bool = False):
        """Returns all non-tensor leaves, maybe recursively."""
        return tuple(
            self.items(
                include_nested,
                leaves_only=True,
                is_leaf=_is_non_tensor,
            )
        )

    def values(
        self,
        include_nested: bool = False,
        leaves_only: bool = False,
        is_leaf=None,
    ) -> Iterator[CompatibleType]:
        """Returns a generator representing the values for the tensordict.

        Args:
            include_nested (bool, optional): if ``True``, nested values will be returned.
                Defaults to ``False``.
            leaves_only (bool, optional): if ``False``, only leaves will be
                returned. Defaults to ``False``.
            is_leaf: an optional callable that indicates if a class is to be considered a
                leaf or not.

        """
        if is_leaf is None:
            is_leaf = _default_is_leaf
        # check the conditions once only
        if include_nested and leaves_only:
            for k in self.keys():
                val = self._get_str(k, NO_DEFAULT)
                if not is_leaf(val.__class__):
                    yield from val.values(
                        include_nested=include_nested,
                        leaves_only=leaves_only,
                        is_leaf=is_leaf,
                    )
                else:
                    yield val
        elif include_nested:
            for k in self.keys():
                val = self._get_str(k, NO_DEFAULT)
                yield val
                if not is_leaf(val.__class__):
                    yield from val.values(
                        include_nested=include_nested,
                        leaves_only=leaves_only,
                        is_leaf=is_leaf,
                    )
        elif leaves_only:
            for k in self.keys():
                val = self._get_str(k, NO_DEFAULT)
                if is_leaf(val.__class__):
                    yield val
        else:
            for k in self.keys():
                yield self._get_str(k, NO_DEFAULT)

    @cache  # noqa: B019
    def _values_list(
        self,
        include_nested: bool = False,
        leaves_only: bool = False,
    ) -> List:
        return list(
            self.values(
                include_nested=include_nested,
                leaves_only=leaves_only,
                is_leaf=_NESTED_TENSORS_AS_LISTS,
            )
        )

    @cache  # noqa: B019
    def _items_list(
        self,
        include_nested: bool = False,
        leaves_only: bool = False,
        *,
        collapse: bool = False,
        is_leaf: Callable[[Type], bool] | None = None,
    ) -> Tuple[List, List]:
<<<<<<< HEAD
        items = self.items(
            include_nested=include_nested,
            leaves_only=leaves_only,
            is_leaf=_NESTED_TENSORS_AS_LISTS if not collapse else None,
=======
        return tuple(
            tuple(key_or_val)
            for key_or_val in zip(
                *self.items(
                    include_nested=include_nested,
                    leaves_only=leaves_only,
                    is_leaf=_NESTED_TENSORS_AS_LISTS if not collapse else is_leaf,
                )
            )
>>>>>>> a4ccecf7
        )
        keys, vals = zip(*items)
        return list(keys), list(vals)

    @cache  # noqa: B019
    def _grad(self):
        result = self._fast_apply(lambda x: x.grad, propagate_lock=True)
        return result

    @cache  # noqa: B019
    def _data(self):
        result = self._fast_apply(lambda x: x.data, propagate_lock=True)
        return result

    @abc.abstractmethod
    def keys(
        self,
        include_nested: bool = False,
        leaves_only: bool = False,
        is_leaf: Callable[[Type], bool] = None,
    ):
        """Returns a generator of tensordict keys.

        Args:
            include_nested (bool, optional): if ``True``, nested values will be returned.
                Defaults to ``False``.
            leaves_only (bool, optional): if ``False``, only leaves will be
                returned. Defaults to ``False``.
            is_leaf: an optional callable that indicates if a class is to be considered a
                leaf or not.

        Examples:
            >>> from tensordict import TensorDict
            >>> data = TensorDict({"0": 0, "1": {"2": 2}}, batch_size=[])
            >>> data.keys()
            ['0', '1']
            >>> list(data.keys(leaves_only=True))
            ['0']
            >>> list(data.keys(include_nested=True, leaves_only=True))
            ['0', '1', ('1', '2')]
        """
        ...

    def pop(self, key: NestedKey, default: Any = NO_DEFAULT) -> CompatibleType:
        """Removes and returns a value from a tensordict.

        If the value is not present and no default value is provided, a KeyError
        is thrown.

        Args:
            key (str or nested key): the entry to look for.
            default (Any, optional): the value to return if the key cannot be found.

        Examples:
            >>> td = TensorDict({"1": 1}, [])
            >>> one = td.pop("1")
            >>> assert one == 1
            >>> none = td.pop("1", default=None)
            >>> assert none is None
        """
        key = _unravel_key_to_tuple(key)
        if not key:
            raise KeyError(_GENERIC_NESTED_ERR.format(key))
        try:
            # using try/except for get/del is suboptimal, but
            # this is faster that checkink if key in self keys
            out = self.get(key, default)
            self.del_(key)
        except KeyError as err:
            # if default provided, 'out' value will return, else raise error
            if default is NO_DEFAULT:
                raise KeyError(
                    f"You are trying to pop key `{key}` which is not in dict "
                    f"without providing default value."
                ) from err
        return out

    @property
    @cache  # noqa: B019
    def sorted_keys(self) -> list[NestedKey]:
        """Returns the keys sorted in alphabetical order.

        Does not support extra arguments.

        If the TensorDict is locked, the keys are cached until the tensordict
        is unlocked for faster execution.

        """
        return sorted(self.keys())

    @as_decorator()
    def flatten(self, start_dim=0, end_dim=-1):
        """Flattens all the tensors of a tensordict.

        Args:
            start_dim (int): the first dim to flatten
            end_dim (int): the last dim to flatten

        Examples:
            >>> td = TensorDict({
            ...     "a": torch.arange(60).view(3, 4, 5),
            ...     "b": torch.arange(12).view(3, 4)}, batch_size=[3, 4])
            >>> td_flat = td.flatten(0, 1)
            >>> td_flat.batch_size
            torch.Size([12])
            >>> td_flat["a"]
            tensor([[ 0,  1,  2,  3,  4],
                    [ 5,  6,  7,  8,  9],
                    [10, 11, 12, 13, 14],
                    [15, 16, 17, 18, 19],
                    [20, 21, 22, 23, 24],
                    [25, 26, 27, 28, 29],
                    [30, 31, 32, 33, 34],
                    [35, 36, 37, 38, 39],
                    [40, 41, 42, 43, 44],
                    [45, 46, 47, 48, 49],
                    [50, 51, 52, 53, 54],
                    [55, 56, 57, 58, 59]])
            >>> td_flat["b"]
            tensor([ 0,  1,  2,  3,  4,  5,  6,  7,  8,  9, 10, 11])

        """
        if start_dim < 0:
            start_dim = self.ndim + start_dim
        if end_dim < 0:
            end_dim = self.ndim + end_dim
            if end_dim < 0:
                raise ValueError(
                    f"Incompatible end_dim {end_dim} for tensordict with shape {self.shape}."
                )
        if end_dim <= start_dim:
            raise ValueError(
                "The end dimension must be strictly greater than the start dim."
            )

        def flatten(tensor):
            return torch.flatten(tensor, start_dim, end_dim)

        nelt = prod(self.batch_size[start_dim : end_dim + 1])
        if start_dim > 0:
            batch_size = (
                list(self.batch_size)[:start_dim]
                + [nelt]
                + list(self.batch_size[end_dim + 1 :])
            )
        else:
            batch_size = [nelt] + list(self.batch_size[end_dim + 1 :])
        # TODO: check that this works with nested tds of different batch size
        out = self._fast_apply(flatten, batch_size=batch_size, propagate_lock=True)
        if self._has_names():
            names = [
                name
                for i, name in enumerate(self.names)
                if (i < start_dim or i > end_dim)
            ]
            names.insert(start_dim, None)
            out.names = names
        return out

    @as_decorator()
    def unflatten(self, dim, unflattened_size):
        """Unflattens a tensordict dim expanding it to a desired shape.

        Args:
            dim (int): specifies the dimension of the input tensor to be
                unflattened.
            unflattened_size (shape): is the new shape of the unflattened
                dimension of the tensordict.

        Examples:
            >>> td = TensorDict({
            ...     "a": torch.arange(60).view(3, 4, 5),
            ...     "b": torch.arange(12).view(3, 4)},
            ...     batch_size=[3, 4])
            >>> td_flat = td.flatten(0, 1)
            >>> td_unflat = td_flat.unflatten(0, [3, 4])
            >>> assert (td == td_unflat).all()
        """
        if dim < 0:
            dim = self.ndim + dim
            if dim < 0:
                raise ValueError(
                    f"Incompatible dim {dim} for tensordict with shape {self.shape}."
                )

        def unflatten(tensor):
            return torch.unflatten(
                tensor,
                dim,
                unflattened_size,
            )

        if dim > 0:
            batch_size = (
                list(self.batch_size)[:dim]
                + list(unflattened_size)
                + list(self.batch_size[dim + 1 :])
            )
        else:
            batch_size = list(unflattened_size) + list(self.batch_size[1:])
        # TODO: check that this works with nested tds of different batch size
        out = self._fast_apply(unflatten, batch_size=batch_size, propagate_lock=True)
        if self._has_names():
            names = copy(self.names)
            for _ in range(len(unflattened_size) - 1):
                names.insert(dim, None)
            out.names = names
        return out

    @abc.abstractmethod
    def rename_key_(
        self, old_key: NestedKey, new_key: NestedKey, safe: bool = False
    ) -> T:
        """Renames a key with a new string and returns the same tensordict with the updated key name.

        Args:
            old_key (str or nested key): key to be renamed.
            new_key (str or nested key): new name of the entry.
            safe (bool, optional): if ``True``, an error is thrown when the new
                key is already present in the TensorDict.

        Returns:
            self

        """
        ...

    @abc.abstractmethod
    def del_(self, key: NestedKey) -> T:
        """Deletes a key of the tensordict.

        Args:
            key (NestedKey): key to be deleted

        Returns:
            self

        """
        ...

    # Distributed functionality
    def gather_and_stack(
        self, dst: int, group: "dist.ProcessGroup" | None = None
    ) -> T | None:
        """Gathers tensordicts from various workers and stacks them onto self in the destination worker.

        Args:
            dst (int): the rank of the destination worker where :func:`gather_and_stack` will be called.
            group (torch.distributed.ProcessGroup, optional): if set, the specified process group
                will be used for communication. Otherwise, the default process group
                will be used.
                Defaults to ``None``.

        Example:
            >>> from torch import multiprocessing as mp
            >>> from tensordict import TensorDict
            >>> import torch
            >>>
            >>> def client():
            ...     torch.distributed.init_process_group(
            ...         "gloo",
            ...         rank=1,
            ...         world_size=2,
            ...         init_method=f"tcp://localhost:10003",
            ...     )
            ...     # Create a single tensordict to be sent to server
            ...     td = TensorDict(
            ...         {("a", "b"): torch.randn(2),
            ...          "c": torch.randn(2)}, [2]
            ...     )
            ...     td.gather_and_stack(0)
            ...
            >>> def server():
            ...     torch.distributed.init_process_group(
            ...         "gloo",
            ...         rank=0,
            ...         world_size=2,
            ...         init_method=f"tcp://localhost:10003",
            ...     )
            ...     # Creates the destination tensordict on server.
            ...     # The first dim must be equal to world_size-1
            ...     td = TensorDict(
            ...         {("a", "b"): torch.zeros(2),
            ...          "c": torch.zeros(2)}, [2]
            ...     ).expand(1, 2).contiguous()
            ...     td.gather_and_stack(0)
            ...     assert td["a", "b"] != 0
            ...     print("yuppie")
            ...
            >>> if __name__ == "__main__":
            ...     mp.set_start_method("spawn")
            ...
            ...     main_worker = mp.Process(target=server)
            ...     secondary_worker = mp.Process(target=client)
            ...
            ...     main_worker.start()
            ...     secondary_worker.start()
            ...
            ...     main_worker.join()
            ...     secondary_worker.join()
        """
        output = (
            [None for _ in range(dist.get_world_size(group=group))]
            if dst == dist.get_rank(group=group)
            else None
        )
        dist.gather_object(self, output, dst=dst, group=group)
        if dst == dist.get_rank(group=group):
            # remove self from output
            output = [item for i, item in enumerate(output) if i != dst]
            self.update(torch.stack(output, 0), inplace=True)
            return self
        return None

    def send(
        self,
        dst: int,
        *,
        group: "dist.ProcessGroup" | None = None,
        init_tag: int = 0,
        pseudo_rand: bool = False,
    ) -> None:  # noqa: D417
        """Sends the content of a tensordict to a distant worker.

        Args:
            dst (int): the rank of the destination worker where the content
                should be sent.

        Keyword Args:
            group (torch.distributed.ProcessGroup, optional): if set, the specified process group
                will be used for communication. Otherwise, the default process group
                will be used.
                Defaults to ``None``.
            init_tag (int): the initial tag to be used to mark the tensors.
                Note that this will be incremented by as much as the number of
                tensors contained in the TensorDict.
            pseudo_rand (bool): if True, the sequence of tags will be pseudo-
                random, allowing to send multiple data from different nodes
                without overlap. Notice that the generation of these pseudo-random
                numbers is expensive (1e-5 sec/number), meaning that it could
                slow down the runtime of your algorithm.
                Defaults to ``False``.

        Example:
            >>> from torch import multiprocessing as mp
            >>> from tensordict import TensorDict
            >>> import torch
            >>>
            >>>
            >>> def client():
            ...     torch.distributed.init_process_group(
            ...         "gloo",
            ...         rank=1,
            ...         world_size=2,
            ...         init_method=f"tcp://localhost:10003",
            ...     )
            ...
            ...     td = TensorDict(
            ...         {
            ...             ("a", "b"): torch.randn(2),
            ...             "c": torch.randn(2, 3),
            ...             "_": torch.ones(2, 1, 5),
            ...         },
            ...         [2],
            ...     )
            ...     td.send(0)
            ...
            >>>
            >>> def server(queue):
            ...     torch.distributed.init_process_group(
            ...         "gloo",
            ...         rank=0,
            ...         world_size=2,
            ...         init_method=f"tcp://localhost:10003",
            ...     )
            ...     td = TensorDict(
            ...         {
            ...             ("a", "b"): torch.zeros(2),
            ...             "c": torch.zeros(2, 3),
            ...             "_": torch.zeros(2, 1, 5),
            ...         },
            ...         [2],
            ...     )
            ...     td.recv(1)
            ...     assert (td != 0).all()
            ...     queue.put("yuppie")
            ...
            >>>
            >>> if __name__=="__main__":
            ...     queue = mp.Queue(1)
            ...     main_worker = mp.Process(target=server, args=(queue,))
            ...     secondary_worker = mp.Process(target=client)
            ...
            ...     main_worker.start()
            ...     secondary_worker.start()
            ...     out = queue.get(timeout=10)
            ...     assert out == "yuppie"
            ...     main_worker.join()
            ...     secondary_worker.join()

        """
        self._send(dst, _tag=init_tag - 1, pseudo_rand=pseudo_rand, group=group)

    def _send(
        self,
        dst: int,
        _tag: int = -1,
        pseudo_rand: bool = False,
        group: "dist.ProcessGroup" | None = None,
    ) -> int:
        for key in self.sorted_keys:
            value = self._get_str(key, NO_DEFAULT)
            if isinstance(value, Tensor):
                pass
            elif _is_tensor_collection(value.__class__):
                _tag = value._send(dst, _tag=_tag, pseudo_rand=pseudo_rand, group=group)
                continue
            else:
                raise NotImplementedError(f"Type {type(value)} is not supported.")
            if not pseudo_rand:
                _tag += 1
            else:
                _tag = int_generator(_tag + 1)
            dist.send(value, dst=dst, tag=_tag, group=group)

        return _tag

    def recv(
        self,
        src: int,
        *,
        group: "dist.ProcessGroup" | None = None,
        init_tag: int = 0,
        pseudo_rand: bool = False,
    ) -> int:  # noqa: D417
        """Receives the content of a tensordict and updates content with it.

        Check the example in the `send` method for context.

        Args:
            src (int): the rank of the source worker.

        Keyword Args:
            group (torch.distributed.ProcessGroup, optional): if set, the specified process group
                will be used for communication. Otherwise, the default process group
                will be used.
                Defaults to ``None``.
            init_tag (int): the ``init_tag`` used by the source worker.
            pseudo_rand (bool): if True, the sequence of tags will be pseudo-
                random, allowing to send multiple data from different nodes
                without overlap. Notice that the generation of these pseudo-random
                numbers is expensive (1e-5 sec/number), meaning that it could
                slow down the runtime of your algorithm.
                This value must match the one passed to :func:`send`.
                Defaults to ``False``.
        """
        return self._recv(src, _tag=init_tag - 1, pseudo_rand=pseudo_rand, group=group)

    def _recv(
        self,
        src: int,
        _tag: int = -1,
        pseudo_rand: bool = False,
        group: "dist.ProcessGroup" | None = None,
        non_blocking: bool = False,
    ) -> int:
        for key in self.sorted_keys:
            value = self._get_str(key, NO_DEFAULT)
            if isinstance(value, Tensor):
                pass
            elif _is_tensor_collection(value.__class__):
                _tag = value._recv(src, _tag=_tag, pseudo_rand=pseudo_rand, group=group)
                continue
            else:
                raise NotImplementedError(f"Type {type(value)} is not supported.")
            if not pseudo_rand:
                _tag += 1
            else:
                _tag = int_generator(_tag + 1)
            dist.recv(value, src=src, tag=_tag, group=group)
            self._set_str(
                key, value, inplace=True, validated=True, non_blocking=non_blocking
            )

        return _tag

    def isend(
        self,
        dst: int,
        *,
        group: "dist.ProcessGroup" | None = None,
        init_tag: int = 0,
        pseudo_rand: bool = False,
    ) -> int:  # noqa: D417
        """Sends the content of the tensordict asynchronously.

        Args:
            dst (int): the rank of the destination worker where the content
                should be sent.

        Keyword Args:
            group (torch.distributed.ProcessGroup, optional): if set, the specified process group
                will be used for communication. Otherwise, the default process group
                will be used.
                Defaults to ``None``.
            init_tag (int): the initial tag to be used to mark the tensors.
                Note that this will be incremented by as much as the number of
                tensors contained in the TensorDict.
            pseudo_rand (bool): if True, the sequence of tags will be pseudo-
                random, allowing to send multiple data from different nodes
                without overlap. Notice that the generation of these pseudo-random
                numbers is expensive (1e-5 sec/number), meaning that it could
                slow down the runtime of your algorithm.
                Defaults to ``False``.

        Example:
            >>> import torch
            >>> from tensordict import TensorDict
            >>> from torch import multiprocessing as mp
            >>> def client():
            ...     torch.distributed.init_process_group(
            ...         "gloo",
            ...         rank=1,
            ...         world_size=2,
            ...         init_method=f"tcp://localhost:10003",
            ...     )
            ...
            ...     td = TensorDict(
            ...         {
            ...             ("a", "b"): torch.randn(2),
            ...             "c": torch.randn(2, 3),
            ...             "_": torch.ones(2, 1, 5),
            ...         },
            ...         [2],
            ...     )
            ...     td.isend(0)
            ...
            >>>
            >>> def server(queue, return_premature=True):
            ...     torch.distributed.init_process_group(
            ...         "gloo",
            ...         rank=0,
            ...         world_size=2,
            ...         init_method=f"tcp://localhost:10003",
            ...     )
            ...     td = TensorDict(
            ...         {
            ...             ("a", "b"): torch.zeros(2),
            ...             "c": torch.zeros(2, 3),
            ...             "_": torch.zeros(2, 1, 5),
            ...         },
            ...         [2],
            ...     )
            ...     out = td.irecv(1, return_premature=return_premature)
            ...     if return_premature:
            ...         for fut in out:
            ...             fut.wait()
            ...     assert (td != 0).all()
            ...     queue.put("yuppie")
            ...
            >>>
            >>> if __name__ == "__main__":
            ...     queue = mp.Queue(1)
            ...     main_worker = mp.Process(
            ...         target=server,
            ...         args=(queue, )
            ...         )
            ...     secondary_worker = mp.Process(target=client)
            ...
            ...     main_worker.start()
            ...     secondary_worker.start()
            ...     out = queue.get(timeout=10)
            ...     assert out == "yuppie"
            ...     main_worker.join()
            ...     secondary_worker.join()

        """
        return self._isend(dst, _tag=init_tag - 1, pseudo_rand=pseudo_rand, group=group)

    def _isend(
        self,
        dst: int,
        _tag: int = -1,
        _futures: list[torch.Future] | None = None,
        pseudo_rand: bool = False,
        group: "dist.ProcessGroup" | None = None,
    ) -> int:
        root = False
        if _futures is None:
            root = True
            _futures = []
        for key in self.sorted_keys:
            value = self._get_str(key, NO_DEFAULT)
            if _is_tensor_collection(value.__class__):
                _tag = value._isend(
                    dst,
                    _tag=_tag,
                    pseudo_rand=pseudo_rand,
                    _futures=_futures,
                    group=group,
                )
                continue
            elif isinstance(value, Tensor):
                pass
            else:
                raise NotImplementedError(f"Type {type(value)} is not supported.")
            if not pseudo_rand:
                _tag += 1
            else:
                _tag = int_generator(_tag + 1)
            _future = dist.isend(value, dst=dst, tag=_tag, group=group)
            _futures.append(_future)
        if root:
            for _future in _futures:
                _future.wait()
        return _tag

    def irecv(
        self,
        src: int,
        *,
        group: "dist.ProcessGroup" | None = None,
        return_premature: bool = False,
        init_tag: int = 0,
        pseudo_rand: bool = False,
    ) -> tuple[int, list[torch.Future]] | list[torch.Future] | None:
        """Receives the content of a tensordict and updates content with it asynchronously.

        Check the example in the :meth:`~.isend` method for context.

        Args:
            src (int): the rank of the source worker.

        Keyword Args:
            group (torch.distributed.ProcessGroup, optional): if set, the specified process group
                will be used for communication. Otherwise, the default process group
                will be used.
                Defaults to ``None``.
            return_premature (bool): if ``True``, returns a list of futures to wait
                upon until the tensordict is updated. Defaults to ``False``,
                i.e. waits until update is completed withing the call.
            init_tag (int): the ``init_tag`` used by the source worker.
            pseudo_rand (bool): if True, the sequence of tags will be pseudo-
                random, allowing to send multiple data from different nodes
                without overlap. Notice that the generation of these pseudo-random
                numbers is expensive (1e-5 sec/number), meaning that it could
                slow down the runtime of your algorithm.
                This value must match the one passed to :func:`isend`.
                Defaults to ``False``.

        Returns:
            if ``return_premature=True``, a list of futures to wait
                upon until the tensordict is updated.
        """
        return self._irecv(
            src,
            return_premature=return_premature,
            _tag=init_tag - 1,
            pseudo_rand=pseudo_rand,
            group=group,
        )

    def _irecv(
        self,
        src: int,
        return_premature: bool = False,
        _tag: int = -1,
        _future_list: list[torch.Future] = None,
        pseudo_rand: bool = False,
        group: "dist.ProcessGroup" | None = None,
    ) -> tuple[int, list[torch.Future]] | list[torch.Future] | None:
        root = False
        if _future_list is None:
            _future_list = []
            root = True

        for key in self.sorted_keys:
            value = self._get_str(key, NO_DEFAULT)
            if _is_tensor_collection(value.__class__):
                _tag, _future_list = value._irecv(
                    src,
                    _tag=_tag,
                    _future_list=_future_list,
                    pseudo_rand=pseudo_rand,
                    group=group,
                )
                continue
            elif isinstance(value, Tensor):
                pass
            else:
                raise NotImplementedError(f"Type {type(value)} is not supported.")
            if not pseudo_rand:
                _tag += 1
            else:
                _tag = int_generator(_tag + 1)
            _future_list.append(dist.irecv(value, src=src, tag=_tag, group=group))
        if not root:
            return _tag, _future_list
        elif return_premature:
            return _future_list
        else:
            for future in _future_list:
                future.wait()
            return

    def reduce(
        self,
        dst,
        op=None,
        async_op=False,
        return_premature=False,
        group=None,
    ):
        """Reduces the tensordict across all machines.

        Only the process with ``rank`` dst is going to receive the final result.

        """
        if op is None:
            op = dist.ReduceOp.SUM
        return self._reduce(dst, op, async_op, return_premature, group=group)

    def _reduce(
        self,
        dst,
        op=None,
        async_op=False,
        return_premature=False,
        _future_list=None,
        group=None,
    ):
        if op is None:
            op = dist.ReduceOp.SUM
        root = False
        if _future_list is None:
            _future_list = []
            root = True
        for key in self.sorted_keys:
            value = self._get_str(key, NO_DEFAULT)
            if _is_tensor_collection(value.__class__):
                _future_list = value._reduce(
                    dst=dst,
                    op=op,
                    async_op=async_op,
                    _future_list=_future_list,
                )
                continue
            elif isinstance(value, Tensor):
                pass
            else:
                raise NotImplementedError(f"Type {type(value)} is not supported.")
            _future_list.append(
                dist.reduce(value, dst=dst, op=op, async_op=async_op, group=group)
            )
        if not root:
            return _future_list
        elif async_op and return_premature:
            return _future_list
        elif async_op:
            for future in _future_list:
                future.wait()
            return

    # Apply and map functionality
    def apply_(self, fn: Callable, *others, **kwargs) -> T:
        """Applies a callable to all values stored in the tensordict and re-writes them in-place.

        Args:
            fn (Callable): function to be applied to the tensors in the
                tensordict.
            *others (sequence of TensorDictBase, optional): the other
                tensordicts to be used.

        Keyword Args: See :meth:`~.apply`.

        Returns:
            self or a copy of self with the function applied

        """
        return self.apply(fn, *others, inplace=True, **kwargs)

    def apply(
        self,
        fn: Callable,
        *others: T,
        batch_size: Sequence[int] | None = None,
        device: torch.device | None = NO_DEFAULT,
        names: Sequence[str] | None = None,
        inplace: bool = False,
        default: Any = NO_DEFAULT,
        filter_empty: bool | None = None,
        propagate_lock: bool = False,
        call_on_nested: bool = False,
        out: TensorDictBase | None = None,
        **constructor_kwargs,
    ) -> T | None:
        """Applies a callable to all values stored in the tensordict and sets them in a new tensordict.

        The callable signature must be ``Callable[Tuple[Tensor, ...], Optional[Union[Tensor, TensorDictBase]]]``.

        Args:
            fn (Callable): function to be applied to the tensors in the
                tensordict.
            *others (TensorDictBase instances, optional): if provided, these
                tensordict instances should have a structure matching the one
                of self. The ``fn`` argument should receive as many
                unnamed inputs as the number of tensordicts, including self.
                If other tensordicts have missing entries, a default value
                can be passed through the ``default`` keyword argument.

        Keyword Args:
            batch_size (sequence of int, optional): if provided,
                the resulting TensorDict will have the desired batch_size.
                The :obj:`batch_size` argument should match the batch_size after
                the transformation. This is a keyword only argument.
            device (torch.device, optional): the resulting device, if any.
            names (list of str, optional): the new dimension names, in case the
                batch_size is modified.
            inplace (bool, optional): if True, changes are made in-place.
                Default is False. This is a keyword only argument.
            default (Any, optional): default value for missing entries in the
                other tensordicts. If not provided, missing entries will
                raise a `KeyError`.
            filter_empty (bool, optional): if ``True``, empty tensordicts will be
                filtered out. This also comes with a lower computational cost as
                empty data structures won't be created and destroyed. Non-tensor data
                is considered as a leaf and thereby will be kept in the tensordict even
                if left untouched by the function.
                Defaults to ``False`` for backward compatibility.
            propagate_lock (bool, optional): if ``True``, a locked tensordict will produce
                another locked tensordict. Defaults to ``False``.
            call_on_nested (bool, optional): if ``True``, the function will be called on first-level tensors
                and containers (TensorDict or tensorclass). In this scenario, ``func`` is responsible of
                propagating its calls to nested levels. This allows a fine-grained behaviour
                when propagating the calls to nested tensordicts.
                If ``False``, the function will only be called on leaves, and ``apply`` will take care of dispatching
                the function to all leaves.

                    >>> td = TensorDict({"a": {"b": [0.0, 1.0]}, "c": [1.0, 2.0]})
                    >>> def mean_tensor_only(val):
                    ...     if is_tensor_collection(val):
                    ...         raise RuntimeError("Unexpected!")
                    ...     return val.mean()
                    >>> td_mean = td.apply(mean_tensor_only)
                    >>> def mean_any(val):
                    ...     if is_tensor_collection(val):
                    ...         # Recurse
                    ...         return val.apply(mean_any, call_on_nested=True)
                    ...     return val.mean()
                    >>> td_mean = td.apply(mean_any, call_on_nested=True)
            out (TensorDictBase, optional): a tensordict where to write the results. This can be used to avoid
                creating a new tensordict:

                    >>> td = TensorDict({"a": 0})
                    >>> td.apply(lambda x: x+1, out=td)
                    >>> assert (td==1).all()

                .. warning:: If the operation executed on the tensordict requires multiple keys to be accessed for
                    a single computation, providing an ``out`` argument equal to ``self`` can cause the operation
                    to provide silently wrong results.
                    For instance:

                        >>> td = TensorDict({"a": 1, "b": 1})
                        >>> td.apply(lambda x: x+td["a"])["b"] # Right!
                        tensor(2)
                        >>> td.apply(lambda x: x+td["a"], out=td)["b"] # Wrong!
                        tensor(3)

            **constructor_kwargs: additional keyword arguments to be passed to the
                TensorDict constructor.

        Returns:
            a new tensordict with transformed_in tensors.

        Example:
            >>> td = TensorDict({
            ...     "a": -torch.ones(3),
            ...     "b": {"c": torch.ones(3)}},
            ...     batch_size=[3])
            >>> td_1 = td.apply(lambda x: x+1)
            >>> assert (td_1["a"] == 0).all()
            >>> assert (td_1["b", "c"] == 2).all()
            >>> td_2 = td.apply(lambda x, y: x+y, td)
            >>> assert (td_2["a"] == -2).all()
            >>> assert (td_2["b", "c"] == 2).all()

        .. note::
            If ``None`` is returned by the function, the entry is ignored. This
            can be used to filter the data in the tensordict:

            >>> td = TensorDict({"1": 1, "2": 2, "b": {"2": 2, "1": 1}}, [])
            >>> def filter(tensor):
            ...     if tensor == 1:
            ...         return tensor
            >>> td.apply(filter)
            TensorDict(
                fields={
                    1: Tensor(shape=torch.Size([]), device=cpu, dtype=torch.int64, is_shared=False),
                    b: TensorDict(
                        fields={
                            1: Tensor(shape=torch.Size([]), device=cpu, dtype=torch.int64, is_shared=False)},
                        batch_size=torch.Size([]),
                        device=None,
                        is_shared=False)},
                batch_size=torch.Size([]),
                device=None,
                is_shared=False)

        .. note::
            The apply method will return an :class:`~tensordict.TensorDict` instance,
            regardless of the input type. To keep the same type, one can execute

            >>> out = td.clone(False).update(td.apply(...))


        """
        result = self._apply_nest(
            fn,
            *others,
            batch_size=batch_size,
            device=device,
            names=names,
            inplace=inplace,
            checked=False,
            default=default,
            filter_empty=filter_empty,
            call_on_nested=call_on_nested,
            out=out,
            **constructor_kwargs,
        )
        if propagate_lock and not inplace and self.is_locked and result is not None:
            result.lock_()
        return result

    def named_apply(
        self,
        fn: Callable,
        *others: T,
        nested_keys: bool = False,
        batch_size: Sequence[int] | None = None,
        device: torch.device | None = NO_DEFAULT,
        names: Sequence[str] | None = None,
        inplace: bool = False,
        default: Any = NO_DEFAULT,
        filter_empty: bool | None = None,
        propagate_lock: bool = False,
        call_on_nested: bool = False,
        out: TensorDictBase | None = None,
        **constructor_kwargs,
    ) -> T | None:
        """Applies a key-conditioned callable to all values stored in the tensordict and sets them in a new atensordict.

        The callable signature must be ``Callable[Tuple[str, Tensor, ...], Optional[Union[Tensor, TensorDictBase]]]``.

        Args:
            fn (Callable): function to be applied to the (name, tensor) pairs in the
                tensordict. For each leaf, only its leaf name will be used (not
                the full `NestedKey`).
            *others (TensorDictBase instances, optional): if provided, these
                tensordict instances should have a structure matching the one
                of self. The ``fn`` argument should receive as many
                unnamed inputs as the number of tensordicts, including self.
                If other tensordicts have missing entries, a default value
                can be passed through the ``default`` keyword argument.
            nested_keys (bool, optional): if ``True``, the complete path
                to the leaf will be used. Defaults to ``False``, i.e. only the last
                string is passed to the function.
            batch_size (sequence of int, optional): if provided,
                the resulting TensorDict will have the desired batch_size.
                The :obj:`batch_size` argument should match the batch_size after
                the transformation. This is a keyword only argument.
            device (torch.device, optional): the resulting device, if any.
            names (list of str, optional): the new dimension names, in case the
                batch_size is modified.
            inplace (bool, optional): if True, changes are made in-place.
                Default is False. This is a keyword only argument.
            default (Any, optional): default value for missing entries in the
                other tensordicts. If not provided, missing entries will
                raise a `KeyError`.
            filter_empty (bool, optional): if ``True``, empty tensordicts will be
                filtered out. This also comes with a lower computational cost as
                empty data structures won't be created and destroyed. Defaults to
                ``False`` for backward compatibility.
            propagate_lock (bool, optional): if ``True``, a locked tensordict will produce
                another locked tensordict. Defaults to ``False``.
            call_on_nested (bool, optional): if ``True``, the function will be called on first-level tensors
                and containers (TensorDict or tensorclass). In this scenario, ``func`` is responsible of
                propagating its calls to nested levels. This allows a fine-grained behaviour
                when propagating the calls to nested tensordicts.
                If ``False``, the function will only be called on leaves, and ``apply`` will take care of dispatching
                the function to all leaves.

                    >>> td = TensorDict({"a": {"b": [0.0, 1.0]}, "c": [1.0, 2.0]})
                    >>> def mean_tensor_only(val):
                    ...     if is_tensor_collection(val):
                    ...         raise RuntimeError("Unexpected!")
                    ...     return val.mean()
                    >>> td_mean = td.apply(mean_tensor_only)
                    >>> def mean_any(val):
                    ...     if is_tensor_collection(val):
                    ...         # Recurse
                    ...         return val.apply(mean_any, call_on_nested=True)
                    ...     return val.mean()
                    >>> td_mean = td.apply(mean_any, call_on_nested=True)

            out (TensorDictBase, optional): a tensordict where to write the results. This can be used to avoid
                creating a new tensordict:

                    >>> td = TensorDict({"a": 0})
                    >>> td.apply(lambda x: x+1, out=td)
                    >>> assert (td==1).all()

                .. warning:: If the operation executed on the tensordict requires multiple keys to be accessed for
                    a single computation, providing an ``out`` argument equal to ``self`` can cause the operation
                    to provide silently wrong results.
                    For instance:

                        >>> td = TensorDict({"a": 1, "b": 1})
                        >>> td.apply(lambda x: x+td["a"])["b"] # Right!
                        tensor(2)
                        >>> td.apply(lambda x: x+td["a"], out=td)["b"] # Wrong!
                        tensor(3)

            **constructor_kwargs: additional keyword arguments to be passed to the
                TensorDict constructor.

        Returns:
            a new tensordict with transformed_in tensors.

        Example:
            >>> td = TensorDict({
            ...     "a": -torch.ones(3),
            ...     "nested": {"a": torch.ones(3), "b": torch.zeros(3)}},
            ...     batch_size=[3])
            >>> def name_filter(name, tensor):
            ...     if name == "a":
            ...         return tensor
            >>> td.named_apply(name_filter)
            TensorDict(
                fields={
                    a: Tensor(shape=torch.Size([3]), device=cpu, dtype=torch.float32, is_shared=False),
                    nested: TensorDict(
                        fields={
                            a: Tensor(shape=torch.Size([3]), device=cpu, dtype=torch.float32, is_shared=False)},
                        batch_size=torch.Size([3]),
                        device=None,
                        is_shared=False)},
                batch_size=torch.Size([3]),
                device=None,
                is_shared=False)
            >>> def name_filter(name, *tensors):
            ...     if name == "a":
            ...         r = 0
            ...         for tensor in tensors:
            ...             r = r + tensor
            ...         return tensor
            >>> out = td.named_apply(name_filter, td)
            >>> print(out)
            TensorDict(
                fields={
                    a: Tensor(shape=torch.Size([3]), device=cpu, dtype=torch.float32, is_shared=False),
                    nested: TensorDict(
                        fields={
                            a: Tensor(shape=torch.Size([3]), device=cpu, dtype=torch.float32, is_shared=False)},
                        batch_size=torch.Size([3]),
                        device=None,
                        is_shared=False)},
                batch_size=torch.Size([3]),
                device=None,
                is_shared=False)
            >>> print(out["a"])
            tensor([-1., -1., -1.])

        .. note::
            If ``None`` is returned by the function, the entry is ignored. This
            can be used to filter the data in the tensordict:

            >>> td = TensorDict({"1": 1, "2": 2, "b": {"2": 2, "1": 1}}, [])
            >>> def name_filter(name, tensor):
            ...     if name == "1":
            ...         return tensor
            >>> td.named_apply(name_filter)
            TensorDict(
                fields={
                    1: Tensor(shape=torch.Size([]), device=cpu, dtype=torch.int64, is_shared=False),
                    b: TensorDict(
                        fields={
                            1: Tensor(shape=torch.Size([]), device=cpu, dtype=torch.int64, is_shared=False)},
                        batch_size=torch.Size([]),
                        device=None,
                        is_shared=False)},
                batch_size=torch.Size([]),
                device=None,
                is_shared=False)

        """
        result = self._apply_nest(
            fn,
            *others,
            batch_size=batch_size,
            device=device,
            names=names,
            inplace=inplace,
            checked=False,
            default=default,
            named=True,
            nested_keys=nested_keys,
            filter_empty=filter_empty,
            call_on_nested=call_on_nested,
            **constructor_kwargs,
        )
        if propagate_lock and not inplace and self.is_locked and result is not None:
            result.lock_()
        return result

    @abc.abstractmethod
    def _multithread_apply_flat(
        self,
        fn: Callable,
        *others: T,
        call_on_nested: bool = False,
        default: Any = NO_DEFAULT,
        named: bool = False,
        nested_keys: bool = False,
        prefix: tuple = (),
        is_leaf: Callable = None,
        executor: ThreadPoolExecutor,
        futures: List[Future],
        local_futures: List,
    ) -> None:
        ...

    @abc.abstractmethod
    def _multithread_rebuild(
        self,
        *,
        batch_size: Sequence[int] | None = None,
        device: torch.device | None = NO_DEFAULT,
        names: Sequence[str] | None = None,
        inplace: bool = False,
        checked: bool = False,
        out: TensorDictBase | None = None,
        filter_empty: bool = False,
        executor: ThreadPoolExecutor,
        futures: List[Future],
        local_futures: List,
        subs_results: Dict[Future, Any] | None = None,
        **constructor_kwargs,
    ) -> None:
        ...

    def _multithread_apply_nest(
        self,
        fn: Callable,
        *others: T,
        batch_size: Sequence[int] | None = None,
        device: torch.device | None = NO_DEFAULT,
        names: Sequence[str] | None = None,
        inplace: bool = False,
        checked: bool = False,
        call_on_nested: bool = False,
        default: Any = NO_DEFAULT,
        named: bool = False,
        nested_keys: bool = False,
        prefix: tuple = (),
        filter_empty: bool | None = None,
        is_leaf: Callable = None,
        out: TensorDictBase | None = None,
        num_threads: int,
        call_when_done: Callable | None = None,
        **constructor_kwargs,
    ) -> T | None:
        """A deadlock-safe multithread wrapper around TD.apply.

        First launches fn for all the leaves, then rebuilds the tensordicts out of them.

        An optional ``call_when_done`` function can be passed to execute a method on the main thread
        after a future is completed.

        """
        if call_on_nested:
            warnings.warn(
                "Multithreaded apply with call_on_nested=True should not be used for deep TensorDicts. "
                "In the best cases, it will be inefficient, in the worst an arbitrary large number of "
                "threads will be spawn."
            )
        # We create 2 structures that will have the same elements within:
        #  futures is a flat list of all the futures we need to wait for,
        #  local_futures is a nested representation of this flat structure.
        #  In local_futures, the order of the items can be used to link the items to their key.
        futures = []
        local_futures = []
        executor = ThreadPoolExecutor(max_workers=num_threads)
        self._multithread_apply_flat(
            fn,
            *others,
            call_on_nested=call_on_nested,
            default=default,
            named=named,
            nested_keys=nested_keys,
            prefix=prefix,
            is_leaf=is_leaf,
            executor=executor,
            futures=futures,
            local_futures=local_futures,
        )
        if call_when_done is not None:
            subs_results = {}
            for fut in as_completed(futures):
                subs_results[fut] = call_when_done(fut.result())
        else:
            subs_results = None
        return self._multithread_rebuild(
            batch_size=batch_size,
            device=device,
            names=names,
            inplace=inplace,
            checked=checked,
            out=out,
            filter_empty=filter_empty,
            executor=executor,
            futures=futures,
            local_futures=local_futures,
            subs_results=subs_results,
            **constructor_kwargs,
        )

    @abc.abstractmethod
    def _apply_nest(
        self,
        fn: Callable,
        *others: T,
        batch_size: Sequence[int] | None = None,
        device: torch.device | None = NO_DEFAULT,
        names: Sequence[str] | None = None,
        inplace: bool = False,
        checked: bool = False,
        call_on_nested: bool = False,
        default: Any = NO_DEFAULT,
        named: bool = False,
        nested_keys: bool = False,
        prefix: tuple = (),
        filter_empty: bool | None = None,
        is_leaf: Callable = None,
        out: TensorDictBase | None = None,
        **constructor_kwargs,
    ) -> T | None:
        ...

    def _fast_apply(
        self,
        fn: Callable,
        *others: T,
        batch_size: Sequence[int] | None = None,
        device: torch.device | None = NO_DEFAULT,
        names: Sequence[str] | None = None,
        inplace: bool = False,
        call_on_nested: bool = False,
        default: Any = NO_DEFAULT,
        named: bool = False,
        nested_keys: bool = False,
        # filter_empty must be False because we use _fast_apply for all sorts of ops like expand etc
        # and non-tensor data will disappear if we use True by default.
        filter_empty: bool | None = False,
        is_leaf: Callable = None,
        propagate_lock: bool = False,
        out: TensorDictBase | None = None,
        num_threads: int = 0,
        checked: bool = True,
        **constructor_kwargs,
    ) -> T | None:
        """A faster apply method.

        This method does not run any check after performing the func. This
        means that one to make sure that the metadata of the resulting tensors
        (device, shape etc.) match the :meth:`~.apply` ones.

        """
        if num_threads:

            def func(*args, **kwargs):
                return self._multithread_apply_nest(
                    *args, **kwargs, num_threads=num_threads
                )

        else:
            func = self._apply_nest
        result = func(
            fn,
            *others,
            batch_size=batch_size,
            device=device,
            names=names,
            inplace=inplace,
            checked=checked,
            call_on_nested=call_on_nested,
            named=named,
            default=default,
            nested_keys=nested_keys,
            filter_empty=filter_empty,
            is_leaf=is_leaf,
            out=out,
            **constructor_kwargs,
        )
        if propagate_lock and not inplace and self.is_locked and result is not None:
            result.lock_()
        return result

    def map(
        self,
        fn: Callable[[TensorDictBase], TensorDictBase | None],
        dim: int = 0,
        num_workers: int | None = None,
        *,
        out: TensorDictBase | None = None,
        chunksize: int | None = None,
        num_chunks: int | None = None,
        pool: mp.Pool | None = None,
        generator: torch.Generator | None = None,
        max_tasks_per_child: int | None = None,
        worker_threads: int = 1,
        index_with_generator: bool = False,
        pbar: bool = False,
        mp_start_method: str | None = None,
    ):
        """Maps a function to splits of the tensordict across one dimension.

        This method will apply a function to a tensordict instance by chunking
        it in tensordicts of equal size and dispatching the operations over the
        desired number of workers.

        The function signature should be ``Callabe[[TensorDict], Union[TensorDict, Tensor]]``.
        The output must support the :func:`torch.cat` operation. The function
        must be serializable.

        Args:
            fn (callable): function to apply to the tensordict.
                Signatures similar to ``Callabe[[TensorDict], Union[TensorDict, Tensor]]``
                are supported.
            dim (int, optional): the dim along which the tensordict will be chunked.
            num_workers (int, optional): the number of workers. Exclusive with ``pool``.
                If none is provided, the number of workers will be set to the
                number of cpus available.

        Keyword Args:
            out (TensorDictBase, optional): an optional container for the output.
                Its batch-size along the ``dim`` provided must match ``self.ndim``.
                If it is shared or memmap (:meth:`~.is_shared` or :meth:`~.is_memmap`
                returns ``True``) it will be populated within the remote processes,
                avoiding data inward transfers. Otherwise, the data from the ``self``
                slice will be sent to the process, collected on the current process
                and written inplace into ``out``.
            chunksize (int, optional): The size of each chunk of data.
                A ``chunksize`` of 0 will unbind the tensordict along the
                desired dimension and restack it after the function is applied,
                whereas ``chunksize>0`` will split the tensordict and call
                :func:`torch.cat` on the resulting list of tensordicts.
                If none is provided, the number of chunks will equate the number
                of workers. For very large tensordicts, such large chunks
                may not fit in memory for the operation to be done and
                more chunks may be needed to make the operation practically
                doable. This argument is exclusive with ``num_chunks``.
            num_chunks (int, optional): the number of chunks to split the tensordict
                into. If none is provided, the number of chunks will equate the number
                of workers. For very large tensordicts, such large chunks
                may not fit in memory for the operation to be done and
                more chunks may be needed to make the operation practically
                doable. This argument is exclusive with ``chunksize``.
            pool (mp.Pool, optional): a multiprocess Pool instance to use
                to execute the job. If none is provided, a pool will be created
                within the ``map`` method.
            generator (torch.Generator, optional): a generator to use for seeding.
                A base seed will be generated from it, and each worker
                of the pool will be seeded with the provided seed incremented
                by a unique integer from ``0`` to ``num_workers``. If no generator
                is provided, a random integer will be used as seed.
                To work with unseeded workers, a pool should be created separately
                and passed to :meth:`map` directly.
                .. note::
                  Caution should be taken when providing a low-valued seed as
                  this can cause autocorrelation between experiments, example:
                  if 8 workers are asked and the seed is 4, the workers seed will
                  range from 4 to 11. If the seed is 5, the workers seed will range
                  from 5 to 12. These two experiments will have an overlap of 7
                  seeds, which can have unexpected effects on the results.

                .. note::
                  The goal of seeding the workers is to have independent seed on
                  each worker, and NOT to have reproducible results across calls
                  of the `map` method. In other words, two experiments may and
                  probably will return different results as it is impossible to
                  know which worker will pick which job. However, we can make sure
                  that each worker has a different seed and that the pseudo-random
                  operations on each will be uncorrelated.
            max_tasks_per_child (int, optional): the maximum number of jobs picked
                by every child process. Defaults to ``None``, i.e., no restriction
                on the number of jobs.
            worker_threads (int, optional): the number of threads for the workers.
                Defaults to ``1``.
            index_with_generator (bool, optional): if ``True``, the splitting / chunking
                of the tensordict will be done during the query, sparing init time.
                Note that :meth:`~.chunk` and :meth:`~.split` are much more
                efficient than indexing (which is used within the generator)
                so a gain of processing time at init time may have a negative
                impact on the total runtime. Defaults to ``False``.
            pbar (bool, optional): if ``True``, a progress bar will be displayed.
                Requires tqdm to be available. Defaults to ``False``.
            mp_start_method (str, optional): the start method for multiprocessing.
                If not provided, the default start method will be used.
                Accepted strings are ``"fork"`` and ``"spawn"``. Keep in mind that
                ``"cuda"`` tensors cannot be shared between processes with the
                ``"fork"`` start method. This is without effect if the ``pool``
                is passed to the ``map`` method.

        Examples:
            >>> import torch
            >>> from tensordict import TensorDict
            >>>
            >>> def process_data(data):
            ...     data.set("y", data.get("x") + 1)
            ...     return data
            >>> if __name__ == "__main__":
            ...     data = TensorDict({"x": torch.zeros(1, 1_000_000)}, [1, 1_000_000]).memmap_()
            ...     data = data.map(process_data, dim=1)
            ...     print(data["y"][:, :10])
            ...
            tensor([[1., 1., 1., 1., 1., 1., 1., 1., 1., 1.]])

        .. note:: This method is particularily useful when working with large
            datasets stored on disk (e.g. memory-mapped tensordicts) where
            chunks will be zero-copied slices of the original data which can
            be passed to the processes with virtually zero-cost. This allows
            to tread very large datasets (eg. over a Tb big) to be processed
            at little cost.

        """
        from torch import multiprocessing as mp

        if pool is None:
            if num_workers is None:
                num_workers = mp.cpu_count()  # Get the number of CPU cores
            if generator is None:
                generator = torch.Generator()
            seed = (
                torch.empty((), dtype=torch.int64).random_(generator=generator).item()
            )
            if mp_start_method is not None:
                ctx = mp.get_context(mp_start_method)
            else:
                ctx = mp.get_context()

            queue = ctx.Queue(maxsize=num_workers)
            for i in range(num_workers):
                queue.put(i)
            with ctx.Pool(
                processes=num_workers,
                initializer=_proc_init,
                initargs=(seed, queue, worker_threads),
                maxtasksperchild=max_tasks_per_child,
            ) as pool:
                return self.map(
                    fn,
                    dim=dim,
                    chunksize=chunksize,
                    num_chunks=num_chunks,
                    pool=pool,
                    pbar=pbar,
                    out=out,
                )
        num_workers = pool._processes
        dim_orig = dim
        if dim < 0:
            dim = self.ndim + dim
        if dim < 0 or dim >= self.ndim:
            raise ValueError(f"Got incompatible dimension {dim_orig}")

        self_split = _split_tensordict(
            self,
            chunksize,
            num_chunks,
            num_workers,
            dim,
            use_generator=index_with_generator,
        )
        if not index_with_generator:
            length = len(self_split)
        else:
            length = None
        call_chunksize = 1

        if out is not None and (out.is_shared() or out.is_memmap()):

            def wrap_fn_with_out(fn, out):
                @wraps(fn)
                def newfn(item_and_out):
                    item, out = item_and_out
                    result = fn(item)
                    out.update_(result)
                    return

                out_split = _split_tensordict(
                    out,
                    chunksize,
                    num_chunks,
                    num_workers,
                    dim,
                    use_generator=index_with_generator,
                )
                return _CloudpickleWrapper(newfn), zip(self_split, out_split)

            fn, self_split = wrap_fn_with_out(fn, out)
            out = None

        imap = pool.imap(fn, self_split, call_chunksize)

        if pbar and importlib.util.find_spec("tqdm", None) is not None:
            import tqdm

            imap = tqdm.tqdm(imap, total=length)

        imaplist = []
        start = 0
        base_index = (slice(None),) * dim
        for item in imap:
            if item is not None:
                if out is not None:
                    if chunksize == 0:
                        out[base_index + (start,)].update_(item)
                        start += 1
                    else:
                        end = start + item.shape[dim]
                        chunk = base_index + (slice(start, end),)
                        out[chunk].update_(item)
                        start = end
                else:
                    imaplist.append(item)
        del imap

        # support inplace modif
        if imaplist:
            if chunksize == 0:
                from tensordict._lazy import LazyStackedTensorDict

                # We want to be able to return whichever data structure
                out = LazyStackedTensorDict.maybe_dense_stack(imaplist, dim)
            else:
                out = torch.cat(imaplist, dim)
        return out

    # point-wise arithmetic ops
    def __add__(self, other: TensorDictBase | float) -> T:
        return self.add(other)

    def __iadd__(self, other: TensorDictBase | float) -> T:
        return self.add_(other)

    def __abs__(self):
        return self.abs()

    def __truediv__(self, other: TensorDictBase | float) -> T:
        return self.div(other)

    def __itruediv__(self, other: TensorDictBase | float) -> T:
        return self.div_(other)

    def __mul__(self, other: TensorDictBase | float) -> T:
        return self.mul(other)

    def __imul__(self, other: TensorDictBase | float) -> T:
        return self.mul_(other)

    def __sub__(self, other: TensorDictBase | float) -> T:
        return self.sub(other)

    def __isub__(self, other: TensorDictBase | float) -> T:
        return self.sub_(other)

    def __pow__(self, other: TensorDictBase | float) -> T:
        return self.pow(other)

    def __ipow__(self, other: TensorDictBase | float) -> T:
        return self.pow_(other)

    def abs(self) -> T:
        keys, vals = self._items_list(True, True)
        vals = torch._foreach_abs(vals)
        items = dict(zip(keys, vals))
        return self._fast_apply(
            lambda name, val: items.get(name, val),
            named=True,
            nested_keys=True,
            is_leaf=_NESTED_TENSORS_AS_LISTS,
            propagate_lock=True,
        )

    def abs_(self) -> T:
        torch._foreach_abs_(self._values_list(True, True))
        return self

    def acos(self) -> T:
        keys, vals = self._items_list(True, True)
        vals = torch._foreach_acos(vals)
        items = dict(zip(keys, vals))
        return self._fast_apply(
            lambda name, val: items.get(name, val),
            named=True,
            nested_keys=True,
            is_leaf=_NESTED_TENSORS_AS_LISTS,
            propagate_lock=True,
        )

    def acos_(self) -> T:
        torch._foreach_acos_(self._values_list(True, True))
        return self

    def exp(self) -> T:
        keys, vals = self._items_list(True, True)
        vals = torch._foreach_exp(vals)
        items = dict(zip(keys, vals))
        return self._fast_apply(
            lambda name, val: items.get(name, val),
            named=True,
            nested_keys=True,
            is_leaf=_NESTED_TENSORS_AS_LISTS,
            propagate_lock=True,
        )

    def exp_(self) -> T:
        torch._foreach_exp_(self._values_list(True, True))
        return self

    def neg(self) -> T:
        keys, vals = self._items_list(True, True)
        vals = torch._foreach_neg(vals)
        items = dict(zip(keys, vals))
        return self._fast_apply(
            lambda name, val: items.get(name, val),
            named=True,
            nested_keys=True,
            is_leaf=_NESTED_TENSORS_AS_LISTS,
            propagate_lock=True,
        )

    def neg_(self) -> T:
        torch._foreach_neg_(self._values_list(True, True))
        return self

    def reciprocal(self) -> T:
        keys, vals = self._items_list(True, True)
        vals = torch._foreach_reciprocal(vals)
        items = dict(zip(keys, vals))
        return self._fast_apply(
            lambda name, val: items.get(name, val),
            named=True,
            nested_keys=True,
            is_leaf=_NESTED_TENSORS_AS_LISTS,
            propagate_lock=True,
        )

    def reciprocal_(self) -> T:
        torch._foreach_reciprocal_(self._values_list(True, True))
        return self

    def sigmoid(self) -> T:
        keys, vals = self._items_list(True, True)
        vals = torch._foreach_sigmoid(vals)
        items = dict(zip(keys, vals))
        return self._fast_apply(
            lambda name, val: items.get(name, val),
            named=True,
            nested_keys=True,
            is_leaf=_NESTED_TENSORS_AS_LISTS,
            propagate_lock=True,
        )

    def sigmoid_(self) -> T:
        torch._foreach_sigmoid_(self._values_list(True, True))
        return self

    def sign(self) -> T:
        keys, vals = self._items_list(True, True)
        vals = torch._foreach_sign(vals)
        items = dict(zip(keys, vals))
        return self._fast_apply(
            lambda name, val: items.get(name, val),
            named=True,
            nested_keys=True,
            is_leaf=_NESTED_TENSORS_AS_LISTS,
            propagate_lock=True,
        )

    def sign_(self) -> T:
        torch._foreach_sign_(self._values_list(True, True))
        return self

    def sin(self) -> T:
        keys, vals = self._items_list(True, True)
        vals = torch._foreach_sin(vals)
        items = dict(zip(keys, vals))
        return self._fast_apply(
            lambda name, val: items.get(name, val),
            named=True,
            nested_keys=True,
            is_leaf=_NESTED_TENSORS_AS_LISTS,
            propagate_lock=True,
        )

    def sin_(self) -> T:
        torch._foreach_sin_(self._values_list(True, True))
        return self

    def sinh(self) -> T:
        keys, vals = self._items_list(True, True)
        vals = torch._foreach_sinh(vals)
        items = dict(zip(keys, vals))
        return self._fast_apply(
            lambda name, val: items.get(name, val),
            named=True,
            nested_keys=True,
            is_leaf=_NESTED_TENSORS_AS_LISTS,
            propagate_lock=True,
        )

    def sinh_(self) -> T:
        torch._foreach_sinh_(self._values_list(True, True))
        return self

    def tan(self) -> T:
        keys, vals = self._items_list(True, True)
        vals = torch._foreach_tan(vals)
        items = dict(zip(keys, vals))
        return self._fast_apply(
            lambda name, val: items.get(name, val),
            named=True,
            nested_keys=True,
            is_leaf=_NESTED_TENSORS_AS_LISTS,
            propagate_lock=True,
        )

    def tan_(self) -> T:
        torch._foreach_tan_(self._values_list(True, True))
        return self

    def tanh(self) -> T:
        keys, vals = self._items_list(True, True)
        vals = torch._foreach_tanh(vals)
        items = dict(zip(keys, vals))
        return self._fast_apply(
            lambda name, val: items.get(name, val),
            named=True,
            nested_keys=True,
            is_leaf=_NESTED_TENSORS_AS_LISTS,
            propagate_lock=True,
        )

    def tanh_(self) -> T:
        torch._foreach_tanh_(self._values_list(True, True))
        return self

    def trunc(self) -> T:
        keys, vals = self._items_list(True, True)
        vals = torch._foreach_trunc(vals)
        items = dict(zip(keys, vals))
        return self._fast_apply(
            lambda name, val: items.get(name, val),
            named=True,
            nested_keys=True,
            is_leaf=_NESTED_TENSORS_AS_LISTS,
            propagate_lock=True,
        )

    def trunc_(self) -> T:
        torch._foreach_trunc_(self._values_list(True, True))
        return self

    @implement_for("torch", None, "2.4")
    def norm(
        self,
        out=None,
        dtype: torch.dtype | None = None,
    ):
        keys, vals = self._items_list(True, True, collapse=True)
        if dtype is not None:
            raise RuntimeError("dtype must be None for torch <= 2.3")
        vals = torch._foreach_norm(vals)
        items = dict(zip(keys, vals))
        return self._fast_apply(
            lambda name, val: items.get(name, val),
            named=True,
            nested_keys=True,
            batch_size=[],
            propagate_lock=True,
        )

    @implement_for("torch", "2.4")
    def norm(  # noqa: F811
        self,
        out=None,
        dtype: torch.dtype | None = None,
    ):
        keys, vals = self._items_list(True, True, collapse=True)
        vals = torch._foreach_norm(vals, dtype=dtype)
        items = dict(zip(keys, vals))
        return self._fast_apply(
            lambda name, val: items.get(name, val),
            named=True,
            nested_keys=True,
            batch_size=[],
            propagate_lock=True,
        )

    def lgamma(self) -> T:
        keys, vals = self._items_list(True, True)
        vals = torch._foreach_lgamma(vals)
        items = dict(zip(keys, vals))
        return self._fast_apply(
            lambda name, val: items.get(name, val),
            named=True,
            nested_keys=True,
            is_leaf=_NESTED_TENSORS_AS_LISTS,
            propagate_lock=True,
        )

    def lgamma_(self) -> T:
        torch._foreach_lgamma_(self._values_list(True, True))
        return self

    def frac(self) -> T:
        keys, vals = self._items_list(True, True)
        vals = torch._foreach_frac(vals)
        items = dict(zip(keys, vals))
        return self._fast_apply(
            lambda name, val: items.get(name, val),
            named=True,
            nested_keys=True,
            is_leaf=_NESTED_TENSORS_AS_LISTS,
            propagate_lock=True,
        )

    def frac_(self) -> T:
        torch._foreach_frac_(self._values_list(True, True))
        return self

    def expm1(self) -> T:
        keys, vals = self._items_list(True, True)
        vals = torch._foreach_expm1(vals)
        items = dict(zip(keys, vals))
        return self._fast_apply(
            lambda name, val: items.get(name, val),
            named=True,
            nested_keys=True,
            is_leaf=_NESTED_TENSORS_AS_LISTS,
            propagate_lock=True,
        )

    def expm1_(self) -> T:
        torch._foreach_expm1_(self._values_list(True, True))
        return self

    def log(self) -> T:
        keys, vals = self._items_list(True, True)
        vals = torch._foreach_log(vals)
        items = dict(zip(keys, vals))
        return self._fast_apply(
            lambda name, val: items.get(name, val),
            named=True,
            nested_keys=True,
            is_leaf=_NESTED_TENSORS_AS_LISTS,
            propagate_lock=True,
        )

    def log_(self) -> T:
        torch._foreach_log_(self._values_list(True, True))
        return self

    def log10(self) -> T:
        keys, vals = self._items_list(True, True)
        vals = torch._foreach_log10(vals)
        items = dict(zip(keys, vals))
        return self._fast_apply(
            lambda name, val: items.get(name, val),
            named=True,
            nested_keys=True,
            is_leaf=_NESTED_TENSORS_AS_LISTS,
            propagate_lock=True,
        )

    def log10_(self) -> T:
        torch._foreach_log10_(self._values_list(True, True))
        return self

    def log1p(self) -> T:
        keys, vals = self._items_list(True, True)
        vals = torch._foreach_log1p(vals)
        items = dict(zip(keys, vals))
        return self._fast_apply(
            lambda name, val: items.get(name, val),
            named=True,
            nested_keys=True,
            is_leaf=_NESTED_TENSORS_AS_LISTS,
            propagate_lock=True,
        )

    def log1p_(self) -> T:
        torch._foreach_log1p_(self._values_list(True, True))
        return self

    def log2(self) -> T:
        keys, vals = self._items_list(True, True)
        vals = torch._foreach_log2(vals)
        items = dict(zip(keys, vals))
        return self._fast_apply(
            lambda name, val: items.get(name, val),
            named=True,
            nested_keys=True,
            is_leaf=_NESTED_TENSORS_AS_LISTS,
            propagate_lock=True,
        )

    def log2_(self) -> T:
        torch._foreach_log2_(self._values_list(True, True))
        return self

    def ceil(self) -> T:
        keys, vals = self._items_list(True, True)
        vals = torch._foreach_ceil(vals)
        items = dict(zip(keys, vals))
        return self._fast_apply(
            lambda name, val: items.get(name, val),
            named=True,
            nested_keys=True,
            is_leaf=_NESTED_TENSORS_AS_LISTS,
            propagate_lock=True,
        )

    def ceil_(self) -> T:
        torch._foreach_ceil_(self._values_list(True, True))
        return self

    def floor(self) -> T:
        keys, vals = self._items_list(True, True)
        vals = torch._foreach_floor(vals)
        items = dict(zip(keys, vals))
        return self._fast_apply(
            lambda name, val: items.get(name, val),
            named=True,
            nested_keys=True,
            is_leaf=_NESTED_TENSORS_AS_LISTS,
            propagate_lock=True,
        )

    def floor_(self) -> T:
        torch._foreach_floor_(self._values_list(True, True))
        return self

    def round(self) -> T:
        keys, vals = self._items_list(True, True)
        vals = torch._foreach_round(vals)
        items = dict(zip(keys, vals))
        return self._fast_apply(
            lambda name, val: items.get(name, val),
            named=True,
            nested_keys=True,
            is_leaf=_NESTED_TENSORS_AS_LISTS,
            propagate_lock=True,
        )

    def round_(self) -> T:
        torch._foreach_round_(self._values_list(True, True))
        return self

    def erf(self) -> T:
        keys, vals = self._items_list(True, True)
        vals = torch._foreach_erf(vals)
        items = dict(zip(keys, vals))
        return self._fast_apply(
            lambda name, val: items.get(name, val),
            named=True,
            nested_keys=True,
            is_leaf=_NESTED_TENSORS_AS_LISTS,
            propagate_lock=True,
        )

    def erf_(self) -> T:
        torch._foreach_erf_(self._values_list(True, True))
        return self

    def erfc(self) -> T:
        keys, vals = self._items_list(True, True)
        vals = torch._foreach_erfc(vals)
        items = dict(zip(keys, vals))
        return self._fast_apply(
            lambda name, val: items.get(name, val),
            named=True,
            nested_keys=True,
            is_leaf=_NESTED_TENSORS_AS_LISTS,
            propagate_lock=True,
        )

    def erfc_(self) -> T:
        torch._foreach_erfc_(self._values_list(True, True))
        return self

    def asin(self) -> T:
        keys, vals = self._items_list(True, True)
        vals = torch._foreach_asin(vals)
        items = dict(zip(keys, vals))
        return self._fast_apply(
            lambda name, val: items.get(name, val),
            named=True,
            nested_keys=True,
            is_leaf=_NESTED_TENSORS_AS_LISTS,
            propagate_lock=True,
        )

    def asin_(self) -> T:
        torch._foreach_asin_(self._values_list(True, True))
        return self

    def atan(self) -> T:
        keys, vals = self._items_list(True, True)
        vals = torch._foreach_atan(vals)
        items = dict(zip(keys, vals))
        return self._fast_apply(
            lambda name, val: items.get(name, val),
            named=True,
            nested_keys=True,
            is_leaf=_NESTED_TENSORS_AS_LISTS,
            propagate_lock=True,
        )

    def atan_(self) -> T:
        torch._foreach_atan_(self._values_list(True, True))
        return self

    def cos(self) -> T:
        keys, vals = self._items_list(True, True)
        vals = torch._foreach_cos(vals)
        items = dict(zip(keys, vals))
        return self._fast_apply(
            lambda name, val: items.get(name, val),
            named=True,
            nested_keys=True,
            is_leaf=_NESTED_TENSORS_AS_LISTS,
            propagate_lock=True,
        )

    def cos_(self) -> T:
        torch._foreach_cos_(self._values_list(True, True))
        return self

    def cosh(self) -> T:
        keys, vals = self._items_list(True, True)
        vals = torch._foreach_cosh(vals)
        items = dict(zip(keys, vals))
        return self._fast_apply(
            lambda name, val: items.get(name, val),
            named=True,
            nested_keys=True,
            is_leaf=_NESTED_TENSORS_AS_LISTS,
            propagate_lock=True,
        )

    def cosh_(self) -> T:
        torch._foreach_cosh_(self._values_list(True, True))
        return self

    def add(self, other: TensorDictBase | float, alpha: float | None = None):
        keys, vals = self._items_list(True, True)
        if _is_tensor_collection(type(other)):
            other_val = other._values_list(True, True)
        else:
            other_val = other
        if alpha is not None:
            vals = torch._foreach_add(vals, other_val, alpha=alpha)
        else:
            vals = torch._foreach_add(vals, other_val)
        items = dict(zip(keys, vals))
        return self._fast_apply(
            lambda name, val: items.get(name, val),
            named=True,
            nested_keys=True,
            is_leaf=_NESTED_TENSORS_AS_LISTS,
            propagate_lock=True,
        )

    def add_(self, other: TensorDictBase | float, alpha: float | None = None):
        if _is_tensor_collection(type(other)):
            other_val = other._values_list(True, True)
        else:
            other_val = other
        if alpha is not None:
            torch._foreach_add_(self._values_list(True, True), other_val, alpha=alpha)
        else:
            torch._foreach_add_(self._values_list(True, True), other_val)
        return self

    def lerp(self, end: TensorDictBase | float, weight: TensorDictBase | float):
        keys, vals = self._items_list(True, True)
        if _is_tensor_collection(type(end)):
            end_val = end._values_list(True, True)
        else:
            end_val = end
        if _is_tensor_collection(type(weight)):
            weight_val = weight._values_list(True, True)
        else:
            weight_val = weight
        vals = torch._foreach_lerp(vals, end_val, weight_val)
        items = dict(zip(keys, vals))
        return self._fast_apply(
            lambda name, val: items.get(name, val),
            named=True,
            nested_keys=True,
            is_leaf=_NESTED_TENSORS_AS_LISTS,
            propagate_lock=True,
        )

    def lerp_(self, end: TensorDictBase | float, weight: TensorDictBase | float):
        if _is_tensor_collection(type(end)):
            end_val = end._values_list(True, True)
        else:
            end_val = end
        if _is_tensor_collection(type(weight)):
            weight_val = weight._values_list(True, True)
        else:
            weight_val = weight
        torch._foreach_lerp_(self._values_list(True, True), end_val, weight_val)
        return self

    def addcdiv(self, other1, other2, value: float | None = 1):
        keys, vals = self._items_list(True, True)
        if _is_tensor_collection(type(other1)):
            other1_val = other1._values_list(True, True)
        else:
            other1_val = other1
        if _is_tensor_collection(type(other2)):
            other2_val = other2._values_list(True, True)
        else:
            other2_val = other2
        vals = torch._foreach_addcdiv(vals, other1_val, other2_val, value=value)
        items = dict(zip(keys, vals))
        return self._fast_apply(
            lambda name, val: items.get(name, val),
            named=True,
            nested_keys=True,
            is_leaf=_NESTED_TENSORS_AS_LISTS,
            propagate_lock=True,
        )

    def addcdiv_(self, other1, other2, value: float | None = 1):
        if _is_tensor_collection(type(other1)):
            other1_val = other1._values_list(True, True)
        else:
            other1_val = other1
        if _is_tensor_collection(type(other2)):
            other2_val = other2._values_list(True, True)
        else:
            other2_val = other2
        torch._foreach_addcdiv_(
            self._values_list(True, True), other1_val, other2_val, value=value
        )
        return self

    def addcmul(self, other1, other2, value: float | None = 1):
        keys, vals = self._items_list(True, True)
        if _is_tensor_collection(type(other1)):
            other1_val = other1._values_list(True, True)
        else:
            other1_val = other1
        if _is_tensor_collection(type(other2)):
            other2_val = other2._values_list(True, True)
        else:
            other2_val = other2
        vals = torch._foreach_addcmul(vals, other1_val, other2_val, value=value)
        items = dict(zip(keys, vals))
        return self._fast_apply(
            lambda name, val: items.get(name, val),
            named=True,
            nested_keys=True,
            is_leaf=_NESTED_TENSORS_AS_LISTS,
            propagate_lock=True,
        )

    def addcmul_(self, other1, other2, value: float | None = 1):
        if _is_tensor_collection(type(other1)):
            other1_val = other1._values_list(True, True)
        else:
            other1_val = other1
        if _is_tensor_collection(type(other2)):
            other2_val = other2._values_list(True, True)
        else:
            other2_val = other2
        torch._foreach_addcmul_(
            self._values_list(True, True), other1_val, other2_val, value=value
        )
        return self

    def sub(self, other: TensorDictBase | float, alpha: float | None = None):
        keys, vals = self._items_list(True, True)
        if _is_tensor_collection(type(other)):
            other_val = other._values_list(True, True)
        else:
            other_val = other
        if alpha is not None:
            vals = torch._foreach_sub(vals, other_val, alpha=alpha)
        else:
            vals = torch._foreach_sub(vals, other_val)
        items = dict(zip(keys, vals))
        return self._fast_apply(
            lambda name, val: items.get(name, val),
            named=True,
            nested_keys=True,
            is_leaf=_NESTED_TENSORS_AS_LISTS,
            propagate_lock=True,
        )

    def sub_(self, other: TensorDictBase | float, alpha: float | None = None):
        if _is_tensor_collection(type(other)):
            other_val = other._values_list(True, True)
        else:
            other_val = other
        if alpha is not None:
            torch._foreach_sub_(self._values_list(True, True), other_val, alpha=alpha)
        else:
            torch._foreach_sub_(self._values_list(True, True), other_val)
        return self

    def mul_(self, other: TensorDictBase | float) -> T:
        if _is_tensor_collection(type(other)):
            other_val = other._values_list(True, True)
        else:
            other_val = other
        torch._foreach_mul_(self._values_list(True, True), other_val)
        return self

    def mul(self, other: TensorDictBase | float) -> T:
        keys, vals = self._items_list(True, True)
        if _is_tensor_collection(type(other)):
            other_val = other._values_list(True, True)
        else:
            other_val = other
        vals = torch._foreach_mul(vals, other_val)
        items = dict(zip(keys, vals))
        return self._fast_apply(
            lambda name, val: items.get(name, val),
            named=True,
            nested_keys=True,
            is_leaf=_NESTED_TENSORS_AS_LISTS,
            propagate_lock=True,
        )

    def maximum_(self, other: TensorDictBase | float) -> T:
        if _is_tensor_collection(type(other)):
            other_val = other._values_list(True, True)
        else:
            other_val = other
        torch._foreach_maximum_(self._values_list(True, True), other_val)
        return self

    def maximum(self, other: TensorDictBase | float) -> T:
        keys, vals = self._items_list(True, True)
        if _is_tensor_collection(type(other)):
            other_val = other._values_list(True, True)
        else:
            other_val = other
        vals = torch._foreach_maximum(vals, other_val)
        items = dict(zip(keys, vals))
        return self._fast_apply(
            lambda name, val: items.get(name, val),
            named=True,
            nested_keys=True,
            is_leaf=_NESTED_TENSORS_AS_LISTS,
            propagate_lock=True,
        )

    def minimum_(self, other: TensorDictBase | float) -> T:
        if _is_tensor_collection(type(other)):
            other_val = other._values_list(True, True)
        else:
            other_val = other
        torch._foreach_minimum_(self._values_list(True, True), other_val)
        return self

    def minimum(self, other: TensorDictBase | float) -> T:
        keys, vals = self._items_list(True, True)
        if _is_tensor_collection(type(other)):
            other_val = other._values_list(True, True)
        else:
            other_val = other
        vals = torch._foreach_minimum(vals, other_val)
        items = dict(zip(keys, vals))
        return self._fast_apply(
            lambda name, val: items.get(name, val),
            named=True,
            nested_keys=True,
            is_leaf=_NESTED_TENSORS_AS_LISTS,
            propagate_lock=True,
        )

    def clamp_max_(self, other: TensorDictBase | float) -> T:
        if _is_tensor_collection(type(other)):
            other_val = other._values_list(True, True)
        else:
            other_val = other
        torch._foreach_clamp_max_(self._values_list(True, True), other_val)
        return self

    def clamp_max(self, other: TensorDictBase | float) -> T:
        keys, vals = self._items_list(True, True)
        if _is_tensor_collection(type(other)):
            other_val = other._values_list(True, True)
        else:
            other_val = other
        vals = torch._foreach_clamp_max(vals, other_val)
        items = dict(zip(keys, vals))
        return self._fast_apply(
            lambda name, val: items.get(name, val),
            named=True,
            nested_keys=True,
            is_leaf=_NESTED_TENSORS_AS_LISTS,
            propagate_lock=True,
        )

    def clamp_min_(self, other: TensorDictBase | float) -> T:
        if _is_tensor_collection(type(other)):
            other_val = other._values_list(True, True)
        else:
            other_val = other
        torch._foreach_clamp_min_(self._values_list(True, True), other_val)
        return self

    def clamp_min(self, other: TensorDictBase | float) -> T:
        keys, vals = self._items_list(True, True)
        if _is_tensor_collection(type(other)):
            other_val = other._values_list(True, True)
        else:
            other_val = other
        vals = torch._foreach_clamp_min(vals, other_val)
        items = dict(zip(keys, vals))
        return self._fast_apply(
            lambda name, val: items.get(name, val),
            named=True,
            nested_keys=True,
            is_leaf=_NESTED_TENSORS_AS_LISTS,
            propagate_lock=True,
        )

    def pow_(self, other: TensorDictBase | float) -> T:
        if _is_tensor_collection(type(other)):
            other_val = other._values_list(True, True)
        else:
            other_val = other
        torch._foreach_pow_(self._values_list(True, True), other_val)
        return self

    def pow(self, other: TensorDictBase | float) -> T:
        keys, vals = self._items_list(True, True)
        if _is_tensor_collection(type(other)):
            other_val = other._values_list(True, True)
        else:
            other_val = other
        vals = torch._foreach_pow(vals, other_val)
        items = dict(zip(keys, vals))
        return self._fast_apply(
            lambda name, val: items.get(name, val),
            named=True,
            nested_keys=True,
            is_leaf=_NESTED_TENSORS_AS_LISTS,
            propagate_lock=True,
        )

    def div_(self, other: TensorDictBase | float) -> T:
        if _is_tensor_collection(type(other)):
            other_val = other._values_list(True, True)
        else:
            other_val = other
        torch._foreach_div_(self._values_list(True, True), other_val)
        return self

    def div(self, other: TensorDictBase | float) -> T:
        keys, vals = self._items_list(True, True)
        if _is_tensor_collection(type(other)):
            other_val = other._values_list(True, True)
        else:
            other_val = other
        vals = torch._foreach_div(vals, other_val)
        items = dict(zip(keys, vals))
        return self._fast_apply(
            lambda name, val: items.get(name, val),
            named=True,
            nested_keys=True,
            is_leaf=_NESTED_TENSORS_AS_LISTS,
            propagate_lock=True,
        )

    def sqrt_(self):
        torch._foreach_sqrt_(self._values_list(True, True))
        return self

    def sqrt(self):
        keys, vals = self._items_list(True, True)
        vals = torch._foreach_sqrt(vals)
        items = dict(zip(keys, vals))
        return self._fast_apply(
            lambda name, val: items.get(name, val),
            named=True,
            nested_keys=True,
            is_leaf=_NESTED_TENSORS_AS_LISTS,
            propagate_lock=True,
        )

    # Functorch compatibility
    @abc.abstractmethod
    @cache  # noqa: B019
    def _add_batch_dim(self, *, in_dim, vmap_level):
        ...

    @abc.abstractmethod
    @cache  # noqa: B019
    def _remove_batch_dim(self, vmap_level, batch_size, out_dim):
        ...

    # Validation and checks
    def _convert_to_tensor(self, array: np.ndarray) -> Tensor:
        if isinstance(array, (float, int, np.ndarray, bool)):
            pass
        elif isinstance(array, np.bool_):
            array = array.item()
        elif isinstance(array, list):
            array = np.asarray(array)
        elif hasattr(array, "numpy"):
            # tf.Tensor with no shape can't be converted otherwise
            array = array.numpy()
        try:
            return torch.as_tensor(array, device=self.device)
        except Exception:
            from tensordict.tensorclass import NonTensorData

            return NonTensorData(
                array,
                batch_size=self.batch_size,
                device=self.device,
                names=self.names if self._has_names() else None,
            )

    @abc.abstractmethod
    def _convert_to_tensordict(self, dict_value: dict[str, Any]) -> T:
        ...

    def _check_batch_size(self) -> None:
        batch_dims = self.batch_dims
        for value in self.values():
            if _is_tensor_collection(type(value)):
                value._check_batch_size()
            if _shape(value)[:batch_dims] != self.batch_size:
                raise RuntimeError(
                    f"batch_size are incongruent, got value with shape {_shape(value)}, "
                    f"-- expected {self.batch_size}"
                )

    @abc.abstractmethod
    def _check_is_shared(self) -> bool:
        ...

    def _check_new_batch_size(self, new_size: torch.Size) -> None:
        batch_dims = len(new_size)
        for key, tensor in self.items():
            if _shape(tensor)[:batch_dims] != new_size:
                raise RuntimeError(
                    f"the tensor {key} has shape {_shape(tensor)} which "
                    f"is incompatible with the batch-size {new_size}."
                )

    @abc.abstractmethod
    def _check_device(self) -> None:
        ...

    def _validate_key(self, key: NestedKey) -> NestedKey:
        key = _unravel_key_to_tuple(key)
        if not key:
            raise KeyError(_GENERIC_NESTED_ERR.format(key))
        return key

    def _validate_value(
        self,
        value: CompatibleType | dict[str, CompatibleType],
        *,
        check_shape: bool = True,
    ) -> CompatibleType | dict[str, CompatibleType]:
        cls = type(value)
        is_tc = None
        if issubclass(cls, dict):
            value = self._convert_to_tensordict(value)
            is_tc = True
        elif not issubclass(cls, _ACCEPTED_CLASSES):
            try:
                value = self._convert_to_tensor(value)
            except ValueError as err:
                raise ValueError(
                    f"TensorDict conversion only supports tensorclasses, tensordicts,"
                    f" numeric scalars and tensors. Got {type(value)}"
                ) from err
        batch_size = self.batch_size
        check_shape = check_shape and self.batch_size
        if (
            check_shape
            and batch_size
            and _shape(value)[: self.batch_dims] != batch_size
        ):
            # if TensorDict, let's try to map it to the desired shape
            if is_tc is None:
                is_tc = _is_tensor_collection(cls)
            if is_tc:
                # we must clone the value before not to corrupt the data passed to set()
                value = value.clone(recurse=False)
                value.batch_size = self.batch_size
            else:
                raise RuntimeError(
                    f"batch dimension mismatch, got self.batch_size"
                    f"={self.batch_size} and value.shape={_shape(value)}."
                )
        device = self.device
        if device is not None and value.device != device:
            value = value.to(device, non_blocking=True)
        if check_shape:
            if is_tc is None:
                is_tc = _is_tensor_collection(cls)
            if not is_tc:
                return value
            has_names = self._has_names()
            # we do our best to match the dim names of the value and the
            # container.
            if has_names and value.names[: self.batch_dims] != self.names:
                # we clone not to corrupt the value
                value = value.clone(False).refine_names(*self.names)
            elif not has_names and value._has_names():
                self.names = value.names[: self.batch_dims]
        return value

    # Context manager functionality
    @property
    def _last_op_queue(self):
        # this is used to keep track of the last operation when using
        # the tensordict as a context manager.
        last_op_queue = self.__dict__.get("__last_op_queue", None)
        if last_op_queue is None:
            last_op_queue = collections.deque()
            self.__dict__["__last_op_queue"] = last_op_queue
        return last_op_queue

    def __enter__(self):
        self._last_op_queue.append(self._last_op)
        return self

    def __exit__(self, exc_type, exc_val, exc_tb):
        # During exit, updates mustn't be made in-place as the source and dest
        # storage location can be identical, resulting in a RuntimeError
        if exc_type is not None and issubclass(exc_type, Exception):
            return False
        _last_op = self._last_op_queue.pop()
        if _last_op is not None:
            last_op, (args, kwargs, out) = _last_op
            # TODO: transpose, flatten etc. as decorator should lock the content to make sure that no key is
            #  added or deleted
            if last_op == self.__class__.lock_.__name__:
                return self.unlock_()
            elif last_op == self.__class__.unlock_.__name__:
                return self.lock_()
            elif last_op == self.__class__.transpose.__name__:
                dim0, dim1 = args
                if not out.is_locked:
                    return out.update(self.transpose(dim0, dim1), inplace=False)
                else:
                    return out.update_(self.transpose(dim0, dim1))
            elif last_op == self.__class__.flatten.__name__:
                if len(args) == 2:
                    dim0, dim1 = args
                elif len(args) == 1:
                    dim0 = args[0]
                    dim1 = kwargs.get("end_dim", -1)
                else:
                    dim0 = kwargs.get("start_dim", 0)
                    dim1 = kwargs.get("end_dim", -1)
                if dim1 < 0:
                    dim1 = out.ndim + dim1
                if dim0 < 0:
                    dim0 = out.ndim + dim0

                if not out.is_locked:
                    return out.update(
                        self.unflatten(dim0, out.shape[dim0 : dim1 + 1]), inplace=False
                    )
                else:
                    return out.update_(self.unflatten(dim0, out.shape[dim0 : dim1 + 1]))

            elif last_op == self.__class__.unflatten.__name__:
                if args:
                    dim0 = args[0]
                    if len(args) > 1:
                        unflattened_size = args[1]
                    else:
                        unflattened_size = kwargs.get("unflattened_size")
                else:
                    dim0 = kwargs.get("dim")
                    unflattened_size = kwargs.get("unflattened_size")
                if dim0 < 0:
                    dim0 = out.ndim + dim0
                dim1 = dim0 + len(unflattened_size) - 1
                if not out.is_locked:
                    return out.update(self.flatten(dim0, dim1), inplace=False)
                else:
                    return out.update_(self.flatten(dim0, dim1))

            elif last_op == self.__class__.permute.__name__:
                dims_list = _get_shape_from_args(*args, kwarg_name="dims", **kwargs)
                dims_list = [dim if dim >= 0 else self.ndim + dim for dim in dims_list]
                # inverse map
                inv_dims_list = np.argsort(dims_list)
                if not out.is_locked:
                    return out.update(self.permute(inv_dims_list), inplace=False)
                else:
                    return out.update_(self.permute(inv_dims_list))
            elif last_op == self.__class__.view.__name__:
                if not out.is_locked:
                    return out.update(self.view(out.shape), inplace=False)
                else:
                    return out.update_(self.view(out.shape))
            elif last_op == self.__class__.unsqueeze.__name__:
                if args:
                    (dim,) = args
                elif kwargs:
                    dim = kwargs["dim"]
                else:
                    raise RuntimeError(
                        "Cannot use td.unsqueeze() as a decorator if the dimension is implicit."
                    )
                if not out.is_locked:
                    return out.update(self.squeeze(dim), inplace=False)
                else:
                    return out.update_(self.squeeze(dim))
            elif last_op == self.__class__.squeeze.__name__:
                if args:
                    (dim,) = args
                elif kwargs:
                    dim = kwargs["dim"]
                else:
                    raise RuntimeError(
                        "Cannot use td.squeeze() as a decorator if the dimension is implicit."
                    )
                if not out.is_locked:
                    return out.update(self.unsqueeze(dim), inplace=False)
                else:
                    return out.update_(self.unsqueeze(dim))
            elif last_op == self.__class__.to_module.__name__:
                if is_tensor_collection(out):
                    with out.unlock_():
                        return self.to_module(*args, **kwargs, swap_dest=out)
                else:
                    raise RuntimeError(
                        "to_module cannot be used as a decorator when return_swap=False."
                    )
            else:
                raise NotImplementedError(f"Unrecognised function {last_op}.")
        return self

    # Clone, select, exclude, empty
    def select(self, *keys: NestedKey, inplace: bool = False, strict: bool = True) -> T:
        """Selects the keys of the tensordict and returns a new tensordict with only the selected keys.

        The values are not copied: in-place modifications a tensor of either
        of the original or new tensordict will result in a change in both
        tensordicts.

        Args:
            *keys (str): keys to select
            inplace (bool): if True, the tensordict is pruned in place.
                Default is ``False``.
            strict (bool, optional): whether selecting a key that is not present
                will return an error or not. Default: :obj:`True`.

        Returns:
            A new tensordict (or the same if ``inplace=True``) with the selected keys only.

        Examples:
            >>> from tensordict import TensorDict
            >>> td = TensorDict({"a": 0, "b": {"c": 1, "d": 2}}, [])
            >>> td.select("a", ("b", "c"))
            TensorDict(
                fields={
                    a: Tensor(shape=torch.Size([]), device=cpu, dtype=torch.int64, is_shared=False),
                    b: TensorDict(
                        fields={
                            c: Tensor(shape=torch.Size([]), device=cpu, dtype=torch.int64, is_shared=False)},
                        batch_size=torch.Size([]),
                        device=None,
                        is_shared=False)},
                batch_size=torch.Size([]),
                device=None,
                is_shared=False)
            >>> td.select("a", "b")
            TensorDict(
                fields={
                    a: Tensor(shape=torch.Size([]), device=cpu, dtype=torch.int64, is_shared=False),
                    b: TensorDict(
                        fields={
                            c: Tensor(shape=torch.Size([]), device=cpu, dtype=torch.int64, is_shared=False),
                            d: Tensor(shape=torch.Size([]), device=cpu, dtype=torch.int64, is_shared=False)},
                        batch_size=torch.Size([]),
                        device=None,
                        is_shared=False)},
                batch_size=torch.Size([]),
                device=None,
                is_shared=False)
            >>> td.select("this key does not exist", strict=False)
            TensorDict(
                fields={
                },
                batch_size=torch.Size([]),
                device=None,
                is_shared=False)
        """
        keys = unravel_key_list(keys)
        result = self._select(*keys, inplace=inplace, strict=strict)
        if not inplace and (result._is_memmap or result._is_shared):
            result.lock_()
        return result

    @abc.abstractmethod
    def _select(
        self,
        *keys: NestedKey,
        inplace: bool = False,
        strict: bool = True,
        set_shared: bool = True,
    ) -> T:
        ...

    def exclude(self, *keys: NestedKey, inplace: bool = False) -> T:
        """Excludes the keys of the tensordict and returns a new tensordict without these entries.

        The values are not copied: in-place modifications a tensor of either
        of the original or new tensordict will result in a change in both
        tensordicts.

        Args:
            *keys (str): keys to exclude.
            inplace (bool): if True, the tensordict is pruned in place.
                Default is ``False``.

        Returns:
            A new tensordict (or the same if ``inplace=True``) without the excluded entries.

        Examples:
            >>> from tensordict import TensorDict
            >>> td = TensorDict({"a": 0, "b": {"c": 1, "d": 2}}, [])
            >>> td.exclude("a", ("b", "c"))
            TensorDict(
                fields={
                    b: TensorDict(
                        fields={
                            d: Tensor(shape=torch.Size([]), device=cpu, dtype=torch.int64, is_shared=False)},
                        batch_size=torch.Size([]),
                        device=None,
                        is_shared=False)},
                batch_size=torch.Size([]),
                device=None,
                is_shared=False)
            >>> td.exclude("a", "b")
            TensorDict(
                fields={
                },
                batch_size=torch.Size([]),
                device=None,
                is_shared=False)

        """
        keys = unravel_key_list(keys)
        result = self._exclude(*keys, inplace=inplace)
        if not inplace and (result._is_memmap or result._is_shared):
            result.lock_()
        return result

    @abc.abstractmethod
    def _exclude(
        self,
        *keys: NestedKey,
        inplace: bool = False,
        set_shared: bool = True,
    ) -> T:
        ...

    def _maybe_set_shared_attributes(self, result, lock=False):
        # We must use _is_shared to avoid having issues with CUDA tensordicts
        if self._is_shared:
            result._is_shared = True
            if lock:
                result.lock_()
        elif self._is_memmap:
            result._is_memmap = True
            if lock:
                result.lock_()

    def to_tensordict(self) -> T:
        """Returns a regular TensorDict instance from the TensorDictBase.

        Returns:
            a new TensorDict object containing the same values.

        """
        from tensordict import TensorDict

        return TensorDict(
            {
                key: value.clone()
                if not _is_tensor_collection(value.__class__)
                else value
                if is_non_tensor(value)
                else value.to_tensordict()
                for key, value in self.items(is_leaf=_is_leaf_nontensor)
            },
            device=self.device,
            batch_size=self.batch_size,
            names=self.names if self._has_names() else None,
        )

    def clone(self, recurse: bool = True, **kwargs) -> T:
        """Clones a TensorDictBase subclass instance onto a new TensorDictBase subclass of the same type.

        To create a TensorDict instance from any other TensorDictBase subtype, call the :meth:`~.to_tensordict` method
        instead.

        Args:
            recurse (bool, optional): if ``True``, each tensor contained in the
                TensorDict will be copied too. Otherwise only the TensorDict
                tree structure will be copied. Defaults to ``True``.

        .. note:: Unlike many other ops (pointwise arithmetic, shape operations, ...) ``clone`` does not inherit the
            original lock attribute. This design choice is made such that a clone can be created to be modified,
            which is the most frequent usage.

        """
        result = self._clone(recurse=recurse, **kwargs)
        if not recurse and (result._is_shared or result._is_memmap):
            result.lock_()
        return result

    @abc.abstractmethod
    def _clone(self, recurse: bool = False):
        ...

    def copy(self):
        """Return a shallow copy of the tensordict (ie, copies the structure but not the data).

        Equivalent to `TensorDictBase.clone(recurse=False)`
        """
        return self.clone(recurse=False)

    def to_padded_tensor(self, padding=0.0, mask_key: NestedKey | None = None):
        """Converts all nested tensors to a padded version and adapts the batch-size accordingly.

        Args:
            padding (float): the padding value for the tensors in the tensordict.
                Defaults to ``0.0``.
            mask_key (NestedKey, optional): if provided, the key where a
                mask for valid values will be written.
                Will result in an error if the heterogeneous dimension
                isn't part of the tensordict batch-size.
                Defaults to ``None``

        """
        batch_size = self.batch_size
        if any(shape == -1 for shape in batch_size):
            new_batch_size = []
        else:
            new_batch_size = None
            if mask_key is not None:
                raise RuntimeError(
                    "mask_key should only be provided if the "
                    "heterogenous dimension is part of the batch-size."
                )
        padded_names = []

        def to_padded(name, x):
            if x.is_nested:
                padded_names.append(name)
                return torch.nested.to_padded_tensor(x, padding=padding)
            return x

        result = self._apply_nest(
            to_padded,
            batch_size=new_batch_size,
            named=True,
            nested_keys=True,
        )
        if new_batch_size is not None:
            result = result.auto_batch_size_(batch_dims=self.batch_dims)

            if mask_key:
                # take the first of the padded keys
                padded_key = padded_names[0]
                # write the mask
                val = self.get(padded_key)
                val = torch.nested.to_padded_tensor(
                    torch.ones_like(val, dtype=torch.bool), padding=False
                )
                if val.ndim > result.ndim:
                    val = val.flatten(result.ndim, -1)[..., -1].clone()
                result.set(mask_key, val)
        return result

    def as_tensor(self):
        def as_tensor(tensor):
            try:
                return tensor.as_tensor()
            except AttributeError:
                return tensor

        return self._fast_apply(as_tensor, propagate_lock=True)

    def to_dict(self) -> dict[str, Any]:
        """Returns a dictionary with key-value pairs matching those of the tensordict."""
        return {
            key: value.to_dict() if _is_tensor_collection(type(value)) else value
            for key, value in self.items()
        }

    def numpy(self):
        """Converts a tensordict to a (possibly nested) dictionary of numpy arrays.

        Non-tensor data is exposed as such.

        Examples:
            >>> from tensordict import TensorDict
            >>> import torch
            >>> data = TensorDict({"a": {"b": torch.zeros(()), "c": "a string!"}})
            >>> print(data)
            TensorDict(
                fields={
                    a: TensorDict(
                        fields={
                            b: Tensor(shape=torch.Size([]), device=cpu, dtype=torch.float32, is_shared=False),
                            c: NonTensorData(data=a string!, batch_size=torch.Size([]), device=None)},
                        batch_size=torch.Size([]),
                        device=None,
                        is_shared=False)},
                batch_size=torch.Size([]),
                device=None,
                is_shared=False)
            >>> print(data.numpy())
            {'a': {'b': array(0., dtype=float32), 'c': 'a string!'}}

        """
        as_dict = self.to_dict()

        def to_numpy(x):
            if isinstance(x, torch.Tensor):
                if x.is_nested:
                    return tuple(_x.numpy() for _x in x)
                return x.numpy()
            if hasattr(x, "numpy"):
                return x.numpy()
            return x

        return torch.utils._pytree.tree_map(to_numpy, as_dict)

    def to_namedtuple(self, dest_cls: type | None = None):
        """Converts a tensordict to a namedtuple.

        Args:
            dest_cls (Type, optional): an optional namedtuple class to use.

        Examples:
            >>> from tensordict import TensorDict
            >>> import torch
            >>> data = TensorDict({
            ...     "a_tensor": torch.zeros((3)),
            ...     "nested": {"a_tensor": torch.zeros((3)), "a_string": "zero!"}}, [3])
            >>> data.to_namedtuple()
            GenericDict(a_tensor=tensor([0., 0., 0.]), nested=GenericDict(a_tensor=tensor([0., 0., 0.]), a_string='zero!'))

        """

        def dict_to_namedtuple(dictionary):
            for key, value in dictionary.items():
                if isinstance(value, dict):
                    dictionary[key] = dict_to_namedtuple(value)
            cls = (
                collections.namedtuple("GenericDict", dictionary.keys())
                if dest_cls is None
                else dest_cls
            )
            return cls(**dictionary)

        return dict_to_namedtuple(self.to_dict())

    @classmethod
    def from_namedtuple(cls, named_tuple, *, auto_batch_size: bool = False):
        """Converts a namedtuple to a TensorDict recursively.

        Keyword Args:
            auto_batch_size (bool, optional): if ``True``, the batch size will be computed automatically.
                Defaults to ``False``.

        Examples:
            >>> from tensordict import TensorDict
            >>> import torch
            >>> data = TensorDict({
            ...     "a_tensor": torch.zeros((3)),
            ...     "nested": {"a_tensor": torch.zeros((3)), "a_string": "zero!"}}, [3])
            >>> nt = data.to_namedtuple()
            >>> print(nt)
            GenericDict(a_tensor=tensor([0., 0., 0.]), nested=GenericDict(a_tensor=tensor([0., 0., 0.]), a_string='zero!'))
            >>> TensorDict.from_namedtuple(nt, auto_batch_size=True)
            TensorDict(
                fields={
                    a_tensor: Tensor(shape=torch.Size([3]), device=cpu, dtype=torch.float32, is_shared=False),
                    nested: TensorDict(
                        fields={
                            a_string: NonTensorData(data=zero!, batch_size=torch.Size([3]), device=None),
                            a_tensor: Tensor(shape=torch.Size([3]), device=cpu, dtype=torch.float32, is_shared=False)},
                        batch_size=torch.Size([3]),
                        device=None,
                        is_shared=False)},
                batch_size=torch.Size([3]),
                device=None,
                is_shared=False)

        """
        from tensordict import TensorDict

        def namedtuple_to_dict(namedtuple_obj):
            if is_namedtuple(namedtuple_obj):
                namedtuple_obj = namedtuple_obj._asdict()
            for key, value in namedtuple_obj.items():
                if is_namedtuple(value):
                    namedtuple_obj[key] = namedtuple_to_dict(value)
            return dict(namedtuple_obj)

        result = TensorDict(namedtuple_to_dict(named_tuple))
        if auto_batch_size:
            result.auto_batch_size_()
        return result

    def to_h5(
        self,
        filename,
        **kwargs,
    ):
        """Converts a tensordict to a PersistentTensorDict with the h5 backend.

        Args:
            filename (str or path): path to the h5 file.
            device (torch.device or compatible, optional): the device where to
                expect the tensor once they are returned. Defaults to ``None``
                (on cpu by default).
            **kwargs: kwargs to be passed to :meth:`h5py.File.create_dataset`.

        Returns:
            A :class:`~.tensordict.PersitentTensorDict` instance linked to the newly created file.

        Examples:
            >>> import tempfile
            >>> import timeit
            >>>
            >>> from tensordict import TensorDict, MemoryMappedTensor
            >>> td = TensorDict({
            ...     "a": MemoryMappedTensor.from_tensor(torch.zeros(()).expand(1_000_000)),
            ...     "b": {"c": MemoryMappedTensor.from_tensor(torch.zeros(()).expand(1_000_000, 3))},
            ... }, [1_000_000])
            >>>
            >>> file = tempfile.NamedTemporaryFile()
            >>> td_h5 = td.to_h5(file.name, compression="gzip", compression_opts=9)
            >>> print(td_h5)
            PersistentTensorDict(
                fields={
                    a: Tensor(shape=torch.Size([1000000]), device=cpu, dtype=torch.float32, is_shared=False),
                    b: PersistentTensorDict(
                        fields={
                            c: Tensor(shape=torch.Size([1000000, 3]), device=cpu, dtype=torch.float32, is_shared=False)},
                        batch_size=torch.Size([1000000]),
                        device=None,
                        is_shared=False)},
                batch_size=torch.Size([1000000]),
                device=None,
                is_shared=False)


        """
        from tensordict.persistent import PersistentTensorDict

        out = PersistentTensorDict.from_dict(
            self,
            filename=filename,
            **kwargs,
        )
        if self._has_names():
            out.names = self.names
        return out

    def empty(
        self, recurse=False, *, batch_size=None, device=NO_DEFAULT, names=None
    ) -> T:  # noqa: D417
        """Returns a new, empty tensordict with the same device and batch size.

        Args:
            recurse (bool, optional): if ``True``, the entire structure of the
                ``TensorDict`` will be reproduced without content.
                Otherwise, only the root will be duplicated.
                Defaults to ``False``.

        Keyword Args:
            batch_size (torch.Size, optional): a new batch-size for the tensordict.
            device (torch.device, optional): a new device.
            names (list of str, optional): dimension names.

        """
        if not recurse:
            result = self._select(set_shared=False)
        else:
            # simply exclude the leaves
            result = self._exclude(*self.keys(True, True), set_shared=False)
        if batch_size is not None:
            result.batch_size = batch_size
        if device is not NO_DEFAULT:
            if device is None:
                result.clear_device_()
            else:
                result = result.to(device)
        if names is not None:
            result.names = names
        return result

    # Filling
    def zero_(self) -> T:
        """Zeros all tensors in the tensordict in-place."""

        def fn(item):
            item.zero_()

        self._fast_apply(fn=fn, call_on_nested=True, propagate_lock=True)
        return self

    def fill_(self, key: NestedKey, value: float | bool) -> T:
        """Fills a tensor pointed by the key with a given scalar value.

        Args:
            key (str or nested key): entry to be filled.
            value (Number or bool): value to use for the filling.

        Returns:
            self

        """
        key = _unravel_key_to_tuple(key)
        data = self._get_tuple(key, NO_DEFAULT)
        if _is_tensor_collection(type(data)):
            data._fast_apply(lambda x: x.fill_(value), inplace=True)
        else:
            data = data.fill_(value)
            self._set_tuple(key, data, inplace=True, validated=True, non_blocking=False)
        return self

    # Masking
    @abc.abstractmethod
    def masked_fill_(self, mask: Tensor, value: float | bool) -> T:
        """Fills the values corresponding to the mask with the desired value.

        Args:
            mask (boolean torch.Tensor): mask of values to be filled. Shape
                must match the tensordict batch-size.
            value: value to used to fill the tensors.

        Returns:
            self

        Examples:
            >>> td = TensorDict(source={'a': torch.zeros(3, 4)},
            ...     batch_size=[3])
            >>> mask = torch.tensor([True, False, False])
            >>> td.masked_fill_(mask, 1.0)
            >>> td.get("a")
            tensor([[1., 1., 1., 1.],
                    [0., 0., 0., 0.],
                    [0., 0., 0., 0.]])
        """
        ...

    @abc.abstractmethod
    def masked_fill(self, mask: Tensor, value: float | bool) -> T:
        """Out-of-place version of masked_fill.

        Args:
            mask (boolean torch.Tensor): mask of values to be filled. Shape
                must match the tensordict batch-size.
            value: value to used to fill the tensors.

        Returns:
            self

        Examples:
            >>> td = TensorDict(source={'a': torch.zeros(3, 4)},
            ...     batch_size=[3])
            >>> mask = torch.tensor([True, False, False])
            >>> td1 = td.masked_fill(mask, 1.0)
            >>> td1.get("a")
            tensor([[1., 1., 1., 1.],
                    [0., 0., 0., 0.],
                    [0., 0., 0., 0.]])
        """
        ...

    def where(self, condition, other, *, out=None, pad=None):  # noqa: D417
        """Return a ``TensorDict`` of elements selected from either self or other, depending on condition.

        Args:
            condition (BoolTensor): When ``True`` (nonzero), yields ``self``,
                otherwise yields ``other``.
            other (TensorDictBase or Scalar): value (if ``other`` is a scalar)
                or values selected at indices where condition is ``False``.

        Keyword Args:
            out (TensorDictBase, optional): the output ``TensorDictBase`` instance.
            pad (scalar, optional): if provided, missing keys from the source
                or destination tensordict will be written as `torch.where(mask, self, pad)`
                or `torch.where(mask, pad, other)`. Defaults to ``None``, ie
                missing keys are not tolerated.

        """
        ...

    @abc.abstractmethod
    def masked_select(self, mask: Tensor) -> T:
        """Masks all tensors of the TensorDict and return a new TensorDict instance with similar keys pointing to masked values.

        Args:
            mask (torch.Tensor): boolean mask to be used for the tensors.
                Shape must match the TensorDict ``batch_size``.

        Examples:
            >>> td = TensorDict(source={'a': torch.zeros(3, 4)},
            ...    batch_size=[3])
            >>> mask = torch.tensor([True, False, False])
            >>> td_mask = td.masked_select(mask)
            >>> td_mask.get("a")
            tensor([[0., 0., 0., 0.]])

        """
        ...

    @abc.abstractmethod
    def _change_batch_size(self, new_size: torch.Size) -> None:
        ...

    @abc.abstractmethod
    def is_contiguous(self) -> bool:
        """Returns a boolean indicating if all the tensors are contiguous."""
        ...

    @abc.abstractmethod
    def contiguous(self) -> T:
        """Returns a new tensordict of the same type with contiguous values (or self if values are already contiguous)."""
        ...

    @cache  # noqa: B019
    def flatten_keys(
        self,
        separator: str = ".",
        inplace: bool = False,
        is_leaf: Callable[[Type], bool] | None = None,
    ) -> T:
        """Converts a nested tensordict into a flat one, recursively.

        The TensorDict type will be lost and the result will be a simple TensorDict instance.

        Args:
            separator (str, optional): the separator between the nested items.
            inplace (bool, optional): if ``True``, the resulting tensordict will
                have the same identity as the one where the call has been made.
                Defaults to ``False``.
            is_leaf (callable, optional): a callable over a class type returning
                a bool indicating if this class has to be considered as a leaf.

        Examples:
            >>> data = TensorDict({"a": 1, ("b", "c"): 2, ("e", "f", "g"): 3}, batch_size=[])
            >>> data.flatten_keys(separator=" - ")
            TensorDict(
                fields={
                    a: Tensor(shape=torch.Size([]), device=cpu, dtype=torch.int64, is_shared=False),
                    b - c: Tensor(shape=torch.Size([]), device=cpu, dtype=torch.int64, is_shared=False),
                    e - f - g: Tensor(shape=torch.Size([]), device=cpu, dtype=torch.int64, is_shared=False)},
                batch_size=torch.Size([]),
                device=None,
                is_shared=False)

        This method and :meth:`~.unflatten_keys` are particularily useful when
        handling state-dicts, as they make it possible to seamlessly convert
        flat dictionaries into data structures that mimic the structure of the
        model.

        Examples:
            >>> model = torch.nn.Sequential(torch.nn.Linear(3 ,4))
            >>> ddp_model = torch.ao.quantization.QuantWrapper(model)
            >>> state_dict = TensorDict(ddp_model.state_dict(), batch_size=[]).unflatten_keys(".")
            >>> print(state_dict)
            TensorDict(
                fields={
                    module: TensorDict(
                        fields={
                            0: TensorDict(
                                fields={
                                    bias: Tensor(shape=torch.Size([4]), device=cpu, dtype=torch.float32, is_shared=False),
                                    weight: Tensor(shape=torch.Size([4, 3]), device=cpu, dtype=torch.float32, is_shared=False)},
                                batch_size=torch.Size([]),
                                device=None,
                                is_shared=False)},
                        batch_size=torch.Size([]),
                        device=None,
                        is_shared=False)},
                batch_size=torch.Size([]),
                device=None,
                is_shared=False)
            >>> model_state_dict = state_dict.get("module")
            >>> print(model_state_dict)
            TensorDict(
                fields={
                    0: TensorDict(
                        fields={
                            bias: Tensor(shape=torch.Size([4]), device=cpu, dtype=torch.float32, is_shared=False),
                            weight: Tensor(shape=torch.Size([4, 3]), device=cpu, dtype=torch.float32, is_shared=False)},
                        batch_size=torch.Size([]),
                        device=None,
                        is_shared=False)},
                batch_size=torch.Size([]),
                device=None,
                is_shared=False)
            >>> model.load_state_dict(dict(model_state_dict.flatten_keys(".")))
        """
        if inplace:
            return self._flatten_keys_inplace(separator=separator, is_leaf=is_leaf)
        return self._flatten_keys_outplace(separator=separator, is_leaf=is_leaf)

    def _flatten_keys_outplace(self, separator, is_leaf):
        if is_leaf is None:
            is_leaf = _is_leaf_nontensor
        all_leaves_all_vals = zip(
            *self.items(include_nested=True, leaves_only=True, is_leaf=is_leaf)
        )
        try:
            all_leaves, all_vals = all_leaves_all_vals
        except ValueError:
            return self.empty()
        all_leaves_flat = [
            key if isinstance(key, str) else separator.join(key) for key in all_leaves
        ]

        if len(set(all_leaves_flat)) < len(all_leaves_flat):
            # find duplicates
            seen = set()
            conflicts = []
            for leaf, leaf_flat in zip(all_leaves, all_leaves_flat):
                if leaf_flat in seen:
                    conflicts.append(leaf)
                else:
                    seen.add(leaf_flat)
            raise KeyError(
                f"Flattening keys in tensordict causes keys {conflicts} to collide."
            )
        result = self.empty()
        _set_dict = getattr(result, "_set_dict", None)
        if _set_dict is not None:
            _set_dict(
                dict(zip(all_leaves_flat, all_vals)),
                validated=True,
            )
        else:
            for val, leaf_flat in zip(all_vals, all_leaves_flat):
                result._set_str(
                    leaf_flat,
                    val,
                    validated=True,
                    inplace=False,
                    non_blocking=False,
                )
        # Uncomment if you want key operations to propagate the shared status
        # self._maybe_set_shared_attributes(result)
        # if result._is_shared or result._is_memmap:
        #     result.lock_()
        return result

    def _flatten_keys_inplace(self, separator, is_leaf):
        if is_leaf is None:
            is_leaf = _is_leaf_nontensor
        all_leaves = [
            _unravel_key_to_tuple(key)
            for key in self.keys(include_nested=True, leaves_only=True, is_leaf=is_leaf)
        ]
        all_leaves_flat = [separator.join(key) for key in all_leaves]
        if len(set(all_leaves_flat)) < len(set(all_leaves)):
            # find duplicates
            seen = set()
            conflicts = []
            for leaf, leaf_flat in zip(all_leaves, all_leaves_flat):
                if leaf_flat in seen:
                    conflicts.append(leaf)
                else:
                    seen.add(leaf_flat)
            raise KeyError(
                f"Flattening keys in tensordict causes keys {conflicts} to collide."
            )
        # we will need to remove the empty tensordicts later on
        root_keys = set(self.keys())
        for leaf, leaf_flat in zip(all_leaves, all_leaves_flat):
            self.rename_key_(leaf, leaf_flat)
            if isinstance(leaf, str):
                root_keys.discard(leaf)
        self.exclude(*root_keys, inplace=True)
        return self

    @cache  # noqa: B019
    def unflatten_keys(self, separator: str = ".", inplace: bool = False) -> T:
        """Converts a flat tensordict into a nested one, recursively.

        The TensorDict type will be lost and the result will be a simple TensorDict instance.
        The metadata of the nested tensordicts will be inferred from the root:
        all instances across the data tree will share the same batch-size,
        dimension names and device.

        Args:
            separator (str, optional): the separator between the nested items.
            inplace (bool, optional): if ``True``, the resulting tensordict will
                have the same identity as the one where the call has been made.
                Defaults to ``False``.

        Examples:
            >>> data = TensorDict({"a": 1, "b - c": 2, "e - f - g": 3}, batch_size=[])
            >>> data.unflatten_keys(separator=" - ")
            TensorDict(
                fields={
                    a: Tensor(shape=torch.Size([]), device=cpu, dtype=torch.int64, is_shared=False),
                    b: TensorDict(
                        fields={
                            c: Tensor(shape=torch.Size([]), device=cpu, dtype=torch.int64, is_shared=False)},
                        batch_size=torch.Size([]),
                        device=None,
                        is_shared=False),
                    e: TensorDict(
                        fields={
                            f: TensorDict(
                                fields={
                                    g: Tensor(shape=torch.Size([]), device=cpu, dtype=torch.int64, is_shared=False)},
                                batch_size=torch.Size([]),
                                device=None,
                                is_shared=False)},
                        batch_size=torch.Size([]),
                        device=None,
                        is_shared=False)},
                batch_size=torch.Size([]),
                device=None,
                is_shared=False)

        This method and :meth:`~.unflatten_keys` are particularily useful when
        handling state-dicts, as they make it possible to seamlessly convert
        flat dictionaries into data structures that mimic the structure of the
        model.

        Examples:
            >>> model = torch.nn.Sequential(torch.nn.Linear(3 ,4))
            >>> ddp_model = torch.ao.quantization.QuantWrapper(model)
            >>> state_dict = TensorDict(ddp_model.state_dict(), batch_size=[]).unflatten_keys(".")
            >>> print(state_dict)
            TensorDict(
                fields={
                    module: TensorDict(
                        fields={
                            0: TensorDict(
                                fields={
                                    bias: Tensor(shape=torch.Size([4]), device=cpu, dtype=torch.float32, is_shared=False),
                                    weight: Tensor(shape=torch.Size([4, 3]), device=cpu, dtype=torch.float32, is_shared=False)},
                                batch_size=torch.Size([]),
                                device=None,
                                is_shared=False)},
                        batch_size=torch.Size([]),
                        device=None,
                        is_shared=False)},
                batch_size=torch.Size([]),
                device=None,
                is_shared=False)
            >>> model_state_dict = state_dict.get("module")
            >>> print(model_state_dict)
            TensorDict(
                fields={
                    0: TensorDict(
                        fields={
                            bias: Tensor(shape=torch.Size([4]), device=cpu, dtype=torch.float32, is_shared=False),
                            weight: Tensor(shape=torch.Size([4, 3]), device=cpu, dtype=torch.float32, is_shared=False)},
                        batch_size=torch.Size([]),
                        device=None,
                        is_shared=False)},
                batch_size=torch.Size([]),
                device=None,
                is_shared=False)
            >>> model.load_state_dict(dict(model_state_dict.flatten_keys(".")))

        """
        if not inplace:
            result = self._clone(recurse=False).unflatten_keys(
                separator=separator, inplace=True
            )
            if result._is_shared or result._is_memmap:
                result.lock_()
            return result
        else:
            for key in list(self.keys()):
                if separator in key:
                    new_key = tuple(key.split(separator))
                    try:
                        self.rename_key_(key, new_key, safe=True)
                    except KeyError:
                        raise KeyError(
                            f"Unflattening key(s) in tensordict will override an existing for unflattened key {new_key}."
                        )
            return self

    @abc.abstractmethod
    def _index_tensordict(
        self,
        index: IndexType,
        new_batch_size: torch.Size | None = None,
        names: List[str] | None = None,
    ) -> T:
        ...

    # Locking functionality
    @property
    def is_locked(self) -> bool:
        return self._is_locked

    @is_locked.setter
    def is_locked(self, value: bool) -> None:
        if value:
            self.lock_()
        else:
            self.unlock_()

    def _propagate_lock(self, lock_parents_weakrefs=None):
        """Registers the parent tensordict that handles the lock."""
        if self._is_locked and lock_parents_weakrefs is not None:
            lock_parents_weakrefs = [
                ref
                for ref in lock_parents_weakrefs
                if not any(refref is ref for refref in self._lock_parents_weakrefs)
            ]
        self._is_locked = True
        is_root = lock_parents_weakrefs is None
        if is_root:
            lock_parents_weakrefs = []
        else:
            self._lock_parents_weakrefs = (
                self._lock_parents_weakrefs + lock_parents_weakrefs
            )
        lock_parents_weakrefs = copy(lock_parents_weakrefs)
        lock_parents_weakrefs.append(weakref.ref(self))
        for value in self.values():
            if _is_tensor_collection(type(value)):
                value._propagate_lock(lock_parents_weakrefs)

    @property
    def _lock_parents_weakrefs(self):
        _lock_parents_weakrefs = self.__dict__.get("__lock_parents_weakrefs", None)
        if _lock_parents_weakrefs is None:
            self.__dict__["__lock_parents_weakrefs"] = []
            _lock_parents_weakrefs = self.__dict__["__lock_parents_weakrefs"]
        return _lock_parents_weakrefs

    @_lock_parents_weakrefs.setter
    def _lock_parents_weakrefs(self, value: list):
        self.__dict__["__lock_parents_weakrefs"] = value

    @as_decorator("is_locked")
    def lock_(self) -> T:
        """Locks a tensordict for non in-place operations.

        Functions such as :meth:`~.set`, :meth:`~.__setitem__`, :meth:`~.update`,
        :meth:`~.rename_key_` or other operations that add or remove entries
        will be blocked.

        This method can be used as a decorator.

        Example:
            >>> from tensordict import TensorDict
            >>> td = TensorDict({"a": 1, "b": 2, "c": 3}, batch_size=[])
            >>> with td.lock_():
            ...     assert td.is_locked
            ...     try:
            ...         td.set("d", 0) # error!
            ...     except RuntimeError:
            ...         print("td is locked!")
            ...     try:
            ...         del td["d"]
            ...     except RuntimeError:
            ...         print("td is locked!")
            ...     try:
            ...         td.rename_key_("a", "d")
            ...     except RuntimeError:
            ...         print("td is locked!")
            ...     td.set("a", 0, inplace=True)  # No storage is added, moved or removed
            ...     td.set_("a", 0) # No storage is added, moved or removed
            ...     td.update({"a": 0}, inplace=True)  # No storage is added, moved or removed
            ...     td.update_({"a": 0})  # No storage is added, moved or removed
            >>> assert not td.is_locked
        """
        if self.is_locked:
            return self
        self._propagate_lock()
        return self

    @erase_cache
    def _propagate_unlock(self):
        # if we end up here, we can clear the graph associated with this td
        self._is_locked = False

        self._is_shared = False
        self._is_memmap = False

        sub_tds = []
        for value in self.values():
            if _is_tensor_collection(type(value)):
                sub_tds.extend(value._propagate_unlock())
                sub_tds.append(value)
        return sub_tds

    def _check_unlock(self, first_attempt=True):
        if not first_attempt:
            gc.collect()
        obj = None
        for ref in self._lock_parents_weakrefs:
            obj = ref()
            # check if the locked parent exists and if it's locked
            # we check _is_locked because it can be False or None in the case of Lazy stacks,
            # but if we check obj.is_locked it will be True for this class.
            if obj is not None and obj._is_locked:
                break

        else:
            try:
                self._lock_parents_weakrefs = []
            except AttributeError:
                # Some tds (eg, LazyStack) have an automated way of creating the _lock_parents_weakref
                pass
            return

        if first_attempt:
            del obj
            return self._check_unlock(False)
        raise RuntimeError(
            "Cannot unlock a tensordict that is part of a locked graph. "
            "Unlock the root tensordict first. If the tensordict is part of multiple graphs, "
            "group the graphs under a common tensordict an unlock this root. "
            f"self: {self}, obj: {obj}"
        )

    @as_decorator("is_locked")
    def unlock_(self) -> T:
        """Unlocks a tensordict for non in-place operations.

        Can be used as a decorator.

        See :meth:`~.lock_` for more details.
        """
        try:
            sub_tds = self._propagate_unlock()
            for sub_td in sub_tds:
                sub_td._check_unlock()

            self._check_unlock()
        except RuntimeError as err:
            self.lock_()
            raise err
        return self

    # Conversion (device or dtype)
    @overload
    def to(
        self: T,
        device: Optional[Union[int, device]] = ...,
        dtype: Optional[Union[torch.device, str]] = ...,
        non_blocking: bool = ...,
    ) -> T:
        ...

    @overload
    def to(self: T, dtype: Union[torch.device, str], non_blocking: bool = ...) -> T:
        ...

    @overload
    def to(self: T, tensor: Tensor, non_blocking: bool = ...) -> T:
        ...

    @overload
    def to(self: T, *, other: T, non_blocking: bool = ...) -> T:
        ...

    @overload
    def to(self: T, *, batch_size: torch.Size) -> T:
        ...

    def to(self, *args, **kwargs) -> T:
        """Maps a TensorDictBase subclass either on another device, dtype or to another TensorDictBase subclass (if permitted).

        Casting tensors to a new dtype is not allowed, as tensordicts are not bound to contain a single
        tensor dtype.

        Args:
            device (torch.device, optional): the desired device of the tensordict.
            dtype (torch.dtype, optional): the desired floating point or complex dtype of
                the tensordict.
            tensor (torch.Tensor, optional): Tensor whose dtype and device are the desired
                dtype and device for all tensors in this TensorDict.

        Keyword Args:
            non_blocking (bool, optional): whether the operations should be blocking.
            memory_format (torch.memory_format, optional): the desired memory
                format for 4D parameters and buffers in this tensordict.
            batch_size (torch.Size, optional): resulting batch-size of the
                output tensordict.
            other (TensorDictBase, optional): TensorDict instance whose dtype
                and device are the desired dtype and device for all tensors
                in this TensorDict.
                .. note:: Since :class:`~tensordict.TensorDictBase` instances do not have
                    a dtype, the dtype is gathered from the example leaves.
                    If there are more than one dtype, then no dtype
                    casting is undertook.
            pin_memory (bool, optional): if ``True``, the tensors are pinned before
                being sent to device. This will be done asynchronously but can be
                controlled via the ``num_threads`` argument.

                .. note:: Calling ``tensordict.pin_memory().to("cuda")`` will usually
                    be much slower than ``tensordict.to("cuda", pin_memory=True)`` as
                    the pin_memory is called asynchronously in the second case.

            num_threads (int or None, optional): if ``pin_memory=True``, the number
                of threads to be used for ``pin_memory``. By default, multithreading
                will be used with ``num_threads=None`` in
                :meth:`~concurrent.futures.ThreadPoolExecutor(max_workers=None)`, which will
                result in a high number of threads. ``num_threads=0`` will cancel any
                multithreading for the `pin_memory()` calls.

        Returns:
            a new tensordict instance if the device differs from the tensordict
            device and/or if the dtype is passed. The same tensordict otherwise.
            ``batch_size`` only modifications are done in-place.

        Examples:
            >>> data = TensorDict({"a": 1.0}, [], device=None)
            >>> data_cuda = data.to("cuda:0")  # casts to cuda
            >>> data_int = data.to(torch.int)  # casts to int
            >>> data_cuda_int = data.to("cuda:0", torch.int)  # multiple casting
            >>> data_cuda = data.to(torch.randn(3, device="cuda:0"))  # using an example tensor
            >>> data_cuda = data.to(other=TensorDict({}, [], device="cuda:0"))  # using a tensordict example
        """
        non_blocking = kwargs.pop("non_blocking", None)

        (
            device,
            dtype,
            _,
            convert_to_format,
            batch_size,
            pin_memory,
            num_threads,
        ) = _parse_to(*args, **kwargs)
        result = self

        if device is not None and dtype is None and device == self.device:
            return result

        if non_blocking is None:
            sub_non_blocking = True
            non_blocking = False
        else:
            sub_non_blocking = non_blocking

        if convert_to_format is not None:

            def to(tensor):
                return tensor.to(
                    device,
                    dtype,
                    non_blocking=sub_non_blocking,
                    convert_to_format=convert_to_format,
                )

        else:

            def to(tensor):
                return tensor.to(
                    device=device, dtype=dtype, non_blocking=sub_non_blocking
                )

        apply_kwargs = {}
        if device is not None or dtype is not None:
            if pin_memory and num_threads != 0:
                result = self._multithread_apply_nest(
                    lambda x: x.pin_memory(),
                    num_threads=num_threads,
                    call_when_done=to,
                    device=device,
                    checked=True,
                )
            else:
                if pin_memory:
                    result = result.pin_memory()
                apply_kwargs["device"] = device if device is not None else self.device
                apply_kwargs["batch_size"] = batch_size
                result = result._fast_apply(to, propagate_lock=True, **apply_kwargs)
        if batch_size is not None:
            result.batch_size = batch_size
        if device is not None and sub_non_blocking and not non_blocking:
            self._sync_all()
        return result

    def _sync_all(self):
        if _has_cuda:
            # TODO: dynamo doesn't like torch.cuda.is_initialized
            if torch.compiler.is_dynamo_compiling() or torch.cuda.is_initialized():
                torch.cuda.synchronize()
        elif _has_mps:
            torch.mps.synchronize()

    def is_floating_point(self):
        for item in self.values(include_nested=True, leaves_only=True):
            if not item.is_floating_point():
                return False
        else:
            return True

    def double(self):
        r"""Casts all tensors to ``torch.bool``."""
        return self._fast_apply(lambda x: x.double(), propagate_lock=True)

    def float(self):
        r"""Casts all tensors to ``torch.float``."""
        return self._fast_apply(lambda x: x.float(), propagate_lock=True)

    def int(self):
        r"""Casts all tensors to ``torch.int``."""
        return self._fast_apply(lambda x: x.int(), propagate_lock=True)

    def bool(self):
        r"""Casts all tensors to ``torch.bool``."""
        return self._fast_apply(lambda x: x.bool(), propagate_lock=True)

    def half(self):
        r"""Casts all tensors to ``torch.half``."""
        return self._fast_apply(lambda x: x.half(), propagate_lock=True)

    def type(self, dst_type):
        r"""Casts all tensors to :attr:`dst_type`.

        Args:
            dst_type (type or string): the desired type

        """
        return self._fast_apply(lambda x: x.type(dst_type))

    # Gradient compatibility
    @property
    def requires_grad(self) -> bool:
        return any(v.requires_grad for v in self.values())

    @abc.abstractmethod
    def detach_(self) -> T:
        """Detach the tensors in the tensordict in-place.

        Returns:
            self.

        """
        ...

    @cache  # noqa: B019
    def detach(self) -> T:
        """Detach the tensors in the tensordict.

        Returns:
            a new tensordict with no tensor requiring gradient.

        """
        return self._fast_apply(
            lambda x: x.detach(),
            propagate_lock=True,
        )

    @_make_dtype_promotion
    def bfloat16(self):
        ...

    @_make_dtype_promotion
    def complex128(self):
        ...

    @_make_dtype_promotion
    def complex32(self):
        ...

    @_make_dtype_promotion
    def complex64(self):
        ...

    @_make_dtype_promotion
    def float16(self):
        ...

    @_make_dtype_promotion
    def float32(self):
        ...

    @_make_dtype_promotion
    def float64(self):
        ...

    @_make_dtype_promotion
    def int16(self):
        ...

    @_make_dtype_promotion
    def int32(self):
        ...

    @_make_dtype_promotion
    def int64(self):
        ...

    @_make_dtype_promotion
    def int8(self):
        ...

    @_make_dtype_promotion
    def qint32(self):
        ...

    @_make_dtype_promotion
    def qint8(self):
        ...

    @_make_dtype_promotion
    def quint4x2(self):
        ...

    @_make_dtype_promotion
    def quint8(self):
        ...

    @_make_dtype_promotion
    def uint16(self):
        ...

    @_make_dtype_promotion
    def uint32(self):
        ...

    @_make_dtype_promotion
    def uint64(self):
        ...

    @_make_dtype_promotion
    def uint8(self):
        ...


_ACCEPTED_CLASSES = (
    Tensor,
    TensorDictBase,
)


def _register_tensor_class(cls):
    global _ACCEPTED_CLASSES
    _ACCEPTED_CLASSES = set(_ACCEPTED_CLASSES)
    _ACCEPTED_CLASSES.add(cls)
    _ACCEPTED_CLASSES = tuple(_ACCEPTED_CLASSES)


def _is_tensor_collection(datatype):
    out = _TENSOR_COLLECTION_MEMO.get(datatype)
    if out is None:
        if issubclass(datatype, TensorDictBase):
            out = True
        elif _is_tensorclass(datatype):
            out = True
        else:
            out = False
        _TENSOR_COLLECTION_MEMO[datatype] = out
    return out


def is_tensor_collection(datatype: type | Any) -> bool:
    """Checks if a data object or a type is a tensor container from the tensordict lib.

    Returns:
        ``True`` if the input is a TensorDictBase subclass, a tensorclass or an istance of these.
        ``False`` otherwise.

    Examples:
        >>> is_tensor_collection(TensorDictBase)  # True
        >>> is_tensor_collection(TensorDict({}, []))  # True
        >>> @tensorclass
        ... class MyClass:
        ...     pass
        ...
        >>> is_tensor_collection(MyClass)  # True
        >>> is_tensor_collection(MyClass(batch_size=[]))  # True

    """
    # memoizing is 2x faster
    if not isinstance(datatype, type):
        datatype = type(datatype)
    return _is_tensor_collection(datatype)


def _default_is_leaf(cls: Type) -> bool:
    return not _is_tensor_collection(cls)


def _is_leaf_nontensor(cls: Type) -> bool:
    if _is_tensor_collection(cls):
        return _is_non_tensor(cls)
    # if issubclass(cls, KeyedJaggedTensor):
    #     return False
    return issubclass(cls, torch.Tensor)


def _load_metadata(prefix: Path):
    filepath = prefix / "meta.json"
    with open(filepath, "rb") as json_metadata:
        metadata = json.loads(json_metadata.read())
    return metadata


class _NestedTensorsAsLists:
    """Class used to iterate over leaves of lazily stacked tensordicts."""

    def __new__(cls):
        if not hasattr(cls, "instance"):
            cls.instance = super(cls, cls).__new__(cls)
        return cls.instance

    def __bool__(self):
        return False

    def __call__(self, val):
        return _default_is_leaf(val)


class _NestedTensorsAsListsNonTensor:
    def __new__(cls):
        if not hasattr(cls, "instance"):
            cls.instance = super(cls, cls).__new__(cls)
        return cls.instance

    def __bool__(self):
        return False

    def __call__(self, val):
        return _is_leaf_nontensor(val)


_NESTED_TENSORS_AS_LISTS = _NestedTensorsAsLists()


_NESTED_TENSORS_AS_LISTS_NONTENSOR = _NestedTensorsAsListsNonTensor()<|MERGE_RESOLUTION|>--- conflicted
+++ resolved
@@ -4702,22 +4702,10 @@
         collapse: bool = False,
         is_leaf: Callable[[Type], bool] | None = None,
     ) -> Tuple[List, List]:
-<<<<<<< HEAD
         items = self.items(
             include_nested=include_nested,
             leaves_only=leaves_only,
             is_leaf=_NESTED_TENSORS_AS_LISTS if not collapse else None,
-=======
-        return tuple(
-            tuple(key_or_val)
-            for key_or_val in zip(
-                *self.items(
-                    include_nested=include_nested,
-                    leaves_only=leaves_only,
-                    is_leaf=_NESTED_TENSORS_AS_LISTS if not collapse else is_leaf,
-                )
-            )
->>>>>>> a4ccecf7
         )
         keys, vals = zip(*items)
         return list(keys), list(vals)
