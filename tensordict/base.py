# Copyright (c) Meta Platforms, Inc. and affiliates.
#
# This source code is licensed under the MIT license found in the
# LICENSE file in the root directory of this source tree.

from __future__ import annotations

import abc
import collections
import concurrent.futures
import contextlib
import enum
import gc
import importlib
import numbers
import os.path
import queue
import uuid
import warnings
import weakref
from collections.abc import MutableMapping

from concurrent.futures import Future, ThreadPoolExecutor, wait
<<<<<<< HEAD
from copy import copy, deepcopy
=======
from copy import copy
>>>>>>> ac2c53ca
from functools import partial, wraps
from pathlib import Path
from textwrap import indent
from threading import Thread
from typing import (
    Any,
    Callable,
    Dict,
    Generator,
    Iterator,
    List,
    Optional,
    OrderedDict,
    overload,
    Sequence,
    Tuple,
    Type,
    TypeVar,
    Union,
)

import numpy as np
import orjson as json
import torch

from tensordict.memmap import MemoryMappedTensor
from tensordict.utils import (
    _as_context_manager,
    _CloudpickleWrapper,
    _DTYPE2STRDTYPE,
    _GENERIC_NESTED_ERR,
    _get_shape_from_args,
    _is_non_tensor,
    _is_number,
    _is_tensorclass,
    _KEY_ERROR,
    _lock_warn,
    _make_dtype_promotion,
    _parse_to,
    _pin_mem,
    _PIN_MEM_TIMEOUT,
    _prefix_last_key,
    _proc_init,
    _prune_selected_keys,
    _set_max_batch_size,
    _shape,
    _split_tensordict,
    _td_fields,
    _unravel_key_to_tuple,
    _zip_strict,
    Buffer,
    cache,
    convert_ellipsis_to_idx,
    DeviceType,
    erase_cache,
    implement_for,
    IndexType,
    infer_size_impl,
    int_generator,
    is_namedtuple,
    is_namedtuple_class,
    is_non_tensor,
    lazy_legacy,
    lock_blocked,
    NestedKey,
    prod,
    set_lazy_legacy,
    TensorDictFuture,
    unravel_key,
    unravel_key_list,
)
from torch import distributed as dist, multiprocessing as mp, nn, Tensor
from torch.nn.parameter import UninitializedTensorMixin
from torch.utils._pytree import tree_map

try:
    from torch.compiler import is_dynamo_compiling
except ModuleNotFoundError:  # torch 2.0
    from torch._dynamo import is_compiling as is_dynamo_compiling


# NO_DEFAULT is used as a placeholder whenever the default is not provided.
# Using None is not an option since `td.get(key, default=None)` is a valid usage.
class _NoDefault(enum.IntEnum):
    ZERO = 0


NO_DEFAULT = _NoDefault.ZERO

T = TypeVar("T", bound="TensorDictBase")


class _BEST_ATTEMPT_INPLACE:
    def __bool__(self):
        # we use an exception to exit when running `inplace = BEST_ATTEMPT_INPLACE if inplace else False`
        # more than once
        raise NotImplementedError


_has_mps = torch.backends.mps.is_available()
_has_cuda = torch.cuda.is_available()

BEST_ATTEMPT_INPLACE = _BEST_ATTEMPT_INPLACE()

# some complex string used as separator to concatenate and split keys in
# distributed frameworks
CompatibleType = Union[
    Tensor,
]

_STR_MIXED_INDEX_ERROR = "Received a mixed string-non string index. Only string-only or string-free indices are supported."

_HEURISTIC_EXCLUDED = (Tensor, tuple, list, set, dict, np.ndarray)

_TENSOR_COLLECTION_MEMO = {}

_PIN_MEM_TIMEOUT = 10


class TensorDictBase(MutableMapping):
    """TensorDictBase is an abstract parent class for TensorDicts, a torch.Tensor data container."""

    _safe: bool = False
    _lazy: bool = False
    _inplace_set: bool = False
    is_meta: bool = False
    _is_locked: bool = False
    _cache: bool = None
    _is_non_tensor: bool = False
    _memmap_prefix = None

    def __bool__(self) -> bool:
        raise RuntimeError("Converting a tensordict to boolean value is not permitted")

    @abc.abstractmethod
    def __ne__(self, other: object) -> T:
        """NOT operation over two tensordicts, for evey key.

        The two tensordicts must have the same key set.

        Args:
            other (TensorDictBase, dict, or float): the value to compare against.

        Returns:
            a new TensorDict instance with all tensors are boolean
            tensors of the same shape as the original tensors.

        """
        ...

    @abc.abstractmethod
    def __xor__(self, other: TensorDictBase | float):
        """XOR operation over two tensordicts, for evey key.

        The two tensordicts must have the same key set.

        Args:
            other (TensorDictBase, dict, or float): the value to compare against.

        Returns:
            a new TensorDict instance with all tensors are boolean
            tensors of the same shape as the original tensors.

        """
        ...

    @abc.abstractmethod
    def __or__(self, other: TensorDictBase | float) -> T:
        """OR operation over two tensordicts, for evey key.

        The two tensordicts must have the same key set.

        Args:
            other (TensorDictBase, dict, or float): the value to compare against.

        Returns:
            a new TensorDict instance with all tensors are boolean
            tensors of the same shape as the original tensors.

        """
        ...

    @abc.abstractmethod
    def __eq__(self, other: object) -> T:
        """Compares two tensordicts against each other, for every key. The two tensordicts must have the same key set.

        Returns:
            a new TensorDict instance with all tensors are boolean
            tensors of the same shape as the original tensors.

        """
        ...

    @abc.abstractmethod
    def __ge__(self, other: object) -> T:
        """Compares two tensordicts against each other using the "greater or equal" operator, for every key. The two tensordicts must have the same key set.

        Returns:
            a new TensorDict instance with all tensors are boolean
            tensors of the same shape as the original tensors.

        """
        ...

    @abc.abstractmethod
    def __gt__(self, other: object) -> T:
        """Compares two tensordicts against each other using the "greater than" operator, for every key. The two tensordicts must have the same key set.

        Returns:
            a new TensorDict instance with all tensors are boolean
            tensors of the same shape as the original tensors.

        """
        ...

    @abc.abstractmethod
    def __le__(self, other: object) -> T:
        """Compares two tensordicts against each other using the "lower or equal" operator, for every key. The two tensordicts must have the same key set.

        Returns:
            a new TensorDict instance with all tensors are boolean
            tensors of the same shape as the original tensors.

        """
        ...

    @abc.abstractmethod
    def __lt__(self, other: object) -> T:
        """Compares two tensordicts against each other using the "lower than" operator, for every key. The two tensordicts must have the same key set.

        Returns:
            a new TensorDict instance with all tensors are boolean
            tensors of the same shape as the original tensors.

        """
        ...

    def __repr__(self) -> str:
        fields = _td_fields(self)
        field_str = indent(f"fields={{{fields}}}", 4 * " ")
        batch_size_str = indent(f"batch_size={self.batch_size}", 4 * " ")
        device_str = indent(f"device={self.device}", 4 * " ")
        is_shared_str = indent(f"is_shared={self.is_shared()}", 4 * " ")
        string = ",\n".join([field_str, batch_size_str, device_str, is_shared_str])
        return f"{type(self).__name__}(\n{string})"

    def __iter__(self) -> Generator:
        """Iterates over the first shape-dimension of the tensordict."""
        if not self.batch_dims:
            raise StopIteration
        yield from self.unbind(0)

    def __len__(self) -> int:
        """Returns the length of first dimension, if there is, otherwise 0."""
        batch_size = self.batch_size
        if not batch_size:
            return 0
        return batch_size[0]

    def __contains__(self, key: NestedKey) -> bool:
        if isinstance(key, str):
            return key in self.keys()
        if isinstance(key, tuple):
            key = unravel_key(key)
            if not key:
                raise RuntimeError(
                    "key must be a NestedKey (a str or a possibly tuple of str)."
                )
            return key in self.keys(True, is_leaf=_is_leaf_nontensor)
        raise RuntimeError(
            "key must be a NestedKey (a str or a possibly tuple of str)."
        )

    def __getitem__(self, index: IndexType) -> T | torch.Tensor:
        """Indexes all tensors according to the provided index.

        The index can be a (nested) key or any valid shape index given the
        tensordict batch size.

        If the index is a nested key and the result is a :class:`~tensordict.NonTensorData`
        object, the content of the non-tensor is returned.

        Examples:
            >>> td = TensorDict({"root": torch.arange(2), ("nested", "entry"): torch.arange(2)}, [2])
            >>> td["root"]
            torch.tensor([0, 1])
            >>> td["nested", "entry"]
            torch.tensor([0, 1])
            >>> td[:1]
            TensorDict(
                fields={
                    nested: TensorDict(
                        fields={
                            entry: Tensor(shape=torch.Size([1]), device=cpu, dtype=torch.int64, is_shared=False)},
                        batch_size=torch.Size([1]),
                        device=None,
                        is_shared=False),
                    root: Tensor(shape=torch.Size([1]), device=cpu, dtype=torch.int64, is_shared=False)},
                batch_size=torch.Size([1]),
                device=None,
                is_shared=False)
        """
        istuple = isinstance(index, tuple)
        if istuple or isinstance(index, str):
            # _unravel_key_to_tuple will return an empty tuple if the index isn't a NestedKey
            idx_unravel = _unravel_key_to_tuple(index)
            if idx_unravel:
                result = self._get_tuple(idx_unravel, NO_DEFAULT)
                if is_non_tensor(result):
                    result_data = getattr(result, "data", NO_DEFAULT)
                    if result_data is NO_DEFAULT:
                        return result.tolist()
                    return result_data
                return result

        if (istuple and not index) or (not istuple and index is Ellipsis):
            # empty tuple returns self
            return self
        if not istuple:
            if isinstance(index, int):
                return self._index_tensordict(index)
            # we only want tuple indices
            index = (index,)
        # # convert range/np.ndarray to tensor: this is not cheap
        # index = tuple(
        #     torch.tensor(idx) if isinstance(idx, (np.ndarray, range)) else idx
        #     for idx in index
        # )
        if istuple and any(idx is Ellipsis for idx in index):
            index = convert_ellipsis_to_idx(index, self.batch_size)
        if all(isinstance(idx, slice) and idx == slice(None) for idx in index):
            return self

        return self._index_tensordict(index)

    # this is necessary for data collectors for instance, otherwise indexing
    # will always be achieved one element at a time.
    __getitems__ = __getitem__

    def _get_sub_tensordict(self, idx: IndexType) -> T:
        """Returns a _SubTensorDict with the desired index."""
        from tensordict._td import _SubTensorDict

        return _SubTensorDict(source=self, idx=idx)

    @abc.abstractmethod
    def __setitem__(
        self,
        index: IndexType,
        value: T | dict | numbers.Number | CompatibleType,
    ) -> None:
        ...

    def __delitem__(self, key: NestedKey) -> T:
        return self.del_(key)

    def __getstate__(self):
        result = dict(self.__dict__)
        for key in ("_last_op", "_cache", "__last_op_queue", "__lock_parents_weakrefs"):
            result.pop(key, None)
        return result

    def __setstate__(self, state):
        for key, value in state.items():
            setattr(self, key, value)
        self._cache = None
        self.__last_op_queue = None
        self._last_op = None
        if self._is_locked:
            # this can cause avoidable overhead, as we will be locking the leaves
            # then locking their parent, and the parent of the parent, every
            # time re-locking tensordicts that have already been locked.
            # To avoid this, we should lock only at the root, but it isn't easy
            # to spot what the root is...
            self._is_locked = False
            self.lock_()

    @classmethod
    def __torch_function__(
        cls,
        func: Callable,
        types: tuple[type, ...],
        args: tuple[Any, ...] = (),
        kwargs: dict[str, Any] | None = None,
    ) -> Callable:
        from tensordict._torch_func import TD_HANDLED_FUNCTIONS

        if kwargs is None:
            kwargs = {}
        if func not in TD_HANDLED_FUNCTIONS or not all(
            issubclass(t, (Tensor, TensorDictBase)) or _is_tensorclass(t) for t in types
        ):
            return NotImplemented
        return TD_HANDLED_FUNCTIONS[func](*args, **kwargs)

    @abc.abstractmethod
    def all(self, dim: int = None) -> bool | TensorDictBase:
        """Checks if all values are True/non-null in the tensordict.

        Args:
            dim (int, optional): if ``None``, returns a boolean indicating
                whether all tensors return `tensor.all() == True`
                If integer, all is called upon the dimension specified if
                and only if this dimension is compatible with the tensordict
                shape.

        """
        ...

    @abc.abstractmethod
    def any(self, dim: int = None) -> bool | TensorDictBase:
        """Checks if any value is True/non-null in the tensordict.

        Args:
            dim (int, optional): if ``None``, returns a boolean indicating
                whether all tensors return `tensor.any() == True`.
                If integer, all is called upon the dimension specified if
                and only if this dimension is compatible with
                the tensordict shape.

        """
        ...

    def isfinite(self) -> T:
        """Returns a new tensordict with boolean elements representing if each element is finite or not.

        Real values are finite when they are not NaN, negative infinity, or infinity. Complex values are finite when both their real and imaginary parts are finite.

        """
        keys, vals = self._items_list(True, True)
        vals = [val.isfinite() for val in vals]
        items = dict(zip(keys, vals))
        return self._fast_apply(
            lambda name, val: items.get(name, val),
            named=True,
            nested_keys=True,
            is_leaf=_NESTED_TENSORS_AS_LISTS,
            propagate_lock=True,
        )

    def isnan(self) -> T:
        """Returns a new tensordict with boolean elements representing if each element of input is NaN or not.

        Complex values are considered NaN when either their real and/or imaginary part is NaN.

        """
        keys, vals = self._items_list(True, True)
        vals = [val.isnan() for val in vals]
        items = dict(zip(keys, vals))
        return self._fast_apply(
            lambda name, val: items.get(name, val),
            named=True,
            nested_keys=True,
            is_leaf=_NESTED_TENSORS_AS_LISTS,
            propagate_lock=True,
        )

    def isneginf(self) -> T:
        """Tests if each element of input is negative infinity or not."""
        keys, vals = self._items_list(True, True)
        vals = [val.isneginf() for val in vals]
        items = dict(zip(keys, vals))
        return self._fast_apply(
            lambda name, val: items.get(name, val),
            named=True,
            nested_keys=True,
            is_leaf=_NESTED_TENSORS_AS_LISTS,
            propagate_lock=True,
        )

    def isposinf(self) -> T:
        """Tests if each element of input is negative infinity or not."""
        keys, vals = self._items_list(True, True)
        vals = [val.isposinf() for val in vals]
        items = dict(zip(keys, vals))
        return self._fast_apply(
            lambda name, val: items.get(name, val),
            named=True,
            nested_keys=True,
            is_leaf=_NESTED_TENSORS_AS_LISTS,
            propagate_lock=True,
        )

    def isreal(self) -> T:
        """Returns a new tensordict with boolean elements representing if each element of input is real-valued or not."""
        keys, vals = self._items_list(True, True)
        vals = [val.isreal() for val in vals]
        items = dict(zip(keys, vals))
        return self._fast_apply(
            lambda name, val: items.get(name, val),
            named=True,
            nested_keys=True,
            is_leaf=_NESTED_TENSORS_AS_LISTS,
            propagate_lock=True,
        )

    def mean(
        self,
        dim: int | Tuple[int] = NO_DEFAULT,
        keepdim: bool = NO_DEFAULT,
        *,
        dtype: torch.dtype | None = None,
    ) -> bool | TensorDictBase:  # noqa: D417
        """Returns the mean value of all elements in the input tensordict.

        Args:
            dim (int, tuple of int, optional): if ``None``, returns a dimensionless
                tensordict containing the mean value of all leaves (if this can be computed).
                If integer or tuple of integers, `mean` is called upon the dimension specified if
                and only if this dimension is compatible with the tensordict
                shape.
            keepdim (bool) – whether the output tensor has dim retained or not.

        Keyword Args:
            dtype (torch.dtype, optional) – the desired data type of returned tensor.
                If specified, the input tensor is casted to dtype before the operation is performed.
                This is useful for preventing data type overflows. Default: ``None``.

        """
        if dim is NO_DEFAULT and keepdim:
            dim = None
        return self._cast_reduction(
            reduction_name="mean", dim=dim, keepdim=keepdim, dtype=dtype
        )

    def nanmean(
        self,
        dim: int | Tuple[int] = NO_DEFAULT,
        keepdim: bool = NO_DEFAULT,
        *,
        dtype: torch.dtype | None = None,
    ) -> bool | TensorDictBase:  # noqa: D417
        """Returns the mean of all non-NaN elements in the input tensordict.

        Args:
            dim (int, tuple of int, optional): if ``None``, returns a dimensionless
                tensordict containing the mean value of all leaves (if this can be computed).
                If integer or tuple of integers, `mean` is called upon the dimension specified if
                and only if this dimension is compatible with the tensordict
                shape.
            keepdim (bool) – whether the output tensor has dim retained or not.

        Keyword Args:
            dtype (torch.dtype, optional) – the desired data type of returned tensor.
                If specified, the input tensor is casted to dtype before the operation is performed.
                This is useful for preventing data type overflows. Default: ``None``.

        """
        if dim is NO_DEFAULT and keepdim:
            dim = None
        return self._cast_reduction(
            reduction_name="nanmean", keepdim=keepdim, dim=dim, dtype=dtype
        )

    def prod(
        self,
        dim: int | Tuple[int] = NO_DEFAULT,
        keepdim: bool = NO_DEFAULT,
        *,
        dtype: torch.dtype | None = None,
    ) -> bool | TensorDictBase:  # noqa: D417
        """Returns the produce of values of all elements in the input tensordict.

        Args:
            dim (int, tuple of int, optional): if ``None``, returns a dimensionless
                tensordict containing the prod value of all leaves (if this can be computed).
                If integer or tuple of integers, `prod` is called upon the dimension specified if
                and only if this dimension is compatible with the tensordict
                shape.
            keepdim (bool) – whether the output tensor has dim retained or not.

        Keyword Args:
            dtype (torch.dtype, optional) – the desired data type of returned tensor.
                If specified, the input tensor is casted to dtype before the operation is performed.
                This is useful for preventing data type overflows. Default: ``None``.

        """
        result = self._cast_reduction(
            reduction_name="prod", dim=dim, keepdim=False, tuple_ok=False, dtype=dtype
        )
        if keepdim:
            if isinstance(dim, tuple):
                dim = dim[0]
            if dim not in (None, NO_DEFAULT):
                result = result.unsqueeze(dim)
            else:
                result = result.reshape([1 for _ in self.shape])
        return result

    def sum(
        self,
        dim: int | Tuple[int] = NO_DEFAULT,
        keepdim: bool = NO_DEFAULT,
        *,
        dtype: torch.dtype | None = None,
    ) -> bool | TensorDictBase:  # noqa: D417
        """Returns the sum value of all elements in the input tensordict.

        Args:
            dim (int, tuple of int, optional): if ``None``, returns a dimensionless
                tensordict containing the sum value of all leaves (if this can be computed).
                If integer or tuple of integers, `sum` is called upon the dimension specified if
                and only if this dimension is compatible with the tensordict
                shape.
            keepdim (bool) – whether the output tensor has dim retained or not.

        Keyword Args:
            dtype (torch.dtype, optional) – the desired data type of returned tensor.
                If specified, the input tensor is casted to dtype before the operation is performed.
                This is useful for preventing data type overflows. Default: ``None``.

        """
        if dim is NO_DEFAULT and keepdim:
            dim = None
        return self._cast_reduction(
            reduction_name="sum", dim=dim, keepdim=keepdim, dtype=dtype
        )

    def nansum(
        self,
        dim: int | Tuple[int] = NO_DEFAULT,
        keepdim: bool = NO_DEFAULT,
        *,
        dtype: torch.dtype | None = None,
    ) -> bool | TensorDictBase:  # noqa: D417
        """Returns the sum of all non-NaN elements in the input tensordict.

        Args:
            dim (int, tuple of int, optional): if ``None``, returns a dimensionless
                tensordict containing the sum value of all leaves (if this can be computed).
                If integer or tuple of integers, `sum` is called upon the dimension specified if
                and only if this dimension is compatible with the tensordict
                shape.
            keepdim (bool) – whether the output tensor has dim retained or not.

        Keyword Args:
            dtype (torch.dtype, optional) – the desired data type of returned tensor.
                If specified, the input tensor is casted to dtype before the operation is performed.
                This is useful for preventing data type overflows. Default: ``None``.

        """
        if dim is NO_DEFAULT and keepdim:
            dim = None
        return self._cast_reduction(
            reduction_name="nansum", dim=dim, keepdim=keepdim, dtype=dtype
        )

    def std(
        self,
        dim: int | Tuple[int] = NO_DEFAULT,
        keepdim: bool = NO_DEFAULT,
        *,
        correction: int = 1,
    ) -> bool | TensorDictBase:  # noqa: D417
        """Returns the standard deviation value of all elements in the input tensordict.

        Args:
            dim (int, tuple of int, optional): if ``None``, returns a dimensionless
                tensordict containing the sum value of all leaves (if this can be computed).
                If integer or tuple of integers, `std` is called upon the dimension specified if
                and only if this dimension is compatible with the tensordict
                shape.
            keepdim (bool) – whether the output tensor has dim retained or not.

        Keyword Args:
            correction (int): difference between the sample size and sample degrees of freedom.
                Defaults to Bessel’s correction, correction=1.

        """
        if dim is NO_DEFAULT and keepdim:
            dim = None
        return self._cast_reduction(
            reduction_name="std",
            dim=dim,
            keepdim=keepdim,
            correction=correction,
        )

    def var(
        self,
        dim: int | Tuple[int] = NO_DEFAULT,
        keepdim: bool = NO_DEFAULT,
        *,
        correction: int = 1,
    ) -> bool | TensorDictBase:  # noqa: D417
        """Returns the variance value of all elements in the input tensordict.

        Args:
            dim (int, tuple of int, optional): if ``None``, returns a dimensionless
                tensordict containing the sum value of all leaves (if this can be computed).
                If integer or tuple of integers, `var` is called upon the dimension specified if
                and only if this dimension is compatible with the tensordict
                shape.
            keepdim (bool) – whether the output tensor has dim retained or not.

        Keyword Args:
            correction (int): difference between the sample size and sample degrees of freedom.
                Defaults to Bessel’s correction, correction=1.

        """
        if dim is NO_DEFAULT and keepdim:
            dim = None
        return self._cast_reduction(
            reduction_name="var",
            dim=dim,
            keepdim=keepdim,
            correction=correction,
        )

    @abc.abstractmethod
    def _cast_reduction(
        self,
        *,
        reduction_name,
        dim=NO_DEFAULT,
        keepdim=NO_DEFAULT,
        dtype,
        tuple_ok=True,
        **kwargs,
    ):
        ...

    def auto_batch_size_(self, batch_dims: int | None = None) -> T:
        """Sets the maximum batch-size for the tensordict, up to an optional batch_dims.

        Args:
            batch_dims (int, optional): if provided, the batch-size will be at
                most ``batch_dims`` long.

        Returns:
            self

        Examples:
            >>> from tensordict import TensorDict
            >>> import torch
            >>> td = TensorDict({"a": torch.randn(3, 4, 5), "b": {"c": torch.randn(3, 4, 6)}}, batch_size=[])
            >>> td.auto_batch_size_()
            >>> print(td.batch_size)
            torch.Size([3, 4])
            >>> td.auto_batch_size_(batch_dims=1)
            >>> print(td.batch_size)
            torch.Size([3])

        """
        _set_max_batch_size(self, batch_dims)
        return self

    @classmethod
    @abc.abstractmethod
    def from_dict(
        cls,
        input_dict,
        batch_size: torch.Size | None = None,
        device: torch.device | None = None,
        batch_dims: int | None = None,
        names: List[str] | None = None,
    ):
        """Returns a TensorDict created from a dictionary or another :class:`~.tensordict.TensorDict`.

        If ``batch_size`` is not specified, returns the maximum batch size possible.

        This function works on nested dictionaries too, or can be used to determine the
        batch-size of a nested tensordict.

        Args:
            input_dict (dictionary, optional): a dictionary to use as a data source
                (nested keys compatible).
            batch_size (iterable of int, optional): a batch size for the tensordict.
            device (torch.device or compatible type, optional): a device for the TensorDict.
            batch_dims (int, optional): the ``batch_dims`` (ie number of leading dimensions
                to be considered for ``batch_size``). Exclusinve with ``batch_size``.
                Note that this is the __maximum__ number of batch dims of the tensordict,
                a smaller number is tolerated.
            names (list of str, optional): the dimension names of the tensordict.

        Examples:
            >>> input_dict = {"a": torch.randn(3, 4), "b": torch.randn(3)}
            >>> print(TensorDict.from_dict(input_dict))
            TensorDict(
                fields={
                    a: Tensor(shape=torch.Size([3, 4]), device=cpu, dtype=torch.float32, is_shared=False),
                    b: Tensor(shape=torch.Size([3]), device=cpu, dtype=torch.float32, is_shared=False)},
                batch_size=torch.Size([3]),
                device=None,
                is_shared=False)
            >>> # nested dict: the nested TensorDict can have a different batch-size
            >>> # as long as its leading dims match.
            >>> input_dict = {"a": torch.randn(3), "b": {"c": torch.randn(3, 4)}}
            >>> print(TensorDict.from_dict(input_dict))
            TensorDict(
                fields={
                    a: Tensor(shape=torch.Size([3]), device=cpu, dtype=torch.float32, is_shared=False),
                    b: TensorDict(
                        fields={
                            c: Tensor(shape=torch.Size([3, 4]), device=cpu, dtype=torch.float32, is_shared=False)},
                        batch_size=torch.Size([3, 4]),
                        device=None,
                        is_shared=False)},
                batch_size=torch.Size([3]),
                device=None,
                is_shared=False)
            >>> # we can also use this to work out the batch sie of a tensordict
            >>> input_td = TensorDict({"a": torch.randn(3), "b": {"c": torch.randn(3, 4)}}, [])
            >>> print(TensorDict.from_dict(input_td))
            TensorDict(
                fields={
                    a: Tensor(shape=torch.Size([3]), device=cpu, dtype=torch.float32, is_shared=False),
                    b: TensorDict(
                        fields={
                            c: Tensor(shape=torch.Size([3, 4]), device=cpu, dtype=torch.float32, is_shared=False)},
                        batch_size=torch.Size([3, 4]),
                        device=None,
                        is_shared=False)},
                batch_size=torch.Size([3]),
                device=None,
                is_shared=False)

        """
        ...

    @classmethod
    def _from_dict_validated(cls, *args, **kwargs):
        """A faster version of from_dict when the values have been validated.

        By default, falls back on :meth:`~.from_dict`.
        """
        return cls.from_dict(*args, **kwargs)

    @abc.abstractmethod
    def from_dict_instance(
        self,
        input_dict,
        batch_size=None,
        device=None,
        batch_dims=None,
        names: List[str] | None = None,
    ):
        """Instance method version of :meth:`~tensordict.TensorDict.from_dict`.

        Unlike :meth:`~tensordict.TensorDict.from_dict`, this method will
        attempt to keep the tensordict types within the existing tree (for
        any existing leaf).

        Examples:
            >>> from tensordict import TensorDict, tensorclass
            >>> import torch
            >>>
            >>> @tensorclass
            >>> class MyClass:
            ...     x: torch.Tensor
            ...     y: int
            >>>
            >>> td = TensorDict({"a": torch.randn(()), "b": MyClass(x=torch.zeros(()), y=1)})
            >>> print(td.from_dict_instance(td.to_dict()))
            TensorDict(
                fields={
                    a: Tensor(shape=torch.Size([]), device=cpu, dtype=torch.float32, is_shared=False),
                    b: MyClass(
                        x=Tensor(shape=torch.Size([]), device=cpu, dtype=torch.float32, is_shared=False),
                        y=Tensor(shape=torch.Size([]), device=cpu, dtype=torch.int64, is_shared=False),
                        batch_size=torch.Size([]),
                        device=None,
                        is_shared=False)},
                batch_size=torch.Size([]),
                device=None,
                is_shared=False)
            >>> print(td.from_dict(td.to_dict()))
            TensorDict(
                fields={
                    a: Tensor(shape=torch.Size([]), device=cpu, dtype=torch.float32, is_shared=False),
                    b: TensorDict(
                        fields={
                            x: Tensor(shape=torch.Size([]), device=cpu, dtype=torch.float32, is_shared=False),
                            y: Tensor(shape=torch.Size([]), device=cpu, dtype=torch.int64, is_shared=False)},
                        batch_size=torch.Size([]),
                        device=None,
                        is_shared=False)},
                batch_size=torch.Size([]),
                device=None,
                is_shared=False)

        """
        ...

    @classmethod
    def from_pytree(
        cls,
        pytree,
        *,
        batch_size: torch.Size | None = None,
        auto_batch_size: bool = False,
        batch_dims: int | None = None,
    ):
        """Converts a pytree to a TensorDict instance.

        This method is designed to keep the pytree nested structure as much as possible.

        Additional non-tensor keys are added to keep track of each level's identity, providing
        a built-in pytree-to-tensordict bijective transform API.

        Accepted classes currently include lists, tuples, named tuples and dict.

        .. note:: for dictionaries, non-NestedKey keys are registered separately as :class:`~tensordict.NonTensorData`
            instances.

        .. note:: Tensor-castable types (such as int, float or np.ndarray) will be converted to torch.Tensor instances.
            NOte that this transformation is surjective: transforming back the tensordict to a pytree will not
            recover the original types.

        Examples:
            >>> # Create a pytree with tensor leaves, and one "weird"-looking dict key
            >>> class WeirdLookingClass:
            ...     pass
            ...
            >>> weird_key = WeirdLookingClass()
            >>> # Make a pytree with tuple, lists, dict and namedtuple
            >>> pytree = (
            ...     [torch.randint(10, (3,)), torch.zeros(2)],
            ...     {
            ...         "tensor": torch.randn(
            ...             2,
            ...         ),
            ...         "td": TensorDict({"one": 1}),
            ...         weird_key: torch.randint(10, (2,)),
            ...         "list": [1, 2, 3],
            ...     },
            ...     {"named_tuple": TensorDict({"two": torch.ones(1) * 2}).to_namedtuple()},
            ... )
            >>> # Build a TensorDict from that pytree
            >>> td = TensorDict.from_pytree(pytree)
            >>> # Recover the pytree
            >>> pytree_recon = td.to_pytree()
            >>> # Check that the leaves match
            >>> def check(v1, v2):
            >>>     assert (v1 == v2).all()
            >>>
            >>> torch.utils._pytree.tree_map(check, pytree, pytree_recon)
            >>> assert weird_key in pytree_recon[1]

        """
        if is_tensor_collection(pytree):
            return pytree
        if isinstance(pytree, (torch.Tensor,)):
            return pytree

        from tensordict._td import TensorDict

        result = None
        if is_namedtuple(pytree):
            result = TensorDict.from_namedtuple(named_tuple=pytree)
            if batch_dims is not None:
                result.batch_size = batch_size
            result["_pytree_type"] = type(pytree)
        elif isinstance(pytree, (list, tuple)):
            source = {str(i): cls.from_pytree(elt) for i, elt in enumerate(pytree)}
            source["_pytree_type"] = type(pytree)
            result = TensorDict(source, batch_size=batch_size)
        elif isinstance(pytree, dict):
            source = {}
            for key, item in pytree.items():
                if isinstance(key, NestedKey):
                    source[key] = cls.from_pytree(item)
                else:
                    subs_key = "<NON_NESTED>" + str(uuid.uuid1())
                    source[subs_key] = TensorDict(
                        {"value": cls.from_pytree(item), "key": key}
                    )
            source["_pytree_type"] = type(pytree)
            result = TensorDict(source, batch_size=batch_size)
        if result is not None:
            if auto_batch_size:
                result.auto_batch_size_(batch_dims)
            return result
        if isinstance(pytree, (int, float, np.ndarray)):
            return torch.as_tensor(pytree)
        raise NotImplementedError(f"Unknown type {type(pytree)}.")

    def to_pytree(self):
        """Converts a tensordict to a PyTree.

        If the tensordict was not created from a pytree, this method just returns ``self`` without modification.

        See :meth:`~.from_pytree` for more information and examples.

        """
        _pytree_type = self._get_str("_pytree_type", default=None)
        if _pytree_type is None:
            return self
        _pytree_type = _pytree_type.data
        items = {key: val for (key, val) in self.items() if key != "_pytree_type"}
        items = {
            key: val if not is_tensor_collection(val) else val.to_pytree()
            for key, val in items.items()
        }
        if _pytree_type in (list, tuple):
            return _pytree_type((items[str(i)] for i in range(len(items))))
        if _pytree_type is dict:
            items = dict(
                (
                    (val["key"], val["value"])
                    if key.startswith("<NON_NESTED>")
                    else (key, val)
                    for (key, val) in items.items()
                )
            )
            return items
        if is_namedtuple_class(_pytree_type):
            from tensordict._td import TensorDict

            return TensorDict(items).to_namedtuple(dest_cls=_pytree_type)
        raise NotImplementedError(f"unknown type {_pytree_type}")

    @classmethod
    def from_h5(cls, filename, mode="r"):
        """Creates a PersistentTensorDict from a h5 file.

        This function will automatically determine the batch-size for each nested
        tensordict.

        Args:
            filename (str): the path to the h5 file.
            mode (str, optional): reading mode. Defaults to ``"r"``.
        """
        from tensordict.persistent import PersistentTensorDict

        return PersistentTensorDict.from_h5(filename, mode=mode)

    # Module interaction
    @classmethod
    def from_module(
        cls,
        module,
        as_module: bool = False,
        lock: bool = True,
        use_state_dict: bool = False,
    ):
        """Copies the params and buffers of a module in a tensordict.

        Args:
            module (nn.Module): the module to get the parameters from.
            as_module (bool, optional): if ``True``, a :class:`~tensordict.nn.TensorDictParams`
                instance will be returned which can be used to store parameters
                within a :class:`torch.nn.Module`. Defaults to ``False``.
            lock (bool, optional): if ``True``, the resulting tensordict will be locked.
                Defaults to ``True``.
            use_state_dict (bool, optional): if ``True``, the state-dict from the
                module will be used and unflattened into a TensorDict with
                the tree structure of the model. Defaults to ``False``.
                .. note::
                  This is particularly useful when state-dict hooks have to be
                  used.

        Examples:
            >>> from torch import nn
            >>> module = nn.TransformerDecoder(
            ...     decoder_layer=nn.TransformerDecoderLayer(nhead=4, d_model=4),
            ...     num_layers=1)
            >>> params = TensorDict.from_module(module)
            >>> print(params["layers", "0", "linear1"])
            TensorDict(
                fields={
                    bias: Parameter(shape=torch.Size([2048]), device=cpu, dtype=torch.float32, is_shared=False),
                    weight: Parameter(shape=torch.Size([2048, 4]), device=cpu, dtype=torch.float32, is_shared=False)},
                batch_size=torch.Size([]),
                device=None,
                is_shared=False)
        """
        ...

    @classmethod
    def from_modules(
        cls,
        *modules,
        as_module: bool = False,
        lock: bool = True,
        use_state_dict: bool = False,
        lazy_stack: bool = False,
        expand_identical: bool = False,
    ):
        """Retrieves the parameters of several modules for ensebmle learning/feature of expects applications through vmap.

        Args:
            modules (sequence of nn.Module): the modules to get the parameters from.
                If the modules differ in their structure, a lazy stack is needed
                (see the ``lazy_stack`` argument below).

        Keyword Args:
            as_module (bool, optional): if ``True``, a :class:`~tensordict.nn.TensorDictParams`
                instance will be returned which can be used to store parameters
                within a :class:`torch.nn.Module`. Defaults to ``False``.
            lock (bool, optional): if ``True``, the resulting tensordict will be locked.
                Defaults to ``True``.
            use_state_dict (bool, optional): if ``True``, the state-dict from the
                module will be used and unflattened into a TensorDict with
                the tree structure of the model. Defaults to ``False``.
                .. note::
                  This is particularly useful when state-dict hooks have to be
                  used.
            lazy_stack (bool, optional): whether parameters should be densly or
                lazily stacked. Defaults to ``False`` (dense stack).

                .. note:: ``lazy_stack`` and ``as_module`` are exclusive features.

                .. warning::
                    There is a crucial difference between lazy and non-lazy outputs
                    in that non-lazy output will reinstantiate parameters with the
                    desired batch-size, while ``lazy_stack`` will just represent
                    the parameters as lazily stacked. This means that whilst the
                    original parameters can safely be passed to an optimizer
                    when ``lazy_stack=True``, the new parameters need to be passed
                    when it is set to ``True``.

                .. warning::
                    Whilst it can be tempting to use a lazy stack to keep the
                    orignal parameter references, remember that lazy stack
                    perform a stack each time :meth:`~.get` is called. This will
                    require memory (N times the size of the parameters, more if a
                    graph is built) and time to be computed.
                    It also means that the optimizer(s) will contain more
                    parameters, and operations like :meth:`~torch.optim.Optimizer.step`
                    or :meth:`~torch.optim.Optimizer.zero_grad` will take longer
                    to be executed. In general, ``lazy_stack`` should be reserved
                    to very few use cases.
            expand_identical (bool, optional): if ``True`` and the same parameter (same
                identity) is being stacked to itself, an expanded version of this parameter
                will be returned instead. This argument is ignored when ``lazy_stack=True``.

        Examples:
            >>> from torch import nn
            >>> from tensordict import TensorDict
            >>> torch.manual_seed(0)
            >>> empty_module = nn.Linear(3, 4, device="meta")
            >>> n_models = 2
            >>> modules = [nn.Linear(3, 4) for _ in range(n_models)]
            >>> params = TensorDict.from_modules(*modules)
            >>> print(params)
            TensorDict(
                fields={
                    bias: Parameter(shape=torch.Size([2, 4]), device=cpu, dtype=torch.float32, is_shared=False),
                    weight: Parameter(shape=torch.Size([2, 4, 3]), device=cpu, dtype=torch.float32, is_shared=False)},
                batch_size=torch.Size([2]),
                device=None,
                is_shared=False)
            >>> # example of batch execution
            >>> def exec_module(params, x):
            ...     with params.to_module(empty_module):
            ...         return empty_module(x)
            >>> x = torch.randn(3)
            >>> y = torch.vmap(exec_module, (0, None))(params, x)
            >>> assert y.shape == (n_models, 4)
            >>> # since lazy_stack = False, backprop leaves the original params untouched
            >>> y.sum().backward()
            >>> assert params["weight"].grad.norm() > 0
            >>> assert modules[0].weight.grad is None

        With ``lazy_stack=True``, things are slightly different:

            >>> params = TensorDict.from_modules(*modules, lazy_stack=True)
            >>> print(params)
            LazyStackedTensorDict(
                fields={
                    bias: Tensor(shape=torch.Size([2, 4]), device=cpu, dtype=torch.float32, is_shared=False),
                    weight: Tensor(shape=torch.Size([2, 4, 3]), device=cpu, dtype=torch.float32, is_shared=False)},
                exclusive_fields={
                },
                batch_size=torch.Size([2]),
                device=None,
                is_shared=False,
                stack_dim=0)
            >>> # example of batch execution
            >>> y = torch.vmap(exec_module, (0, None))(params, x)
            >>> assert y.shape == (n_models, 4)
            >>> y.sum().backward()
            >>> assert modules[0].weight.grad is not None


        """
        param_list = [
            cls.from_module(module, use_state_dict=use_state_dict) for module in modules
        ]
        if lazy_stack:
            from tensordict._lazy import LazyStackedTensorDict

            for param in param_list:
                if any(
                    isinstance(tensor, UninitializedTensorMixin)
                    for tensor in param.values(True, True)
                ):
                    raise RuntimeError(
                        "lasy_stack=True is not compatible with lazy modules."
                    )
            params = LazyStackedTensorDict.lazy_stack(param_list)
        elif expand_identical:
            from tensordict._torch_func import _stack_uninit_params

            # Check the keys
            #  If not expand_identical, `stack` takes care of that check but
            #  here we use apply which will ignore keys that are in one TD but not another
            sets = [set(param.keys(True, True)) for param in param_list]
            for set_ in sets[1:]:
                if set_ != sets[0]:
                    raise ValueError(
                        f"All key sets must match. "
                        f"Got {set_.symmetric_difference(sets[0])} in one but not another."
                    )

            def maybe_stack(*params):
                param = params[0]
                if isinstance(param, UninitializedTensorMixin):
                    return _stack_uninit_params(params, 0)
                if len(set(params)) == 1:
                    return param.expand((len(params), *param.shape))
                result = torch.stack(params)
                if isinstance(param, nn.Parameter):
                    return nn.Parameter(result.detach(), param.requires_grad)
                return Buffer(result)

            params = param_list[0]._fast_apply(
                maybe_stack,
                *param_list[1:],
                batch_size=torch.Size([len(param_list), *param_list[0].batch_size]),
            )
        else:
            with set_lazy_legacy(False), torch.no_grad():
                params = torch.stack(param_list)

            # Make sure params are params, buffers are buffers
            def make_param(param, orig_param):
                if isinstance(param, UninitializedTensorMixin):
                    return param
                if isinstance(orig_param, nn.Parameter):
                    return nn.Parameter(param.detach(), orig_param.requires_grad)
                return Buffer(param)

            params = params._fast_apply(make_param, param_list[0], propagate_lock=True)
        if as_module:
            from tensordict.nn import TensorDictParams

            params = TensorDictParams(params, no_convert=True)
        if lock:
            params.lock_()
        return params

    @_as_context_manager()
    def to_module(
        self,
        module: nn.Module,
        *,
        inplace: bool | None = None,
        return_swap: bool = True,
        swap_dest=None,
        use_state_dict: bool = False,
        non_blocking: bool = False,
        memo=None,  # deprecated
    ):
        """Writes the content of a TensorDictBase instance onto a given nn.Module attributes, recursively.

        Args:
            module (nn.Module): a module to write the parameters into.

        Keyword Args:
            inplace (bool, optional): if ``True``, the parameters or tensors
                in the module are updated in-place. Defaults to ``False``.
            return_swap (bool, optional): if ``True``, the old parameter configuration
                will be returned. Defaults to ``False``.
            swap_dest (TensorDictBase, optional): if ``return_swap`` is ``True``,
                the tensordict where the swap should be written.
            use_state_dict (bool, optional): if ``True``, state-dict API will be
                used to load the parameters (including the state-dict hooks).
                Defaults to ``False``.
            non_blocking (bool, optional): if ``True`` and this copy is between
                different devices, the copy may occur asynchronously with respect
                to the host.

        Examples:
            >>> from torch import nn
            >>> module = nn.TransformerDecoder(
            ...     decoder_layer=nn.TransformerDecoderLayer(nhead=4, d_model=4),
            ...     num_layers=1)
            >>> params = TensorDict.from_module(module)
            >>> params.zero_()
            >>> params.to_module(module)
            >>> assert (module.layers[0].linear1.weight == 0).all()
        """
        if memo is not None:
            raise RuntimeError("memo cannot be passed to the public to_module anymore.")
        hooks = getattr(
            torch.nn.modules.module, "_global_parameter_registration_hooks", {}
        )
        memo = {"hooks": tuple(hooks.values())}
        return self._to_module(
            module=module,
            inplace=inplace,
            return_swap=return_swap,
            swap_dest=swap_dest,
            memo=memo,
            use_state_dict=use_state_dict,
            non_blocking=non_blocking,
        )

    @abc.abstractmethod
    def _to_module(
        self,
        module,
        *,
        inplace: bool | None = None,
        return_swap: bool = True,
        swap_dest=None,
        memo=None,
        use_state_dict: bool = False,
        non_blocking: bool = False,
    ):
        ...

    # Shape functionality
    @property
    def shape(self) -> torch.Size:
        """See :obj:`~tensordict.TensorDictBase.batch_size`."""
        return self.batch_size

    @shape.setter
    def shape(self, value):
        self.batch_size = value

    @property
    @abc.abstractmethod
    def batch_size(self) -> torch.Size:
        """Shape (or batch_size) of a TensorDict.

        The shape of a tensordict corresponds to the common first ``N``
        dimensions of the tensors it contains, where ``N`` is an arbitrary
        number. The batch-size contrasts with the "feature size" which repesents
        the semantically relevant shapes of a tensor. For instance, a batch of videos
        may have shape ``[B, T, C, W, H]``, where ``[B, T]`` is the batch-size (batch and
        time dimensions) and ``[C, W, H]`` are the feature dimensions (channels and spacial
        dimensions).

        The ``TensorDict`` shape is controlled by the user upon
        initialization (ie, it is not inferred from the tensor shapes).

        The ``batch_size`` can be edited dynamically if the new size is compatible
        with the TensorDict content. For instance, setting the batch size to
        an empty value is always allowed.

        Returns:
            a :obj:`~torch.Size` object describing the TensorDict batch size.

        Examples:
            >>> data = TensorDict({
            ...     "key 0": torch.randn(3, 4),
            ...     "key 1": torch.randn(3, 5),
            ...     "nested": TensorDict({"key 0": torch.randn(3, 4)}, batch_size=[3, 4])},
            ...     batch_size=[3])
            >>> data.batch_size = () # resets the batch-size to an empty value
        """
        ...

    def size(self, dim: int | None = None) -> torch.Size | int:
        """Returns the size of the dimension indicated by ``dim``.

        If ``dim`` is not specified, returns the ``batch_size`` attribute of the TensorDict.

        """
        if dim is None:
            return self.batch_size
        return self.batch_size[dim]

    @property
    def data(self):
        """Returns a tensordict containing the .data attributes of the leaf tensors."""
        return self._data()

    @property
    def grad(self):
        """Returns a tensordict containing the .grad attributes of the leaf tensors."""
        return self._grad()

    def zero_grad(self, set_to_none: bool = True) -> T:
        """Zeros all the gradients of the TensorDict recursively.

        Args:
            set_to_none (bool, optional): if ``True``, tensor.grad will be ``None``,
                otherwise ``0``.
                Defaults to ``True``.

        """
        if set_to_none:
            for val in self._values_list(True, True, is_leaf=_NESTED_TENSORS_AS_LISTS):
                val.grad = None
            return self
        for val in self._values_list(True, True, is_leaf=_NESTED_TENSORS_AS_LISTS):
            val.grad.zero_()
        return self

    @cache  # noqa
    def _dtype(self):
        dtype = None
        for val in self.values(True, True, is_leaf=_NESTED_TENSORS_AS_LISTS):
            val_dtype = getattr(val, "dtype", None)
            if dtype is None and val_dtype is not None:
                dtype = val_dtype
            elif dtype is not None and val_dtype is not None and dtype != val_dtype:
                return None
        return dtype

    @property
    def dtype(self):
        """Returns the dtype of the values in the tensordict, if it is unique."""
        return self._dtype()

    def _batch_size_setter(self, new_batch_size: torch.Size) -> None:
        if new_batch_size == self.batch_size:
            return
        if self._lazy:
            raise RuntimeError(
                "modifying the batch size of a lazy representation of a "
                "tensordict is not permitted. Consider instantiating the "
                "tensordict first by calling `td = td.to_tensordict()` before "
                "resetting the batch size."
            )
        if not isinstance(new_batch_size, torch.Size):
            new_batch_size = torch.Size(new_batch_size)
        for key, value in self.items():
            if _is_tensor_collection(type(value)):
                if len(value.batch_size) < len(new_batch_size):
                    # document as edge case
                    value.batch_size = new_batch_size
                    self._set_str(
                        key, value, inplace=True, validated=True, non_blocking=False
                    )
        self._check_new_batch_size(new_batch_size)
        has_names = self._has_names()
        if has_names:
            # if the tensordict has dim names and the new batch-size has more dims,
            # we can simply add empty names after the current ones.
            # Otherwise, we discard the extra existing names.
            names = self.names
            self._erase_names()
        self._change_batch_size(new_batch_size)
        if has_names:
            # if the tensordict has dim names and the new batch-size has more dims,
            # we can simply add empty names after the current ones.
            # Otherwise, we discard the extra existing names.
            if len(names) < len(new_batch_size):
                self.names = names + [None] * (len(new_batch_size) - len(names))
            else:
                self.names = names[: self.batch_dims]

    @property
    def batch_dims(self) -> int:
        """Length of the tensordict batch size.

        Returns:
            int describing the number of dimensions of the tensordict.

        """
        return len(self.batch_size)

    def ndimension(self) -> int:
        """See :meth:`~.batch_dims`."""
        return self.batch_dims

    @property
    def ndim(self) -> int:
        """See :meth:`~.batch_dims`."""
        return self.batch_dims

    def dim(self) -> int:
        """See :meth:`~.batch_dims`."""
        return self.batch_dims

    def numel(self) -> int:
        """Total number of elements in the batch.

        Lower-bounded to 1, as a stack of two tensordict with empty shape will
        have two elements, therefore we consider that a tensordict is at least
        1-element big.
        """
        return max(1, self.batch_size.numel())

    @property
    def depth(self) -> int:
        """Returns the depth - maximum number of levels - of a tensordict.

        The minimum depth is 0 (no nested tensordict).
        """
        return self._depth()

    @cache  # noqa: B019
    def _depth(self):
        depth = 0
        for key in self.keys(True, True, is_leaf=_is_leaf_nontensor):
            if isinstance(key, tuple):
                depth = max(depth, len(key) - 1)
        return depth

    @overload
    def expand(self, *shape: int) -> T:
        ...

    @overload
    def expand(self, shape: torch.Size) -> T:
        ...

    @abc.abstractmethod
    def expand(self, *args: int | torch.Size) -> T:
        """Expands each tensor of the tensordict according to the :func:`~torch.expand` function, ignoring the feature dimensions.

        Supports iterables to specify the shape.

        Examples:
            >>> td = TensorDict({
            ...     'a': torch.zeros(3, 4, 5),
            ...     'b': torch.zeros(3, 4, 10)}, batch_size=[3, 4])
            >>> td_expand = td.expand(10, 3, 4)
            >>> assert td_expand.shape == torch.Size([10, 3, 4])
            >>> assert td_expand.get("a").shape == torch.Size([10, 3, 4, 5])

        """
        ...

    def expand_as(self, other: TensorDictBase | torch.Tensor) -> TensorDictBase:
        """Broadcasts the shape of the tensordict to the shape of `other` and expands it accordingly.

        If the input is a tensor collection (tensordict or tensorclass),
        the leaves will be expanded on a one-to-one basis.

        Examples:
            >>> from tensordict import TensorDict
            >>> import torch
            >>> td0 = TensorDict({
            ...     "a": torch.ones(3, 1, 4),
            ...     "b": {"c": torch.ones(3, 2, 1, 4)}},
            ...     batch_size=[3],
            ... )
            >>> td1 = TensorDict({
            ...     "a": torch.zeros(2, 3, 5, 4),
            ...     "b": {"c": torch.zeros(2, 3, 2, 6, 4)}},
            ...     batch_size=[2, 3],
            ... )
            >>> expanded = td0.expand_as(td1)
            >>> assert (expanded==1).all()
            >>> print(expanded)
            TensorDict(
                fields={
                    a: Tensor(shape=torch.Size([2, 3, 5, 4]), device=cpu, dtype=torch.float32, is_shared=False),
                    b: TensorDict(
                        fields={
                            c: Tensor(shape=torch.Size([2, 3, 2, 6, 4]), device=cpu, dtype=torch.float32, is_shared=False)},
                        batch_size=torch.Size([2, 3]),
                        device=None,
                        is_shared=False)},
                batch_size=torch.Size([2, 3]),
                device=None,
                is_shared=False)

        """
        if _is_tensor_collection(type(other)):
            return self.apply(
                lambda x, y: x.expand_as(y), other, batch_size=other.batch_size
            )
        return self.expand(other.shape)

    def new_zeros(
        self,
        *size: torch.Size,
        dtype: torch.dtype = None,
        device: DeviceType = NO_DEFAULT,
        requires_grad: bool = False,
        layout: torch.layout = torch.strided,
        pin_memory: bool = None,
    ):  # noqa: D417
        """Returns a TensorDict of size ``size`` filled with 0.

        By default, the returned TensorDict has the same ``torch.dtype`` and ``torch.device`` as this tensordict.

        Args:
            size (int...): a list, tuple, or torch.Size of integers defining the shape of the output tensor.

        Keyword Args:
            dtype (torch.dtype, optional): the desired type of returned tensordict.
                Default: if ``None``, the `torch.dtype` will be unchanged.
            device (torch.device, optional): the desired device of returned tensordict.
                Default: if ``None``, the ``torch.device`` will be unchanged.
            requires_grad (bool, optional): If autograd should record operations on the
                returned tensors. Default: ``False``.
            layout (torch.layout, optional): the desired layout of returned TensorDict values.
                Default: ``torch.strided``.
            pin_memory (bool, optional): If set, returned tensor would be allocated in the
                pinned memory. Works only for CPU tensors. Default: ``False``.

        """
        kwargs = {}
        if pin_memory is not None:
            kwargs = {"pin_memory": pin_memory}
        return self._new_impl(
            size,
            dtype=dtype,
            device=device,
            requires_grad=requires_grad,
            layout=layout,
            funcname="new_zeros",
            **kwargs,
        )

    def new_ones(
        self,
        *size: torch.Size,
        dtype: torch.dtype = None,
        device: DeviceType = NO_DEFAULT,
        requires_grad: bool = False,
        layout: torch.layout = torch.strided,
        pin_memory: bool = None,
    ):  # noqa: D417
        """Returns a TensorDict of size ``size`` filled with 1.

        By default, the returned TensorDict has the same ``torch.dtype`` and ``torch.device`` as this tensordict.

        Args:
            size (int...): a list, tuple, or torch.Size of integers defining the shape of the output tensor.

        Keyword Args:
            dtype (torch.dtype, optional): the desired type of returned tensordict.
                Default: if ``None``, the `torch.dtype` will be unchanged.
            device (torch.device, optional): the desired device of returned tensordict.
                Default: if ``None``, the ``torch.device`` will be unchanged.
            requires_grad (bool, optional): If autograd should record operations on the
                returned tensors. Default: ``False``.
            layout (torch.layout, optional): the desired layout of returned TensorDict values.
                Default: ``torch.strided``.
            pin_memory (bool, optional): If set, returned tensor would be allocated in the
                pinned memory. Works only for CPU tensors. Default: ``False``.

        """
        kwargs = {}
        if pin_memory is not None:
            kwargs = {"pin_memory": pin_memory}
        return self._new_impl(
            size,
            dtype=dtype,
            device=device,
            requires_grad=requires_grad,
            layout=layout,
            funcname="new_ones",
            **kwargs,
        )

    def new_empty(
        self,
        *size: torch.Size,
        dtype: torch.dtype = None,
        device: DeviceType = NO_DEFAULT,
        requires_grad: bool = False,
        layout: torch.layout = torch.strided,
        pin_memory: bool = None,
    ):  # noqa: D417
        """Returns a TensorDict of size ``size`` with emtpy tensors.

        By default, the returned TensorDict has the same ``torch.dtype`` and ``torch.device`` as this tensordict.

        Args:
            size (int...): a list, tuple, or torch.Size of integers defining the shape of the output tensor.

        Keyword Args:
            dtype (torch.dtype, optional): the desired type of returned tensordict.
                Default: if ``None``, the `torch.dtype` will be unchanged.
            device (torch.device, optional): the desired device of returned tensordict.
                Default: if ``None``, the ``torch.device`` will be unchanged.
            requires_grad (bool, optional): If autograd should record operations on the
                returned tensors. Default: ``False``.
            layout (torch.layout, optional): the desired layout of returned TensorDict values.
                Default: ``torch.strided``.
            pin_memory (bool, optional): If set, returned tensor would be allocated in the
                pinned memory. Works only for CPU tensors. Default: ``False``.

        """
        kwargs = {}
        if pin_memory is not None:
            kwargs = {"pin_memory": pin_memory}
        return self._new_impl(
            size,
            dtype=dtype,
            device=device,
            requires_grad=requires_grad,
            layout=layout,
            funcname="new_empty",
            **kwargs,
        )

    def new_full(
        self,
        size: torch.Size,
        fill_value,
        *,
        dtype: torch.dtype = None,
        device: DeviceType = NO_DEFAULT,
        requires_grad: bool = False,
        layout: torch.layout = torch.strided,
        pin_memory: bool = None,
    ):  # noqa: D417
        """Returns a TensorDict of size ``size`` filled with 1.

        By default, the returned TensorDict has the same ``torch.dtype`` and ``torch.device`` as this tensordict.

        Args:
            size (sequence of int): a list, tuple, or torch.Size of integers defining the shape of the output tensor.
            fill_value (scalar): the number to fill the output tensor with.

        Keyword Args:
            dtype (torch.dtype, optional): the desired type of returned tensordict.
                Default: if ``None``, the `torch.dtype` will be unchanged.
            device (torch.device, optional): the desired device of returned tensordict.
                Default: if ``None``, the ``torch.device`` will be unchanged.
            requires_grad (bool, optional): If autograd should record operations on the
                returned tensors. Default: ``False``.
            layout (torch.layout, optional): the desired layout of returned TensorDict values.
                Default: ``torch.strided``.
            pin_memory (bool, optional): If set, returned tensor would be allocated in the
                pinned memory. Works only for CPU tensors. Default: ``False``.

        """
        kwargs = {}
        if pin_memory is not None:
            kwargs = {"pin_memory": pin_memory}
        return self._new_impl(
            size,
            dtype=dtype,
            device=device,
            requires_grad=requires_grad,
            layout=layout,
            funcname="new_full",
            fill_value=fill_value,
            **kwargs,
        )

    def _new_impl(
        self,
        size: torch.Size,
        *,
        dtype: torch.dtype = None,
        device: DeviceType = NO_DEFAULT,
        requires_grad: bool = False,
        layout: torch.layout = torch.strided,
        funcname: str,
        **kwargs,
    ):
        if isinstance(size, int):
            size = (size,)
        elif len(size) == 1 and not isinstance(size[0], int):
            size = size[0]

        ndim = self.ndim
        if device is not NO_DEFAULT:
            kwargs["device"] = device

        def func(tensor, size=size):
            feature_shape = tensor.shape[ndim:]
            size = torch.Size((*size, *feature_shape))
            return getattr(tensor, funcname)(
                size,
                dtype=dtype,
                requires_grad=requires_grad,
                layout=layout,
                **kwargs,
            )

        return self._fast_apply(
            func, call_on_nested=True, device=device, batch_size=size
        )

    def new_tensor(
        self,
        data: torch.Tensor | TensorDictBase,
        *,
        dtype: torch.dtype = None,
        device: DeviceType = NO_DEFAULT,
        requires_grad: bool = False,
        pin_memory: bool | None = None,
    ):  # noqa: D417
        """Returns a new TensorDict with data as the tensor ``data``.

        By default, the returned TensorDict values have the same ``torch.dtype`` and ``torch.device`` as this tensor.

        The ``data`` can also be a tensor collection (``TensorDict`` or ``tensorclass``), in which case
        the ``new_tensor`` method iterates over the tensor pairs of ``self`` and ``data``.

        Args:
            data (torch.Tensor or TensorDictBase): the data to be copied.

        Keyword Args:
            dtype (torch.dtype, optional): the desired type of returned tensordict.
                Default: if ``None``, the `torch.dtype` will be unchanged.
            device (torch.device, optional): the desired device of returned tensordict.
                Default: if ``None``, the ``torch.device`` will be unchanged.
            requires_grad (bool, optional): If autograd should record operations on the
                returned tensors. Default: ``False``.
            pin_memory (bool, optional): If set, returned tensor would be allocated in the
                pinned memory. Works only for CPU tensors. Default: ``False``.

        """
        kwargs = {}
        if device is not NO_DEFAULT:
            kwargs["device"] = device
        else:
            device = kwargs["device"] = data.device
        if pin_memory is not None:
            kwargs["pin_memory"] = pin_memory

        def func(x, tensor_b=None):
            if tensor_b is None:
                tensor_b = data
            return x.new_tensor(
                tensor_b,
                dtype=dtype,
                requires_grad=requires_grad,
                **kwargs,
            )

        if _is_tensor_collection(type(data)):
            return self._fast_apply(
                func,
                data,
                call_on_nested=True,
                device=device,
                batch_size=data.shape,
            )
        return self._fast_apply(
            func,
            call_on_nested=True,
            device=device,
            batch_size=data.shape,
        )

    def unbind(self, dim: int) -> tuple[T, ...]:
        """Returns a tuple of indexed tensordicts, unbound along the indicated dimension.

        Examples:
            >>> td = TensorDict({
            ...     'x': torch.arange(12).reshape(3, 4),
            ... }, batch_size=[3, 4])
            >>> td0, td1, td2 = td.unbind(0)
            >>> td0['x']
            tensor([0, 1, 2, 3])
            >>> td1['x']
            tensor([4, 5, 6, 7])

        """
        batch_dims = self.batch_dims
        if dim < -batch_dims or dim >= batch_dims:
            raise RuntimeError(
                f"the dimension provided ({dim}) is beyond the tensordict dimensions ({self.ndim})."
            )
        if dim < 0:
            dim = batch_dims + dim
        results = self._unbind(dim)
        if self._is_memmap or self._is_shared:
            for result in results:
                result.lock_()
        return results

    @abc.abstractmethod
    def _unbind(self, dim: int) -> tuple[T, ...]:
        ...

    def chunk(self, chunks: int, dim: int = 0) -> tuple[TensorDictBase, ...]:
        """Splits a tensordict into the specified number of chunks, if possible.

        Each chunk is a view of the input tensordict.

        Args:
            chunks (int): number of chunks to return
            dim (int, optional): dimension along which to split the
                tensordict. Default is 0.

        Examples:
            >>> td = TensorDict({
            ...     'x': torch.arange(24).reshape(3, 4, 2),
            ... }, batch_size=[3, 4])
            >>> td0, td1 = td.chunk(dim=-1, chunks=2)
            >>> td0['x']
            tensor([[[ 0,  1],
                     [ 2,  3]],
                    [[ 8,  9],
                     [10, 11]],
                    [[16, 17],
                     [18, 19]]])

        """
        if chunks < 1:
            raise ValueError(
                f"chunks must be a strictly positive integer, got {chunks}."
            )
        # fall back on split, using upper rounding
        split_size = -(self.batch_size[dim] // -chunks)
        return self.split(split_size, dim=dim)

    @overload
    def unsqueeze(self, dim: int) -> T:
        ...

    @_as_context_manager()
    def unsqueeze(self, *args, **kwargs):
        """Unsqueezes all tensors for a dimension comprised in between `-td.batch_dims` and `td.batch_dims` and returns them in a new tensordict.

        Args:
            dim (int): dimension along which to unsqueeze

        Examples:
            >>> td = TensorDict({
            ...     'x': torch.arange(24).reshape(3, 4, 2),
            ... }, batch_size=[3, 4])
            >>> td = td.unsqueeze(-2)
            >>> td.shape
            torch.Size([3, 1, 4])
            >>> td.get("x").shape
            torch.Size([3, 1, 4, 2])

        This operation can be used as a context manager too. Changes to the original
        tensordict will occur out-place, i.e. the content of the original tensors
        will not be altered. This also assumes that the tensordict is not locked
        (otherwise, unlocking the tensordict is necessary).

            >>> td = TensorDict({
            ...     'x': torch.arange(24).reshape(3, 4, 2),
            ... }, batch_size=[3, 4])
            >>> with td.unsqueeze(-2) as tds:
            ...     tds.set("y", torch.zeros(3, 1, 4))
            >>> assert td.get("y").shape == [3, 4]

        """
        _lazy_legacy = lazy_legacy()

        if _lazy_legacy:
            return self._legacy_unsqueeze(*args, **kwargs)
        else:
            result = self._unsqueeze(*args, **kwargs)
            if result._is_memmap or result._is_shared:
                result.lock_()
            return result

    @abc.abstractmethod
    def _unsqueeze(self, dim):
        ...

    def _legacy_unsqueeze(self, dim: int) -> T:
        if dim < 0:
            dim = self.batch_dims + dim + 1

        if (dim > self.batch_dims) or (dim < 0):
            raise RuntimeError(
                f"unsqueezing is allowed for dims comprised between "
                f"`-td.batch_dims` and `td.batch_dims` only. Got "
                f"dim={dim} with a batch size of {self.batch_size}."
            )
        from tensordict._lazy import _UnsqueezedTensorDict

        return _UnsqueezedTensorDict(
            source=self,
            custom_op="unsqueeze",
            inv_op="squeeze",
            custom_op_kwargs={"dim": dim},
            inv_op_kwargs={"dim": dim},
        )

    @overload
    def squeeze(self, dim: int | None = None) -> T:
        ...

    @_as_context_manager()
    def squeeze(self, *args, **kwargs):
        """Squeezes all tensors for a dimension in between `-self.batch_dims+1` and `self.batch_dims-1` and returns them in a new tensordict.

        Args:
            dim (Optional[int]): dimension along which to squeeze. If dim is
                ``None``, all singleton dimensions will be squeezed.
                Defaults to ``None``.

        Examples:
            >>> td = TensorDict({
            ...     'x': torch.arange(24).reshape(3, 1, 4, 2),
            ... }, batch_size=[3, 1, 4])
            >>> td = td.squeeze()
            >>> td.shape
            torch.Size([3, 4])
            >>> td.get("x").shape
            torch.Size([3, 4, 2])

        This operation can be used as a context manager too. Changes to the original
        tensordict will occur out-place, i.e. the content of the original tensors
        will not be altered. This also assumes that the tensordict is not locked
        (otherwise, unlocking the tensordict is necessary). This functionality is
        *not* compatible with implicit squeezing.

            >>> td = TensorDict({
            ...     'x': torch.arange(24).reshape(3, 1, 4, 2),
            ... }, batch_size=[3, 1, 4])
            >>> with td.squeeze(1) as tds:
            ...     tds.set("y", torch.zeros(3, 4))
            >>> assert td.get("y").shape == [3, 1, 4]

        """
        _lazy_legacy = lazy_legacy()

        if _lazy_legacy:
            return self._legacy_squeeze(*args, **kwargs)
        else:
            result = self._squeeze(*args, **kwargs)
            if result._is_memmap or result._is_shared:
                result.lock_()
            return result

    @abc.abstractmethod
    def _squeeze(self, dim=None):
        ...

    def _legacy_squeeze(self, dim: int | None = None) -> T:
        from tensordict._lazy import _SqueezedTensorDict

        if dim is None:
            size = self.size()
            if len(self.size()) == 1 or size.count(1) == 0:
                return self
            first_singleton_dim = size.index(1)

            squeezed_dict = _SqueezedTensorDict(
                source=self,
                custom_op="squeeze",
                inv_op="unsqueeze",
                custom_op_kwargs={"dim": first_singleton_dim},
                inv_op_kwargs={"dim": first_singleton_dim},
            )
            return squeezed_dict.squeeze(dim=None)

        if dim < 0:
            dim = self.batch_dims + dim

        if self.batch_dims and (dim >= self.batch_dims or dim < 0):
            raise RuntimeError(
                f"squeezing is allowed for dims comprised between 0 and "
                f"td.batch_dims only. Got dim={dim} and batch_size"
                f"={self.batch_size}."
            )

        if dim >= self.batch_dims or self.batch_size[dim] != 1:
            return self

        return _SqueezedTensorDict(
            source=self,
            custom_op="squeeze",
            inv_op="unsqueeze",
            custom_op_kwargs={"dim": dim},
            inv_op_kwargs={"dim": dim},
        )

    @overload
    def reshape(self, *shape: int):
        ...

    @overload
    def reshape(self, shape: list | tuple):
        ...

    @abc.abstractmethod
    def reshape(
        self,
        *args,
        **kwargs,
    ) -> T:
        """Returns a contiguous, reshaped tensor of the desired shape.

        Args:
            *shape (int): new shape of the resulting tensordict.

        Returns:
            A TensorDict with reshaped keys

        Examples:
            >>> td = TensorDict({
            ...     'x': torch.arange(12).reshape(3, 4),
            ... }, batch_size=[3, 4])
            >>> td = td.reshape(12)
            >>> print(td['x'])
            torch.Tensor([0, 1, 2, 3, 4, 5, 6, 7, 8, 9, 10, 11])

        """
        ...

    @classmethod
    def stack(cls, input, dim=0, *, out=None):
        """Stacks tensordicts into a single tensordict along the given dimension.

        This call is equivalent to calling :func:`torch.stack` but is compatible with torch.compile.

        """
        from tensordict._torch_func import _stack

        if not _is_tensor_collection(type(input[0])):
            return torch.stack(input, dim, out=out)
        return _stack(input, dim, out=out)

    @classmethod
    def cat(cls, input, dim=0, *, out=None):
        """Concatenates tensordicts into a single tensordict along the given dimension.

        This call is equivalent to calling :func:`torch.cat` but is compatible with torch.compile.

        """
        from tensordict._torch_func import _cat

        if not _is_tensor_collection(type(input[0])):
            return torch.cat(input, dim, out=out)
        return _cat(input, dim, out=out)

    @classmethod
    def lazy_stack(cls, input, dim=0, *, out=None, **kwargs):
        """Creates a lazy stack of tensordicts.

        See :meth:`~tensordict.LazyStackTensorDict.lazy_stack` for details.
        """
        from tensordict._lazy import LazyStackedTensorDict

        return LazyStackedTensorDict.lazy_stack(input, dim=dim, out=out, **kwargs)

    @classmethod
    def maybe_dense_stack(cls, input, dim=0, *, out=None, **kwargs):
        """Attempts to make a dense stack of tensordicts, and falls back on lazy stack when required..

        See :meth:`~tensordict.LazyStackTensorDict.maybe_dense_stack` for details.
        """
        from tensordict._lazy import LazyStackedTensorDict

        return LazyStackedTensorDict.maybe_dense_stack(
            input, dim=dim, out=out, **kwargs
        )

    @abc.abstractmethod
    def split(self, split_size: int | list[int], dim: int = 0) -> list[TensorDictBase]:
        """Splits each tensor in the TensorDict with the specified size in the given dimension, like `torch.split`.

        Returns a list of ``TensorDict`` instances with the view of split chunks of items.

        Args:
            split_size (int or List(int)): size of a single chunk or list of sizes for each chunk.
            dim (int): dimension along which to split the tensor.

        Returns:
            A list of TensorDict with specified size in given dimension.

        Examples:
            >>> td = TensorDict({
            ...     'x': torch.arange(12).reshape(3, 4),
            ... }, batch_size=[3, 4])
            >>> td0, td1 = td.split([1, 2], dim=0)
            >>> print(td0['x'])
            torch.Tensor([[0, 1, 2, 3]])
        """
        ...

    def gather(self, dim: int, index: Tensor, out: T | None = None) -> T:
        """Gathers values along an axis specified by `dim`.

        Args:
            dim (int): the dimension along which collect the elements
            index (torch.Tensor): a long tensor which number of dimension matches
                the one of the tensordict with only one dimension differring between
                the two (the gathering dimension). Its elements refer to the
                index to be gathered along the required dimension.
            out (TensorDictBase, optional): a destination tensordict. It must
                have the same shape as the index.

        Examples:
            >>> td = TensorDict(
            ...     {"a": torch.randn(3, 4, 5),
            ...      "b": TensorDict({"c": torch.zeros(3, 4, 5)}, [3, 4, 5])},
            ...     [3, 4])
            >>> index = torch.randint(4, (3, 2))
            >>> td_gather = td.gather(dim=1, index=index)
            >>> print(td_gather)
            TensorDict(
                fields={
                    a: Tensor(shape=torch.Size([3, 2, 5]), device=cpu, dtype=torch.float32, is_shared=False),
                    b: TensorDict(
                        fields={
                            c: Tensor(shape=torch.Size([3, 2, 5]), device=cpu, dtype=torch.float32, is_shared=False)},
                        batch_size=torch.Size([3, 2, 5]),
                        device=None,
                        is_shared=False)},
                batch_size=torch.Size([3, 2]),
                device=None,
                is_shared=False)

        Gather keeps the dimension names.

        Examples:
            >>> td.names = ["a", "b"]
            >>> td_gather = td.gather(dim=1, index=index)
            >>> td_gather.names
            ["a", "b"]
        """
        return torch.gather(self, dim, index, out=out)

    @overload
    def view(self, *shape: int):
        ...

    @overload
    def view(self, dtype):
        ...

    @overload
    def view(self, shape: torch.Size):
        ...

    @abc.abstractmethod
    def _view(
        self,
        *args,
        **kwargs,
    ) -> T:
        ...

    @_as_context_manager()
    def view(
        self,
        *shape: int,
        size: list | tuple | torch.Size | None = None,
        batch_size: torch.Size | None = None,
    ):
        """Returns a tensordict with views of the tensors according to a new shape, compatible with the tensordict batch_size.

        Alternatively, a dtype can be provided as a first unnamed argument. In that case, all tensors will be viewed
        with the according dtype. Note that this assume that the new shapes will be compatible with the provided dtype.
        See :meth:`~torch.view` for more information on dtype views.

        Args:
            *shape (int): new shape of the resulting tensordict.
            dtype (torch.dtype): alternatively, a dtype to use to represent the tensor content.
            size: iterable

        Keyword Args:
            batch_size (torch.Size, optional): if a dtype is provided, the batch-size can be reset using this
                keyword argument. If the ``view`` is called with a shape, this is without effect.

        Returns:
            a new tensordict with the desired batch_size.

        Examples:
            >>> td = TensorDict(source={'a': torch.zeros(3,4,5),
            ...    'b': torch.zeros(3,4,10,1)}, batch_size=torch.Size([3, 4]))
            >>> td_view = td.view(12)
            >>> print(td_view.get("a").shape)  # torch.Size([12, 5])
            >>> print(td_view.get("b").shape)  # torch.Size([12, 10, 1])
            >>> td_view = td.view(-1, 4, 3)
            >>> print(td_view.get("a").shape)  # torch.Size([1, 4, 3, 5])
            >>> print(td_view.get("b").shape)  # torch.Size([1, 4, 3, 10, 1])

        """
        if len(shape) == 1 and isinstance(shape[0], torch.dtype):
            dtype = shape[0]
            return self._view_dtype(dtype=dtype, batch_size=batch_size)
        _lazy_legacy = lazy_legacy()

        if _lazy_legacy:
            return self._legacy_view(*shape, size=size)
        else:
            result = self._view(size=size) if size is not None else self._view(*shape)
            if result._is_shared or result._is_memmap:
                result.lock_()
            return result

    def _view_dtype(self, *, dtype, batch_size):
        # We use apply because we want to check the shapes
        return self.apply(lambda x: x.view(dtype), batch_size=batch_size)

    def _legacy_view(
        self,
        *shape: int,
        size: list | tuple | torch.Size | None = None,
    ) -> T:
        if len(shape) == 0 and size is not None:
            return self.view(*size)
        elif len(shape) == 1 and isinstance(shape[0], (list, tuple, torch.Size)):
            return self.view(*shape[0])
        elif not isinstance(shape, torch.Size):
            shape = infer_size_impl(shape, self.numel())
            shape = torch.Size(shape)
        if shape == self.shape:
            return self
        from tensordict._lazy import _ViewedTensorDict

        return _ViewedTensorDict(
            source=self,
            custom_op="view",
            inv_op="view",
            custom_op_kwargs={"size": shape},
            inv_op_kwargs={"size": self.batch_size},
        )

    @_as_context_manager()
    def transpose(self, dim0, dim1):
        """Returns a tensordict that is a transposed version of input. The given dimensions ``dim0`` and ``dim1`` are swapped.

        In-place or out-place modifications of the transposed tensordict will
        impact the original tensordict too as the memory is shared and the operations
        are mapped back on the original tensordict.

        Examples:
            >>> tensordict = TensorDict({"a": torch.randn(3, 4, 5)}, [3, 4])
            >>> tensordict_transpose = tensordict.transpose(0, 1)
            >>> print(tensordict_transpose.shape)
            torch.Size([4, 3])
            >>> tensordict_transpose.set("b",, torch.randn(4, 3))
            >>> print(tensordict.get("b").shape)
            torch.Size([3, 4])
        """
        _lazy_legacy = lazy_legacy()

        if _lazy_legacy:
            return self._legacy_transpose(dim0, dim1)
        else:
            ndim = self.ndim
            if dim0 < 0:
                dim0 = ndim + dim0
            if dim1 < 0:
                dim1 = ndim + dim1
            if dim0 < 0 or dim1 < 0 or dim0 >= ndim or dim1 >= ndim:
                raise ValueError(
                    "dim0 and dim1 must be within the range of the number of dimensions."
                )
            dim0, dim1 = min(dim0, dim1), max(dim0, dim1)
            if dim0 == dim1:
                return self
            result = self._transpose(dim0, dim1)
            if result._is_shared or result._is_memmap:
                result.lock_()
            return result

    @abc.abstractmethod
    def _transpose(self, dim0, dim1):
        ...

    def _legacy_transpose(self, dim0, dim1):
        if dim0 < 0:
            dim0 = self.ndim + dim0
        if dim1 < 0:
            dim1 = self.ndim + dim1
        if any((dim0 < 0, dim1 < 0)):
            raise ValueError(
                "The provided dimensions are incompatible with the tensordict batch-size."
            )
        if dim0 == dim1:
            return self
        from tensordict._lazy import _TransposedTensorDict

        return _TransposedTensorDict(
            source=self,
            custom_op="transpose",
            inv_op="transpose",
            custom_op_kwargs={"dim0": dim0, "dim1": dim1},
            inv_op_kwargs={"dim0": dim0, "dim1": dim1},
        )

    @overload
    def permute(self, *dims: int):
        ...

    @overload
    def permute(self, dims: list | tuple):
        ...

    @_as_context_manager()
    def permute(self, *args, **kwargs):
        """Returns a view of a tensordict with the batch dimensions permuted according to dims.

        Args:
            *dims_list (int): the new ordering of the batch dims of the tensordict. Alternatively,
                a single iterable of integers can be provided.
            dims (list of int): alternative way of calling permute(...).

        Returns:
            a new tensordict with the batch dimensions in the desired order.

        Examples:
            >>> tensordict = TensorDict({"a": torch.randn(3, 4, 5)}, [3, 4])
            >>> print(tensordict.permute([1, 0]))
            PermutedTensorDict(
                source=TensorDict(
                    fields={
                        a: Tensor(torch.Size([3, 4, 5]), dtype=torch.float32)},
                    batch_size=torch.Size([3, 4]),
                    device=cpu,
                    is_shared=False),
                op=permute(dims=[1, 0]))
            >>> print(tensordict.permute(1, 0))
            PermutedTensorDict(
                source=TensorDict(
                    fields={
                        a: Tensor(torch.Size([3, 4, 5]), dtype=torch.float32)},
                    batch_size=torch.Size([3, 4]),
                    device=cpu,
                    is_shared=False),
                op=permute(dims=[1, 0]))
            >>> print(tensordict.permute(dims=[1, 0]))
            PermutedTensorDict(
                source=TensorDict(
                    fields={
                        a: Tensor(torch.Size([3, 4, 5]), dtype=torch.float32)},
                    batch_size=torch.Size([3, 4]),
                    device=cpu,
                    is_shared=False),
                op=permute(dims=[1, 0]))
        """
        _lazy_legacy = lazy_legacy()

        if _lazy_legacy:
            return self._legacy_permute(*args, **kwargs)
        else:
            result = self._permute(*args, **kwargs)
            if result._is_shared or result._is_memmap:
                result.lock_()
            return result

    @abc.abstractmethod
    def _permute(
        self,
        *args,
        **kwargs,
    ):
        ...

    def _legacy_permute(
        self,
        *dims_list: int,
        dims: list[int] | None = None,
    ) -> T:
        if len(dims_list) == 0:
            dims_list = dims
        elif len(dims_list) == 1 and not isinstance(dims_list[0], int):
            dims_list = dims_list[0]
        if len(dims_list) != len(self.shape):
            raise RuntimeError(
                f"number of dims don't match in permute (got {len(dims_list)}, expected {len(self.shape)}"
            )

        if not len(dims_list) and not self.batch_dims:
            return self
        if np.array_equal(dims_list, range(self.batch_dims)):
            return self
        min_dim, max_dim = -self.batch_dims, self.batch_dims - 1
        seen = [False for dim in range(max_dim + 1)]
        for idx in dims_list:
            if idx < min_dim or idx > max_dim:
                raise IndexError(
                    f"dimension out of range (expected to be in range of [{min_dim}, {max_dim}], but got {idx})"
                )
            if seen[idx]:
                raise RuntimeError("repeated dim in permute")
            seen[idx] = True

        from tensordict._lazy import _PermutedTensorDict

        return _PermutedTensorDict(
            source=self,
            custom_op="permute",
            inv_op="permute",
            custom_op_kwargs={"dims": list(map(int, dims_list))},
            inv_op_kwargs={"dims": list(map(int, dims_list))},
        )

    # Cache functionality
    def _erase_cache(self):
        self._cache = None

    # Dim names functionality
    @property
    @abc.abstractmethod
    def names(self):
        """The dimension names of the tensordict.

        The names can be set at construction time using the ``names`` argument.

        See also :meth:`~.refine_names` for details on how to set the names after
        construction.
        """
        ...

    def _get_names_idx(self, idx):
        if not self._has_names():
            return None

        def is_boolean(idx):
            try:
                from functorch import dim as ftdim

            except ImportError:
                from tensordict.utils import _ftdim_mock as ftdim

            if isinstance(idx, ftdim.Dim):
                return None
            if isinstance(idx, tuple) and len(idx) == 1:
                return is_boolean(idx[0])
            if hasattr(idx, "dtype") and idx.dtype is torch.bool:
                return idx.ndim
            return None

        num_boolean_dim = is_boolean(idx)
        names = self.names
        if num_boolean_dim:
            names = [None] + names[num_boolean_dim:]
        else:
            if not isinstance(idx, tuple):
                idx = (idx,)
            if len([_idx for _idx in idx if _idx is not None]) < self.ndim:
                idx = (*idx, Ellipsis)
            idx_names = convert_ellipsis_to_idx(idx, self.batch_size)
            # this will convert a [None, :, :, 0, None, 0] in [None, 0, 1, None, 3]
            count = 0
            idx_to_take = []
            no_more_tensors = False
            for _idx in idx_names:
                if _idx is None:
                    idx_to_take.append(None)
                elif _is_number(_idx):
                    count += 1
                elif isinstance(_idx, (torch.Tensor, np.ndarray)):
                    if not no_more_tensors:
                        idx_to_take.extend([count] * _idx.ndim)
                        count += 1
                        no_more_tensors = True
                    else:
                        # skip this one
                        count += 1
                else:
                    idx_to_take.append(count)
                    count += 1
            names = [names[i] if i is not None else None for i in idx_to_take]
        if all(name is None for name in names):
            return None
        return names

    @abc.abstractmethod
    def _erase_names(self):
        """Erases the dimension names from a tensordict."""
        ...

    @abc.abstractmethod
    def _rename_subtds(self, value):
        """Renames all the sub-tensordicts dimension according to value.

        If value has less dimensions than the TD, the rest is just assumed to be None.
        """
        ...

    def _check_dim_name(self, name):
        if name is None:
            return False
        if self._has_names() and name in self.names:
            return True
        for key in self.keys():
            if _is_tensor_collection(self.entry_class(key)):
                if self._get_str(key, NO_DEFAULT)._check_dim_name(name):
                    return True
        else:
            return False

    def refine_names(self, *names) -> T:
        """Refines the dimension names of self according to names.

        Refining is a special case of renaming that “lifts” unnamed dimensions.
        A None dim can be refined to have any name; a named dim can only be
        refined to have the same name.

        Because named tensors can coexist with unnamed tensors, refining names
        gives a nice way to write named-tensor-aware code that works with both
        named and unnamed tensors.

        names may contain up to one Ellipsis (...). The Ellipsis is expanded
        greedily; it is expanded in-place to fill names to the same length as
        self.dim() using names from the corresponding indices of self.names.

        Returns: the same tensordict with dimensions named according to the input.

        Examples:
            >>> td = TensorDict({}, batch_size=[3, 4, 5, 6])
            >>> tdr = td.refine_names(None, None, None, "d")
            >>> assert tdr.names == [None, None, None, "d"]
            >>> tdr = td.refine_names("a", None, None, "d")
            >>> assert tdr.names == ["a", None, None, "d"]

        """
        # replace ellipsis if any
        names_copy = copy(names)
        if any(name is Ellipsis for name in names):
            ellipsis_name = [NO_DEFAULT for _ in range(self.ndim - len(names) + 1)]
            names = []
            for name in names_copy:
                if name is Ellipsis:
                    names += ellipsis_name
                else:
                    names.append(name)
        # check that the names that are set are either None or identical
        curr_names = self.names
        for i, name in enumerate(names):
            if name is NO_DEFAULT:
                # whatever value is ok
                names[i] = curr_names[i]
                continue
            else:
                if curr_names[i] is None:
                    continue
                if self.names[i] == name:
                    continue
                else:
                    raise RuntimeError(
                        f"refine_names: cannot coerce TensorDict names {self.names} with {names_copy}."
                    )
        self.names = names
        # we also need to rename the sub-tensordicts
        # self._rename_subtds(self.names)
        return self

    def rename(self, *names, **rename_map):
        """Returns a clone of the tensordict with dimensions renamed.

        Examples:
            >>> td = TensorDict({}, batch_size=[1, 2, 3 ,4])
            >>> td.names = list("abcd")
            >>> td_rename = td.rename(c="g")
            >>> assert td_rename.names == list("abgd")

        """
        clone = self.clone(recurse=False)
        if len(names) == 1 and names[0] is None:
            clone.names = None
        if rename_map and names:
            raise ValueError(
                "Passed both a name map and a name list. Only one is accepted."
            )
        elif not rename_map and not names:
            raise ValueError(
                "Neither a name map nor a name list was passed. "
                "Only one is accepted."
            )
        elif rename_map:
            cnames = list(clone.names)
            for i, name in enumerate(cnames):
                new_name = rename_map.pop(name, NO_DEFAULT)
                if new_name is not NO_DEFAULT:
                    cnames[i] = new_name
            clone.names = cnames
            if rename_map:
                raise ValueError(
                    f"Some names to be renamed were not part of the tensordict names: {rename_map.keys()} vs {self.names}."
                )
        else:
            clone.names = names
        return clone

    def rename_(self, *names, **rename_map):
        """Same as :meth:`~.rename`, but executes the renaming in-place.

        Examples:
            >>> td = TensorDict({}, batch_size=[1, 2, 3 ,4])
            >>> td.names = list("abcd")
            >>> assert td.rename_(c="g")
            >>> assert td.names == list("abgd")
        """
        if len(names) == 1 and names[0] is None:
            self.names = None
        if rename_map and names:
            raise ValueError(
                "Passed both a name map and a name list. " "Only one is accepted."
            )
        elif not rename_map and not names and self.batch_dims:
            raise ValueError(
                "Neither a name map nor a name list was passed. "
                "Only one is accepted."
            )
        elif rename_map:
            cnames = list(self.names)
            for i, name in enumerate(cnames):
                new_name = rename_map.pop(name, NO_DEFAULT)
                if new_name is not NO_DEFAULT:
                    cnames[i] = new_name
            if rename_map:
                raise ValueError(
                    f"Some names to be renamed were not part of the tensordict names: {rename_map.keys()} vs {self.names}."
                )
            self.names = cnames
        else:
            self.names = names
        return self

    @abc.abstractmethod
    def _has_names(self):
        ...

    def _maybe_names(self):
        if self._has_names():
            return self.names
        return None

    @property
    def _has_non_tensor(self):
        """Checks if the tensordict has non-tensor data."""
        for value in self.values(True, True, is_leaf=_is_leaf_nontensor):
            if _is_non_tensor(type(value)):
                return True
        return False

    # Device functionality: device is optional. If provided, it will enforce
    # all data is on the same device
    @property
    @abc.abstractmethod
    def device(self) -> torch.device | None:
        """Device of a TensorDict.

        If the TensorDict has a specified device, all
        its tensors (incl. nested ones) must live on the same device.
        If the TensorDict device is ``None``, different values can be located
        on different devices.

        Returns:
            torch.device object indicating the device where the tensors
            are placed, or None if TensorDict does not have a device.

        Examples:
            >>> td = TensorDict({
            ...     "cpu": torch.randn(3, device='cpu'),
            ...     "cuda": torch.randn(3, device='cuda'),
            ... }, batch_size=[], device=None)
            >>> td['cpu'].device
            device(type='cpu')
            >>> td['cuda'].device
            device(type='cuda')
            >>> td = TensorDict({
            ...     "x": torch.randn(3, device='cpu'),
            ...     "y": torch.randn(3, device='cuda'),
            ... }, batch_size=[], device='cuda')
            >>> td['x'].device
            device(type='cuda')
            >>> td['y'].device
            device(type='cuda')
            >>> td = TensorDict({
            ...     "x": torch.randn(3, device='cpu'),
            ...     "y": TensorDict({'z': torch.randn(3, device='cpu')}, batch_size=[], device=None),
            ... }, batch_size=[], device='cuda')
            >>> td['x'].device
            device(type='cuda')
            >>> td['y'].device # nested tensordicts are also mapped onto the appropriate device.
            device(type='cuda')
            >>> td['y', 'x'].device
            device(type='cuda')

        """
        ...

    @device.setter
    @abc.abstractmethod
    def device(self, value: DeviceType) -> None:
        ...

    @lock_blocked
    def clear(self) -> T:
        """Erases the content of the tensordict."""
        for key in list(self.keys()):
            del self[key]
        return self

    @classmethod
    def fromkeys(cls, keys: List[NestedKey], value: Any = 0):
        """Creates a tensordict from a list of keys and a single value.

        Args:
            keys (list of NestedKey): An iterable specifying the keys of the new dictionary.
            value (compatible type, optional): The value for all keys. Defaults to ``0``.
        """
        from tensordict._td import TensorDict

        return TensorDict(dict.fromkeys(keys, value), batch_size=[])

    @abc.abstractmethod
    def popitem(self) -> Tuple[NestedKey, CompatibleType]:
        """Removes the item that was last inserted into the TensorDict.

        ``popitem`` will only return non-nested values.
        """
        ...

    def clear_device_(self) -> T:
        """Clears the device of the tensordict.

        Returns: self

        """
        self._device = None
        for value in self.values():
            if _is_tensor_collection(type(value)):
                value.clear_device_()
        return self

    def pin_memory(self, num_threads: int | None = None, inplace: bool = False) -> T:
        """Calls :meth:`~torch.Tensor.pin_memory` on the stored tensors.

        Args:
            num_threads (int or str): if provided, the number of threads to use
                to call ``pin_memory`` on the leaves. Defaults to ``None``, which sets a high
                number of threads in :class:`~concurrent.futures.ThreadPoolExecutor(max_workers=None)`.
                To execute all the calls to :meth:`~torch.Tensor.pin_memory` on the main thread, pass
                ``num_threads=0``.
            inplace (bool, optional): if ``True``, the tensordict is modified in-place.
                Defaults to ``False``.

        """
        return self._fast_apply(
            lambda x: x.pin_memory(),
            num_threads=num_threads,
            inplace=inplace,
            propagate_lock=True,
        )

    def pin_memory_(self, num_threads: int | str = 0) -> T:
        """Calls :meth:`~torch.Tensor.pin_memory` on the stored tensors and returns the TensorDict modifies in-place.

        Args:
            num_threads (int or str): if provided, the number of threads to use
                to call ``pin_memory`` on the leaves. If ``"auto"`` is passed, the
                number of threads is automatically determined.

        """
        return self.pin_memory(num_threads=num_threads, inplace=True)

    def cpu(self, **kwargs) -> T:
        """Casts a tensordict to CPU.

        This function also supports all the keyword arguments of :meth:`~.to`.
        """
        return self.to("cpu", **kwargs)

    def cuda(self, device: int = None, **kwargs) -> T:
        """Casts a tensordict to a cuda device (if not already on it).

        Args:
            device (int, optional): if provided, the cuda device on which the
                tensor should be cast.

        This function also supports all the keyword arguments of :meth:`~.to`.

        """
        if device is None:
            return self.to(torch.device("cuda"))
        return self.to(f"cuda:{device}", **kwargs)

    @property
    def is_cuda(self):
        return self.device is not None and self.device.type == "cuda"

    @property
    def is_cpu(self):
        return self.device is not None and self.device.type == "cpu"

    # Serialization functionality
    def state_dict(
        self,
        destination=None,
        prefix="",
        keep_vars=False,
        flatten=False,
    ) -> OrderedDict[str, Any]:
        """Produces a state_dict from the tensordict.

        The structure of the state-dict will still be nested, unless ``flatten`` is set to ``True``.

        A tensordict state-dict contains all the tensors and meta-data needed
        to rebuild the tensordict (names are currently not supported).

        Args:
            destination (dict, optional): If provided, the state of tensordict will
                be updated into the dict and the same object is returned.
                Otherwise, an ``OrderedDict`` will be created and returned.
                Default: ``None``.
            prefix (str, optional): a prefix added to tensor
                names to compose the keys in state_dict. Default: ``''``.
            keep_vars (bool, optional): by default the :class:`torch.Tensor` items
                returned in the state dict are detached from autograd. If it's
                set to ``True``, detaching will not be performed.
                Default: ``False``.
            flatten (bool, optional): whether the structure should be flattened
                with the ``"."`` character or not.
                Defaults to ``False``.

        Examples:
            >>> data = TensorDict({"1": 1, "2": 2, "3": {"3": 3}}, [])
            >>> sd = data.state_dict()
            >>> print(sd)
            OrderedDict([('1', tensor(1)), ('2', tensor(2)), ('3', OrderedDict([('3', tensor(3)), ('__batch_size', torch.Size([])), ('__device', None)])), ('__batch_size', torch.Size([])), ('__device', None)])
            >>> sd = data.state_dict(flatten=True)
            OrderedDict([('1', tensor(1)), ('2', tensor(2)), ('3.3', tensor(3)), ('__batch_size', torch.Size([])), ('__device', None)])

        """
        out = collections.OrderedDict()
        source = self
        if flatten:
            source = source.flatten_keys(".")
        for key, item in source.items():
            if not _is_tensor_collection(type(item)):
                if not keep_vars:
                    out[prefix + key] = item.detach().clone()
                else:
                    out[prefix + key] = item
            else:
                out[prefix + key] = item.state_dict(keep_vars=keep_vars)
        if "__batch_size" in out:
            raise KeyError(
                "Cannot retrieve the state_dict of a TensorDict with `'__batch_size'` key"
            )
        if "__device" in out:
            raise KeyError(
                "Cannot retrieve the state_dict of a TensorDict with `'__batch_size'` key"
            )
        out[prefix + "__batch_size"] = source.batch_size
        out[prefix + "__device"] = source.device
        if destination is not None:
            destination.update(out)
            return destination
        return out

    def load_state_dict(
        self,
        state_dict: OrderedDict[str, Any],
        strict=True,
        assign=False,
        from_flatten=False,
    ) -> T:
        """Loads a state-dict, formatted as in :meth:`~.state_dict`, into the tensordict.

        Args:
            state_dict (OrderedDict): the state_dict of to be copied.
            strict (bool, optional): whether to strictly enforce that the keys
                in :attr:`state_dict` match the keys returned by this tensordict's
                :meth:`torch.nn.Module.state_dict` function. Default: ``True``
            assign (bool, optional): whether to assign items in the state
                dictionary to their corresponding keys in the tensordict instead
                of copying them inplace into the tensordict's current tensors.
                When ``False``, the properties of the tensors in the current
                module are preserved while when ``True``, the properties of the
                Tensors in the state dict are preserved.
                Default: ``False``
            from_flatten (bool, optional): if ``True``, the input state_dict is
                assumed to be flattened.
                Defaults to ``False``.

        Examples:
            >>> data = TensorDict({"1": 1, "2": 2, "3": {"3": 3}}, [])
            >>> data_zeroed = TensorDict({"1": 0, "2": 0, "3": {"3": 0}}, [])
            >>> sd = data.state_dict()
            >>> data_zeroed.load_state_dict(sd)
            >>> print(data_zeroed["3", "3"])
            tensor(3)
            >>> # with flattening
            >>> data_zeroed = TensorDict({"1": 0, "2": 0, "3": {"3": 0}}, [])
            >>> data_zeroed.load_state_dict(data.state_dict(flatten=True), from_flatten=True)
            >>> print(data_zeroed["3", "3"])
            tensor(3)


        """
        if from_flatten:
            self_flatten = self.flatten_keys(".")
            self_flatten.load_state_dict(state_dict, strict=strict, assign=assign)
            if not assign:
                # modifications are done in-place so we should be fine returning self
                return self
            else:
                # run a check over keys, if we any key with a '.' in name we're doomed
                DOT_ERROR = "Cannot use load_state_dict(..., from_flatten=True, assign=True) when some keys contain a dot character."
                for key in self.keys(True, True):
                    if isinstance(key, tuple):
                        for subkey in key:
                            if "." in subkey:
                                raise RuntimeError(DOT_ERROR)
                    elif "." in key:
                        raise RuntimeError(DOT_ERROR)
                return self.update(self_flatten.unflatten_keys("."))

        # copy since we'll be using pop
        state_dict = copy(state_dict)
        batch_size = state_dict.pop("__batch_size")
        device = state_dict.pop("__device", None)

        if strict and set(state_dict.keys()) != set(self.keys()):
            set_sd = set(state_dict.keys())
            set_td = set(self.keys())

            # if there are keys in state-dict that point to an empty tensordict
            # or if the local tensordicts are empty, we can skip
            def _is_empty_dict(sd, key=None):
                if key is not None:
                    if not isinstance(sd[key], dict):
                        return False
                    return _is_empty_dict(sd[key])
                for key, item in sd.items():
                    if key in ("__batch_size", "__device"):
                        continue
                    if isinstance(item, dict):
                        if not _is_empty_dict(item):
                            return False
                        continue
                    return False
                else:
                    return True

            def check_is_empty(target, key):
                item = target.get(key)
                if not is_tensor_collection(item) or not item.is_empty():
                    return False
                return True

            if not all(check_is_empty(self, key) for key in set_td - set_sd) or not all(
                _is_empty_dict(state_dict, key) for key in set_sd - set_td
            ):
                raise RuntimeError(
                    "Cannot load state-dict because the key sets don't match: got "
                    f"state_dict extra keys \n{set_sd - set_td}\n and tensordict extra keys\n{set_td - set_sd}\n"
                )

        self.batch_size = batch_size
        if device is not None and self.device is not None and device != self.device:
            raise RuntimeError("Loading data from another device is not yet supported.")

        for key, item in state_dict.items():
            if isinstance(item, dict):
                dest = self.get(key, default=None)
                if dest is None:
                    dest = self.empty()
                dest.load_state_dict(item, assign=assign, strict=strict)
                self.set(
                    key,
                    dest,
                    inplace=not assign,
                )
            else:
                self.set(key, item, inplace=not assign)
        return self

    def is_shared(self) -> bool:
        """Checks if tensordict is in shared memory.

        If a TensorDict instance is in shared memory, it is locked (entries cannot
        be renamed, removed or added). If a ``TensorDict`` is created with
        tensors that are all in shared memory, this does __not__ mean that ``is_shared``
        will return ``True`` (as a new tensor may or may not be in shared memory).
        Only if one calls `tensordict.share_memory_()` or places the tensordict
        on a device where the content is shared by default (eg, ``"cuda"``)
        will the tensordict be considered in shared memory.

        This is always ``True`` for tensordicts on a CUDA device.

        """
        if self.device and not self._is_memmap:
            return self.device.type == "cuda" or self._is_shared
        return self._is_shared

    def is_memmap(self) -> bool:
        """Checks if tensordict is memory-mapped.

        If a TensorDict instance is memory-mapped, it is locked (entries cannot
        be renamed, removed or added). If a ``TensorDict`` is created with
        tensors that are all memory-mapped, this does __not__ mean that ``is_memmap``
        will return ``True`` (as a new tensor may or may not be memory-mapped).
        Only if one calls `tensordict.memmap_()` will the tensordict be
        considered as memory-mapped.

        This is always ``True`` for tensordicts on a CUDA device.

        """
        return self._is_memmap

    @abc.abstractmethod
    def share_memory_(self) -> T:
        """Places all the tensors in shared memory.

        The TensorDict is then locked, meaning that any writing operations that
        isn't in-place will throw an exception (eg, rename, set or remove an
        entry).
        Conversely, once the tensordict is unlocked, the share_memory attribute
        is turned to ``False``, because cross-process identity is not
        guaranteed anymore.

        Returns:
            self

        """
        ...

    @abc.abstractmethod
    def _memmap_(
        self,
        *,
        prefix: str | None,
        copy_existing: bool,
        executor,
        futures,
        inplace,
        like,
        share_non_tensor,
    ) -> T:
        ...

    @property
    def saved_path(self):
        """Returns the path where a memmap saved TensorDict is being stored.

        This argument valishes as soon as is_memmap() returns ``False`` (e.g., when the tensordict is unlocked).
        """
        if self.is_memmap():
            path = self._memmap_prefix
            return path
        raise AttributeError(
            f"The tensordict has no saved path (memmap={self.is_memmap()}, path={self._memmap_prefix})."
        )

    # Generic method to get a class metadata
    def _reduce_get_metadata(self):
        return {
            "device": str(self.device) if self.device is not None else None,
            "names": self.names,
            "batch_size": list(self.batch_size),
            "is_locked": self._is_locked,
        }

    # @cache  # noqa: B019
    def _reduce_vals_and_metadata(self, *, dtype=NO_DEFAULT, requires_metadata):
        """Returns a nested dictionary of metadata, a flat Dict[NestedKey, Tensor] containing tensor data and a list of tensor sizes."""
        if dtype is NO_DEFAULT:
            dtype = self.dtype
        need_padding = dtype is None
        # If the dtype is not unique (self.dtype is None) then we need the metadata
        # because we need a custom unpickler
        requires_metadata = requires_metadata | need_padding

        if requires_metadata:
            # metadata is nested
            metadata_dict = {
                "cls": type(self).__name__,
                "non_tensors": {},
                "leaves": {},
                "cls_metadata": self._reduce_get_metadata(),
            }
        else:
            metadata_dict = None

        # flat_key_values is flat
        flat_key_values = {}

        flat_size = []
        start = 0

        def add_single_value(value, key, metadata_dict, dtype, shape, flat_size):
            nonlocal start
            n = value.element_size() * value.numel()
            if need_padding:
                pad = n % 8
                if pad != 0:
                    pad = 8 - pad
            else:
                pad = 0
            flat_size.append(n + pad)
            stop = start + flat_size[-1]
            if requires_metadata:
                metadata_dict["leaves"][key] = (
                    _DTYPE2STRDTYPE[dtype],
                    list(shape),
                    # _DEVICE2STRDEVICE[device],
                    start,
                    stop,
                    pad,
                )
            start = stop

        def assign(
            key,
            value,
            track_key=(),
            metadata_dict=metadata_dict,
            flat_size=flat_size,
        ):
            total_key = key if isinstance(key, tuple) else (key,)
            total_key = track_key + total_key
            cls = type(value)
            if issubclass(cls, torch.Tensor):
                pass
            elif _is_non_tensor(cls):
                if requires_metadata:
                    metadata_dict["non_tensors"][key] = (
                        value.data,
                        list(value.batch_size),
                    )
                return
            elif _is_tensor_collection(cls):
                metadata_dict_key = None
                if requires_metadata:
                    metadata_dict_key = metadata_dict[key] = {
                        "cls": cls.__name__,
                        "non_tensors": {},
                        "leaves": {},
                        "cls_metadata": value._reduce_get_metadata(),
                    }
                local_assign = partial(
                    assign,
                    track_key=total_key,
                    metadata_dict=metadata_dict_key,
                    flat_size=flat_size,
                )
                value._fast_apply(
                    local_assign,
                    named=True,
                    nested_keys=True,
                    call_on_nested=True,
                    is_leaf=_NESTED_TENSORS_AS_LISTS_NONTENSOR,
                )
                return
            # Tensors: DTensor, nested and then regular
            if hasattr(value, "full_tensor"):
                raise NotImplementedError("DTensor is not supported yet")
            if getattr(value, "is_nested", False):
                if value.layout is torch.jagged:
                    # Get the values
                    values = value.values()
                    shape = [v if isinstance(v, int) else -1 for v in values.shape]
                    # Get the offsets
                    offsets = value.offsets()
                    # Now we're saving the two tensors
                    # We will rely on the fact that the writing order is preserved in python dict
                    # (since python 3.7). Later, we will read the NJT then the NJT offset in that order
                    # to do the allocation.
                    flat_key_values[_prefix_last_key(total_key, "<NJT>")] = values
                    add_single_value(
                        values,
                        _prefix_last_key(key, "<NJT>"),
                        metadata_dict,
                        values.dtype,
                        shape,
                        # values.device,
                        flat_size,
                    )
                    flat_key_values[
                        _prefix_last_key(total_key, "<NJT_OFFSETS>")
                    ] = offsets
                    add_single_value(
                        offsets,
                        _prefix_last_key(key, "<NJT_OFFSETS>"),
                        metadata_dict,
                        offsets.dtype,
                        offsets.shape,
                        # offsets.device,
                        flat_size,
                    )
                else:
                    raise NotImplementedError(
                        "NST is not supported, please use layout=torch.jagged when building the nested tensor."
                    )
                return
            flat_key_values[total_key] = value
            add_single_value(
                value,
                key,
                metadata_dict,
                value.dtype,
                value.shape,
                # value.device,
                flat_size,
            )

        self._fast_apply(
            assign,
            named=True,
            call_on_nested=True,
            nested_keys=True,
            is_leaf=_NESTED_TENSORS_AS_LISTS_NONTENSOR,
            filter_empty=True,
        )
        return metadata_dict, flat_key_values, flat_size, need_padding

    def consolidate(
        self,
        filename: Path | str | None = None,
        *,
        num_threads=0,
        device: torch.device | None = None,
        non_blocking: bool = False,
        inplace: bool = False,
        return_early: bool = False,
        use_buffer: bool = False,
        share_memory: bool = False,
        pin_memory: bool = False,
        metadata: bool = False,
    ) -> None:
        """Consolidates the tensordict content in a single storage for fast serialization.

        Args:
            filename (Path, optional): an optional file path for a memory-mapped tensor
                to use as a storage for the tensordict.

        Keyword Args:
            num_threads (integer, optional): the number of threads to use for populating
                the storage.
            device (torch.device, optional): an optional device where the storage must be
                instantiated.
            non_blocking (bool, optional): ``non_blocking`` argument passed to :meth:`~torch.Tensor.copy_`.
            inplace (bool, optional): if ``True``, the resulting tensordict is the same
                as ``self`` with updated values. Defaults to ``False``.
            return_early (bool, optional): if ``True`` and ``num_threads>0``,
                the method will return a future of the tensordict. The resulting
                tensordict can be queried using `future.result()`.
            use_buffer (bool, optional): if ``True`` and a filename is passed, an intermediate
                local buffer will be created in shared memory, and the data will be copied at
                the storage location as a last step. This may be faster than writing directly
                to a distant physical memory (e.g., NFS).
                Defaults to ``False``.
            share_memory (bool, optional): if ``True``, the storage will be placed in shared memory.
                Defaults to ``False``.
            pin_memory (bool, optional): whether the consolidated data should be placed in pinned
                memory. Defaults to ``False``.
            metadata (bool, optional): if ``True``, the metadata will be stored alongisde the
                common storage. If a filename is provided, this is without effect.
                Storing the metadata can be useful when one wants to control how serialization
                is achieved, as TensorDict handles the pickling/unpickling of consolidated TDs
                differently if the metadata is or isn't available.

        .. note:: If the tensordict is already consolidated, all arguments are ignored and ``self``
            is returned. Call :meth:`~.contiguous` to re-consolidate.

        Examples:
            >>> import pickle
            >>> import tempfile
            >>> import torch
            >>> import tqdm
            >>> from torch.utils.benchmark import Timer
            >>> from tensordict import TensorDict
            >>> data = TensorDict({"a": torch.zeros(()), "b": {"c": torch.zeros(())}})
            >>> data_consolidated = data.consolidate()
            >>> # check that the data has a single data_ptr()
            >>> assert torch.tensor([
            ...     v.untyped_storage().data_ptr() for v in data_c.values(True, True)
            ... ]).unique().numel() == 1
            >>> # Serializing the tensordict will be faster with data_consolidated
            >>> with open("data.pickle", "wb") as f:
            ...    print("regular", Timer("pickle.dump(data, f)", globals=globals()).adaptive_autorange())
            >>> with open("data_c.pickle", "wb") as f:
            ...     print("consolidated", Timer("pickle.dump(data_consolidated, f)", globals=globals()).adaptive_autorange())


        """
        if self.is_consolidated():
            return self

        (
            metadata_dict,
            flat_dict,
            flat_size,
            need_padding,
        ) = self._reduce_vals_and_metadata(
            requires_metadata=filename is not None or metadata, dtype=None
        )
        filesize = sum(flat_size)
        device = torch.device(device) if device is not None else None
        if filename is None:
            storage = torch.empty(
                filesize,
                dtype=torch.uint8,
                device=device if device else self.device,
                pin_memory=pin_memory,
            )
            if share_memory and not (
                device is not None and device.type == "cuda"
            ):  # cuda device is always shared
                storage.share_memory_()
        else:
            # Convert the dict to json
            metadata_dict_json = json.dumps(metadata_dict)
            # Represent as a tensor
            metadata_dict_json = torch.as_tensor(
                bytearray(metadata_dict_json), dtype=torch.uint8
            )
            len_metadata = torch.tensor(
                [metadata_dict_json.numel()], dtype=torch.int64
            ).view(torch.uint8)

            if device not in (torch.device("cpu"), None):
                raise RuntimeError(
                    "device and filename are mutually exclusive arguments."
                )
            suffix = len_metadata.numel() + metadata_dict_json.numel()
            if not use_buffer:
                total_storage = torch.from_file(
                    str(filename),
                    size=filesize + suffix,
                    dtype=torch.uint8,
                    shared=True,
                    # needed when device ctx differs
                    device=torch.device("cpu"),
                )
            else:
                total_storage = MemoryMappedTensor.empty(
                    shape=(filesize + suffix,),
                    dtype=torch.uint8,
                )

            total_storage[-8:] = len_metadata
            total_storage[-8 - metadata_dict_json.numel() : -8] = metadata_dict_json
            storage = total_storage[:-suffix]
            # assert len(storage.untyped_storage()) == filesize

        offsets = torch.tensor([0] + flat_size).cumsum(0).tolist()

        def view_old_as_new(v, oldv):
            v = v.view(oldv.dtype)
            if v.numel() > oldv.numel():
                return v[: oldv.numel()].view(oldv.shape)
            return v.view(oldv.shape)

        if num_threads > 0:

            def assign(
                k,
                v,
                start,
                stop,
                njts,
                njts_offsets,
                storage=storage,
                non_blocking=non_blocking,
            ):
                # v may need padding
                v_pad = v.view(-1).view(torch.uint8)
                exp_length = stop - start
                pad = exp_length - v_pad.numel()
                if pad:
                    v_pad = torch.cat([v_pad, v_pad.new_zeros(pad)])
                storage[start:stop].copy_(v_pad, non_blocking=non_blocking)

                storage_slice = storage[start:stop]
                shape, dtype = v.shape, v.dtype
                new_v = storage_slice.view(dtype)
                if pad:
                    new_v = new_v[: v.numel()]
                new_v = new_v.view(shape)
                if k[-1].startswith("<NJT>"):
                    njts[k] = new_v
                elif k[-1].startswith("<NJT_OFFSETS>"):
                    njts_offsets[k] = new_v
                flat_dict[k] = new_v

            njts = {}
            njts_offsets = {}
            if num_threads > 1:
                executor = ThreadPoolExecutor(num_threads)
                r = []
                for i, (k, v) in enumerate(flat_dict.items()):
                    r.append(
                        executor.submit(
                            assign,
                            k,
                            v,
                            offsets[i],
                            offsets[i + 1],
                            njts,
                            njts_offsets,
                        )
                    )
                if not return_early:
                    wait(r)
                else:
                    # TODO: We'd need to merge the second half of this function to make this a thing
                    raise NotImplementedError(
                        "return_early is not implemented yet for `consolidate`."
                    )
            else:
                for i, (k, v) in enumerate(flat_dict.items()):
                    assign(
                        k,
                        v,
                        offsets[i],
                        offsets[i + 1],
                        njts,
                        njts_offsets,
                    )
            for njt_key, njt_val in njts.items():
                njt_key_offset = njt_key[:-1] + (
                    njt_key[-1].replace("<NJT>", "<NJT_OFFSETS>"),
                )
                val = torch.nested.nested_tensor_from_jagged(
                    njt_val, flat_dict[njt_key_offset]
                )
                del flat_dict[njt_key]
                del flat_dict[njt_key_offset]
                newkey = njt_key[:-1] + (njt_key[-1].replace("<NJT>", ""),)
                flat_dict[newkey] = val

            if non_blocking:
                # sync if needed
                self._sync_all()
        else:

            def _view_and_pad(tensor):
                result = tensor.view(-1).view(torch.uint8)
                # result must always have a multiple of 8 elements
                pad = 0
                if need_padding:
                    pad = result.numel() % 8
                    if pad != 0:
                        result = torch.cat([result, result.new_zeros(8 - pad)])
                return result, pad

            items = []
            for v in flat_dict.values():
                if v.device != storage.device:
                    v = v.to(storage.device, non_blocking=non_blocking)
                stride = v.stride()
                if (stride and stride[-1] != 1) or v.storage_offset():
                    v = v.clone(memory_format=torch.contiguous_format)
                v, pad = _view_and_pad(v)
                items.append(v)
            if non_blocking:
                # sync if needed
                self._sync_all()
            torch.cat(items, out=storage)
            for v, (k, oldv) in _zip_strict(
                storage.split(flat_size), list(flat_dict.items())
            ):
                if not k[-1].startswith("<"):
                    flat_dict[k] = view_old_as_new(v, oldv)
                elif k[-1].startswith("<NJT>"):
                    # NJT/NT always comes before offsets/shapes
                    _nested_values = view_old_as_new(v, oldv)
                    del flat_dict[k]
                elif k[-1].startswith("<NJT_OFFSETS>"):
                    newk = k[:-1] + (k[-1].replace("<NJT_OFFSETS>", ""),)
                    nt_offsets = view_old_as_new(v, oldv)
                    del flat_dict[k]
                    flat_dict[newk] = torch.nested.nested_tensor_from_jagged(
                        _nested_values, nt_offsets
                    )
                    # delete the nested value to make sure that if there was an
                    # ordering mismatch we wouldn't be looking at the value key of
                    # another nested tensor.
                    del _nested_values
                else:
                    flat_dict[k] = view_old_as_new(v, oldv)

        def assign_val(key, val):
            if isinstance(key, str):
                key = (key,)
            return flat_dict.get(key, val)

        if filename is None:
            device = self.device
        elif not inplace:
            device = torch.device("cpu")
        elif self.device is not None and self.device != torch.device("cpu"):
            self.clear_device_()
            device = None
        else:
            device = None
        result = self._fast_apply(
            assign_val,
            named=True,
            nested_keys=True,
            is_leaf=_NESTED_TENSORS_AS_LISTS_NONTENSOR,
            out=self if inplace else None,
            device=device,
        )
        result._consolidated = {"storage": storage, "metadata": metadata_dict}
        if filename is not None:
            if use_buffer:
                with open(filename, "w+b") as f:
                    f.write(total_storage._handler.buffer)
            # with open(Path(filename).with_suffix(".json"), "wb") as f:
            #     metadata_dict["size"] = filesize
            #     f.write(json.dumps(metadata_dict))
        return result

    @classmethod
    def from_consolidated(cls, filename):
        # with open(Path(filename).with_suffix(".json"), "rb") as f:
        #     metadata = json.loads(f.read())
        file = torch.from_file(
            str(filename),
            dtype=torch.uint8,
            size=os.path.getsize(filename),
            # needed when device ctx differs
            device=torch.device("cpu"),
        )
        metadata_size = file[-8:].clone().view(torch.int64)
        metadata = file[-metadata_size - 8 : -8]
        metadata = json.loads(bytes(metadata.tolist()))

        from ._reductions import _rebuild_tensordict_files_consolidated

        return _rebuild_tensordict_files_consolidated(
            metadata, file[: -metadata_size - 8]
        )

    def is_consolidated(self):
        """Checks if a TensorDict has a consolidated storage."""
        return hasattr(self, "_consolidated")

    def memmap_(
        self,
        prefix: str | None = None,
        copy_existing: bool = False,
        *,
        num_threads: int = 0,
        return_early: bool = False,
        share_non_tensor: bool = False,
    ) -> T:
        """Writes all tensors onto a corresponding memory-mapped Tensor, in-place.

        Args:
            prefix (str): directory prefix where the memory-mapped tensors will
                be stored. The directory tree structure will mimic the tensordict's.
            copy_existing (bool): If False (default), an exception will be raised if an
                entry in the tensordict is already a tensor stored on disk
                with an associated file, but is not saved in the correct
                location according to prefix.
                If ``True``, any existing Tensor will be copied to the new location.

        Keyword Args:
            num_threads (int, optional): the number of threads used to write the memmap
                tensors. Defaults to `0`.
            return_early (bool, optional): if ``True`` and ``num_threads>0``,
                the method will return a future of the tensordict. The resulting
                tensordict can be queried using `future.result()`.
            share_non_tensor (bool, optional): if ``True``, the non-tensor data will be
                shared between the processes and writing operation (such as inplace update
                or set) on any of the workers within a single node will update the value
                on all other workers. If the number of non-tensor leaves is high (e.g.,
                sharing large stacks of non-tensor data) this may result in OOM or similar
                errors. Defaults to ``False``.

        The TensorDict is then locked, meaning that any writing operations that
        isn't in-place will throw an exception (eg, rename, set or remove an
        entry).
        Once the tensordict is unlocked, the memory-mapped attribute is turned to ``False``,
        because cross-process identity is not guaranteed anymore.

        Returns:
            self if ``return_early=False``, otherwise a :class:`~tensordict.utils.TensorDictFuture` instance.

        Note:
            Serialising in this fashion might be slow with deeply nested tensordicts, so
            it is not recommended to call this method inside a training loop.
        """
        prefix = Path(prefix) if prefix is not None else self._memmap_prefix
        if num_threads > 1:
            with (
                ThreadPoolExecutor(max_workers=num_threads)
                if not return_early
                else contextlib.nullcontext()
            ) as executor:
                if return_early:
                    executor = ThreadPoolExecutor(max_workers=num_threads)
                futures = []
                result = self._memmap_(
                    prefix=prefix,
                    copy_existing=copy_existing,
                    executor=executor,
                    futures=futures,
                    inplace=True,
                    like=False,
                    share_non_tensor=share_non_tensor,
                )
                if not return_early:
                    concurrent.futures.wait(futures)
                    return result
                else:
                    return TensorDictFuture(futures, result)
        return self._memmap_(
            prefix=prefix,
            copy_existing=copy_existing,
            inplace=True,
            futures=None,
            executor=None,
            like=False,
            share_non_tensor=share_non_tensor,
        ).lock_()

    @abc.abstractmethod
    def make_memmap(
        self,
        key: NestedKey,
        shape: torch.Size | torch.Tensor,
        *,
        dtype: torch.dtype | None = None,
    ) -> MemoryMappedTensor:
        """Creates an empty memory-mapped tensor given a shape and possibly a dtype.

        .. warning:: This method is not lock-safe by design. A memory-mapped TensorDict instance present on multiple nodes
            will need to be updated using the method :meth:`~tensordict.TensorDictBase.memmap_refresh_`.

        Writing an existing entry will result in an error.

        Args:
            key (NestedKey): the key of the new entry to write. If the key is already present in the tensordict, an
                exception is raised.
            shape (torch.Size or equivalent, torch.Tensor for nested tensors): the shape of the tensor to write.

        Keyword arguments:
            dtype (torch.dtype, optional): the dtype of the new tensor.

        Returns:
            A new memory mapped tensor.

        """
        ...

    @abc.abstractmethod
    def make_memmap_from_storage(
        self,
        key: NestedKey,
        storage: torch.UntypedStorage,
        shape: torch.Size | torch.Tensor,
        *,
        dtype: torch.dtype | None = None,
    ) -> MemoryMappedTensor:
        """Creates an empty memory-mapped tensor given a storage, a shape and possibly a dtype.

        .. warning:: This method is not lock-safe by design. A memory-mapped TensorDict instance present on multiple nodes
            will need to be updated using the method :meth:`~tensordict.TensorDictBase.memmap_refresh_`.

        .. note:: If the storage has a filename associated, it must match the new filename for the file.
            If it has not a filename associated but the tensordict has an associated path, this will result in an
            exception.

        Args:
            key (NestedKey): the key of the new entry to write. If the key is already present in the tensordict, an
                exception is raised.
            storage (torch.UntypedStorage): the storage to use for the new MemoryMappedTensor. Must be a physical memory
                storage.
            shape (torch.Size or equivalent, torch.Tensor for nested tensors): the shape of the tensor to write.

        Keyword arguments:
            dtype (torch.dtype, optional): the dtype of the new tensor.

        Returns:
            A new memory mapped tensor with the given storage.

        """
        ...

    @abc.abstractmethod
    def make_memmap_from_tensor(
        self, key: NestedKey, tensor: torch.Tensor, *, copy_data: bool = True
    ) -> MemoryMappedTensor:
        """Creates an empty memory-mapped tensor given a tensor.

        .. warning:: This method is not lock-safe by design. A memory-mapped TensorDict instance present on multiple nodes
            will need to be updated using the method :meth:`~tensordict.TensorDictBase.memmap_refresh_`.

        This method always copies the storage content if ``copy_data`` is ``True`` (i.e., the storage is not shared).

        Args:
            key (NestedKey): the key of the new entry to write. If the key is already present in the tensordict, an
                exception is raised.
            tensor (torch.Tensor): the tensor to replicate on physical memory.

        Keyword arguments:
            copy_data (bool, optionaL): if ``False``, the new tensor will share the metadata of the input such as
                shape and dtype, but the content will be empty. Defaults to ``True``.

        Returns:
            A new memory mapped tensor with the given storage.

        """
        ...

    def save(
        self,
        prefix: str | None = None,
        copy_existing: bool = False,
        *,
        num_threads: int = 0,
        return_early: bool = False,
        share_non_tensor: bool = False,
    ) -> T:
        """Saves the tensordict to disk.

        This function is a proxy to :meth:`~.memmap`.
        """
        return self.memmap(
            prefix=prefix,
            copy_existing=copy_existing,
            num_threads=num_threads,
            return_early=return_early,
            share_non_tensor=share_non_tensor,
        )

    dumps = save

    def memmap(
        self,
        prefix: str | None = None,
        copy_existing: bool = False,
        *,
        num_threads: int = 0,
        return_early: bool = False,
        share_non_tensor: bool = False,
    ) -> T:
        """Writes all tensors onto a corresponding memory-mapped Tensor in a new tensordict.

        Args:
            prefix (str): directory prefix where the memory-mapped tensors will
                be stored. The directory tree structure will mimic the tensordict's.
            copy_existing (bool): If False (default), an exception will be raised if an
                entry in the tensordict is already a tensor stored on disk
                with an associated file, but is not saved in the correct
                location according to prefix.
                If ``True``, any existing Tensor will be copied to the new location.

        Keyword Args:
            num_threads (int, optional): the number of threads used to write the memmap
                tensors. Defaults to `0`.
            return_early (bool, optional): if ``True`` and ``num_threads>0``,
                the method will return a future of the tensordict.
            share_non_tensor (bool, optional): if ``True``, the non-tensor data will be
                shared between the processes and writing operation (such as inplace update
                or set) on any of the workers within a single node will update the value
                on all other workers. If the number of non-tensor leaves is high (e.g.,
                sharing large stacks of non-tensor data) this may result in OOM or similar
                errors. Defaults to ``False``.

        The TensorDict is then locked, meaning that any writing operations that
        isn't in-place will throw an exception (eg, rename, set or remove an
        entry).
        Once the tensordict is unlocked, the memory-mapped attribute is turned to ``False``,
        because cross-process identity is not guaranteed anymore.

        Returns:
            A new tensordict with the tensors stored on disk if ``return_early=False``,
            otherwise a :class:`~tensordict.utils.TensorDictFuture` instance.

        Note:
            Serialising in this fashion might be slow with deeply nested tensordicts, so
            it is not recommended to call this method inside a training loop.
        """
        prefix = Path(prefix) if prefix is not None else self._memmap_prefix

        if num_threads > 1:
            with (
                ThreadPoolExecutor(max_workers=num_threads)
                if not return_early
                else contextlib.nullcontext()
            ) as executor:
                if return_early:
                    executor = ThreadPoolExecutor(max_workers=num_threads)
                futures = []
                result = self._memmap_(
                    prefix=prefix,
                    copy_existing=copy_existing,
                    executor=executor,
                    futures=futures,
                    inplace=False,
                    like=False,
                    share_non_tensor=share_non_tensor,
                )
                if not return_early:
                    concurrent.futures.wait(futures)
                    return result
                else:
                    return TensorDictFuture(futures, result)

        return self._memmap_(
            prefix=prefix,
            copy_existing=copy_existing,
            inplace=False,
            executor=None,
            like=False,
            futures=None,
            share_non_tensor=share_non_tensor,
        ).lock_()

    def memmap_like(
        self,
        prefix: str | None = None,
        copy_existing: bool = False,
        *,
        num_threads: int = 0,
        return_early: bool = False,
        share_non_tensor: bool = False,
    ) -> T:
        """Creates a contentless Memory-mapped tensordict with the same shapes as the original one.

        Args:
            prefix (str): directory prefix where the memory-mapped tensors will
                be stored. The directory tree structure will mimic the tensordict's.
            copy_existing (bool): If False (default), an exception will be raised if an
                entry in the tensordict is already a tensor stored on disk
                with an associated file, but is not saved in the correct
                location according to prefix.
                If ``True``, any existing Tensor will be copied to the new location.

        Keyword Args:
            num_threads (int, optional): the number of threads used to write the memmap
                tensors. Defaults to `0`.
            return_early (bool, optional): if ``True`` and ``num_threads>0``,
                the method will return a future of the tensordict.
            share_non_tensor (bool, optional): if ``True``, the non-tensor data will be
                shared between the processes and writing operation (such as inplace update
                or set) on any of the workers within a single node will update the value
                on all other workers. If the number of non-tensor leaves is high (e.g.,
                sharing large stacks of non-tensor data) this may result in OOM or similar
                errors. Defaults to ``False``.

        The TensorDict is then locked, meaning that any writing operations that
        isn't in-place will throw an exception (eg, rename, set or remove an
        entry).
        Once the tensordict is unlocked, the memory-mapped attribute is turned to ``False``,
        because cross-process identity is not guaranteed anymore.

        Returns:
            A new ``TensorDict`` instance with data stored as memory-mapped tensors if ``return_early=False``,
            otherwise a :class:`~tensordict.utils.TensorDictFuture` instance.

        .. note:: This is the recommended method to write a set of large buffers
            on disk, as :meth:`~.memmap_()` will copy the information, which can
            be slow for large content.

        Examples:
            >>> td = TensorDict({
            ...     "a": torch.zeros((3, 64, 64), dtype=torch.uint8),
            ...     "b": torch.zeros(1, dtype=torch.int64),
            ... }, batch_size=[]).expand(1_000_000)  # expand does not allocate new memory
            >>> buffer = td.memmap_like("/path/to/dataset")

        """
        prefix = Path(prefix) if prefix is not None else self._memmap_prefix
        if num_threads > 1:
            with (
                ThreadPoolExecutor(max_workers=num_threads)
                if not return_early
                else contextlib.nullcontext()
            ) as executor:
                if return_early:
                    executor = ThreadPoolExecutor(max_workers=num_threads)
                futures = []
                # we create an empty copy of self
                # This is because calling MMapTensor.from_tensor(mmap_tensor) does nothing
                # if both are in filesystem
                input = self.apply(
                    lambda x: torch.empty((), device=x.device, dtype=x.dtype).expand(
                        x.shape
                    )
                )
                result = input._memmap_(
                    prefix=prefix,
                    copy_existing=copy_existing,
                    executor=executor,
                    futures=futures,
                    inplace=False,
                    like=True,
                    share_non_tensor=share_non_tensor,
                )
                if not return_early:
                    concurrent.futures.wait(futures)
                    return result
                else:
                    return TensorDictFuture(futures, result)
        input = self.apply(
            lambda x: torch.empty((), device=x.device, dtype=x.dtype).expand(x.shape)
        )
        return input._memmap_(
            prefix=prefix,
            copy_existing=copy_existing,
            inplace=False,
            like=True,
            executor=None,
            futures=None,
            share_non_tensor=share_non_tensor,
        ).lock_()

    @classmethod
    def load(cls, prefix: str | Path, *args, **kwargs) -> T:
        """Loads a tensordict from disk.

        This class method is a proxy to :meth:`~.load_memmap`.
        """
        return cls.load_memmap(prefix, *args, **kwargs)

    def load_(self, prefix: str | Path, *args, **kwargs):
        """Loads a tensordict from disk within the current tensordict.

        This class method is a proxy to :meth:`~.load_memmap_`.
        """
        return self.load_memmap_(prefix, *args, **kwargs)

    @classmethod
    def load_memmap(
        cls,
        prefix: str | Path,
        device: torch.device | None = None,
        non_blocking: bool = False,
        *,
        out: TensorDictBase | None = None,
    ) -> T:
        """Loads a memory-mapped tensordict from disk.

        Args:
            prefix (str or Path to folder): the path to the folder where the
                saved tensordict should be fetched.
            device (torch.device or equivalent, optional): if provided, the
                data will be asynchronously cast to that device.
                Supports `"meta"` device, in which case the data isn't loaded
                but a set of empty "meta" tensors are created. This is
                useful to get a sense of the total model size and structure
                without actually opening any file.
            non_blocking (bool, optional): if ``True``, synchronize won't be
                called after loading tensors on device. Defaults to ``False``.
            out (TensorDictBase, optional): optional tensordict where the data
                should be written.

        Examples:
            >>> from tensordict import TensorDict
            >>> td = TensorDict.fromkeys(["a", "b", "c", ("nested", "e")], 0)
            >>> td.memmap("./saved_td")
            >>> td_load = TensorDict.load_memmap("./saved_td")
            >>> assert (td == td_load).all()

        This method also allows loading nested tensordicts.

            >>> nested = TensorDict.load_memmap("./saved_td/nested")
            >>> assert nested["e"] == 0

        A tensordict can also be loaded on "meta" device or, alternatively,
        as a fake tensor:
            >>> import tempfile
            >>> td = TensorDict({"a": torch.zeros(()), "b": {"c": torch.zeros(())}})
            >>> with tempfile.TemporaryDirectory() as path:
            ...     td.save(path)
            ...     td_load = TensorDict.load_memmap(path, device="meta")
            ...     print("meta:", td_load)
            ...     from torch._subclasses import FakeTensorMode
            ...     with FakeTensorMode():
            ...         td_load = TensorDict.load_memmap(path)
            ...         print("fake:", td_load)
            meta: TensorDict(
                fields={
                    a: Tensor(shape=torch.Size([]), device=meta, dtype=torch.float32, is_shared=False),
                    b: TensorDict(
                        fields={
                            c: Tensor(shape=torch.Size([]), device=meta, dtype=torch.float32, is_shared=False)},
                        batch_size=torch.Size([]),
                        device=meta,
                        is_shared=False)},
                batch_size=torch.Size([]),
                device=meta,
                is_shared=False)
            fake: TensorDict(
                fields={
                    a: FakeTensor(shape=torch.Size([]), device=cpu, dtype=torch.float32, is_shared=False),
                    b: TensorDict(
                        fields={
                            c: FakeTensor(shape=torch.Size([]), device=cpu, dtype=torch.float32, is_shared=False)},
                        batch_size=torch.Size([]),
                        device=cpu,
                        is_shared=False)},
                batch_size=torch.Size([]),
                device=cpu,
                is_shared=False)

        """
        prefix = Path(prefix)

        metadata = _load_metadata(prefix)
        type_name = metadata["_type"]
        if type_name != str(cls):
            import tensordict

            for other_cls in tensordict.base._ACCEPTED_CLASSES:
                if str(other_cls) == type_name:
                    return other_cls._load_memmap(prefix, metadata)
            else:
                raise RuntimeError(
                    f"Could not find name {type_name} in {tensordict.base._ACCEPTED_CLASSES}. "
                    f"Did you call _register_tensor_class(cls) on {type_name}?"
                )
        if device is not None:
            device = torch.device(device)
        out = cls._load_memmap(prefix, metadata, device=device, out=out)
        if not non_blocking and device is not None and device != torch.device("meta"):
            out._sync_all()
        return out

    def load_memmap_(
        self,
        prefix: str | Path,
    ):
        """Loads the content of a memory-mapped tensordict within the tensordict where ``load_memmap_`` is called.

        See :meth:`~tensordict.TensorDictBase.load_memmap` for more info.
        """
        is_memmap = self.is_memmap()
        with self.unlock_() if is_memmap else contextlib.nullcontext():
            self.load_memmap(prefix=prefix, device=self.device, out=self)
        if is_memmap:
            self.memmap_()
        return self

    def memmap_refresh_(self):
        """Refreshes the content of the memory-mapped tensordict if it has a :attr:`~tensordict.TensorDict.saved_path`.

        This method will raise an exception if no path is associated with it.

        """
        if not self.is_memmap() or self._memmap_prefix is None:
            raise RuntimeError(
                "Cannot refresh a TensorDict that is not memory mapped or has no path associated."
            )
        return self.load_memmap_(prefix=self.saved_path)

    @classmethod
    @abc.abstractmethod
    def _load_memmap(
        cls,
        prefix: Path,
        metadata: dict,
        device: torch.device | None = None,
        *,
        out=None,
    ):
        ...

    # Key functionality: set, get, set_, set_at_, update, update_
    @abc.abstractmethod
    def entry_class(self, key: NestedKey) -> type:
        """Returns the class of an entry, possibly avoiding a call to `isinstance(td.get(key), type)`.

        This method should be preferred to ``tensordict.get(key).shape`` whenever
        :meth:`.get` can be expensive to execute.

        """
        ...

    def set(
        self,
        key: NestedKey,
        item: CompatibleType,
        inplace: bool = False,
        *,
        non_blocking: bool = False,
        **kwargs: Any,
    ) -> T:
        """Sets a new key-value pair.

        Args:
            key (str, tuple of str): name of the key to be set.
            item (torch.Tensor or equivalent, TensorDictBase instance): value
                to be stored in the tensordict.
            inplace (bool, optional): if ``True`` and if a key matches an existing
                key in the tensordict, then the update will occur in-place
                for that key-value pair. If inplace is ``True`` and
                the entry cannot be found, it will be added. For a more restrictive
                in-place operation, use :meth:`~.set_` instead.
                Defaults to ``False``.

        Keyword Args:
            non_blocking (bool, optional): if ``True`` and this copy is between
                different devices, the copy may occur asynchronously with respect
                to the host.

        Returns:
            self

        Examples:
            >>> td = TensorDict({}, batch_size[3, 4])
            >>> td.set("x", torch.randn(3, 4))
            >>> y = torch.randn(3, 4, 5)
            >>> td.set("y", y, inplace=True) # works, even if 'y' is not present yet
            >>> td.set("y", torch.zeros_like(y), inplace=True)
            >>> assert (y==0).all() # y values are overwritten
            >>> td.set("y", torch.ones(5), inplace=True) # raises an exception as shapes mismatch

        """
        key = _unravel_key_to_tuple(key)
        # inplace is loose here, but for set_ it is constraining. We translate it
        # to None to tell _set_str and others to drop it if the key isn't found
        inplace = BEST_ATTEMPT_INPLACE if inplace else False
        return self._set_tuple(
            key, item, inplace=inplace, validated=False, non_blocking=non_blocking
        )

    @abc.abstractmethod
    def _set_str(
        self,
        key: str,
        value: Any,
        *,
        inplace: bool,
        validated: bool,
        ignore_lock: bool = False,
        non_blocking: bool = False,
    ):
        ...

    @abc.abstractmethod
    def _set_tuple(self, key, value, *, inplace, validated, non_blocking: bool):
        ...

    @lock_blocked
    def set_non_tensor(self, key: NestedKey, value: Any):
        """Registers a non-tensor value in the tensordict using :class:`tensordict.tensorclass.NonTensorData`.

        The value can be retrieved using :meth:`TensorDictBase.get_non_tensor`
        or directly using `get`, which will return the :class:`tensordict.tensorclass.NonTensorData`
        object.

        return: self

        Examples:
            >>> data = TensorDict({}, batch_size=[])
            >>> data.set_non_tensor(("nested", "the string"), "a string!")
            >>> assert data.get_non_tensor(("nested", "the string")) == "a string!"
            >>> # regular `get` works but returns a NonTensorData object
            >>> data.get(("nested", "the string"))
            NonTensorData(
                data='a string!',
                batch_size=torch.Size([]),
                device=None,
                is_shared=False)

        """
        key = unravel_key(key)
        return self._set_non_tensor(key, value)

    def _set_non_tensor(self, key: NestedKey, value: Any):
        if isinstance(key, tuple):
            if len(key) == 1:
                return self._set_non_tensor(key[0], value)
            sub_td = self._get_str(key[0], None)
            if sub_td is None:
                sub_td = self._create_nested_str(key[0])
            sub_td._set_non_tensor(key[1:], value)
            return self
        from tensordict.tensorclass import NonTensorData

        self._set_str(
            key,
            NonTensorData(
                data=value,
                batch_size=self.batch_size,
                device=self.device,
                names=self._maybe_names(),
            ),
            validated=True,
            inplace=False,
            non_blocking=False,
        )
        return self

    def get_non_tensor(self, key: NestedKey, default=NO_DEFAULT):
        """Gets a non-tensor value, if it exists, or `default` if the non-tensor value is not found.

        This method is robust to tensor/TensorDict values, meaning that if the
        value gathered is a regular tensor it will be returned too (although
        this method comes with some overhead and should not be used out of its
        natural scope).

        See :meth:`~tensordict.TensorDictBase.set_non_tensor` for more information
        on how to set non-tensor values in a tensordict.

        Args:
            key (NestedKey): the location of the NonTensorData object.
            default (Any, optional): the value to be returned if the key cannot
                be found.

        Returns: the content of the :class:`tensordict.tensorclass.NonTensorData`,
            or the entry corresponding to the ``key`` if it isn't a
            :class:`tensordict.tensorclass.NonTensorData` (or ``default`` if the
            entry cannot be found).

        Examples:
            >>> data = TensorDict({}, batch_size=[])
            >>> data.set_non_tensor(("nested", "the string"), "a string!")
            >>> assert data.get_non_tensor(("nested", "the string")) == "a string!"
            >>> # regular `get` works but returns a NonTensorData object
            >>> data.get(("nested", "the string"))
            NonTensorData(
                data='a string!',
                batch_size=torch.Size([]),
                device=None,
                is_shared=False)

        """
        key = unravel_key(key)
        return self._get_non_tensor(key, default=default)

    def _get_non_tensor(self, key: NestedKey, default=NO_DEFAULT):
        if isinstance(key, tuple):
            if len(key) == 1:
                return self._get_non_tensor(key[0], default=default)
            subtd = self._get_str(key[0], default=default)
            if subtd is default:
                return subtd
            return subtd._get_non_tensor(key[1:], default=default)
        value = self._get_str(key, default=default)

        if is_non_tensor(value):
            data = getattr(value, "data", None)
            if data is None:
                return value.tolist()
            return data
        return value

    def filter_non_tensor_data(self) -> T:
        """Filters out all non-tensor-data."""

        def _filter(x):
            if not is_non_tensor(x):
                if is_tensor_collection(x):
                    return x.filter_non_tensor_data()
                return x

        return self._apply_nest(_filter, call_on_nested=True, filter_empty=False)

    def filter_empty_(self):
        """Filters out all empty tensordicts in-place."""
        for key, val in list(self.items(True, is_leaf=_NESTED_TENSORS_AS_LISTS)):
            if _is_tensor_collection(type(val)) and val.is_empty():
                del self[key]
        return self

    def _convert_inplace(self, inplace, key):
        if inplace is not False:
            has_key = key in self.keys()
            if inplace is True and not has_key:  # inplace could be None
                raise KeyError(
                    _KEY_ERROR.format(key, type(self).__name__, sorted(self.keys()))
                )
            inplace = has_key
        return inplace

    def set_at_(
        self,
        key: NestedKey,
        value: CompatibleType,
        index: IndexType,
        *,
        non_blocking: bool = False,
    ) -> T:
        """Sets the values in-place at the index indicated by ``index``.

        Args:
            key (str, tuple of str): key to be modified.
            value (torch.Tensor): value to be set at the index `index`
            index (int, tensor or tuple): index where to write the values.

        Keyword Args:
            non_blocking (bool, optional): if ``True`` and this copy is between
                different devices, the copy may occur asynchronously with respect
                to the host.

        Returns:
            self

        Examples:
            >>> td = TensorDict({}, batch_size[3, 4])
            >>> x = torch.randn(3, 4)
            >>> td.set("x", x)
            >>> td.set_at_("x", value=torch.ones(1, 4), index=slice(1))
            >>> assert (x[0] == 1).all()
        """
        key = _unravel_key_to_tuple(key)
        return self._set_at_tuple(
            key, value, index, validated=False, non_blocking=non_blocking
        )

    @abc.abstractmethod
    def _set_at_str(self, key, value, idx, *, validated, non_blocking: bool):
        ...

    @abc.abstractmethod
    def _set_at_tuple(self, key, value, idx, *, validated, non_blocking: bool):
        ...

    def set_(
        self,
        key: NestedKey,
        item: CompatibleType,
        *,
        non_blocking: bool = False,
    ) -> T:
        """Sets a value to an existing key while keeping the original storage.

        Args:
            key (str): name of the value
            item (torch.Tensor or compatible type, TensorDictBase): value to
                be stored in the tensordict

        Keyword Args:
            non_blocking (bool, optional): if ``True`` and this copy is between
                different devices, the copy may occur asynchronously with respect
                to the host.

        Returns:
            self

        Examples:
            >>> td = TensorDict({}, batch_size[3, 4])
            >>> x = torch.randn(3, 4)
            >>> td.set("x", x)
            >>> td.set_("x", torch.zeros_like(x))
            >>> assert (x == 0).all()

        """
        key = _unravel_key_to_tuple(key)
        return self._set_tuple(
            key, item, inplace=True, validated=False, non_blocking=non_blocking
        )

    # Stack functionality
    @abc.abstractmethod
    def _stack_onto_(
        self,
        list_item: list[CompatibleType],
        dim: int,
    ) -> T:
        """Stacks a list of values onto an existing key while keeping the original storage.

        Args:
            key (str): name of the value
            list_item (list of torch.Tensor): value to be stacked and stored in the tensordict.
            dim (int): dimension along which the tensors should be stacked.

        Returns:
            self

        """
        ...

    def _stack_onto_at_(
        self,
        key: NestedKey,
        list_item: list[CompatibleType],
        dim: int,
        idx: IndexType,
    ) -> T:
        """Similar to _stack_onto_ but on a specific index. Only works with regular TensorDicts."""
        raise RuntimeError(
            f"Cannot call _stack_onto_at_ with {type(self).__name__}. "
            "Make sure your sub-classed tensordicts are turned into regular tensordicts by calling to_tensordict() "
            "before calling __getindex__ and stack."
        )

    def _default_get(self, key: NestedKey, default: Any = NO_DEFAULT) -> CompatibleType:
        if default is not NO_DEFAULT:
            return default
        else:
            # raise KeyError
            raise KeyError(
                _KEY_ERROR.format(key, type(self).__name__, sorted(self.keys()))
            )

    def get(self, key: NestedKey, default: Any = NO_DEFAULT) -> CompatibleType:
        """Gets the value stored with the input key.

        Args:
            key (str, tuple of str): key to be queried. If tuple of str it is
                equivalent to chained calls of getattr.
            default: default value if the key is not found in the tensordict.

        Examples:
            >>> td = TensorDict({"x": 1}, batch_size=[])
            >>> td.get("x")
            tensor(1)
            >>> td.get("y", default=None)
            None
        """
        key = _unravel_key_to_tuple(key)
        if not key:
            raise KeyError(_GENERIC_NESTED_ERR.format(key))
        return self._get_tuple(key, default=default)

    @abc.abstractmethod
    def _get_str(self, key, default):
        ...

    @abc.abstractmethod
    def _get_tuple(self, key, default):
        ...

    def get_at(
        self, key: NestedKey, index: IndexType, default: CompatibleType = NO_DEFAULT
    ) -> CompatibleType:
        """Get the value of a tensordict from the key `key` at the index `idx`.

        Args:
            key (str, tuple of str): key to be retrieved.
            index (int, slice, torch.Tensor, iterable): index of the tensor.
            default (torch.Tensor): default value to return if the key is
                not present in the tensordict.

        Returns:
            indexed tensor.

        Examples:
            >>> td = TensorDict({"x": torch.arange(3)}, batch_size=[])
            >>> td.get_at("x", index=1)
            tensor(1)

        """
        # TODO: check that this works with masks, and add to docstring
        key = _unravel_key_to_tuple(key)
        if not key:
            raise KeyError(_GENERIC_NESTED_ERR.format(key))
        # must be a tuple
        return self._get_at_tuple(key, index, default)

    def _get_at_str(self, key, idx, default):
        out = self._get_str(key, default)
        if out is default:
            return out
        return out[idx]

    def _get_at_tuple(self, key, idx, default):
        out = self._get_tuple(key, default)
        if out is default:
            return out
        return out[idx]

    def get_item_shape(self, key: NestedKey):
        """Returns the shape of the entry, possibly avoiding recurring to :meth:`~.get`."""
        return _shape(self.get(key))

    def update(
        self,
        input_dict_or_td: dict[str, CompatibleType] | T,
        clone: bool = False,
        inplace: bool = False,
        *,
        non_blocking: bool = False,
        keys_to_update: Sequence[NestedKey] | None = None,
        is_leaf: Callable[[Type], bool] | None = None,
    ) -> T:
        """Updates the TensorDict with values from either a dictionary or another TensorDict.

        Args:
            input_dict_or_td (TensorDictBase or dict): input data to be written
                in self.
            clone (bool, optional): whether the tensors in the input (
                tensor) dict should be cloned before being set.
                Defaults to ``False``.
            inplace (bool, optional): if ``True`` and if a key matches an existing
                key in the tensordict, then the update will occur in-place
                for that key-value pair. If the entry cannot be found, it will be
                added. Defaults to ``False``.

        Keyword Args:
            keys_to_update (sequence of NestedKeys, optional): if provided, only
                the list of keys in ``key_to_update`` will be updated.
                This is aimed at avoiding calls to
                ``data_dest.update(data_src.select(*keys_to_update))``.
            non_blocking (bool, optional): if ``True`` and this copy is between
                different devices, the copy may occur asynchronously with respect
                to the host.
            is_leaf (Callable[[Type], bool], optional): a callable that indicates
                whether an object type is to be considered a leaf and swapped
                or a tensor collection.

        Returns:
            self

        Examples:
            >>> td = TensorDict({}, batch_size=[3])
            >>> a = torch.randn(3)
            >>> b = torch.randn(3, 4)
            >>> other_td = TensorDict({"a": a, "b": b}, batch_size=[])
            >>> td.update(other_td, inplace=True) # writes "a" and "b" even though they can't be found
            >>> assert td['a'] is other_td['a']
            >>> other_td = other_td.clone().zero_()
            >>> td.update(other_td)
            >>> assert td['a'] is not other_td['a']

        """
        if input_dict_or_td is self:
            # no op
            return self
        if is_leaf is None:
            is_leaf = _is_leaf_nontensor
        if keys_to_update is not None:
            if len(keys_to_update) == 0:
                return self
            keys_to_update = unravel_key_list(keys_to_update)
        for key, value in input_dict_or_td.items():
            key = _unravel_key_to_tuple(key)
            firstkey, subkey = key[0], key[1:]
            if keys_to_update and not any(
                firstkey == ktu if isinstance(ktu, str) else firstkey == ktu[0]
                for ktu in keys_to_update
            ):
                continue
            target = self._get_str(firstkey, None)
            if clone and hasattr(value, "clone"):
                value = value.clone()
            elif clone:
                value = tree_map(torch.clone, value)
            # the key must be a string by now. Let's check if it is present
            if target is not None:
                if not is_leaf(type(target)):
                    if subkey:
                        sub_keys_to_update = _prune_selected_keys(
                            keys_to_update, firstkey
                        )
                        target.update(
                            {subkey: value},
                            inplace=inplace,
                            clone=clone,
                            keys_to_update=sub_keys_to_update,
                            non_blocking=non_blocking,
                        )
                        continue
                    elif isinstance(value, (dict,)) or _is_tensor_collection(
                        type(value)
                    ):
                        from tensordict._lazy import LazyStackedTensorDict

                        if isinstance(value, LazyStackedTensorDict) and not isinstance(
                            target, LazyStackedTensorDict
                        ):
                            sub_keys_to_update = _prune_selected_keys(
                                keys_to_update, firstkey
                            )
                            self._set_tuple(
                                key,
                                LazyStackedTensorDict(
                                    *target.unbind(value.stack_dim),
                                    stack_dim=value.stack_dim,
                                ).update(
                                    value,
                                    inplace=inplace,
                                    clone=clone,
                                    keys_to_update=sub_keys_to_update,
                                    non_blocking=non_blocking,
                                ),
                                validated=True,
                                inplace=False,
                                non_blocking=non_blocking,
                            )
                        else:
                            sub_keys_to_update = _prune_selected_keys(
                                keys_to_update, firstkey
                            )
                            target.update(
                                value,
                                inplace=inplace,
                                clone=clone,
                                non_blocking=non_blocking,
                                keys_to_update=sub_keys_to_update,
                            )
                        continue
            self._set_tuple(
                key,
                value,
                inplace=BEST_ATTEMPT_INPLACE if inplace else False,
                validated=False,
                non_blocking=non_blocking,
            )
        return self

    def update_(
        self,
        input_dict_or_td: dict[str, CompatibleType] | T,
        clone: bool = False,
        *,
        non_blocking: bool = False,
        keys_to_update: Sequence[NestedKey] | None = None,
    ) -> T:
        """Updates the TensorDict in-place with values from either a dictionary or another TensorDict.

        Unlike :meth:`~.update`, this function will throw an error if the key is unknown to ``self``.

        Args:
            input_dict_or_td (TensorDictBase or dict): input data to be written
                in self.
            clone (bool, optional): whether the tensors in the input (
                tensor) dict should be cloned before being set. Defaults to ``False``.

        Keyword Args:
            keys_to_update (sequence of NestedKeys, optional): if provided, only
                the list of keys in ``key_to_update`` will be updated.
                This is aimed at avoiding calls to
                ``data_dest.update_(data_src.select(*keys_to_update))``.
            non_blocking (bool, optional): if ``True`` and this copy is between
                different devices, the copy may occur asynchronously with respect
                to the host.

        Returns:
            self

        Examples:
            >>> a = torch.randn(3)
            >>> b = torch.randn(3, 4)
            >>> td = TensorDict({"a": a, "b": b}, batch_size=[3])
            >>> other_td = TensorDict({"a": a*0, "b": b*0}, batch_size=[])
            >>> td.update_(other_td)
            >>> assert td['a'] is not other_td['a']
            >>> assert (td['a'] == other_td['a']).all()
            >>> assert (td['a'] == 0).all()

        """
        if input_dict_or_td is self:
            # no op
            return self
        if keys_to_update is not None:
            if len(keys_to_update) == 0:
                return self
            keys_to_update = [_unravel_key_to_tuple(key) for key in keys_to_update]

            named = True

            def inplace_update(name, dest, source):
                if source is None:
                    return None
                name = _unravel_key_to_tuple(name)
                for key in keys_to_update:
                    if key == name[: len(key)]:
                        dest.copy_(source, non_blocking=non_blocking)

        else:
            named = False

            def inplace_update(dest, source):
                if source is None:
                    return None
                dest.copy_(source, non_blocking=non_blocking)

        if not _is_tensor_collection(type(input_dict_or_td)):
            from tensordict import TensorDict

            input_dict_or_td = TensorDict.from_dict(
                input_dict_or_td, batch_dims=self.batch_dims
            )
        self._apply_nest(
            inplace_update,
            input_dict_or_td,
            nested_keys=True,
            default=None,
            filter_empty=True,
            named=named,
            is_leaf=_is_leaf_nontensor,
        )
        return self

    def update_at_(
        self,
        input_dict_or_td: dict[str, CompatibleType] | T,
        idx: IndexType,
        clone: bool = False,
        *,
        non_blocking: bool = False,
        keys_to_update: Sequence[NestedKey] | None = None,
    ) -> T:
        """Updates the TensorDict in-place at the specified index with values from either a dictionary or another TensorDict.

        Unlike  TensorDict.update, this function will throw an error if the key is unknown to the TensorDict.

        Args:
            input_dict_or_td (TensorDictBase or dict): input data to be written
                in self.
            idx (int, torch.Tensor, iterable, slice): index of the tensordict
                where the update should occur.
            clone (bool, optional): whether the tensors in the input (
                tensor) dict should be cloned before being set. Default is
                `False`.

        Keyword Args:
            keys_to_update (sequence of NestedKeys, optional): if provided, only
                the list of keys in ``key_to_update`` will be updated.
            non_blocking (bool, optional): if ``True`` and this copy is between
                different devices, the copy may occur asynchronously with respect
                to the host.

        Returns:
            self

        Examples:
            >>> td = TensorDict({
            ...     'a': torch.zeros(3, 4, 5),
            ...     'b': torch.zeros(3, 4, 10)}, batch_size=[3, 4])
            >>> td.update_at_(
            ...     TensorDict({
            ...         'a': torch.ones(1, 4, 5),
            ...         'b': torch.ones(1, 4, 10)}, batch_size=[1, 4]),
            ...    slice(1, 2))
            TensorDict(
                fields={
                    a: Tensor(torch.Size([3, 4, 5]), dtype=torch.float32),
                    b: Tensor(torch.Size([3, 4, 10]), dtype=torch.float32)},
                batch_size=torch.Size([3, 4]),
                device=None,
                is_shared=False)
            >>> assert (td[1] == 1).all()

        """
        if idx == ():
            return self.update_(
                input_dict_or_td=input_dict_or_td,
                keys_to_update=keys_to_update,
                clone=clone,
                non_blocking=non_blocking,
            )
        if keys_to_update is not None:
            if len(keys_to_update) == 0:
                return self
            keys_to_update = unravel_key_list(keys_to_update)
        for key, value in input_dict_or_td.items():
            firstkey, *nextkeys = _unravel_key_to_tuple(key)
            if keys_to_update and not any(
                firstkey == ktu if isinstance(ktu, str) else firstkey == ktu[0]
                for ktu in keys_to_update
            ):
                continue
            if not isinstance(value, _ACCEPTED_CLASSES):
                raise TypeError(
                    f"Expected value to be one of types {_ACCEPTED_CLASSES} "
                    f"but got {type(value)}"
                )
            if clone:
                value = value.clone()
            self.set_at_((firstkey, *nextkeys), value, idx, non_blocking=non_blocking)
        return self

    def replace(self, *args, **kwargs):
        """Creates a shallow copy of the tensordict where entries have been replaced.

        Accepts one unnamed argument which must be a dictionary of a :class:`~tensordict.TensorDictBase` subclass.
        Additionaly, first-level entries can be updated with the named keyword arguments.

        Returns:
            a copy of ``self`` with updated entries if the input is non-empty. If an empty dict or no dict is provided
            and the kwargs are empty, ``self`` is returned.

        """
        if args:
            if len(args) > 1:
                raise RuntimeError(
                    "Only a single argument containing a dictionary-like "
                    f"structure of entries to replace can be passed to replace. Received {len(args)} "
                    f"arguments instead."
                )
            dict_to_replace = args[0]
        else:
            dict_to_replace = {}
        if kwargs:
            dict_to_replace.update(kwargs)
        is_dict = isinstance(dict_to_replace, dict)
        if is_dict:
            if not dict_to_replace:
                return self
        else:
            if not is_tensor_collection(dict_to_replace):
                raise RuntimeError(
                    f"Cannot use object type {type(dict_to_replace)} to update values in tensordict."
                )
            if dict_to_replace.is_empty():
                return self
        result = self.copy()
        # using update makes sure that any optimization (e.g. for lazy stacks) is done properly
        result.update(dict_to_replace)
        return result

    @lock_blocked
    def create_nested(self, key):
        """Creates a nested tensordict of the same shape, device and dim names as the current tensordict.

        If the value already exists, it will be overwritten by this operation.
        This operation is blocked in locked tensordicts.

        Examples:
            >>> data = TensorDict({}, [3, 4, 5])
            >>> data.create_nested("root")
            >>> data.create_nested(("some", "nested", "value"))
            >>> print(data)
            TensorDict(
                fields={
                    root: TensorDict(
                        fields={
                        },
                        batch_size=torch.Size([3, 4, 5]),
                        device=None,
                        is_shared=False),
                    some: TensorDict(
                        fields={
                            nested: TensorDict(
                                fields={
                                    value: TensorDict(
                                        fields={
                                        },
                                        batch_size=torch.Size([3, 4, 5]),
                                        device=None,
                                        is_shared=False)},
                                batch_size=torch.Size([3, 4, 5]),
                                device=None,
                                is_shared=False)},
                        batch_size=torch.Size([3, 4, 5]),
                        device=None,
                        is_shared=False)},
                batch_size=torch.Size([3, 4, 5]),
                device=None,
                is_shared=False)
        """
        key = _unravel_key_to_tuple(key)
        self._create_nested_tuple(key)
        return self

    def _create_nested_str(self, key):
        out = self.empty()
        self._set_str(key, out, inplace=False, validated=True, non_blocking=False)
        return out

    def _create_nested_tuple(self, key):
        td = self._create_nested_str(key[0])
        if len(key) > 1:
            td._create_nested_tuple(key[1:])

    def copy_(self, tensordict: T, non_blocking: bool = False) -> T:
        """See :obj:`TensorDictBase.update_`.

        The non-blocking argument will be ignored and is just present for
        compatibility with :func:`torch.Tensor.copy_`.
        """
        return self.update_(tensordict, non_blocking=non_blocking)

    def copy_at_(self, tensordict: T, idx: IndexType, non_blocking: bool = False) -> T:
        """See :obj:`TensorDictBase.update_at_`."""
        return self.update_at_(tensordict, idx, non_blocking=non_blocking)

    def is_empty(self) -> bool:
        """Checks if the tensordict contains any leaf."""
        for _ in self.keys(True, True):
            return False
        return True

    # Dict features: setdefault, items, values, keys, ...
    def setdefault(
        self, key: NestedKey, default: CompatibleType, inplace: bool = False
    ) -> CompatibleType:
        """Insert the ``key`` entry with a value of ``default`` if ``key`` is not in the tensordict.

        Return the value for ``key`` if ``key`` is in the tensordict, else ``default``.

        Args:
            key (str or nested key): the name of the value.
            default (torch.Tensor or compatible type, TensorDictBase): value
                to be stored in the tensordict if the key is not already present.

        Returns:
            The value of key in the tensordict. Will be default if the key was not
            previously set.

        Examples:
            >>> td = TensorDict({}, batch_size=[3, 4])
            >>> val = td.setdefault("a", torch.zeros(3, 4))
            >>> assert (val == 0).all()
            >>> val = td.setdefault("a", torch.ones(3, 4))
            >>> assert (val == 0).all() # output is still 0

        """
        if key not in self.keys(include_nested=isinstance(key, tuple)):
            self.set(key, default, inplace=inplace)
        return self.get(key)

    def items(
        self, include_nested: bool = False, leaves_only: bool = False, is_leaf=None
    ) -> Iterator[tuple[str, CompatibleType]]:
        """Returns a generator of key-value pairs for the tensordict.

        Args:
            include_nested (bool, optional): if ``True``, nested values will be returned.
                Defaults to ``False``.
            leaves_only (bool, optional): if ``False``, only leaves will be
                returned. Defaults to ``False``.
            is_leaf: an optional callable that indicates if a class is to be considered a
                leaf or not.

        """
        if is_leaf is None:
            is_leaf = _default_is_leaf

        # check the conditions once only
        if include_nested and leaves_only:
            for k in self.keys():
                val = self._get_str(k, NO_DEFAULT)
                if not is_leaf(type(val)):
                    yield from (
                        (_unravel_key_to_tuple((k, _key)), _val)
                        for _key, _val in val.items(
                            include_nested=include_nested,
                            leaves_only=leaves_only,
                            is_leaf=is_leaf,
                        )
                    )
                else:
                    yield k, val
        elif include_nested:
            for k in self.keys():
                val = self._get_str(k, NO_DEFAULT)
                yield k, val
                if not is_leaf(type(val)):
                    yield from (
                        (_unravel_key_to_tuple((k, _key)), _val)
                        for _key, _val in val.items(
                            include_nested=include_nested,
                            leaves_only=leaves_only,
                            is_leaf=is_leaf,
                        )
                    )
        elif leaves_only:
            for k in self.keys():
                val = self._get_str(k, NO_DEFAULT)
                if is_leaf(type(val)):
                    yield k, val
        else:
            for k in self.keys():
                yield k, self._get_str(k, NO_DEFAULT)

    def non_tensor_items(self, include_nested: bool = False):
        """Returns all non-tensor leaves, maybe recursively."""
        return tuple(
            self.items(
                include_nested,
                leaves_only=True,
                is_leaf=_is_non_tensor,
            )
        )

    def values(
        self,
        include_nested: bool = False,
        leaves_only: bool = False,
        is_leaf=None,
    ) -> Iterator[CompatibleType]:
        """Returns a generator representing the values for the tensordict.

        Args:
            include_nested (bool, optional): if ``True``, nested values will be returned.
                Defaults to ``False``.
            leaves_only (bool, optional): if ``False``, only leaves will be
                returned. Defaults to ``False``.
            is_leaf: an optional callable that indicates if a class is to be considered a
                leaf or not.

        """
        if is_leaf is None:
            is_leaf = _default_is_leaf
        # check the conditions once only
        if include_nested and leaves_only:
            for k in self.keys():
                val = self._get_str(k, NO_DEFAULT)
                if not is_leaf(type(val)):
                    yield from val.values(
                        include_nested=include_nested,
                        leaves_only=leaves_only,
                        is_leaf=is_leaf,
                    )
                else:
                    yield val
        elif include_nested:
            for k in self.keys():
                val = self._get_str(k, NO_DEFAULT)
                yield val
                if not is_leaf(type(val)):
                    yield from val.values(
                        include_nested=include_nested,
                        leaves_only=leaves_only,
                        is_leaf=is_leaf,
                    )
        elif leaves_only:
            for k in self.keys():
                val = self._get_str(k, NO_DEFAULT)
                if is_leaf(type(val)):
                    yield val
        else:
            for k in self.keys():
                yield self._get_str(k, NO_DEFAULT)

    @cache  # noqa: B019
    def _values_list(
        self,
        include_nested: bool = False,
        leaves_only: bool = False,
        *,
        collapse: bool = False,
        is_leaf: Callable[[Type], bool] | None = None,
        sorting_keys: List[NestedKey] | None = None,
    ) -> List:
        if sorting_keys is None:
            return list(
                self.values(
                    include_nested=include_nested,
                    leaves_only=leaves_only,
                    is_leaf=_NESTED_TENSORS_AS_LISTS if not collapse else is_leaf,
                )
            )
        else:
            keys, vals = self._items_list(
                include_nested=include_nested,
                leaves_only=leaves_only,
                is_leaf=is_leaf,
                collapse=collapse,
            )
            if is_dynamo_compiling():
                key_to_index = {key: i for i, key in enumerate(keys)}
                return [vals[key_to_index[key]] for key in sorting_keys]
            else:
                source = dict(zip(keys, vals))
                return [source[key] for key in sorting_keys]

    @cache  # noqa: B019
    def _items_list(
        self,
        include_nested: bool = False,
        leaves_only: bool = False,
        *,
        collapse: bool = False,
        is_leaf: Callable[[Type], bool] | None = None,
    ) -> Tuple[List, List]:
        # return tuple(
        #     tuple(key_or_val)
        #     for key_or_val in zip(
        #         *self.items(
        #             include_nested=include_nested,
        #             leaves_only=leaves_only,
        #             is_leaf=_NESTED_TENSORS_AS_LISTS if not collapse else is_leaf,
        #         )
        #     )
        # )
        items = self.items(
            include_nested=include_nested,
            leaves_only=leaves_only,
            is_leaf=_NESTED_TENSORS_AS_LISTS if not collapse else None,
        )
        keys, vals = zip(*items)
        return list(keys), list(vals)

    @cache  # noqa: B019
    def _grad(self):
        result = self._fast_apply(
            lambda x: x.grad, propagate_lock=True, filter_empty=True
        )
        return result

    @cache  # noqa: B019
    def _data(self):
        result = self._fast_apply(lambda x: x.data, propagate_lock=True)
        return result

    @abc.abstractmethod
    def keys(
        self,
        include_nested: bool = False,
        leaves_only: bool = False,
        is_leaf: Callable[[Type], bool] = None,
    ):
        """Returns a generator of tensordict keys.

        Args:
            include_nested (bool, optional): if ``True``, nested values will be returned.
                Defaults to ``False``.
            leaves_only (bool, optional): if ``False``, only leaves will be
                returned. Defaults to ``False``.
            is_leaf: an optional callable that indicates if a class is to be considered a
                leaf or not.

        Examples:
            >>> from tensordict import TensorDict
            >>> data = TensorDict({"0": 0, "1": {"2": 2}}, batch_size=[])
            >>> data.keys()
            ['0', '1']
            >>> list(data.keys(leaves_only=True))
            ['0']
            >>> list(data.keys(include_nested=True, leaves_only=True))
            ['0', '1', ('1', '2')]
        """
        ...

    def pop(self, key: NestedKey, default: Any = NO_DEFAULT) -> CompatibleType:
        """Removes and returns a value from a tensordict.

        If the value is not present and no default value is provided, a KeyError
        is thrown.

        Args:
            key (str or nested key): the entry to look for.
            default (Any, optional): the value to return if the key cannot be found.

        Examples:
            >>> td = TensorDict({"1": 1}, [])
            >>> one = td.pop("1")
            >>> assert one == 1
            >>> none = td.pop("1", default=None)
            >>> assert none is None
        """
        key = _unravel_key_to_tuple(key)
        if not key:
            raise KeyError(_GENERIC_NESTED_ERR.format(key))
        try:
            # using try/except for get/del is suboptimal, but
            # this is faster that checkink if key in self keys
            out = self.get(key, default)
            self.del_(key)
        except KeyError as err:
            # if default provided, 'out' value will return, else raise error
            if default is NO_DEFAULT:
                raise KeyError(
                    f"You are trying to pop key `{key}` which is not in dict "
                    f"without providing default value. "
                    f"Keys={self.keys(include_nested=isinstance(key, tuple))}."
                ) from err
        return out

    @property
    @cache  # noqa: B019
    def sorted_keys(self) -> list[NestedKey]:
        """Returns the keys sorted in alphabetical order.

        Does not support extra arguments.

        If the TensorDict is locked, the keys are cached until the tensordict
        is unlocked for faster execution.

        """
        return sorted(self.keys())

    @_as_context_manager()
    def flatten(self, start_dim=0, end_dim=-1):
        """Flattens all the tensors of a tensordict.

        Args:
            start_dim (int): the first dim to flatten
            end_dim (int): the last dim to flatten

        Examples:
            >>> td = TensorDict({
            ...     "a": torch.arange(60).view(3, 4, 5),
            ...     "b": torch.arange(12).view(3, 4)}, batch_size=[3, 4])
            >>> td_flat = td.flatten(0, 1)
            >>> td_flat.batch_size
            torch.Size([12])
            >>> td_flat["a"]
            tensor([[ 0,  1,  2,  3,  4],
                    [ 5,  6,  7,  8,  9],
                    [10, 11, 12, 13, 14],
                    [15, 16, 17, 18, 19],
                    [20, 21, 22, 23, 24],
                    [25, 26, 27, 28, 29],
                    [30, 31, 32, 33, 34],
                    [35, 36, 37, 38, 39],
                    [40, 41, 42, 43, 44],
                    [45, 46, 47, 48, 49],
                    [50, 51, 52, 53, 54],
                    [55, 56, 57, 58, 59]])
            >>> td_flat["b"]
            tensor([ 0,  1,  2,  3,  4,  5,  6,  7,  8,  9, 10, 11])

        """
        if start_dim < 0:
            start_dim = self.ndim + start_dim
        if end_dim < 0:
            end_dim = self.ndim + end_dim
            if end_dim < 0:
                raise ValueError(
                    f"Incompatible end_dim {end_dim} for tensordict with shape {self.shape}."
                )
        if end_dim <= start_dim:
            raise ValueError(
                "The end dimension must be strictly greater than the start dim."
            )

        def flatten(tensor):
            return torch.flatten(tensor, start_dim, end_dim)

        nelt = prod(self.batch_size[start_dim : end_dim + 1])
        if start_dim > 0:
            batch_size = (
                list(self.batch_size)[:start_dim]
                + [nelt]
                + list(self.batch_size[end_dim + 1 :])
            )
        else:
            batch_size = [nelt] + list(self.batch_size[end_dim + 1 :])
        # TODO: check that this works with nested tds of different batch size
        if self._has_names():
            names = [
                name
                for i, name in enumerate(self.names)
                if (i < start_dim or i > end_dim)
            ]
            names.insert(start_dim, None)
        else:
            names = None
        out = self._fast_apply(
            flatten, batch_size=batch_size, propagate_lock=True, names=names
        )
        return out

    @_as_context_manager()
    def unflatten(self, dim, unflattened_size):
        """Unflattens a tensordict dim expanding it to a desired shape.

        Args:
            dim (int): specifies the dimension of the input tensor to be
                unflattened.
            unflattened_size (shape): is the new shape of the unflattened
                dimension of the tensordict.

        Examples:
            >>> td = TensorDict({
            ...     "a": torch.arange(60).view(3, 4, 5),
            ...     "b": torch.arange(12).view(3, 4)},
            ...     batch_size=[3, 4])
            >>> td_flat = td.flatten(0, 1)
            >>> td_unflat = td_flat.unflatten(0, [3, 4])
            >>> assert (td == td_unflat).all()
        """
        if dim < 0:
            dim = self.ndim + dim
            if dim < 0:
                raise ValueError(
                    f"Incompatible dim {dim} for tensordict with shape {self.shape}."
                )

        def unflatten(tensor):
            return torch.unflatten(
                tensor,
                dim,
                unflattened_size,
            )

        if dim > 0:
            batch_size = (
                list(self.batch_size)[:dim]
                + list(unflattened_size)
                + list(self.batch_size[dim + 1 :])
            )
        else:
            batch_size = list(unflattened_size) + list(self.batch_size[1:])
        # TODO: check that this works with nested tds of different batch size
        out = self._fast_apply(unflatten, batch_size=batch_size, propagate_lock=True)
        if self._has_names():
            names = copy(self.names)
            for _ in range(len(unflattened_size) - 1):
                names.insert(dim, None)
            out.names = names
        return out

    @abc.abstractmethod
    def rename_key_(
        self, old_key: NestedKey, new_key: NestedKey, safe: bool = False
    ) -> T:
        """Renames a key with a new string and returns the same tensordict with the updated key name.

        Args:
            old_key (str or nested key): key to be renamed.
            new_key (str or nested key): new name of the entry.
            safe (bool, optional): if ``True``, an error is thrown when the new
                key is already present in the TensorDict.

        Returns:
            self

        """
        ...

    @abc.abstractmethod
    def del_(self, key: NestedKey) -> T:
        """Deletes a key of the tensordict.

        Args:
            key (NestedKey): key to be deleted

        Returns:
            self

        """
        ...

    # Distributed functionality
    def gather_and_stack(
        self, dst: int, group: "dist.ProcessGroup" | None = None
    ) -> T | None:
        """Gathers tensordicts from various workers and stacks them onto self in the destination worker.

        Args:
            dst (int): the rank of the destination worker where :func:`gather_and_stack` will be called.
            group (torch.distributed.ProcessGroup, optional): if set, the specified process group
                will be used for communication. Otherwise, the default process group
                will be used.
                Defaults to ``None``.

        Example:
            >>> from torch import multiprocessing as mp
            >>> from tensordict import TensorDict
            >>> import torch
            >>>
            >>> def client():
            ...     torch.distributed.init_process_group(
            ...         "gloo",
            ...         rank=1,
            ...         world_size=2,
            ...         init_method=f"tcp://localhost:10003",
            ...     )
            ...     # Create a single tensordict to be sent to server
            ...     td = TensorDict(
            ...         {("a", "b"): torch.randn(2),
            ...          "c": torch.randn(2)}, [2]
            ...     )
            ...     td.gather_and_stack(0)
            ...
            >>> def server():
            ...     torch.distributed.init_process_group(
            ...         "gloo",
            ...         rank=0,
            ...         world_size=2,
            ...         init_method=f"tcp://localhost:10003",
            ...     )
            ...     # Creates the destination tensordict on server.
            ...     # The first dim must be equal to world_size-1
            ...     td = TensorDict(
            ...         {("a", "b"): torch.zeros(2),
            ...          "c": torch.zeros(2)}, [2]
            ...     ).expand(1, 2).contiguous()
            ...     td.gather_and_stack(0)
            ...     assert td["a", "b"] != 0
            ...     print("yuppie")
            ...
            >>> if __name__ == "__main__":
            ...     mp.set_start_method("spawn")
            ...
            ...     main_worker = mp.Process(target=server)
            ...     secondary_worker = mp.Process(target=client)
            ...
            ...     main_worker.start()
            ...     secondary_worker.start()
            ...
            ...     main_worker.join()
            ...     secondary_worker.join()
        """
        output = (
            [None for _ in range(dist.get_world_size(group=group))]
            if dst == dist.get_rank(group=group)
            else None
        )
        dist.gather_object(self, output, dst=dst, group=group)
        if dst == dist.get_rank(group=group):
            # remove self from output
            output = [item for i, item in enumerate(output) if i != dst]
            self.update(torch.stack(output, 0), inplace=True)
            return self
        return None

    def send(
        self,
        dst: int,
        *,
        group: "dist.ProcessGroup" | None = None,
        init_tag: int = 0,
        pseudo_rand: bool = False,
    ) -> None:  # noqa: D417
        """Sends the content of a tensordict to a distant worker.

        Args:
            dst (int): the rank of the destination worker where the content
                should be sent.

        Keyword Args:
            group (torch.distributed.ProcessGroup, optional): if set, the specified process group
                will be used for communication. Otherwise, the default process group
                will be used.
                Defaults to ``None``.
            init_tag (int): the initial tag to be used to mark the tensors.
                Note that this will be incremented by as much as the number of
                tensors contained in the TensorDict.
            pseudo_rand (bool): if True, the sequence of tags will be pseudo-
                random, allowing to send multiple data from different nodes
                without overlap. Notice that the generation of these pseudo-random
                numbers is expensive (1e-5 sec/number), meaning that it could
                slow down the runtime of your algorithm.
                Defaults to ``False``.

        Example:
            >>> from torch import multiprocessing as mp
            >>> from tensordict import TensorDict
            >>> import torch
            >>>
            >>>
            >>> def client():
            ...     torch.distributed.init_process_group(
            ...         "gloo",
            ...         rank=1,
            ...         world_size=2,
            ...         init_method=f"tcp://localhost:10003",
            ...     )
            ...
            ...     td = TensorDict(
            ...         {
            ...             ("a", "b"): torch.randn(2),
            ...             "c": torch.randn(2, 3),
            ...             "_": torch.ones(2, 1, 5),
            ...         },
            ...         [2],
            ...     )
            ...     td.send(0)
            ...
            >>>
            >>> def server(queue):
            ...     torch.distributed.init_process_group(
            ...         "gloo",
            ...         rank=0,
            ...         world_size=2,
            ...         init_method=f"tcp://localhost:10003",
            ...     )
            ...     td = TensorDict(
            ...         {
            ...             ("a", "b"): torch.zeros(2),
            ...             "c": torch.zeros(2, 3),
            ...             "_": torch.zeros(2, 1, 5),
            ...         },
            ...         [2],
            ...     )
            ...     td.recv(1)
            ...     assert (td != 0).all()
            ...     queue.put("yuppie")
            ...
            >>>
            >>> if __name__=="__main__":
            ...     queue = mp.Queue(1)
            ...     main_worker = mp.Process(target=server, args=(queue,))
            ...     secondary_worker = mp.Process(target=client)
            ...
            ...     main_worker.start()
            ...     secondary_worker.start()
            ...     out = queue.get(timeout=10)
            ...     assert out == "yuppie"
            ...     main_worker.join()
            ...     secondary_worker.join()

        """
        self._send(dst, _tag=init_tag - 1, pseudo_rand=pseudo_rand, group=group)

    def _send(
        self,
        dst: int,
        _tag: int = -1,
        pseudo_rand: bool = False,
        group: "dist.ProcessGroup" | None = None,
    ) -> int:
        for key in self.sorted_keys:
            value = self._get_str(key, NO_DEFAULT)
            if isinstance(value, Tensor):
                pass
            elif _is_tensor_collection(type(value)):
                _tag = value._send(dst, _tag=_tag, pseudo_rand=pseudo_rand, group=group)
                continue
            else:
                raise NotImplementedError(f"Type {type(value)} is not supported.")
            if not pseudo_rand:
                _tag += 1
            else:
                _tag = int_generator(_tag + 1)
            dist.send(value, dst=dst, tag=_tag, group=group)

        return _tag

    def recv(
        self,
        src: int,
        *,
        group: "dist.ProcessGroup" | None = None,
        init_tag: int = 0,
        pseudo_rand: bool = False,
    ) -> int:  # noqa: D417
        """Receives the content of a tensordict and updates content with it.

        Check the example in the `send` method for context.

        Args:
            src (int): the rank of the source worker.

        Keyword Args:
            group (torch.distributed.ProcessGroup, optional): if set, the specified process group
                will be used for communication. Otherwise, the default process group
                will be used.
                Defaults to ``None``.
            init_tag (int): the ``init_tag`` used by the source worker.
            pseudo_rand (bool): if True, the sequence of tags will be pseudo-
                random, allowing to send multiple data from different nodes
                without overlap. Notice that the generation of these pseudo-random
                numbers is expensive (1e-5 sec/number), meaning that it could
                slow down the runtime of your algorithm.
                This value must match the one passed to :func:`send`.
                Defaults to ``False``.
        """
        return self._recv(src, _tag=init_tag - 1, pseudo_rand=pseudo_rand, group=group)

    def _recv(
        self,
        src: int,
        _tag: int = -1,
        pseudo_rand: bool = False,
        group: "dist.ProcessGroup" | None = None,
        non_blocking: bool = False,
    ) -> int:
        for key in self.sorted_keys:
            value = self._get_str(key, NO_DEFAULT)
            if isinstance(value, Tensor):
                pass
            elif _is_tensor_collection(type(value)):
                _tag = value._recv(src, _tag=_tag, pseudo_rand=pseudo_rand, group=group)
                continue
            else:
                raise NotImplementedError(f"Type {type(value)} is not supported.")
            if not pseudo_rand:
                _tag += 1
            else:
                _tag = int_generator(_tag + 1)
            dist.recv(value, src=src, tag=_tag, group=group)
            self._set_str(
                key, value, inplace=True, validated=True, non_blocking=non_blocking
            )

        return _tag

    def isend(
        self,
        dst: int,
        *,
        group: "dist.ProcessGroup" | None = None,
        init_tag: int = 0,
        pseudo_rand: bool = False,
    ) -> int:  # noqa: D417
        """Sends the content of the tensordict asynchronously.

        Args:
            dst (int): the rank of the destination worker where the content
                should be sent.

        Keyword Args:
            group (torch.distributed.ProcessGroup, optional): if set, the specified process group
                will be used for communication. Otherwise, the default process group
                will be used.
                Defaults to ``None``.
            init_tag (int): the initial tag to be used to mark the tensors.
                Note that this will be incremented by as much as the number of
                tensors contained in the TensorDict.
            pseudo_rand (bool): if True, the sequence of tags will be pseudo-
                random, allowing to send multiple data from different nodes
                without overlap. Notice that the generation of these pseudo-random
                numbers is expensive (1e-5 sec/number), meaning that it could
                slow down the runtime of your algorithm.
                Defaults to ``False``.

        Example:
            >>> import torch
            >>> from tensordict import TensorDict
            >>> from torch import multiprocessing as mp
            >>> def client():
            ...     torch.distributed.init_process_group(
            ...         "gloo",
            ...         rank=1,
            ...         world_size=2,
            ...         init_method=f"tcp://localhost:10003",
            ...     )
            ...
            ...     td = TensorDict(
            ...         {
            ...             ("a", "b"): torch.randn(2),
            ...             "c": torch.randn(2, 3),
            ...             "_": torch.ones(2, 1, 5),
            ...         },
            ...         [2],
            ...     )
            ...     td.isend(0)
            ...
            >>>
            >>> def server(queue, return_premature=True):
            ...     torch.distributed.init_process_group(
            ...         "gloo",
            ...         rank=0,
            ...         world_size=2,
            ...         init_method=f"tcp://localhost:10003",
            ...     )
            ...     td = TensorDict(
            ...         {
            ...             ("a", "b"): torch.zeros(2),
            ...             "c": torch.zeros(2, 3),
            ...             "_": torch.zeros(2, 1, 5),
            ...         },
            ...         [2],
            ...     )
            ...     out = td.irecv(1, return_premature=return_premature)
            ...     if return_premature:
            ...         for fut in out:
            ...             fut.wait()
            ...     assert (td != 0).all()
            ...     queue.put("yuppie")
            ...
            >>>
            >>> if __name__ == "__main__":
            ...     queue = mp.Queue(1)
            ...     main_worker = mp.Process(
            ...         target=server,
            ...         args=(queue, )
            ...         )
            ...     secondary_worker = mp.Process(target=client)
            ...
            ...     main_worker.start()
            ...     secondary_worker.start()
            ...     out = queue.get(timeout=10)
            ...     assert out == "yuppie"
            ...     main_worker.join()
            ...     secondary_worker.join()

        """
        return self._isend(dst, _tag=init_tag - 1, pseudo_rand=pseudo_rand, group=group)

    def _isend(
        self,
        dst: int,
        _tag: int = -1,
        _futures: list[torch.Future] | None = None,
        pseudo_rand: bool = False,
        group: "dist.ProcessGroup" | None = None,
    ) -> int:
        root = False
        if _futures is None:
            root = True
            _futures = []
        for key in self.sorted_keys:
            value = self._get_str(key, NO_DEFAULT)
            if _is_tensor_collection(type(value)):
                _tag = value._isend(
                    dst,
                    _tag=_tag,
                    pseudo_rand=pseudo_rand,
                    _futures=_futures,
                    group=group,
                )
                continue
            elif isinstance(value, Tensor):
                pass
            else:
                raise NotImplementedError(f"Type {type(value)} is not supported.")
            if not pseudo_rand:
                _tag += 1
            else:
                _tag = int_generator(_tag + 1)
            _future = dist.isend(value, dst=dst, tag=_tag, group=group)
            _futures.append(_future)
        if root:
            for _future in _futures:
                _future.wait()
        return _tag

    def irecv(
        self,
        src: int,
        *,
        group: "dist.ProcessGroup" | None = None,
        return_premature: bool = False,
        init_tag: int = 0,
        pseudo_rand: bool = False,
    ) -> tuple[int, list[torch.Future]] | list[torch.Future] | None:
        """Receives the content of a tensordict and updates content with it asynchronously.

        Check the example in the :meth:`~.isend` method for context.

        Args:
            src (int): the rank of the source worker.

        Keyword Args:
            group (torch.distributed.ProcessGroup, optional): if set, the specified process group
                will be used for communication. Otherwise, the default process group
                will be used.
                Defaults to ``None``.
            return_premature (bool): if ``True``, returns a list of futures to wait
                upon until the tensordict is updated. Defaults to ``False``,
                i.e. waits until update is completed withing the call.
            init_tag (int): the ``init_tag`` used by the source worker.
            pseudo_rand (bool): if True, the sequence of tags will be pseudo-
                random, allowing to send multiple data from different nodes
                without overlap. Notice that the generation of these pseudo-random
                numbers is expensive (1e-5 sec/number), meaning that it could
                slow down the runtime of your algorithm.
                This value must match the one passed to :func:`isend`.
                Defaults to ``False``.

        Returns:
            if ``return_premature=True``, a list of futures to wait
                upon until the tensordict is updated.
        """
        return self._irecv(
            src,
            return_premature=return_premature,
            _tag=init_tag - 1,
            pseudo_rand=pseudo_rand,
            group=group,
        )

    def _irecv(
        self,
        src: int,
        return_premature: bool = False,
        _tag: int = -1,
        _future_list: list[torch.Future] = None,
        pseudo_rand: bool = False,
        group: "dist.ProcessGroup" | None = None,
    ) -> tuple[int, list[torch.Future]] | list[torch.Future] | None:
        root = False
        if _future_list is None:
            _future_list = []
            root = True

        for key in self.sorted_keys:
            value = self._get_str(key, NO_DEFAULT)
            if _is_tensor_collection(type(value)):
                _tag, _future_list = value._irecv(
                    src,
                    _tag=_tag,
                    _future_list=_future_list,
                    pseudo_rand=pseudo_rand,
                    group=group,
                )
                continue
            elif isinstance(value, Tensor):
                pass
            else:
                raise NotImplementedError(f"Type {type(value)} is not supported.")
            if not pseudo_rand:
                _tag += 1
            else:
                _tag = int_generator(_tag + 1)
            _future_list.append(dist.irecv(value, src=src, tag=_tag, group=group))
        if not root:
            return _tag, _future_list
        elif return_premature:
            return _future_list
        else:
            for future in _future_list:
                future.wait()
            return

    def reduce(
        self,
        dst,
        op=None,
        async_op=False,
        return_premature=False,
        group=None,
    ):
        """Reduces the tensordict across all machines.

        Only the process with ``rank`` dst is going to receive the final result.

        """
        if op is None:
            op = dist.ReduceOp.SUM
        return self._reduce(dst, op, async_op, return_premature, group=group)

    def _reduce(
        self,
        dst,
        op=None,
        async_op=False,
        return_premature=False,
        _future_list=None,
        group=None,
    ):
        if op is None:
            op = dist.ReduceOp.SUM
        root = False
        if _future_list is None:
            _future_list = []
            root = True
        for key in self.sorted_keys:
            value = self._get_str(key, NO_DEFAULT)
            if _is_tensor_collection(type(value)):
                _future_list = value._reduce(
                    dst=dst,
                    op=op,
                    async_op=async_op,
                    _future_list=_future_list,
                )
                continue
            elif isinstance(value, Tensor):
                pass
            else:
                raise NotImplementedError(f"Type {type(value)} is not supported.")
            _future_list.append(
                dist.reduce(value, dst=dst, op=op, async_op=async_op, group=group)
            )
        if not root:
            return _future_list
        elif async_op and return_premature:
            return _future_list
        elif async_op:
            for future in _future_list:
                future.wait()
            return

    # Apply and map functionality
    def apply_(self, fn: Callable, *others, **kwargs) -> T:
        """Applies a callable to all values stored in the tensordict and re-writes them in-place.

        Args:
            fn (Callable): function to be applied to the tensors in the
                tensordict.
            *others (sequence of TensorDictBase, optional): the other
                tensordicts to be used.

        Keyword Args: See :meth:`~.apply`.

        Returns:
            self or a copy of self with the function applied

        """
        return self.apply(fn, *others, inplace=True, **kwargs)

    def apply(
        self,
        fn: Callable,
        *others: T,
        batch_size: Sequence[int] | None = None,
        device: torch.device | None = NO_DEFAULT,
        names: Sequence[str] | None = NO_DEFAULT,
        inplace: bool = False,
        default: Any = NO_DEFAULT,
        filter_empty: bool | None = None,
        propagate_lock: bool = False,
        call_on_nested: bool = False,
        out: TensorDictBase | None = None,
        **constructor_kwargs,
    ) -> T | None:
        """Applies a callable to all values stored in the tensordict and sets them in a new tensordict.

        The callable signature must be ``Callable[Tuple[Tensor, ...], Optional[Union[Tensor, TensorDictBase]]]``.

        Args:
            fn (Callable): function to be applied to the tensors in the
                tensordict.
            *others (TensorDictBase instances, optional): if provided, these
                tensordict instances should have a structure matching the one
                of self. The ``fn`` argument should receive as many
                unnamed inputs as the number of tensordicts, including self.
                If other tensordicts have missing entries, a default value
                can be passed through the ``default`` keyword argument.

        Keyword Args:
            batch_size (sequence of int, optional): if provided,
                the resulting TensorDict will have the desired batch_size.
                The :obj:`batch_size` argument should match the batch_size after
                the transformation. This is a keyword only argument.
            device (torch.device, optional): the resulting device, if any.
            names (list of str, optional): the new dimension names, in case the
                batch_size is modified.
            inplace (bool, optional): if True, changes are made in-place.
                Default is False. This is a keyword only argument.
            default (Any, optional): default value for missing entries in the
                other tensordicts. If not provided, missing entries will
                raise a `KeyError`.
            filter_empty (bool, optional): if ``True``, empty tensordicts will be
                filtered out. This also comes with a lower computational cost as
                empty data structures won't be created and destroyed. Non-tensor data
                is considered as a leaf and thereby will be kept in the tensordict even
                if left untouched by the function.
                Defaults to ``False`` for backward compatibility.
            propagate_lock (bool, optional): if ``True``, a locked tensordict will produce
                another locked tensordict. Defaults to ``False``.
            call_on_nested (bool, optional): if ``True``, the function will be called on first-level tensors
                and containers (TensorDict or tensorclass). In this scenario, ``func`` is responsible of
                propagating its calls to nested levels. This allows a fine-grained behaviour
                when propagating the calls to nested tensordicts.
                If ``False``, the function will only be called on leaves, and ``apply`` will take care of dispatching
                the function to all leaves.

                    >>> td = TensorDict({"a": {"b": [0.0, 1.0]}, "c": [1.0, 2.0]})
                    >>> def mean_tensor_only(val):
                    ...     if is_tensor_collection(val):
                    ...         raise RuntimeError("Unexpected!")
                    ...     return val.mean()
                    >>> td_mean = td.apply(mean_tensor_only)
                    >>> def mean_any(val):
                    ...     if is_tensor_collection(val):
                    ...         # Recurse
                    ...         return val.apply(mean_any, call_on_nested=True)
                    ...     return val.mean()
                    >>> td_mean = td.apply(mean_any, call_on_nested=True)
            out (TensorDictBase, optional): a tensordict where to write the results. This can be used to avoid
                creating a new tensordict:

                    >>> td = TensorDict({"a": 0})
                    >>> td.apply(lambda x: x+1, out=td)
                    >>> assert (td==1).all()

                .. warning:: If the operation executed on the tensordict requires multiple keys to be accessed for
                    a single computation, providing an ``out`` argument equal to ``self`` can cause the operation
                    to provide silently wrong results.
                    For instance:

                        >>> td = TensorDict({"a": 1, "b": 1})
                        >>> td.apply(lambda x: x+td["a"])["b"] # Right!
                        tensor(2)
                        >>> td.apply(lambda x: x+td["a"], out=td)["b"] # Wrong!
                        tensor(3)

            **constructor_kwargs: additional keyword arguments to be passed to the
                TensorDict constructor.

        Returns:
            a new tensordict with transformed_in tensors.

        Example:
            >>> td = TensorDict({
            ...     "a": -torch.ones(3),
            ...     "b": {"c": torch.ones(3)}},
            ...     batch_size=[3])
            >>> td_1 = td.apply(lambda x: x+1)
            >>> assert (td_1["a"] == 0).all()
            >>> assert (td_1["b", "c"] == 2).all()
            >>> td_2 = td.apply(lambda x, y: x+y, td)
            >>> assert (td_2["a"] == -2).all()
            >>> assert (td_2["b", "c"] == 2).all()

        .. note::
            If ``None`` is returned by the function, the entry is ignored. This
            can be used to filter the data in the tensordict:

            >>> td = TensorDict({"1": 1, "2": 2, "b": {"2": 2, "1": 1}}, [])
            >>> def filter(tensor):
            ...     if tensor == 1:
            ...         return tensor
            >>> td.apply(filter)
            TensorDict(
                fields={
                    1: Tensor(shape=torch.Size([]), device=cpu, dtype=torch.int64, is_shared=False),
                    b: TensorDict(
                        fields={
                            1: Tensor(shape=torch.Size([]), device=cpu, dtype=torch.int64, is_shared=False)},
                        batch_size=torch.Size([]),
                        device=None,
                        is_shared=False)},
                batch_size=torch.Size([]),
                device=None,
                is_shared=False)

        .. note::
            The apply method will return an :class:`~tensordict.TensorDict` instance,
            regardless of the input type. To keep the same type, one can execute

            >>> out = td.clone(False).update(td.apply(...))


        """
        result = self._apply_nest(
            fn,
            *others,
            batch_size=batch_size,
            device=device,
            names=names,
            inplace=inplace,
            checked=False,
            default=default,
            filter_empty=filter_empty,
            call_on_nested=call_on_nested,
            out=out,
            **constructor_kwargs,
        )
        if propagate_lock and not inplace and self.is_locked and result is not None:
            result.lock_()
        return result

    def named_apply(
        self,
        fn: Callable,
        *others: T,
        nested_keys: bool = False,
        batch_size: Sequence[int] | None = None,
        device: torch.device | None = NO_DEFAULT,
        names: Sequence[str] | None = NO_DEFAULT,
        inplace: bool = False,
        default: Any = NO_DEFAULT,
        filter_empty: bool | None = None,
        propagate_lock: bool = False,
        call_on_nested: bool = False,
        out: TensorDictBase | None = None,
        **constructor_kwargs,
    ) -> T | None:
        """Applies a key-conditioned callable to all values stored in the tensordict and sets them in a new atensordict.

        The callable signature must be ``Callable[Tuple[str, Tensor, ...], Optional[Union[Tensor, TensorDictBase]]]``.

        Args:
            fn (Callable): function to be applied to the (name, tensor) pairs in the
                tensordict. For each leaf, only its leaf name will be used (not
                the full `NestedKey`).
            *others (TensorDictBase instances, optional): if provided, these
                tensordict instances should have a structure matching the one
                of self. The ``fn`` argument should receive as many
                unnamed inputs as the number of tensordicts, including self.
                If other tensordicts have missing entries, a default value
                can be passed through the ``default`` keyword argument.
            nested_keys (bool, optional): if ``True``, the complete path
                to the leaf will be used. Defaults to ``False``, i.e. only the last
                string is passed to the function.
            batch_size (sequence of int, optional): if provided,
                the resulting TensorDict will have the desired batch_size.
                The :obj:`batch_size` argument should match the batch_size after
                the transformation. This is a keyword only argument.
            device (torch.device, optional): the resulting device, if any.
            names (list of str, optional): the new dimension names, in case the
                batch_size is modified.
            inplace (bool, optional): if True, changes are made in-place.
                Default is False. This is a keyword only argument.
            default (Any, optional): default value for missing entries in the
                other tensordicts. If not provided, missing entries will
                raise a `KeyError`.
            filter_empty (bool, optional): if ``True``, empty tensordicts will be
                filtered out. This also comes with a lower computational cost as
                empty data structures won't be created and destroyed. Defaults to
                ``False`` for backward compatibility.
            propagate_lock (bool, optional): if ``True``, a locked tensordict will produce
                another locked tensordict. Defaults to ``False``.
            call_on_nested (bool, optional): if ``True``, the function will be called on first-level tensors
                and containers (TensorDict or tensorclass). In this scenario, ``func`` is responsible of
                propagating its calls to nested levels. This allows a fine-grained behaviour
                when propagating the calls to nested tensordicts.
                If ``False``, the function will only be called on leaves, and ``apply`` will take care of dispatching
                the function to all leaves.

                    >>> td = TensorDict({"a": {"b": [0.0, 1.0]}, "c": [1.0, 2.0]})
                    >>> def mean_tensor_only(val):
                    ...     if is_tensor_collection(val):
                    ...         raise RuntimeError("Unexpected!")
                    ...     return val.mean()
                    >>> td_mean = td.apply(mean_tensor_only)
                    >>> def mean_any(val):
                    ...     if is_tensor_collection(val):
                    ...         # Recurse
                    ...         return val.apply(mean_any, call_on_nested=True)
                    ...     return val.mean()
                    >>> td_mean = td.apply(mean_any, call_on_nested=True)

            out (TensorDictBase, optional): a tensordict where to write the results. This can be used to avoid
                creating a new tensordict:

                    >>> td = TensorDict({"a": 0})
                    >>> td.apply(lambda x: x+1, out=td)
                    >>> assert (td==1).all()

                .. warning:: If the operation executed on the tensordict requires multiple keys to be accessed for
                    a single computation, providing an ``out`` argument equal to ``self`` can cause the operation
                    to provide silently wrong results.
                    For instance:

                        >>> td = TensorDict({"a": 1, "b": 1})
                        >>> td.apply(lambda x: x+td["a"])["b"] # Right!
                        tensor(2)
                        >>> td.apply(lambda x: x+td["a"], out=td)["b"] # Wrong!
                        tensor(3)

            **constructor_kwargs: additional keyword arguments to be passed to the
                TensorDict constructor.

        Returns:
            a new tensordict with transformed_in tensors.

        Example:
            >>> td = TensorDict({
            ...     "a": -torch.ones(3),
            ...     "nested": {"a": torch.ones(3), "b": torch.zeros(3)}},
            ...     batch_size=[3])
            >>> def name_filter(name, tensor):
            ...     if name == "a":
            ...         return tensor
            >>> td.named_apply(name_filter)
            TensorDict(
                fields={
                    a: Tensor(shape=torch.Size([3]), device=cpu, dtype=torch.float32, is_shared=False),
                    nested: TensorDict(
                        fields={
                            a: Tensor(shape=torch.Size([3]), device=cpu, dtype=torch.float32, is_shared=False)},
                        batch_size=torch.Size([3]),
                        device=None,
                        is_shared=False)},
                batch_size=torch.Size([3]),
                device=None,
                is_shared=False)
            >>> def name_filter(name, *tensors):
            ...     if name == "a":
            ...         r = 0
            ...         for tensor in tensors:
            ...             r = r + tensor
            ...         return tensor
            >>> out = td.named_apply(name_filter, td)
            >>> print(out)
            TensorDict(
                fields={
                    a: Tensor(shape=torch.Size([3]), device=cpu, dtype=torch.float32, is_shared=False),
                    nested: TensorDict(
                        fields={
                            a: Tensor(shape=torch.Size([3]), device=cpu, dtype=torch.float32, is_shared=False)},
                        batch_size=torch.Size([3]),
                        device=None,
                        is_shared=False)},
                batch_size=torch.Size([3]),
                device=None,
                is_shared=False)
            >>> print(out["a"])
            tensor([-1., -1., -1.])

        .. note::
            If ``None`` is returned by the function, the entry is ignored. This
            can be used to filter the data in the tensordict:

            >>> td = TensorDict({"1": 1, "2": 2, "b": {"2": 2, "1": 1}}, [])
            >>> def name_filter(name, tensor):
            ...     if name == "1":
            ...         return tensor
            >>> td.named_apply(name_filter)
            TensorDict(
                fields={
                    1: Tensor(shape=torch.Size([]), device=cpu, dtype=torch.int64, is_shared=False),
                    b: TensorDict(
                        fields={
                            1: Tensor(shape=torch.Size([]), device=cpu, dtype=torch.int64, is_shared=False)},
                        batch_size=torch.Size([]),
                        device=None,
                        is_shared=False)},
                batch_size=torch.Size([]),
                device=None,
                is_shared=False)

        """
        result = self._apply_nest(
            fn,
            *others,
            batch_size=batch_size,
            device=device,
            names=names,
            inplace=inplace,
            checked=False,
            default=default,
            named=True,
            nested_keys=nested_keys,
            filter_empty=filter_empty,
            call_on_nested=call_on_nested,
            **constructor_kwargs,
        )
        if propagate_lock and not inplace and self.is_locked and result is not None:
            result.lock_()
        return result

    @abc.abstractmethod
    def _multithread_apply_flat(
        self,
        fn: Callable,
        *others: T,
        call_on_nested: bool = False,
        default: Any = NO_DEFAULT,
        named: bool = False,
        nested_keys: bool = False,
        prefix: tuple = (),
        is_leaf: Callable = None,
        executor: ThreadPoolExecutor,
        futures: List[Future],
        local_futures: List,
    ) -> None:
        ...

    @abc.abstractmethod
    def _multithread_rebuild(
        self,
        *,
        batch_size: Sequence[int] | None = None,
        device: torch.device | None = NO_DEFAULT,
        names: Sequence[str] | None = NO_DEFAULT,
        inplace: bool = False,
        checked: bool = False,
        out: TensorDictBase | None = None,
        filter_empty: bool = False,
        executor: ThreadPoolExecutor,
        futures: List[Future],
        local_futures: List,
        subs_results: Dict[Future, Any] | None = None,
        multithread_set: bool = False,  # Experimental
        **constructor_kwargs,
    ) -> None:
        ...

    def _multithread_apply_nest(
        self,
        fn: Callable,
        *others: T,
        batch_size: Sequence[int] | None = None,
        device: torch.device | None = NO_DEFAULT,
        names: Sequence[str] | None = NO_DEFAULT,
        inplace: bool = False,
        checked: bool = False,
        call_on_nested: bool = False,
        default: Any = NO_DEFAULT,
        named: bool = False,
        nested_keys: bool = False,
        prefix: tuple = (),
        filter_empty: bool | None = None,
        is_leaf: Callable = None,
        out: TensorDictBase | None = None,
        num_threads: int,
        call_when_done: Callable | None = None,
        **constructor_kwargs,
    ) -> T | None:
        """A deadlock-safe multithread wrapper around TD.apply.

        First launches fn for all the leaves, then rebuilds the tensordicts out of them.

        An optional ``call_when_done`` function can be passed to execute a method on the main thread
        after a future is completed.

        """
        if call_on_nested:
            warnings.warn(
                "Multithreaded apply with call_on_nested=True should not be used for deep TensorDicts. "
                "In the best cases, it will be inefficient, in the worst an arbitrary large number of "
                "threads will be spawn."
            )
        # We create 2 structures that will have the same elements within:
        #  futures is a flat list of all the futures we need to wait for,
        #  local_futures is a nested representation of this flat structure.
        #  In local_futures, the order of the items can be used to link the items to their key.
        futures = []
        local_futures = []
        executor = ThreadPoolExecutor(max_workers=num_threads)
        self._multithread_apply_flat(
            fn,
            *others,
            call_on_nested=call_on_nested,
            default=default,
            named=named,
            nested_keys=nested_keys,
            prefix=prefix,
            is_leaf=is_leaf,
            executor=executor,
            futures=futures,
            local_futures=local_futures,
        )
        if call_when_done is not None:
            subs_results = {}

            def cb(fut):
                fut._result = call_when_done(fut.result())
                return fut

            for fut in futures:
                fut.add_done_callback(cb)
            # wait(futures)
            # for fut in as_completed(futures):
            #     subs_results[fut] = call_when_done(fut.result())
            #     fut._result = None
            #     # futures.remove(fut)
            #     # del fut
        else:
            subs_results = None
        return self._multithread_rebuild(
            batch_size=batch_size,
            device=device,
            names=names,
            inplace=inplace,
            checked=checked,
            out=out,
            filter_empty=filter_empty,
            executor=executor,
            futures=futures,
            local_futures=local_futures,
            subs_results=subs_results,
            **constructor_kwargs,
        )

    @abc.abstractmethod
    def _apply_nest(
        self,
        fn: Callable,
        *others: T,
        batch_size: Sequence[int] | None = None,
        device: torch.device | None = NO_DEFAULT,
        names: Sequence[str] | None = NO_DEFAULT,
        inplace: bool = False,
        checked: bool = False,
        call_on_nested: bool = False,
        default: Any = NO_DEFAULT,
        named: bool = False,
        nested_keys: bool = False,
        prefix: tuple = (),
        filter_empty: bool | None = None,
        is_leaf: Callable = None,
        out: TensorDictBase | None = None,
        **constructor_kwargs,
    ) -> T | None:
        ...

    def _fast_apply(
        self,
        fn: Callable,
        *others: T,
        batch_size: Sequence[int] | None = None,
        device: torch.device | None = NO_DEFAULT,
        names: Sequence[str] | None = NO_DEFAULT,
        inplace: bool = False,
        call_on_nested: bool = False,
        default: Any = NO_DEFAULT,
        named: bool = False,
        nested_keys: bool = False,
        # filter_empty must be False because we use _fast_apply for all sorts of ops like expand etc
        # and non-tensor data will disappear if we use True by default.
        filter_empty: bool | None = False,
        is_leaf: Callable = None,
        propagate_lock: bool = False,
        out: TensorDictBase | None = None,
        num_threads: int = 0,
        checked: bool = True,
        **constructor_kwargs,
    ) -> T | None:
        """A faster apply method.

        This method does not run any check after performing the func. This
        means that one to make sure that the metadata of the resulting tensors
        (device, shape etc.) match the :meth:`~.apply` ones.

        """
        if num_threads:

            def func(*args, **kwargs):
                return self._multithread_apply_nest(
                    *args, **kwargs, num_threads=num_threads
                )

        else:
            func = self._apply_nest
        result = func(
            fn,
            *others,
            batch_size=batch_size,
            device=device,
            names=names,
            inplace=inplace,
            checked=checked,
            call_on_nested=call_on_nested,
            named=named,
            default=default,
            nested_keys=nested_keys,
            filter_empty=filter_empty,
            is_leaf=is_leaf,
            out=out,
            **constructor_kwargs,
        )
        if propagate_lock and not inplace and self.is_locked and result is not None:
            result.lock_()
        return result

    def map(
        self,
        fn: Callable[[TensorDictBase], TensorDictBase | None],
        dim: int = 0,
        num_workers: int | None = None,
        *,
        out: TensorDictBase | None = None,
        chunksize: int | None = None,
        num_chunks: int | None = None,
        pool: mp.Pool | None = None,
        generator: torch.Generator | None = None,
        max_tasks_per_child: int | None = None,
        worker_threads: int = 1,
        index_with_generator: bool = False,
        pbar: bool = False,
        mp_start_method: str | None = None,
    ):
        """Maps a function to splits of the tensordict across one dimension.

        This method will apply a function to a tensordict instance by chunking
        it in tensordicts of equal size and dispatching the operations over the
        desired number of workers.

        The function signature should be ``Callabe[[TensorDict], Union[TensorDict, Tensor]]``.
        The output must support the :func:`torch.cat` operation. The function
        must be serializable.

        Args:
            fn (callable): function to apply to the tensordict.
                Signatures similar to ``Callabe[[TensorDict], Union[TensorDict, Tensor]]``
                are supported.
            dim (int, optional): the dim along which the tensordict will be chunked.
            num_workers (int, optional): the number of workers. Exclusive with ``pool``.
                If none is provided, the number of workers will be set to the
                number of cpus available.

        Keyword Args:
            out (TensorDictBase, optional): an optional container for the output.
                Its batch-size along the ``dim`` provided must match ``self.ndim``.
                If it is shared or memmap (:meth:`~.is_shared` or :meth:`~.is_memmap`
                returns ``True``) it will be populated within the remote processes,
                avoiding data inward transfers. Otherwise, the data from the ``self``
                slice will be sent to the process, collected on the current process
                and written inplace into ``out``.
            chunksize (int, optional): The size of each chunk of data.
                A ``chunksize`` of 0 will unbind the tensordict along the
                desired dimension and restack it after the function is applied,
                whereas ``chunksize>0`` will split the tensordict and call
                :func:`torch.cat` on the resulting list of tensordicts.
                If none is provided, the number of chunks will equate the number
                of workers. For very large tensordicts, such large chunks
                may not fit in memory for the operation to be done and
                more chunks may be needed to make the operation practically
                doable. This argument is exclusive with ``num_chunks``.
            num_chunks (int, optional): the number of chunks to split the tensordict
                into. If none is provided, the number of chunks will equate the number
                of workers. For very large tensordicts, such large chunks
                may not fit in memory for the operation to be done and
                more chunks may be needed to make the operation practically
                doable. This argument is exclusive with ``chunksize``.
            pool (mp.Pool, optional): a multiprocess Pool instance to use
                to execute the job. If none is provided, a pool will be created
                within the ``map`` method.
            generator (torch.Generator, optional): a generator to use for seeding.
                A base seed will be generated from it, and each worker
                of the pool will be seeded with the provided seed incremented
                by a unique integer from ``0`` to ``num_workers``. If no generator
                is provided, a random integer will be used as seed.
                To work with unseeded workers, a pool should be created separately
                and passed to :meth:`map` directly.
                .. note::
                  Caution should be taken when providing a low-valued seed as
                  this can cause autocorrelation between experiments, example:
                  if 8 workers are asked and the seed is 4, the workers seed will
                  range from 4 to 11. If the seed is 5, the workers seed will range
                  from 5 to 12. These two experiments will have an overlap of 7
                  seeds, which can have unexpected effects on the results.

                .. note::
                  The goal of seeding the workers is to have independent seed on
                  each worker, and NOT to have reproducible results across calls
                  of the `map` method. In other words, two experiments may and
                  probably will return different results as it is impossible to
                  know which worker will pick which job. However, we can make sure
                  that each worker has a different seed and that the pseudo-random
                  operations on each will be uncorrelated.
            max_tasks_per_child (int, optional): the maximum number of jobs picked
                by every child process. Defaults to ``None``, i.e., no restriction
                on the number of jobs.
            worker_threads (int, optional): the number of threads for the workers.
                Defaults to ``1``.
            index_with_generator (bool, optional): if ``True``, the splitting / chunking
                of the tensordict will be done during the query, sparing init time.
                Note that :meth:`~.chunk` and :meth:`~.split` are much more
                efficient than indexing (which is used within the generator)
                so a gain of processing time at init time may have a negative
                impact on the total runtime. Defaults to ``False``.
            pbar (bool, optional): if ``True``, a progress bar will be displayed.
                Requires tqdm to be available. Defaults to ``False``.
            mp_start_method (str, optional): the start method for multiprocessing.
                If not provided, the default start method will be used.
                Accepted strings are ``"fork"`` and ``"spawn"``. Keep in mind that
                ``"cuda"`` tensors cannot be shared between processes with the
                ``"fork"`` start method. This is without effect if the ``pool``
                is passed to the ``map`` method.

        Examples:
            >>> import torch
            >>> from tensordict import TensorDict
            >>>
            >>> def process_data(data):
            ...     data.set("y", data.get("x") + 1)
            ...     return data
            >>> if __name__ == "__main__":
            ...     data = TensorDict({"x": torch.zeros(1, 1_000_000)}, [1, 1_000_000]).memmap_()
            ...     data = data.map(process_data, dim=1)
            ...     print(data["y"][:, :10])
            ...
            tensor([[1., 1., 1., 1., 1., 1., 1., 1., 1., 1.]])

        .. note:: This method is particularily useful when working with large
            datasets stored on disk (e.g. memory-mapped tensordicts) where
            chunks will be zero-copied slices of the original data which can
            be passed to the processes with virtually zero-cost. This allows
            to tread very large datasets (eg. over a Tb big) to be processed
            at little cost.

        """
        from torch import multiprocessing as mp

        if pool is None:
            if num_workers is None:
                num_workers = mp.cpu_count()  # Get the number of CPU cores
            if generator is None:
                generator = torch.Generator()
            seed = (
                torch.empty((), dtype=torch.int64).random_(generator=generator).item()
            )
            if mp_start_method is not None:
                ctx = mp.get_context(mp_start_method)
            else:
                ctx = mp.get_context()

            queue = ctx.Queue(maxsize=num_workers)
            for i in range(num_workers):
                queue.put(i)
            with ctx.Pool(
                processes=num_workers,
                initializer=_proc_init,
                initargs=(seed, queue, worker_threads),
                maxtasksperchild=max_tasks_per_child,
            ) as pool:
                return self._map(
                    fn=fn,
                    dim=dim,
                    chunksize=chunksize,
                    num_chunks=num_chunks,
                    pool=pool,
                    pbar=pbar,
                    out=out,
                    index_with_generator=index_with_generator,
                    iterable=False,
                    shuffle=False,
                )
        else:
            return self._map(
                fn=fn,
                dim=dim,
                chunksize=chunksize,
                num_chunks=num_chunks,
                pool=pool,
                pbar=pbar,
                out=out,
                index_with_generator=index_with_generator,
                iterable=False,
                shuffle=False,
            )

    def map_iter(
        self,
        fn: Callable[[TensorDictBase], TensorDictBase | None],
        dim: int = 0,
        num_workers: int | None = None,
        *,
        shuffle: bool = False,
        chunksize: int | None = None,
        num_chunks: int | None = None,
        pool: mp.Pool | None = None,
        generator: torch.Generator | None = None,
        max_tasks_per_child: int | None = None,
        worker_threads: int = 1,
        index_with_generator: bool = True,
        pbar: bool = False,
        mp_start_method: str | None = None,
    ):
        """Maps a function to splits of the tensordict across one dimension iteratively.

        This is the iterable version of :meth:`~TensorDictBase.map`.

        This method will apply a function to a tensordict instance by chunking
        it in tensordicts of equal size and dispatching the operations over the
        desired number of workers. It will yield the results one at a time.

        The function signature should be ``Callabe[[TensorDict], Union[TensorDict, Tensor]]``.
        The function must be serializable.

        Args:
            fn (callable): function to apply to the tensordict.
                Signatures similar to ``Callabe[[TensorDict], Union[TensorDict, Tensor]]``
                are supported.
            dim (int, optional): the dim along which the tensordict will be chunked.
            num_workers (int, optional): the number of workers. Exclusive with ``pool``.
                If none is provided, the number of workers will be set to the
                number of cpus available.

        Keyword Args:
            shuffle (bool, optional): whether the indices should be globally shuffled.
                If ``True``, each batch will contain non-contiguous samples.
                If ``index_with_generator=False`` and `shuffle=True``, an error will be raised.
                Defaults to ``False``.
            chunksize (int, optional): The size of each chunk of data.
                A ``chunksize`` of 0 will unbind the tensordict along the
                desired dimension and restack it after the function is applied,
                whereas ``chunksize>0`` will split the tensordict and call
                :func:`torch.cat` on the resulting list of tensordicts.
                If none is provided, the number of chunks will equate the number
                of workers. For very large tensordicts, such large chunks
                may not fit in memory for the operation to be done and
                more chunks may be needed to make the operation practically
                doable. This argument is exclusive with ``num_chunks``.
            num_chunks (int, optional): the number of chunks to split the tensordict
                into. If none is provided, the number of chunks will equate the number
                of workers. For very large tensordicts, such large chunks
                may not fit in memory for the operation to be done and
                more chunks may be needed to make the operation practically
                doable. This argument is exclusive with ``chunksize``.
            pool (mp.Pool, optional): a multiprocess Pool instance to use
                to execute the job. If none is provided, a pool will be created
                within the ``map`` method.
            generator (torch.Generator, optional): a generator to use for seeding.
                A base seed will be generated from it, and each worker
                of the pool will be seeded with the provided seed incremented
                by a unique integer from ``0`` to ``num_workers``. If no generator
                is provided, a random integer will be used as seed.
                To work with unseeded workers, a pool should be created separately
                and passed to :meth:`map` directly.
                .. note::
                  Caution should be taken when providing a low-valued seed as
                  this can cause autocorrelation between experiments, example:
                  if 8 workers are asked and the seed is 4, the workers seed will
                  range from 4 to 11. If the seed is 5, the workers seed will range
                  from 5 to 12. These two experiments will have an overlap of 7
                  seeds, which can have unexpected effects on the results.

                .. note::
                  The goal of seeding the workers is to have independent seed on
                  each worker, and NOT to have reproducible results across calls
                  of the `map` method. In other words, two experiments may and
                  probably will return different results as it is impossible to
                  know which worker will pick which job. However, we can make sure
                  that each worker has a different seed and that the pseudo-random
                  operations on each will be uncorrelated.
            max_tasks_per_child (int, optional): the maximum number of jobs picked
                by every child process. Defaults to ``None``, i.e., no restriction
                on the number of jobs.
            worker_threads (int, optional): the number of threads for the workers.
                Defaults to ``1``.
            index_with_generator (bool, optional): if ``True``, the splitting / chunking
                of the tensordict will be done during the query, sparing init time.
                Note that :meth:`~.chunk` and :meth:`~.split` are much more
                efficient than indexing (which is used within the generator)
                so a gain of processing time at init time may have a negative
                impact on the total runtime. Defaults to ``True``.

                .. note:: The default value of ``index_with_generator`` differs for ``map_iter``
                    and ``map`` and the former assumes that it is prohibitively expensive to
                    store a split version of the TensorDict in memory.

            pbar (bool, optional): if ``True``, a progress bar will be displayed.
                Requires tqdm to be available. Defaults to ``False``.
            mp_start_method (str, optional): the start method for multiprocessing.
                If not provided, the default start method will be used.
                Accepted strings are ``"fork"`` and ``"spawn"``. Keep in mind that
                ``"cuda"`` tensors cannot be shared between processes with the
                ``"fork"`` start method. This is without effect if the ``pool``
                is passed to the ``map`` method.

        Examples:
            >>> import torch
            >>> from tensordict import TensorDict
            >>>
            >>> def process_data(data):
            ...     data.unlock_()
            ...     data.set("y", data.get("x") + 1)
            ...     return data
            >>> if __name__ == "__main__":
            ...     data = TensorDict({"x": torch.zeros(1, 1_000_000)}, [1, 1_000_000]).memmap_()
            ...     for sample in data.map_iter(process_data, dim=1, chunksize=5):
            ...         print(sample["y"])
            ...         break
            ...
            tensor([[1., 1., 1., 1., 1.]])

        .. note:: This method is particularily useful when working with large
            datasets stored on disk (e.g. memory-mapped tensordicts) where
            chunks will be zero-copied slices of the original data which can
            be passed to the processes with virtually zero-cost. This allows
            to tread very large datasets (eg. over a Tb big) to be processed
            at little cost.

        .. note:: This function be used to represent a dataset and load from it,
            in a dataloader-like fashion.

        """
        from torch import multiprocessing as mp

        if pool is None:
            if num_workers is None:
                num_workers = mp.cpu_count()  # Get the number of CPU cores
            if generator is None:
                generator = torch.Generator()
            seed = (
                torch.empty((), dtype=torch.int64).random_(generator=generator).item()
            )
            if mp_start_method is not None:
                ctx = mp.get_context(mp_start_method)
            else:
                ctx = mp.get_context()

            queue = ctx.Queue(maxsize=num_workers)
            for i in range(num_workers):
                queue.put(i)
            pool = ctx.Pool(
                processes=num_workers,
                initializer=_proc_init,
                initargs=(seed, queue, worker_threads),
                maxtasksperchild=max_tasks_per_child,
            )
            try:
                yield from self._map(
                    fn=fn,
                    dim=dim,
                    chunksize=chunksize,
                    num_chunks=num_chunks,
                    pool=pool,
                    pbar=pbar,
                    out=None,
                    index_with_generator=index_with_generator,
                    iterable=True,
                    shuffle=shuffle,
                )
            finally:
                try:
                    pool.terminate()
                finally:
                    pool.join()
        else:
            yield from self._map(
                fn=fn,
                dim=dim,
                chunksize=chunksize,
                num_chunks=num_chunks,
                pool=pool,
                pbar=pbar,
                out=None,
                index_with_generator=index_with_generator,
                iterable=True,
                shuffle=shuffle,
            )

    def _map(
        self,
        fn: Callable[[TensorDictBase], TensorDictBase | None],
        dim: int = 0,
        *,
        shuffle: bool = False,
        out: TensorDictBase | None = None,
        chunksize: int | None = None,
        num_chunks: int | None = None,
        pool: mp.Pool | None = None,
        index_with_generator: bool = False,
        pbar: bool = False,
        iterable: bool,
    ):
        num_workers = pool._processes
        dim_orig = dim
        if dim < 0:
            dim = self.ndim + dim
        if dim < 0 or dim >= self.ndim:
            raise ValueError(f"Got incompatible dimension {dim_orig}")

        self_split = _split_tensordict(
            self,
            chunksize,
            num_chunks,
            num_workers,
            dim,
            shuffle=shuffle,
            use_generator=index_with_generator,
        )
        if not index_with_generator:
            length = len(self_split)
        else:
            length = None
        call_chunksize = 1

        if out is not None and (out.is_shared() or out.is_memmap()):

            def wrap_fn_with_out(fn, out):
                @wraps(fn)
                def newfn(item_and_out):
                    item, out = item_and_out
                    result = fn(item)
                    out.update_(result)
                    return

                out_split = _split_tensordict(
                    out,
                    chunksize,
                    num_chunks,
                    num_workers,
                    dim,
                    shuffle=shuffle,
                    use_generator=index_with_generator,
                )
                return _CloudpickleWrapper(newfn), _zip_strict(self_split, out_split)

            fn, self_split = wrap_fn_with_out(fn, out)
            out = None

        imap_fn = pool.imap if not shuffle else pool.imap_unordered
        imap = imap_fn(fn, self_split, call_chunksize)

        if pbar and importlib.util.find_spec("tqdm", None) is not None:
            import tqdm

            imap = tqdm.tqdm(imap, total=length)

        if iterable:
            return imap
        else:
            imaplist = []
            start = 0
            base_index = (slice(None),) * dim
            for item in imap:
                if item is not None:
                    if out is not None:
                        if chunksize == 0:
                            out[base_index + (start,)].update_(item)
                            start += 1
                        else:
                            end = start + item.shape[dim]
                            chunk = base_index + (slice(start, end),)
                            out[chunk].update_(item)
                            start = end
                    else:
                        imaplist.append(item)
            del imap

            # support inplace modif
            if imaplist:
                if chunksize == 0:
                    from tensordict._lazy import LazyStackedTensorDict

                    # We want to be able to return whichever data structure
                    out = LazyStackedTensorDict.maybe_dense_stack(imaplist, dim)
                else:
                    out = torch.cat(imaplist, dim)
            return out

    # point-wise arithmetic ops
    def __add__(self, other: TensorDictBase | float) -> T:
        return self.add(other)

    def __iadd__(self, other: TensorDictBase | float) -> T:
        return self.add_(other)

    def __abs__(self):
        return self.abs()

    def __truediv__(self, other: TensorDictBase | float) -> T:
        return self.div(other)

    def __itruediv__(self, other: TensorDictBase | float) -> T:
        return self.div_(other)

    def __mul__(self, other: TensorDictBase | float) -> T:
        return self.mul(other)

    def __imul__(self, other: TensorDictBase | float) -> T:
        return self.mul_(other)

    def __sub__(self, other: TensorDictBase | float) -> T:
        return self.sub(other)

    def __isub__(self, other: TensorDictBase | float) -> T:
        return self.sub_(other)

    def __pow__(self, other: TensorDictBase | float) -> T:
        return self.pow(other)

    def __ipow__(self, other: TensorDictBase | float) -> T:
        return self.pow_(other)

    def abs(self) -> T:
        keys, vals = self._items_list(True, True)
        vals = torch._foreach_abs(vals)
        items = dict(zip(keys, vals))
        return self._fast_apply(
            lambda name, val: items.get(name, val),
            named=True,
            nested_keys=True,
            is_leaf=_NESTED_TENSORS_AS_LISTS,
            propagate_lock=True,
        )

    def abs_(self) -> T:
        torch._foreach_abs_(self._values_list(True, True))
        return self

    def acos(self) -> T:
        keys, vals = self._items_list(True, True)
        vals = torch._foreach_acos(vals)
        items = dict(zip(keys, vals))
        return self._fast_apply(
            lambda name, val: items.get(name, val),
            named=True,
            nested_keys=True,
            is_leaf=_NESTED_TENSORS_AS_LISTS,
            propagate_lock=True,
        )

    def acos_(self) -> T:
        torch._foreach_acos_(self._values_list(True, True))
        return self

    def exp(self) -> T:
        keys, vals = self._items_list(True, True)
        vals = torch._foreach_exp(vals)
        items = dict(zip(keys, vals))
        return self._fast_apply(
            lambda name, val: items.get(name, val),
            named=True,
            nested_keys=True,
            is_leaf=_NESTED_TENSORS_AS_LISTS,
            propagate_lock=True,
        )

    def exp_(self) -> T:
        torch._foreach_exp_(self._values_list(True, True))
        return self

    def neg(self) -> T:
        keys, vals = self._items_list(True, True)
        vals = torch._foreach_neg(vals)
        items = dict(zip(keys, vals))
        return self._fast_apply(
            lambda name, val: items.get(name, val),
            named=True,
            nested_keys=True,
            is_leaf=_NESTED_TENSORS_AS_LISTS,
            propagate_lock=True,
        )

    def neg_(self) -> T:
        torch._foreach_neg_(self._values_list(True, True))
        return self

    def reciprocal(self) -> T:
        keys, vals = self._items_list(True, True)
        vals = torch._foreach_reciprocal(vals)
        items = dict(zip(keys, vals))
        return self._fast_apply(
            lambda name, val: items.get(name, val),
            named=True,
            nested_keys=True,
            is_leaf=_NESTED_TENSORS_AS_LISTS,
            propagate_lock=True,
        )

    def reciprocal_(self) -> T:
        torch._foreach_reciprocal_(self._values_list(True, True))
        return self

    def sigmoid(self) -> T:
        keys, vals = self._items_list(True, True)
        vals = torch._foreach_sigmoid(vals)
        items = dict(zip(keys, vals))
        return self._fast_apply(
            lambda name, val: items.get(name, val),
            named=True,
            nested_keys=True,
            is_leaf=_NESTED_TENSORS_AS_LISTS,
            propagate_lock=True,
        )

    def sigmoid_(self) -> T:
        torch._foreach_sigmoid_(self._values_list(True, True))
        return self

    def sign(self) -> T:
        keys, vals = self._items_list(True, True)
        vals = torch._foreach_sign(vals)
        items = dict(zip(keys, vals))
        return self._fast_apply(
            lambda name, val: items.get(name, val),
            named=True,
            nested_keys=True,
            is_leaf=_NESTED_TENSORS_AS_LISTS,
            propagate_lock=True,
        )

    def sign_(self) -> T:
        torch._foreach_sign_(self._values_list(True, True))
        return self

    def sin(self) -> T:
        keys, vals = self._items_list(True, True)
        vals = torch._foreach_sin(vals)
        items = dict(zip(keys, vals))
        return self._fast_apply(
            lambda name, val: items.get(name, val),
            named=True,
            nested_keys=True,
            is_leaf=_NESTED_TENSORS_AS_LISTS,
            propagate_lock=True,
        )

    def sin_(self) -> T:
        torch._foreach_sin_(self._values_list(True, True))
        return self

    def sinh(self) -> T:
        keys, vals = self._items_list(True, True)
        vals = torch._foreach_sinh(vals)
        items = dict(zip(keys, vals))
        return self._fast_apply(
            lambda name, val: items.get(name, val),
            named=True,
            nested_keys=True,
            is_leaf=_NESTED_TENSORS_AS_LISTS,
            propagate_lock=True,
        )

    def sinh_(self) -> T:
        torch._foreach_sinh_(self._values_list(True, True))
        return self

    def tan(self) -> T:
        keys, vals = self._items_list(True, True)
        vals = torch._foreach_tan(vals)
        items = dict(zip(keys, vals))
        return self._fast_apply(
            lambda name, val: items.get(name, val),
            named=True,
            nested_keys=True,
            is_leaf=_NESTED_TENSORS_AS_LISTS,
            propagate_lock=True,
        )

    def tan_(self) -> T:
        torch._foreach_tan_(self._values_list(True, True))
        return self

    def tanh(self) -> T:
        keys, vals = self._items_list(True, True)
        vals = torch._foreach_tanh(vals)
        items = dict(zip(keys, vals))
        return self._fast_apply(
            lambda name, val: items.get(name, val),
            named=True,
            nested_keys=True,
            is_leaf=_NESTED_TENSORS_AS_LISTS,
            propagate_lock=True,
        )

    def tanh_(self) -> T:
        torch._foreach_tanh_(self._values_list(True, True))
        return self

    def trunc(self) -> T:
        keys, vals = self._items_list(True, True)
        vals = torch._foreach_trunc(vals)
        items = dict(zip(keys, vals))
        return self._fast_apply(
            lambda name, val: items.get(name, val),
            named=True,
            nested_keys=True,
            is_leaf=_NESTED_TENSORS_AS_LISTS,
            propagate_lock=True,
        )

    def trunc_(self) -> T:
        torch._foreach_trunc_(self._values_list(True, True))
        return self

    @implement_for("torch", None, "2.4")
    def norm(
        self,
        out=None,
        dtype: torch.dtype | None = None,
    ):
        keys, vals = self._items_list(True, True, collapse=True)
        if dtype is not None:
            raise RuntimeError("dtype must be None for torch <= 2.3")
        vals = torch._foreach_norm(vals)
        items = dict(zip(keys, vals))
        return self._fast_apply(
            lambda name, val: items.get(name, val),
            named=True,
            nested_keys=True,
            batch_size=[],
            propagate_lock=True,
        )

    @implement_for("torch", "2.4")
    def norm(  # noqa: F811
        self,
        out=None,
        dtype: torch.dtype | None = None,
    ):
        keys, vals = self._items_list(True, True, collapse=True)
        vals = torch._foreach_norm(vals, dtype=dtype)
        items = dict(zip(keys, vals))
        return self._fast_apply(
            lambda name, val: items.get(name, val),
            named=True,
            nested_keys=True,
            batch_size=[],
            propagate_lock=True,
        )

    def lgamma(self) -> T:
        keys, vals = self._items_list(True, True)
        vals = torch._foreach_lgamma(vals)
        items = dict(zip(keys, vals))
        return self._fast_apply(
            lambda name, val: items.get(name, val),
            named=True,
            nested_keys=True,
            is_leaf=_NESTED_TENSORS_AS_LISTS,
            propagate_lock=True,
        )

    def lgamma_(self) -> T:
        torch._foreach_lgamma_(self._values_list(True, True))
        return self

    def frac(self) -> T:
        keys, vals = self._items_list(True, True)
        vals = torch._foreach_frac(vals)
        items = dict(zip(keys, vals))
        return self._fast_apply(
            lambda name, val: items.get(name, val),
            named=True,
            nested_keys=True,
            is_leaf=_NESTED_TENSORS_AS_LISTS,
            propagate_lock=True,
        )

    def frac_(self) -> T:
        torch._foreach_frac_(self._values_list(True, True))
        return self

    def expm1(self) -> T:
        keys, vals = self._items_list(True, True)
        vals = torch._foreach_expm1(vals)
        items = dict(zip(keys, vals))
        return self._fast_apply(
            lambda name, val: items.get(name, val),
            named=True,
            nested_keys=True,
            is_leaf=_NESTED_TENSORS_AS_LISTS,
            propagate_lock=True,
        )

    def expm1_(self) -> T:
        torch._foreach_expm1_(self._values_list(True, True))
        return self

    def log(self) -> T:
        keys, vals = self._items_list(True, True)
        vals = torch._foreach_log(vals)
        items = dict(zip(keys, vals))
        return self._fast_apply(
            lambda name, val: items.get(name, val),
            named=True,
            nested_keys=True,
            is_leaf=_NESTED_TENSORS_AS_LISTS,
            propagate_lock=True,
        )

    def log_(self) -> T:
        torch._foreach_log_(self._values_list(True, True))
        return self

    def log10(self) -> T:
        keys, vals = self._items_list(True, True)
        vals = torch._foreach_log10(vals)
        items = dict(zip(keys, vals))
        return self._fast_apply(
            lambda name, val: items.get(name, val),
            named=True,
            nested_keys=True,
            is_leaf=_NESTED_TENSORS_AS_LISTS,
            propagate_lock=True,
        )

    def log10_(self) -> T:
        torch._foreach_log10_(self._values_list(True, True))
        return self

    def log1p(self) -> T:
        keys, vals = self._items_list(True, True)
        vals = torch._foreach_log1p(vals)
        items = dict(zip(keys, vals))
        return self._fast_apply(
            lambda name, val: items.get(name, val),
            named=True,
            nested_keys=True,
            is_leaf=_NESTED_TENSORS_AS_LISTS,
            propagate_lock=True,
        )

    def log1p_(self) -> T:
        torch._foreach_log1p_(self._values_list(True, True))
        return self

    def log2(self) -> T:
        keys, vals = self._items_list(True, True)
        vals = torch._foreach_log2(vals)
        items = dict(zip(keys, vals))
        return self._fast_apply(
            lambda name, val: items.get(name, val),
            named=True,
            nested_keys=True,
            is_leaf=_NESTED_TENSORS_AS_LISTS,
            propagate_lock=True,
        )

    def log2_(self) -> T:
        torch._foreach_log2_(self._values_list(True, True))
        return self

    def ceil(self) -> T:
        keys, vals = self._items_list(True, True)
        vals = torch._foreach_ceil(vals)
        items = dict(zip(keys, vals))
        return self._fast_apply(
            lambda name, val: items.get(name, val),
            named=True,
            nested_keys=True,
            is_leaf=_NESTED_TENSORS_AS_LISTS,
            propagate_lock=True,
        )

    def ceil_(self) -> T:
        torch._foreach_ceil_(self._values_list(True, True))
        return self

    def floor(self) -> T:
        keys, vals = self._items_list(True, True)
        vals = torch._foreach_floor(vals)
        items = dict(zip(keys, vals))
        return self._fast_apply(
            lambda name, val: items.get(name, val),
            named=True,
            nested_keys=True,
            is_leaf=_NESTED_TENSORS_AS_LISTS,
            propagate_lock=True,
        )

    def floor_(self) -> T:
        torch._foreach_floor_(self._values_list(True, True))
        return self

    def round(self) -> T:
        keys, vals = self._items_list(True, True)
        vals = torch._foreach_round(vals)
        items = dict(zip(keys, vals))
        return self._fast_apply(
            lambda name, val: items.get(name, val),
            named=True,
            nested_keys=True,
            is_leaf=_NESTED_TENSORS_AS_LISTS,
            propagate_lock=True,
        )

    def round_(self) -> T:
        torch._foreach_round_(self._values_list(True, True))
        return self

    def erf(self) -> T:
        keys, vals = self._items_list(True, True)
        vals = torch._foreach_erf(vals)
        items = dict(zip(keys, vals))
        return self._fast_apply(
            lambda name, val: items.get(name, val),
            named=True,
            nested_keys=True,
            is_leaf=_NESTED_TENSORS_AS_LISTS,
            propagate_lock=True,
        )

    def erf_(self) -> T:
        torch._foreach_erf_(self._values_list(True, True))
        return self

    def erfc(self) -> T:
        keys, vals = self._items_list(True, True)
        vals = torch._foreach_erfc(vals)
        items = dict(zip(keys, vals))
        return self._fast_apply(
            lambda name, val: items.get(name, val),
            named=True,
            nested_keys=True,
            is_leaf=_NESTED_TENSORS_AS_LISTS,
            propagate_lock=True,
        )

    def erfc_(self) -> T:
        torch._foreach_erfc_(self._values_list(True, True))
        return self

    def asin(self) -> T:
        keys, vals = self._items_list(True, True)
        vals = torch._foreach_asin(vals)
        items = dict(zip(keys, vals))
        return self._fast_apply(
            lambda name, val: items.get(name, val),
            named=True,
            nested_keys=True,
            is_leaf=_NESTED_TENSORS_AS_LISTS,
            propagate_lock=True,
        )

    def asin_(self) -> T:
        torch._foreach_asin_(self._values_list(True, True))
        return self

    def atan(self) -> T:
        keys, vals = self._items_list(True, True)
        vals = torch._foreach_atan(vals)
        items = dict(zip(keys, vals))
        return self._fast_apply(
            lambda name, val: items.get(name, val),
            named=True,
            nested_keys=True,
            is_leaf=_NESTED_TENSORS_AS_LISTS,
            propagate_lock=True,
        )

    def atan_(self) -> T:
        torch._foreach_atan_(self._values_list(True, True))
        return self

    def cos(self) -> T:
        keys, vals = self._items_list(True, True)
        vals = torch._foreach_cos(vals)
        items = dict(zip(keys, vals))
        return self._fast_apply(
            lambda name, val: items.get(name, val),
            named=True,
            nested_keys=True,
            is_leaf=_NESTED_TENSORS_AS_LISTS,
            propagate_lock=True,
        )

    def cos_(self) -> T:
        torch._foreach_cos_(self._values_list(True, True))
        return self

    def cosh(self) -> T:
        keys, vals = self._items_list(True, True)
        vals = torch._foreach_cosh(vals)
        items = dict(zip(keys, vals))
        return self._fast_apply(
            lambda name, val: items.get(name, val),
            named=True,
            nested_keys=True,
            is_leaf=_NESTED_TENSORS_AS_LISTS,
            propagate_lock=True,
        )

    def cosh_(self) -> T:
        torch._foreach_cosh_(self._values_list(True, True))
        return self

    def add(self, other: TensorDictBase | float, alpha: float | None = None):
        keys, vals = self._items_list(True, True)
        if _is_tensor_collection(type(other)):
            other_val = other._values_list(True, True, sorting_keys=keys)
        else:
            other_val = other
        if alpha is not None:
            vals = torch._foreach_add(vals, other_val, alpha=alpha)
        else:
            vals = torch._foreach_add(vals, other_val)
        items = dict(zip(keys, vals))
        return self._fast_apply(
            lambda name, val: items.get(name, val),
            named=True,
            nested_keys=True,
            is_leaf=_NESTED_TENSORS_AS_LISTS,
            propagate_lock=True,
        )

    def add_(self, other: TensorDictBase | float, alpha: float | None = None):
        if _is_tensor_collection(type(other)):
            keys, val = self._items_list(True, True)
            other_val = other._values_list(True, True, sorting_keys=keys)
        else:
            val = self._values_list(True, True)
            other_val = other
        if alpha is not None:
            torch._foreach_add_(val, other_val, alpha=alpha)
        else:
            torch._foreach_add_(val, other_val)
        return self

    def lerp(self, end: TensorDictBase | float, weight: TensorDictBase | float):
        keys, vals = self._items_list(True, True)
        if _is_tensor_collection(type(end)):
            end_val = end._values_list(True, True)
        else:
            end_val = end
        if _is_tensor_collection(type(weight)):
            weight_val = weight._values_list(True, True)
        else:
            weight_val = weight
        vals = torch._foreach_lerp(vals, end_val, weight_val)
        items = dict(zip(keys, vals))
        return self._fast_apply(
            lambda name, val: items.get(name, val),
            named=True,
            nested_keys=True,
            is_leaf=_NESTED_TENSORS_AS_LISTS,
            propagate_lock=True,
        )

    def lerp_(self, end: TensorDictBase | float, weight: TensorDictBase | float):
        if _is_tensor_collection(type(end)):
            end_val = end._values_list(True, True)
        else:
            end_val = end
        if _is_tensor_collection(type(weight)):
            weight_val = weight._values_list(True, True)
        else:
            weight_val = weight
        torch._foreach_lerp_(self._values_list(True, True), end_val, weight_val)
        return self

    def addcdiv(self, other1, other2, value: float | None = 1):
        keys, vals = self._items_list(True, True)
        if _is_tensor_collection(type(other1)):
            other1_val = other1._values_list(True, True)
        else:
            other1_val = other1
        if _is_tensor_collection(type(other2)):
            other2_val = other2._values_list(True, True)
        else:
            other2_val = other2
        vals = torch._foreach_addcdiv(vals, other1_val, other2_val, value=value)
        items = dict(zip(keys, vals))
        return self._fast_apply(
            lambda name, val: items.get(name, val),
            named=True,
            nested_keys=True,
            is_leaf=_NESTED_TENSORS_AS_LISTS,
            propagate_lock=True,
        )

    def addcdiv_(self, other1, other2, value: float | None = 1):
        if _is_tensor_collection(type(other1)):
            other1_val = other1._values_list(True, True)
        else:
            other1_val = other1
        if _is_tensor_collection(type(other2)):
            other2_val = other2._values_list(True, True)
        else:
            other2_val = other2
        torch._foreach_addcdiv_(
            self._values_list(True, True), other1_val, other2_val, value=value
        )
        return self

    def addcmul(self, other1, other2, value: float | None = 1):
        keys, vals = self._items_list(True, True)
        if _is_tensor_collection(type(other1)):
            other1_val = other1._values_list(True, True)
        else:
            other1_val = other1
        if _is_tensor_collection(type(other2)):
            other2_val = other2._values_list(True, True)
        else:
            other2_val = other2
        vals = torch._foreach_addcmul(vals, other1_val, other2_val, value=value)
        items = dict(zip(keys, vals))
        return self._fast_apply(
            lambda name, val: items.get(name, val),
            named=True,
            nested_keys=True,
            is_leaf=_NESTED_TENSORS_AS_LISTS,
            propagate_lock=True,
        )

    def addcmul_(self, other1, other2, value: float | None = 1):
        if _is_tensor_collection(type(other1)):
            other1_val = other1._values_list(True, True)
        else:
            other1_val = other1
        if _is_tensor_collection(type(other2)):
            other2_val = other2._values_list(True, True)
        else:
            other2_val = other2
        torch._foreach_addcmul_(
            self._values_list(True, True), other1_val, other2_val, value=value
        )
        return self

    def sub(self, other: TensorDictBase | float, alpha: float | None = None):
        keys, vals = self._items_list(True, True)
        if _is_tensor_collection(type(other)):
            other_val = other._values_list(True, True, sorting_keys=keys)
        else:
            other_val = other
        if alpha is not None:
            vals = torch._foreach_sub(vals, other_val, alpha=alpha)
        else:
            vals = torch._foreach_sub(vals, other_val)
        items = dict(zip(keys, vals))
        return self._fast_apply(
            lambda name, val: items.get(name, val),
            named=True,
            nested_keys=True,
            is_leaf=_NESTED_TENSORS_AS_LISTS,
            propagate_lock=True,
        )

    def sub_(self, other: TensorDictBase | float, alpha: float | None = None):
        if _is_tensor_collection(type(other)):
            keys, val = self._items_list(True, True)
            other_val = other._values_list(True, True, sorting_keys=keys)
        else:
            val = self._values_list(True, True)
            other_val = other
        if alpha is not None:
            torch._foreach_sub_(val, other_val, alpha=alpha)
        else:
            torch._foreach_sub_(val, other_val)
        return self

    def mul_(self, other: TensorDictBase | float) -> T:
        if _is_tensor_collection(type(other)):
            keys, val = self._items_list(True, True)
            other_val = other._values_list(True, True, sorting_keys=keys)
        else:
            val = self._values_list(True, True)
            other_val = other
        torch._foreach_mul_(val, other_val)
        return self

    def mul(self, other: TensorDictBase | float) -> T:
        keys, val = self._items_list(True, True)
        if _is_tensor_collection(type(other)):
            other_val = other._values_list(True, True, sorting_keys=keys)
        else:
            other_val = other
        vals = torch._foreach_mul(val, other_val)
        items = dict(zip(keys, vals))
        return self._fast_apply(
            lambda name, val: items.get(name, val),
            named=True,
            nested_keys=True,
            is_leaf=_NESTED_TENSORS_AS_LISTS,
            propagate_lock=True,
        )

    def maximum_(self, other: TensorDictBase | float) -> T:
        if _is_tensor_collection(type(other)):
            keys, val = self._items_list(True, True)
            other_val = other._values_list(True, True, sorting_keys=keys)
        else:
            val = self._values_list(True, True)
            other_val = other
        torch._foreach_maximum_(val, other_val)
        return self

    def maximum(self, other: TensorDictBase | float) -> T:
        keys, vals = self._items_list(True, True)
        if _is_tensor_collection(type(other)):
            other_val = other._values_list(True, True, sorting_keys=keys)
        else:
            other_val = other
        vals = torch._foreach_maximum(vals, other_val)
        items = dict(zip(keys, vals))
        return self._fast_apply(
            lambda name, val: items.get(name, val),
            named=True,
            nested_keys=True,
            is_leaf=_NESTED_TENSORS_AS_LISTS,
            propagate_lock=True,
        )

    def minimum_(self, other: TensorDictBase | float) -> T:
        if _is_tensor_collection(type(other)):
            keys, val = self._items_list(True, True)
            other_val = other._values_list(True, True, sorting_keys=keys)
        else:
            val = self._values_list(True, True)
            other_val = other
        torch._foreach_minimum_(val, other_val)
        return self

    def minimum(self, other: TensorDictBase | float) -> T:
        keys, vals = self._items_list(True, True)
        if _is_tensor_collection(type(other)):
            other_val = other._values_list(True, True, sorting_keys=keys)
        else:
            other_val = other
        vals = torch._foreach_minimum(vals, other_val)
        items = dict(zip(keys, vals))
        return self._fast_apply(
            lambda name, val: items.get(name, val),
            named=True,
            nested_keys=True,
            is_leaf=_NESTED_TENSORS_AS_LISTS,
            propagate_lock=True,
        )

    def clamp_max_(self, other: TensorDictBase | float) -> T:
        if _is_tensor_collection(type(other)):
            keys, val = self._items_list(True, True)
            other_val = other._values_list(True, True, sorting_keys=keys)
        else:
            val = self._values_list(True, True)
            other_val = other
        torch._foreach_clamp_max_(val, other_val)
        return self

    def clamp_max(self, other: TensorDictBase | float) -> T:
        keys, vals = self._items_list(True, True)
        if _is_tensor_collection(type(other)):
            other_val = other._values_list(True, True, sorting_keys=keys)
        else:
            other_val = other
        vals = torch._foreach_clamp_max(vals, other_val)
        items = dict(zip(keys, vals))
        return self._fast_apply(
            lambda name, val: items.get(name, val),
            named=True,
            nested_keys=True,
            is_leaf=_NESTED_TENSORS_AS_LISTS,
            propagate_lock=True,
        )

    def clamp_min_(self, other: TensorDictBase | float) -> T:
        if _is_tensor_collection(type(other)):
            keys, val = self._items_list(True, True)
            other_val = other._values_list(True, True, sorting_keys=keys)
        else:
            val = self._values_list(True, True)
            other_val = other
        torch._foreach_clamp_min_(val, other_val)
        return self

    def clamp_min(self, other: TensorDictBase | float) -> T:
        keys, vals = self._items_list(True, True)
        if _is_tensor_collection(type(other)):
            other_val = other._values_list(True, True, sorting_keys=keys)
        else:
            other_val = other
        vals = torch._foreach_clamp_min(vals, other_val)
        items = dict(zip(keys, vals))
        return self._fast_apply(
            lambda name, val: items.get(name, val),
            named=True,
            nested_keys=True,
            is_leaf=_NESTED_TENSORS_AS_LISTS,
            propagate_lock=True,
        )

    def pow_(self, other: TensorDictBase | float) -> T:
        if _is_tensor_collection(type(other)):
            keys, val = self._items_list(True, True)
            other_val = other._values_list(True, True, sorting_keys=keys)
        else:
            val = self._values_list(True, True)
            other_val = other
        torch._foreach_pow_(val, other_val)
        return self

    def pow(self, other: TensorDictBase | float) -> T:
        keys, vals = self._items_list(True, True)
        if _is_tensor_collection(type(other)):
            other_val = other._values_list(True, True, sorting_keys=keys)
        else:
            other_val = other
        vals = torch._foreach_pow(vals, other_val)
        items = dict(zip(keys, vals))
        return self._fast_apply(
            lambda name, val: items.get(name, val),
            named=True,
            nested_keys=True,
            is_leaf=_NESTED_TENSORS_AS_LISTS,
            propagate_lock=True,
        )

    def div_(self, other: TensorDictBase | float) -> T:
        if _is_tensor_collection(type(other)):
            keys, val = self._items_list(True, True)
            other_val = other._values_list(True, True, sorting_keys=keys)
        else:
            val = self._values_list(True, True)
            other_val = other
        torch._foreach_div_(val, other_val)
        return self

    def div(self, other: TensorDictBase | float) -> T:
        keys, vals = self._items_list(True, True)
        if _is_tensor_collection(type(other)):
            other_val = other._values_list(True, True, sorting_keys=keys)
        else:
            other_val = other
        vals = torch._foreach_div(vals, other_val)
        items = dict(zip(keys, vals))
        return self._fast_apply(
            lambda name, val: items.get(name, val),
            named=True,
            nested_keys=True,
            is_leaf=_NESTED_TENSORS_AS_LISTS,
            propagate_lock=True,
        )

    def sqrt_(self):
        torch._foreach_sqrt_(self._values_list(True, True))
        return self

    def sqrt(self):
        keys, vals = self._items_list(True, True)
        vals = torch._foreach_sqrt(vals)
        items = dict(zip(keys, vals))
        return self._fast_apply(
            lambda name, val: items.get(name, val),
            named=True,
            nested_keys=True,
            is_leaf=_NESTED_TENSORS_AS_LISTS,
            propagate_lock=True,
        )

    # Functorch compatibility
    @abc.abstractmethod
    @cache  # noqa: B019
    def _add_batch_dim(self, *, in_dim, vmap_level):
        ...

    @abc.abstractmethod
    @cache  # noqa: B019
    def _remove_batch_dim(self, vmap_level, batch_size, out_dim):
        ...

    # Validation and checks
    def _convert_to_tensor(self, array: np.ndarray) -> Tensor:
        if isinstance(array, (float, int, np.ndarray, bool)):
            pass
        elif isinstance(array, np.bool_):
            array = array.item()
        elif isinstance(array, list):
            array = np.asarray(array)
        elif hasattr(array, "numpy"):
            # tf.Tensor with no shape can't be converted otherwise
            array = array.numpy()
        try:
            return torch.as_tensor(array, device=self.device)
        except Exception:
            from tensordict.tensorclass import NonTensorData

            return NonTensorData(
                array,
                batch_size=self.batch_size,
                device=self.device,
                names=self._maybe_names(),
            )

    @abc.abstractmethod
    def _convert_to_tensordict(self, dict_value: dict[str, Any]) -> T:
        ...

    def _check_batch_size(self) -> None:
        batch_dims = self.batch_dims
        for value in self.values():
            if _is_tensor_collection(type(value)):
                value._check_batch_size()
            if _shape(value)[:batch_dims] != self.batch_size:
                raise RuntimeError(
                    f"batch_size are incongruent, got value with shape {_shape(value)}, "
                    f"-- expected {self.batch_size}"
                )

    @abc.abstractmethod
    def _check_is_shared(self) -> bool:
        ...

    def _check_new_batch_size(self, new_size: torch.Size) -> None:
        batch_dims = len(new_size)
        for key, tensor in self.items():
            if _shape(tensor)[:batch_dims] != new_size:
                raise RuntimeError(
                    f"the tensor {key} has shape {_shape(tensor)} which "
                    f"is incompatible with the batch-size {new_size}."
                )

    @abc.abstractmethod
    def _check_device(self) -> None:
        ...

    def _validate_key(self, key: NestedKey) -> NestedKey:
        key = _unravel_key_to_tuple(key)
        if not key:
            raise KeyError(_GENERIC_NESTED_ERR.format(key))
        return key

    def _validate_value(
        self,
        value: CompatibleType | dict[str, CompatibleType],
        *,
        check_shape: bool = True,
    ) -> CompatibleType | dict[str, CompatibleType]:
        cls = type(value)
        is_tc = None
        if issubclass(cls, dict):
            value = self._convert_to_tensordict(value)
            is_tc = True
        elif not issubclass(cls, _ACCEPTED_CLASSES):
            try:
                value = self._convert_to_tensor(value)
            except ValueError as err:
                raise ValueError(
                    f"TensorDict conversion only supports tensorclasses, tensordicts,"
                    f" numeric scalars and tensors. Got {type(value)}"
                ) from err
        batch_size = self.batch_size
        check_shape = check_shape and self.batch_size
        if (
            check_shape
            and batch_size
            and _shape(value)[: self.batch_dims] != batch_size
        ):
            # if TensorDict, let's try to map it to the desired shape
            if is_tc is None:
                is_tc = _is_tensor_collection(cls)
            if is_tc:
                # we must clone the value before not to corrupt the data passed to set()
                value = value.clone(recurse=False)
                value.batch_size = self.batch_size
            else:
                raise RuntimeError(
                    f"batch dimension mismatch, got self.batch_size"
                    f"={self.batch_size} and value.shape={_shape(value)}."
                )
        device = self.device
        if device is not None and value.device != device:
            value = value.to(device, non_blocking=True)
        if check_shape:
            if is_tc is None:
                is_tc = _is_tensor_collection(cls)
            if not is_tc:
                return value
            has_names = self._has_names()
            # we do our best to match the dim names of the value and the
            # container.
            if has_names and value.names[: self.batch_dims] != self.names:
                # we clone not to corrupt the value
                value = value.clone(False).refine_names(*self.names)
            elif not has_names and value._has_names():
                self.names = value.names[: self.batch_dims]
        return value

    # Context manager functionality
    @property
    def _last_op_queue(self):
        # this is used to keep track of the last operation when using
        # the tensordict as a context manager.
        last_op_queue = self.__dict__.get("__last_op_queue", None)
        if last_op_queue is None:
            last_op_queue = collections.deque()
            self.__dict__["__last_op_queue"] = last_op_queue
        return last_op_queue

    def __enter__(self):
        self._last_op_queue.append(self._last_op)
        return self

    def __exit__(self, exc_type, exc_val, exc_tb):
        # During exit, updates mustn't be made in-place as the source and dest
        # storage location can be identical, resulting in a RuntimeError
        if exc_type is not None and issubclass(exc_type, Exception):
            return False
        _last_op = self._last_op_queue.pop()
        if _last_op is not None:
            last_op, (args, kwargs, out) = _last_op
            # TODO: transpose, flatten etc. as decorator should lock the content to make sure that no key is
            #  added or deleted
            if last_op == type(self).lock_.__name__:
                return self.unlock_()
            elif last_op == type(self).unlock_.__name__:
                return self.lock_()
            elif last_op == type(self).transpose.__name__:
                dim0, dim1 = args
                if not out.is_locked:
                    return out.update(self.transpose(dim0, dim1), inplace=False)
                else:
                    return out.update_(self.transpose(dim0, dim1))
            elif last_op == type(self).flatten_keys.__name__:
                sep = args[0] if args else "."
                if not out.is_locked:
                    return out.update(self.unflatten_keys(sep), inplace=False)
                else:
                    return out.update_(self.unflatten_keys(sep))
            elif last_op == type(self).unflatten_keys.__name__:
                sep = args[0] if args else "."
                if not out.is_locked:
                    return out.update(self.flatten_keys(sep), inplace=False)
                else:
                    return out.update_(self.flatten_keys(sep))
            elif last_op == type(self).flatten.__name__:
                if len(args) == 2:
                    dim0, dim1 = args
                elif len(args) == 1:
                    dim0 = args[0]
                    dim1 = kwargs.get("end_dim", -1)
                else:
                    dim0 = kwargs.get("start_dim", 0)
                    dim1 = kwargs.get("end_dim", -1)
                if dim1 < 0:
                    dim1 = out.ndim + dim1
                if dim0 < 0:
                    dim0 = out.ndim + dim0

                if not out.is_locked:
                    return out.update(
                        self.unflatten(dim0, out.shape[dim0 : dim1 + 1]), inplace=False
                    )
                else:
                    return out.update_(self.unflatten(dim0, out.shape[dim0 : dim1 + 1]))

            elif last_op == type(self).unflatten.__name__:
                if args:
                    dim0 = args[0]
                    if len(args) > 1:
                        unflattened_size = args[1]
                    else:
                        unflattened_size = kwargs.get("unflattened_size")
                else:
                    dim0 = kwargs.get("dim")
                    unflattened_size = kwargs.get("unflattened_size")
                if dim0 < 0:
                    dim0 = out.ndim + dim0
                dim1 = dim0 + len(unflattened_size) - 1
                if not out.is_locked:
                    unflattened = self.flatten(dim0, dim1)
                    return out.update(unflattened, inplace=False)
                else:
                    unflattened = self.flatten(dim0, dim1)
                    return out.update_(unflattened)

            elif last_op == type(self).permute.__name__:
                dims_list = _get_shape_from_args(*args, kwarg_name="dims", **kwargs)
                dims_list = [dim if dim >= 0 else self.ndim + dim for dim in dims_list]
                # inverse map
                inv_dims_list = np.argsort(dims_list)
                if not out.is_locked:
                    return out.update(self.permute(inv_dims_list), inplace=False)
                else:
                    return out.update_(self.permute(inv_dims_list))
            elif last_op == type(self).view.__name__:
                if not out.is_locked:
                    return out.update(self.view(out.shape), inplace=False)
                else:
                    return out.update_(self.view(out.shape))
            elif last_op == type(self).unsqueeze.__name__:
                if args:
                    (dim,) = args
                elif kwargs:
                    dim = kwargs["dim"]
                else:
                    raise RuntimeError(
                        "Cannot use td.unsqueeze() as a decorator if the dimension is implicit."
                    )
                if not out.is_locked:
                    return out.update(self.squeeze(dim), inplace=False)
                else:
                    return out.update_(self.squeeze(dim))
            elif last_op == type(self).squeeze.__name__:
                if args:
                    (dim,) = args
                elif kwargs:
                    dim = kwargs["dim"]
                else:
                    raise RuntimeError(
                        "Cannot use td.squeeze() as a decorator if the dimension is implicit."
                    )
                if not out.is_locked:
                    return out.update(self.unsqueeze(dim), inplace=False)
                else:
                    return out.update_(self.unsqueeze(dim))
            elif last_op == type(self).to_module.__name__:
                if is_tensor_collection(out):
                    with out.unlock_():
                        return self.to_module(*args, **kwargs, swap_dest=out)
                else:
                    raise RuntimeError(
                        "to_module cannot be used as a decorator when return_swap=False."
                    )
            else:
                raise NotImplementedError(f"Unrecognised function {last_op}.")
        return self

    # Clone, select, exclude, empty
    def select(self, *keys: NestedKey, inplace: bool = False, strict: bool = True) -> T:
        """Selects the keys of the tensordict and returns a new tensordict with only the selected keys.

        The values are not copied: in-place modifications a tensor of either
        of the original or new tensordict will result in a change in both
        tensordicts.

        Args:
            *keys (str): keys to select
            inplace (bool): if True, the tensordict is pruned in place.
                Default is ``False``.
            strict (bool, optional): whether selecting a key that is not present
                will return an error or not. Default: :obj:`True`.

        Returns:
            A new tensordict (or the same if ``inplace=True``) with the selected keys only.

        .. note:: To select keys in a tensordict and return a version of this tensordict
            deprived of these keys, see the :meth:`~.split_keys` method.

        Examples:
            >>> from tensordict import TensorDict
            >>> td = TensorDict({"a": 0, "b": {"c": 1, "d": 2}}, [])
            >>> td.select("a", ("b", "c"))
            TensorDict(
                fields={
                    a: Tensor(shape=torch.Size([]), device=cpu, dtype=torch.int64, is_shared=False),
                    b: TensorDict(
                        fields={
                            c: Tensor(shape=torch.Size([]), device=cpu, dtype=torch.int64, is_shared=False)},
                        batch_size=torch.Size([]),
                        device=None,
                        is_shared=False)},
                batch_size=torch.Size([]),
                device=None,
                is_shared=False)
            >>> td.select("a", "b")
            TensorDict(
                fields={
                    a: Tensor(shape=torch.Size([]), device=cpu, dtype=torch.int64, is_shared=False),
                    b: TensorDict(
                        fields={
                            c: Tensor(shape=torch.Size([]), device=cpu, dtype=torch.int64, is_shared=False),
                            d: Tensor(shape=torch.Size([]), device=cpu, dtype=torch.int64, is_shared=False)},
                        batch_size=torch.Size([]),
                        device=None,
                        is_shared=False)},
                batch_size=torch.Size([]),
                device=None,
                is_shared=False)
            >>> td.select("this key does not exist", strict=False)
            TensorDict(
                fields={
                },
                batch_size=torch.Size([]),
                device=None,
                is_shared=False)
        """
        keys = unravel_key_list(keys)
        result = self._select(*keys, inplace=inplace, strict=strict)
        if not inplace and (result._is_memmap or result._is_shared):
            result.lock_()
        return result

    @abc.abstractmethod
    def _select(
        self,
        *keys: NestedKey,
        inplace: bool = False,
        strict: bool = True,
        set_shared: bool = True,
    ) -> T:
        ...

    def exclude(self, *keys: NestedKey, inplace: bool = False) -> T:
        """Excludes the keys of the tensordict and returns a new tensordict without these entries.

        The values are not copied: in-place modifications a tensor of either
        of the original or new tensordict will result in a change in both
        tensordicts.

        Args:
            *keys (str): keys to exclude.
            inplace (bool): if True, the tensordict is pruned in place.
                Default is ``False``.

        Returns:
            A new tensordict (or the same if ``inplace=True``) without the excluded entries.

        Examples:
            >>> from tensordict import TensorDict
            >>> td = TensorDict({"a": 0, "b": {"c": 1, "d": 2}}, [])
            >>> td.exclude("a", ("b", "c"))
            TensorDict(
                fields={
                    b: TensorDict(
                        fields={
                            d: Tensor(shape=torch.Size([]), device=cpu, dtype=torch.int64, is_shared=False)},
                        batch_size=torch.Size([]),
                        device=None,
                        is_shared=False)},
                batch_size=torch.Size([]),
                device=None,
                is_shared=False)
            >>> td.exclude("a", "b")
            TensorDict(
                fields={
                },
                batch_size=torch.Size([]),
                device=None,
                is_shared=False)

        """
        keys = unravel_key_list(keys)
        result = self._exclude(*keys, inplace=inplace)
        if not inplace and (result._is_memmap or result._is_shared):
            result.lock_()
        return result

    @abc.abstractmethod
    def _exclude(
        self,
        *keys: NestedKey,
        inplace: bool = False,
        set_shared: bool = True,
    ) -> T:
        ...

    def _maybe_set_shared_attributes(self, result, lock=False):
        # We must use _is_shared to avoid having issues with CUDA tensordicts
        if self._is_shared:
            result._is_shared = True
            if lock:
                result.lock_()
        elif self._is_memmap:
            result._is_memmap = True
            if lock:
                result.lock_()

    def to_tensordict(self) -> T:
        """Returns a regular TensorDict instance from the TensorDictBase.

        Returns:
            a new TensorDict object containing the same values.

        """
        from tensordict import TensorDict

        return TensorDict(
            {
                key: value.clone()
                if not _is_tensor_collection(type(value))
                else value
                if is_non_tensor(value)
                else value.to_tensordict()
                for key, value in self.items(is_leaf=_is_leaf_nontensor)
            },
            device=self.device,
            batch_size=self.batch_size,
            names=self._maybe_names(),
        )

    def clone(self, recurse: bool = True, **kwargs) -> T:
        """Clones a TensorDictBase subclass instance onto a new TensorDictBase subclass of the same type.

        To create a TensorDict instance from any other TensorDictBase subtype, call the :meth:`~.to_tensordict` method
        instead.

        Args:
            recurse (bool, optional): if ``True``, each tensor contained in the
                TensorDict will be copied too. Otherwise only the TensorDict
                tree structure will be copied. Defaults to ``True``.

        .. note:: Unlike many other ops (pointwise arithmetic, shape operations, ...) ``clone`` does not inherit the
            original lock attribute. This design choice is made such that a clone can be created to be modified,
            which is the most frequent usage.

        """
        result = self._clone(recurse=recurse, **kwargs)
        if not recurse and (result._is_shared or result._is_memmap):
            result.lock_()
        return result

    @abc.abstractmethod
    def _clone(self, recurse: bool = False):
        ...

    def copy(self):
        """Return a shallow copy of the tensordict (ie, copies the structure but not the data).

        Equivalent to `TensorDictBase.clone(recurse=False)`
        """
        return self.clone(recurse=False)

    def to_padded_tensor(self, padding=0.0, mask_key: NestedKey | None = None):
        """Converts all nested tensors to a padded version and adapts the batch-size accordingly.

        Args:
            padding (float): the padding value for the tensors in the tensordict.
                Defaults to ``0.0``.
            mask_key (NestedKey, optional): if provided, the key where a
                mask for valid values will be written.
                Will result in an error if the heterogeneous dimension
                isn't part of the tensordict batch-size.
                Defaults to ``None``

        """
        batch_size = self.batch_size
        if any(shape == -1 for shape in batch_size):
            new_batch_size = []
        else:
            new_batch_size = None
            if mask_key is not None:
                raise RuntimeError(
                    "mask_key should only be provided if the "
                    "heterogenous dimension is part of the batch-size."
                )
        padded_names = []

        def to_padded(name, x):
            if x.is_nested:
                padded_names.append(name)
                return torch.nested.to_padded_tensor(x, padding=padding)
            return x

        result = self._apply_nest(
            to_padded,
            batch_size=new_batch_size,
            named=True,
            nested_keys=True,
        )
        if new_batch_size is not None:
            result = result.auto_batch_size_(batch_dims=self.batch_dims)

            if mask_key:
                # take the first of the padded keys
                padded_key = padded_names[0]
                # write the mask
                val = self.get(padded_key)
                val = torch.nested.to_padded_tensor(
                    torch.ones_like(val, dtype=torch.bool), padding=False
                )
                if val.ndim > result.ndim:
                    val = val.flatten(result.ndim, -1)[..., -1].clone()
                result.set(mask_key, val)
        return result

    def as_tensor(self):
        def as_tensor(tensor):
            try:
                return tensor.as_tensor()
            except AttributeError:
                return tensor

        return self._fast_apply(as_tensor, propagate_lock=True)

    def to_dict(self) -> dict[str, Any]:
        """Returns a dictionary with key-value pairs matching those of the tensordict."""
        return {
            key: value.to_dict() if _is_tensor_collection(type(value)) else value
            for key, value in self.items()
        }

    def numpy(self):
        """Converts a tensordict to a (possibly nested) dictionary of numpy arrays.

        Non-tensor data is exposed as such.

        Examples:
            >>> from tensordict import TensorDict
            >>> import torch
            >>> data = TensorDict({"a": {"b": torch.zeros(()), "c": "a string!"}})
            >>> print(data)
            TensorDict(
                fields={
                    a: TensorDict(
                        fields={
                            b: Tensor(shape=torch.Size([]), device=cpu, dtype=torch.float32, is_shared=False),
                            c: NonTensorData(data=a string!, batch_size=torch.Size([]), device=None)},
                        batch_size=torch.Size([]),
                        device=None,
                        is_shared=False)},
                batch_size=torch.Size([]),
                device=None,
                is_shared=False)
            >>> print(data.numpy())
            {'a': {'b': array(0., dtype=float32), 'c': 'a string!'}}

        """
        as_dict = self.to_dict()

        def to_numpy(x):
            if isinstance(x, torch.Tensor):
                if x.is_nested:
                    return tuple(_x.numpy() for _x in x)
                return x.numpy()
            if hasattr(x, "numpy"):
                return x.numpy()
            return x

        return torch.utils._pytree.tree_map(to_numpy, as_dict)

    def to_namedtuple(self, dest_cls: type | None = None):
        """Converts a tensordict to a namedtuple.

        Args:
            dest_cls (Type, optional): an optional namedtuple class to use.

        Examples:
            >>> from tensordict import TensorDict
            >>> import torch
            >>> data = TensorDict({
            ...     "a_tensor": torch.zeros((3)),
            ...     "nested": {"a_tensor": torch.zeros((3)), "a_string": "zero!"}}, [3])
            >>> data.to_namedtuple()
            GenericDict(a_tensor=tensor([0., 0., 0.]), nested=GenericDict(a_tensor=tensor([0., 0., 0.]), a_string='zero!'))

        """

        def dict_to_namedtuple(dictionary):
            for key, value in dictionary.items():
                if isinstance(value, dict):
                    dictionary[key] = dict_to_namedtuple(value)
            cls = (
                collections.namedtuple("GenericDict", dictionary.keys())
                if dest_cls is None
                else dest_cls
            )
            return cls(**dictionary)

        return dict_to_namedtuple(self.to_dict())

    @classmethod
    def from_namedtuple(cls, named_tuple, *, auto_batch_size: bool = False):
        """Converts a namedtuple to a TensorDict recursively.

        Keyword Args:
            auto_batch_size (bool, optional): if ``True``, the batch size will be computed automatically.
                Defaults to ``False``.

        Examples:
            >>> from tensordict import TensorDict
            >>> import torch
            >>> data = TensorDict({
            ...     "a_tensor": torch.zeros((3)),
            ...     "nested": {"a_tensor": torch.zeros((3)), "a_string": "zero!"}}, [3])
            >>> nt = data.to_namedtuple()
            >>> print(nt)
            GenericDict(a_tensor=tensor([0., 0., 0.]), nested=GenericDict(a_tensor=tensor([0., 0., 0.]), a_string='zero!'))
            >>> TensorDict.from_namedtuple(nt, auto_batch_size=True)
            TensorDict(
                fields={
                    a_tensor: Tensor(shape=torch.Size([3]), device=cpu, dtype=torch.float32, is_shared=False),
                    nested: TensorDict(
                        fields={
                            a_string: NonTensorData(data=zero!, batch_size=torch.Size([3]), device=None),
                            a_tensor: Tensor(shape=torch.Size([3]), device=cpu, dtype=torch.float32, is_shared=False)},
                        batch_size=torch.Size([3]),
                        device=None,
                        is_shared=False)},
                batch_size=torch.Size([3]),
                device=None,
                is_shared=False)

        """
        from tensordict import TensorDict

        def namedtuple_to_dict(namedtuple_obj):
            if is_namedtuple(namedtuple_obj):
                namedtuple_obj = namedtuple_obj._asdict()
            for key, value in namedtuple_obj.items():
                if is_namedtuple(value):
                    namedtuple_obj[key] = namedtuple_to_dict(value)
            return dict(namedtuple_obj)

        result = TensorDict(namedtuple_to_dict(named_tuple))
        if auto_batch_size:
            result.auto_batch_size_()
        return result

    def to_h5(
        self,
        filename,
        **kwargs,
    ):
        """Converts a tensordict to a PersistentTensorDict with the h5 backend.

        Args:
            filename (str or path): path to the h5 file.
            device (torch.device or compatible, optional): the device where to
                expect the tensor once they are returned. Defaults to ``None``
                (on cpu by default).
            **kwargs: kwargs to be passed to :meth:`h5py.File.create_dataset`.

        Returns:
            A :class:`~.tensordict.PersitentTensorDict` instance linked to the newly created file.

        Examples:
            >>> import tempfile
            >>> import timeit
            >>>
            >>> from tensordict import TensorDict, MemoryMappedTensor
            >>> td = TensorDict({
            ...     "a": MemoryMappedTensor.from_tensor(torch.zeros(()).expand(1_000_000)),
            ...     "b": {"c": MemoryMappedTensor.from_tensor(torch.zeros(()).expand(1_000_000, 3))},
            ... }, [1_000_000])
            >>>
            >>> file = tempfile.NamedTemporaryFile()
            >>> td_h5 = td.to_h5(file.name, compression="gzip", compression_opts=9)
            >>> print(td_h5)
            PersistentTensorDict(
                fields={
                    a: Tensor(shape=torch.Size([1000000]), device=cpu, dtype=torch.float32, is_shared=False),
                    b: PersistentTensorDict(
                        fields={
                            c: Tensor(shape=torch.Size([1000000, 3]), device=cpu, dtype=torch.float32, is_shared=False)},
                        batch_size=torch.Size([1000000]),
                        device=None,
                        is_shared=False)},
                batch_size=torch.Size([1000000]),
                device=None,
                is_shared=False)


        """
        from tensordict.persistent import PersistentTensorDict

        out = PersistentTensorDict.from_dict(
            self,
            filename=filename,
            **kwargs,
        )
        if self._has_names():
            out.names = self.names
        return out

    def empty(
        self, recurse=False, *, batch_size=None, device=NO_DEFAULT, names=None
    ) -> T:  # noqa: D417
        """Returns a new, empty tensordict with the same device and batch size.

        Args:
            recurse (bool, optional): if ``True``, the entire structure of the
                ``TensorDict`` will be reproduced without content.
                Otherwise, only the root will be duplicated.
                Defaults to ``False``.

        Keyword Args:
            batch_size (torch.Size, optional): a new batch-size for the tensordict.
            device (torch.device, optional): a new device.
            names (list of str, optional): dimension names.

        """
        if not recurse:
            result = self._select(set_shared=False)
        else:
            # simply exclude the leaves
            result = self._exclude(*self.keys(True, True), set_shared=False)
        if batch_size is not None:
            result.batch_size = batch_size
        if device is not NO_DEFAULT:
            if device is None:
                result.clear_device_()
            else:
                result = result.to(device)
        if names is not None:
            result.names = names
        return result

    # Filling
    def zero_(self) -> T:
        """Zeros all tensors in the tensordict in-place."""

        def fn(item):
            item.zero_()

        self._fast_apply(fn=fn, call_on_nested=True, propagate_lock=True)
        return self

    def fill_(self, key: NestedKey, value: float | bool) -> T:
        """Fills a tensor pointed by the key with a given scalar value.

        Args:
            key (str or nested key): entry to be filled.
            value (Number or bool): value to use for the filling.

        Returns:
            self

        """
        key = _unravel_key_to_tuple(key)
        data = self._get_tuple(key, NO_DEFAULT)
        if _is_tensor_collection(type(data)):
            data._fast_apply(lambda x: x.fill_(value), inplace=True)
        else:
            data = data.fill_(value)
            self._set_tuple(key, data, inplace=True, validated=True, non_blocking=False)
        return self

    # Masking
    @abc.abstractmethod
    def masked_fill_(self, mask: Tensor, value: float | bool) -> T:
        """Fills the values corresponding to the mask with the desired value.

        Args:
            mask (boolean torch.Tensor): mask of values to be filled. Shape
                must match the tensordict batch-size.
            value: value to used to fill the tensors.

        Returns:
            self

        Examples:
            >>> td = TensorDict(source={'a': torch.zeros(3, 4)},
            ...     batch_size=[3])
            >>> mask = torch.tensor([True, False, False])
            >>> td.masked_fill_(mask, 1.0)
            >>> td.get("a")
            tensor([[1., 1., 1., 1.],
                    [0., 0., 0., 0.],
                    [0., 0., 0., 0.]])
        """
        ...

    @abc.abstractmethod
    def masked_fill(self, mask: Tensor, value: float | bool) -> T:
        """Out-of-place version of masked_fill.

        Args:
            mask (boolean torch.Tensor): mask of values to be filled. Shape
                must match the tensordict batch-size.
            value: value to used to fill the tensors.

        Returns:
            self

        Examples:
            >>> td = TensorDict(source={'a': torch.zeros(3, 4)},
            ...     batch_size=[3])
            >>> mask = torch.tensor([True, False, False])
            >>> td1 = td.masked_fill(mask, 1.0)
            >>> td1.get("a")
            tensor([[1., 1., 1., 1.],
                    [0., 0., 0., 0.],
                    [0., 0., 0., 0.]])
        """
        ...

    def where(self, condition, other, *, out=None, pad=None):  # noqa: D417
        """Return a ``TensorDict`` of elements selected from either self or other, depending on condition.

        Args:
            condition (BoolTensor): When ``True`` (nonzero), yields ``self``,
                otherwise yields ``other``.
            other (TensorDictBase or Scalar): value (if ``other`` is a scalar)
                or values selected at indices where condition is ``False``.

        Keyword Args:
            out (TensorDictBase, optional): the output ``TensorDictBase`` instance.
            pad (scalar, optional): if provided, missing keys from the source
                or destination tensordict will be written as `torch.where(mask, self, pad)`
                or `torch.where(mask, pad, other)`. Defaults to ``None``, ie
                missing keys are not tolerated.

        """
        ...

    @abc.abstractmethod
    def masked_select(self, mask: Tensor) -> T:
        """Masks all tensors of the TensorDict and return a new TensorDict instance with similar keys pointing to masked values.

        Args:
            mask (torch.Tensor): boolean mask to be used for the tensors.
                Shape must match the TensorDict ``batch_size``.

        Examples:
            >>> td = TensorDict(source={'a': torch.zeros(3, 4)},
            ...    batch_size=[3])
            >>> mask = torch.tensor([True, False, False])
            >>> td_mask = td.masked_select(mask)
            >>> td_mask.get("a")
            tensor([[0., 0., 0., 0.]])

        """
        ...

    @abc.abstractmethod
    def _change_batch_size(self, new_size: torch.Size) -> None:
        ...

    @abc.abstractmethod
    def is_contiguous(self) -> bool:
        """Returns a boolean indicating if all the tensors are contiguous."""
        ...

    @abc.abstractmethod
    def contiguous(self) -> T:
        """Returns a new tensordict of the same type with contiguous values (or self if values are already contiguous)."""
        ...

    @cache  # noqa: B019
    @_as_context_manager()
    def flatten_keys(
        self,
        separator: str = ".",
        inplace: bool = False,
        is_leaf: Callable[[Type], bool] | None = None,
    ) -> T:
        """Converts a nested tensordict into a flat one, recursively.

        The TensorDict type will be lost and the result will be a simple TensorDict instance.

        Args:
            separator (str, optional): the separator between the nested items.
            inplace (bool, optional): if ``True``, the resulting tensordict will
                have the same identity as the one where the call has been made.
                Defaults to ``False``.
            is_leaf (callable, optional): a callable over a class type returning
                a bool indicating if this class has to be considered as a leaf.

        Examples:
            >>> data = TensorDict({"a": 1, ("b", "c"): 2, ("e", "f", "g"): 3}, batch_size=[])
            >>> data.flatten_keys(separator=" - ")
            TensorDict(
                fields={
                    a: Tensor(shape=torch.Size([]), device=cpu, dtype=torch.int64, is_shared=False),
                    b - c: Tensor(shape=torch.Size([]), device=cpu, dtype=torch.int64, is_shared=False),
                    e - f - g: Tensor(shape=torch.Size([]), device=cpu, dtype=torch.int64, is_shared=False)},
                batch_size=torch.Size([]),
                device=None,
                is_shared=False)

        This method and :meth:`~.unflatten_keys` are particularily useful when
        handling state-dicts, as they make it possible to seamlessly convert
        flat dictionaries into data structures that mimic the structure of the
        model.

        Examples:
            >>> model = torch.nn.Sequential(torch.nn.Linear(3 ,4))
            >>> ddp_model = torch.ao.quantization.QuantWrapper(model)
            >>> state_dict = TensorDict(ddp_model.state_dict(), batch_size=[]).unflatten_keys(".")
            >>> print(state_dict)
            TensorDict(
                fields={
                    module: TensorDict(
                        fields={
                            0: TensorDict(
                                fields={
                                    bias: Tensor(shape=torch.Size([4]), device=cpu, dtype=torch.float32, is_shared=False),
                                    weight: Tensor(shape=torch.Size([4, 3]), device=cpu, dtype=torch.float32, is_shared=False)},
                                batch_size=torch.Size([]),
                                device=None,
                                is_shared=False)},
                        batch_size=torch.Size([]),
                        device=None,
                        is_shared=False)},
                batch_size=torch.Size([]),
                device=None,
                is_shared=False)
            >>> model_state_dict = state_dict.get("module")
            >>> print(model_state_dict)
            TensorDict(
                fields={
                    0: TensorDict(
                        fields={
                            bias: Tensor(shape=torch.Size([4]), device=cpu, dtype=torch.float32, is_shared=False),
                            weight: Tensor(shape=torch.Size([4, 3]), device=cpu, dtype=torch.float32, is_shared=False)},
                        batch_size=torch.Size([]),
                        device=None,
                        is_shared=False)},
                batch_size=torch.Size([]),
                device=None,
                is_shared=False)
            >>> model.load_state_dict(dict(model_state_dict.flatten_keys(".")))
        """
        if inplace:
            return self._flatten_keys_inplace(separator=separator, is_leaf=is_leaf)
        return self._flatten_keys_outplace(separator=separator, is_leaf=is_leaf)

    def _flatten_keys_outplace(self, separator, is_leaf):
        if is_leaf is None:
            is_leaf = _is_leaf_nontensor
        all_leaves_all_vals = zip(
            *self.items(include_nested=True, leaves_only=True, is_leaf=is_leaf)
        )
        try:
            all_leaves, all_vals = all_leaves_all_vals
        except ValueError:
            return self.empty()
        all_leaves_flat = [
            key if isinstance(key, str) else separator.join(key) for key in all_leaves
        ]

        if len(set(all_leaves_flat)) < len(all_leaves_flat):
            # find duplicates
            seen = set()
            conflicts = []
            for leaf, leaf_flat in zip(all_leaves, all_leaves_flat):
                if leaf_flat in seen:
                    conflicts.append(leaf)
                else:
                    seen.add(leaf_flat)
            raise KeyError(
                f"Flattening keys in tensordict causes keys {conflicts} to collide."
            )
        result = self.empty()
        _set_dict = getattr(result, "_set_dict", None)
        if _set_dict is not None:
            _set_dict(
                dict(zip(all_leaves_flat, all_vals)),
                validated=True,
            )
        else:
            for val, leaf_flat in zip(all_vals, all_leaves_flat):
                result._set_str(
                    leaf_flat,
                    val,
                    validated=True,
                    inplace=False,
                    non_blocking=False,
                )
        # Uncomment if you want key operations to propagate the shared status
        # self._maybe_set_shared_attributes(result)
        # if result._is_shared or result._is_memmap:
        #     result.lock_()
        return result

    def _flatten_keys_inplace(self, separator, is_leaf):
        if is_leaf is None:
            is_leaf = _is_leaf_nontensor
        all_leaves = [
            _unravel_key_to_tuple(key)
            for key in self.keys(include_nested=True, leaves_only=True, is_leaf=is_leaf)
        ]
        all_leaves_flat = [separator.join(key) for key in all_leaves]
        if len(set(all_leaves_flat)) < len(set(all_leaves)):
            # find duplicates
            seen = set()
            conflicts = []
            for leaf, leaf_flat in zip(all_leaves, all_leaves_flat):
                if leaf_flat in seen:
                    conflicts.append(leaf)
                else:
                    seen.add(leaf_flat)
            raise KeyError(
                f"Flattening keys in tensordict causes keys {conflicts} to collide."
            )
        # we will need to remove the empty tensordicts later on
        root_keys = set(self.keys())
        for leaf, leaf_flat in zip(all_leaves, all_leaves_flat):
            self.rename_key_(leaf, leaf_flat)
            if isinstance(leaf, str):
                root_keys.discard(leaf)
        self.exclude(*root_keys, inplace=True)
        return self

    @cache  # noqa: B019
    @_as_context_manager()
    def unflatten_keys(self, separator: str = ".", inplace: bool = False) -> T:
        """Converts a flat tensordict into a nested one, recursively.

        The TensorDict type will be lost and the result will be a simple TensorDict instance.
        The metadata of the nested tensordicts will be inferred from the root:
        all instances across the data tree will share the same batch-size,
        dimension names and device.

        Args:
            separator (str, optional): the separator between the nested items.
            inplace (bool, optional): if ``True``, the resulting tensordict will
                have the same identity as the one where the call has been made.
                Defaults to ``False``.

        Examples:
            >>> data = TensorDict({"a": 1, "b - c": 2, "e - f - g": 3}, batch_size=[])
            >>> data.unflatten_keys(separator=" - ")
            TensorDict(
                fields={
                    a: Tensor(shape=torch.Size([]), device=cpu, dtype=torch.int64, is_shared=False),
                    b: TensorDict(
                        fields={
                            c: Tensor(shape=torch.Size([]), device=cpu, dtype=torch.int64, is_shared=False)},
                        batch_size=torch.Size([]),
                        device=None,
                        is_shared=False),
                    e: TensorDict(
                        fields={
                            f: TensorDict(
                                fields={
                                    g: Tensor(shape=torch.Size([]), device=cpu, dtype=torch.int64, is_shared=False)},
                                batch_size=torch.Size([]),
                                device=None,
                                is_shared=False)},
                        batch_size=torch.Size([]),
                        device=None,
                        is_shared=False)},
                batch_size=torch.Size([]),
                device=None,
                is_shared=False)

        This method and :meth:`~.unflatten_keys` are particularily useful when
        handling state-dicts, as they make it possible to seamlessly convert
        flat dictionaries into data structures that mimic the structure of the
        model.

        Examples:
            >>> model = torch.nn.Sequential(torch.nn.Linear(3 ,4))
            >>> ddp_model = torch.ao.quantization.QuantWrapper(model)
            >>> state_dict = TensorDict(ddp_model.state_dict(), batch_size=[]).unflatten_keys(".")
            >>> print(state_dict)
            TensorDict(
                fields={
                    module: TensorDict(
                        fields={
                            0: TensorDict(
                                fields={
                                    bias: Tensor(shape=torch.Size([4]), device=cpu, dtype=torch.float32, is_shared=False),
                                    weight: Tensor(shape=torch.Size([4, 3]), device=cpu, dtype=torch.float32, is_shared=False)},
                                batch_size=torch.Size([]),
                                device=None,
                                is_shared=False)},
                        batch_size=torch.Size([]),
                        device=None,
                        is_shared=False)},
                batch_size=torch.Size([]),
                device=None,
                is_shared=False)
            >>> model_state_dict = state_dict.get("module")
            >>> print(model_state_dict)
            TensorDict(
                fields={
                    0: TensorDict(
                        fields={
                            bias: Tensor(shape=torch.Size([4]), device=cpu, dtype=torch.float32, is_shared=False),
                            weight: Tensor(shape=torch.Size([4, 3]), device=cpu, dtype=torch.float32, is_shared=False)},
                        batch_size=torch.Size([]),
                        device=None,
                        is_shared=False)},
                batch_size=torch.Size([]),
                device=None,
                is_shared=False)
            >>> model.load_state_dict(dict(model_state_dict.flatten_keys(".")))

        """
        if not inplace:
            result = self._clone(recurse=False).unflatten_keys(
                separator=separator, inplace=True
            )
            if result._is_shared or result._is_memmap:
                result.lock_()
            return result
        else:
            if not is_dynamo_compiling():
                key_list = list(self.keys())
            else:
                key_list = [k for k in self.keys()]  # noqa

            for key in key_list:
                if separator in key:
                    new_key = tuple(key.split(separator))
                    try:
                        self.rename_key_(key, new_key, safe=True)
                    except KeyError:
                        raise KeyError(
                            f"Unflattening key(s) in tensordict will override an existing for unflattened key {new_key}."
                        )
            return self

    def split_keys(
        self,
        *key_sets,
        inplace=False,
        strict: bool = True,
        reproduce_struct: bool = False,
    ):
        """Splits the tensordict in subsets given one or more set of keys.

        The method will return ``N+1`` tensordicts, where ``N`` is the number of
        the arguments provided.

        Args:
            inplace (bool, optional): if ``True``, the keys are removed from ``self``
                in-place. Defaults to ``False``.
            strict (bool, optional): if ``True``, an exception is raised when a key
                is missing. Defaults to ``True``.
            reproduce_struct (bool, optional): if ``True``, all tensordict returned have
                the same tree structure as ``self``, even if some sub-tensordicts
                contain no leaves.

        .. note:: ``None`` non-tensor values will be ignored and not returned.

        .. note:: the method does not check for duplicates in the provided lists.

        Examples:
            >>> td = TensorDict(
            ...     a=0,
            ...     b=0,
            ...     c=0,
            ...     d=0,
            ... )
            >>> td_a, td_bc, td_d = td.split_keys(["a"], ["b", "c"])
            >>> print(td_bc)
        """
        from tensordict import PersistentTensorDict

        if isinstance(self, PersistentTensorDict):
            last_out = self.to_tensordict()
        else:
            last_out = self.copy()
        if strict:
            default = NO_DEFAULT
        else:
            default = None
        outs = []
        if inplace:
            keys_to_del = set()
        for key_set in key_sets:
            outs.append(self.empty(recurse=reproduce_struct))
            for key in key_set:
                val = last_out.pop(key, default)
                if val is not None:
                    outs[-1].set(key, val)
                if inplace:
                    keys_to_del.add(key)
        if inplace:
            # We update self here because doing it in the loop would
            #  possibly break people's code when doing a try/except KeyError
            #  around this method
            for key in keys_to_del:
                try:
                    del self[key]
                except KeyError:
                    # We're good if strict is False
                    if strict:
                        raise
            last_out = self
        if not reproduce_struct:
            last_out.filter_empty_()
        outs.append(last_out)
        return tuple(outs)

    @abc.abstractmethod
    def _index_tensordict(
        self,
        index: IndexType,
        new_batch_size: torch.Size | None = None,
        names: List[str] | None = None,
    ) -> T:
        ...

    # Locking functionality
    @property
    def is_locked(self) -> bool:
        return self._is_locked

    @is_locked.setter
    def is_locked(self, value: bool) -> None:
        if value:
            self.lock_()
        else:
            self.unlock_()

    def _propagate_lock(self, lock_parents_weakrefs=None, *, is_compiling):
        """Registers the parent tensordict that handles the lock."""
        self._is_locked = True
        if lock_parents_weakrefs is not None:
            lock_parents_weakrefs = [
                ref
                for ref in lock_parents_weakrefs
                if not any(refref is ref for refref in self._lock_parents_weakrefs)
            ]
        if not is_compiling:
            is_root = lock_parents_weakrefs is None
            if is_root:
                lock_parents_weakrefs = []
            else:
                self._lock_parents_weakrefs = (
                    self._lock_parents_weakrefs + lock_parents_weakrefs
                )
            lock_parents_weakrefs = list(lock_parents_weakrefs)
            lock_parents_weakrefs.append(weakref.ref(self))

        for value in self.values():
            if _is_tensor_collection(type(value)):
                value._propagate_lock(lock_parents_weakrefs, is_compiling=is_compiling)

    @property
    def _lock_parents_weakrefs(self):
        _lock_parents_weakrefs = self.__dict__.get("__lock_parents_weakrefs", None)
        if _lock_parents_weakrefs is None:
            self.__dict__["__lock_parents_weakrefs"] = []
            _lock_parents_weakrefs = self.__dict__["__lock_parents_weakrefs"]
        return _lock_parents_weakrefs

    @_lock_parents_weakrefs.setter
    def _lock_parents_weakrefs(self, value: list):
        self.__dict__["__lock_parents_weakrefs"] = value

    @_as_context_manager("is_locked")
    def lock_(self) -> T:
        """Locks a tensordict for non in-place operations.

        Functions such as :meth:`~.set`, :meth:`~.__setitem__`, :meth:`~.update`,
        :meth:`~.rename_key_` or other operations that add or remove entries
        will be blocked.

        This method can be used as a decorator.

        Example:
            >>> from tensordict import TensorDict
            >>> td = TensorDict({"a": 1, "b": 2, "c": 3}, batch_size=[])
            >>> with td.lock_():
            ...     assert td.is_locked
            ...     try:
            ...         td.set("d", 0) # error!
            ...     except RuntimeError:
            ...         print("td is locked!")
            ...     try:
            ...         del td["d"]
            ...     except RuntimeError:
            ...         print("td is locked!")
            ...     try:
            ...         td.rename_key_("a", "d")
            ...     except RuntimeError:
            ...         print("td is locked!")
            ...     td.set("a", 0, inplace=True)  # No storage is added, moved or removed
            ...     td.set_("a", 0) # No storage is added, moved or removed
            ...     td.update({"a": 0}, inplace=True)  # No storage is added, moved or removed
            ...     td.update_({"a": 0})  # No storage is added, moved or removed
            >>> assert not td.is_locked
        """
        if self.is_locked:
            return self
        is_compiling = is_dynamo_compiling()
        if is_compiling:
            _lock_warn()
        self._propagate_lock(is_compiling=is_compiling)
        return self

    @erase_cache
    def _propagate_unlock(self):
        # if we end up here, we can clear the graph associated with this td
        self._is_locked = False

        self._is_shared = False
        self._is_memmap = False

        sub_tds = []
        for value in self.values():
            if _is_tensor_collection(type(value)):
                sub_tds.extend(value._propagate_unlock())
                sub_tds.append(value)
        return sub_tds

    def _check_unlock(self, first_attempt=True):
        if not first_attempt:
            gc.collect()
        obj = None
        for ref in self._lock_parents_weakrefs:
            obj = ref()
            # check if the locked parent exists and if it's locked
            # we check _is_locked because it can be False or None in the case of Lazy stacks,
            # but if we check obj.is_locked it will be True for this class.
            if obj is not None and obj._is_locked:
                break

        else:
            try:
                self._lock_parents_weakrefs = []
            except AttributeError:
                # Some tds (eg, LazyStack) have an automated way of creating the _lock_parents_weakref
                pass
            return

        if first_attempt:
            del obj
            return self._check_unlock(False)
        raise RuntimeError(
            "Cannot unlock a tensordict that is part of a locked graph. "
            "Unlock the root tensordict first. If the tensordict is part of multiple graphs, "
            "group the graphs under a common tensordict an unlock this root. "
            f"self: {self}, obj: {obj}"
        )

    @_as_context_manager("is_locked")
    def unlock_(self) -> T:
        """Unlocks a tensordict for non in-place operations.

        Can be used as a decorator.

        See :meth:`~.lock_` for more details.
        """
        try:
            sub_tds = self._propagate_unlock()
            for sub_td in sub_tds:
                sub_td._check_unlock()

            self._check_unlock()
        except RuntimeError as err:
            self.lock_()
            raise err
        return self

    # Conversion (device or dtype)
    @overload
    def to(
        self: T,
        device: Optional[Union[int, device]] = ...,
        dtype: Optional[Union[torch.device, str]] = ...,
        non_blocking: bool = ...,
    ) -> T:
        ...

    @overload
    def to(self: T, dtype: Union[torch.device, str], non_blocking: bool = ...) -> T:
        ...

    @overload
    def to(self: T, tensor: Tensor, non_blocking: bool = ...) -> T:
        ...

    @overload
    def to(self: T, *, other: T, non_blocking: bool = ...) -> T:
        ...

    @overload
    def to(self: T, *, batch_size: torch.Size) -> T:
        ...

    def _to_cuda_with_pin_mem(
        self, *, num_threads, device="cuda", non_blocking=None, to: Callable
    ):
        if self.is_empty():
            return self.to(device)
        keys, vals = self._items_list(
            leaves_only=True, include_nested=True, is_leaf=_NESTED_TENSORS_AS_LISTS
        )
        lkeys = len(keys)
        q_in = queue.SimpleQueue()
        q_out = queue.SimpleQueue()
        threads = []
        items = {}
        for key, val in _zip_strict(keys, vals):
            q_in.put_nowait((key, val))
        for _ in range(min(num_threads, lkeys)):
            thread = Thread(target=_pin_mem, args=(q_in, q_out))
            thread.start()
            threads.append(thread)
        try:
            while len(items) < lkeys:
                keyval = q_out.get(timeout=_PIN_MEM_TIMEOUT)
                if not isinstance(keyval, tuple):
                    raise keyval
                key, val = keyval
                items[key] = to(val)
        finally:
            for thread in threads:
                thread.join(timeout=_PIN_MEM_TIMEOUT)
        result = self._fast_apply(
            lambda name, val: items.get(name, val),
            named=True,
            nested_keys=True,
            is_leaf=_NESTED_TENSORS_AS_LISTS,
            propagate_lock=True,
            device=device,
        )
        return result

    def to(self, *args, **kwargs) -> T:
        """Maps a TensorDictBase subclass either on another device, dtype or to another TensorDictBase subclass (if permitted).

        Casting tensors to a new dtype is not allowed, as tensordicts are not bound to contain a single
        tensor dtype.

        Args:
            device (torch.device, optional): the desired device of the tensordict.
            dtype (torch.dtype, optional): the desired floating point or complex dtype of
                the tensordict.
            tensor (torch.Tensor, optional): Tensor whose dtype and device are the desired
                dtype and device for all tensors in this TensorDict.

        Keyword Args:
            non_blocking (bool, optional): whether the operations should be blocking.
            memory_format (torch.memory_format, optional): the desired memory
                format for 4D parameters and buffers in this tensordict.
            batch_size (torch.Size, optional): resulting batch-size of the
                output tensordict.
            other (TensorDictBase, optional): TensorDict instance whose dtype
                and device are the desired dtype and device for all tensors
                in this TensorDict.
                .. note:: Since :class:`~tensordict.TensorDictBase` instances do not have
                    a dtype, the dtype is gathered from the example leaves.
                    If there are more than one dtype, then no dtype
                    casting is undertook.
            non_blocking_pin (bool, optional): if ``True``, the tensors are pinned before
                being sent to device. This will be done asynchronously but can be
                controlled via the ``num_threads`` argument.

                .. note:: Calling ``tensordict.pin_memory().to("cuda")`` will usually
                    be much slower than ``tensordict.to("cuda", non_blocking_pin=True)`` as
                    the pin_memory is called asynchronously in the second case.
                    Multithreaded ``pin_memory`` will usually be beneficial if the tensors
                    are large and numerous: when there are too few tensors to be sent,
                    the overhead of spawning threads and collecting data outweighs the benefits
                    of multithreading, and if the tensors are small the overhead of iterating
                    over a long list is also prohibitively large.

            num_threads (int or None, optional): if ``non_blocking_pin=True``, the number
                of threads to be used for ``pin_memory``. By default,
                ``max(1, torch.get_num_threads())`` threads will be spawn.
                ``num_threads=0`` will cancel any
                multithreading for the `pin_memory()` calls.

        Returns:
            a new tensordict instance if the device differs from the tensordict
            device and/or if the dtype is passed. The same tensordict otherwise.
            ``batch_size`` only modifications are done in-place.

        .. note:: if the TensorDict is consolidated, the resulting TensorDict will be consolidated too.
            Each new tensor will be a view on the consolidated storage cast to the desired device.

        Examples:
            >>> data = TensorDict({"a": 1.0}, [], device=None)
            >>> data_cuda = data.to("cuda:0")  # casts to cuda
            >>> data_int = data.to(torch.int)  # casts to int
            >>> data_cuda_int = data.to("cuda:0", torch.int)  # multiple casting
            >>> data_cuda = data.to(torch.randn(3, device="cuda:0"))  # using an example tensor
            >>> data_cuda = data.to(other=TensorDict({}, [], device="cuda:0"))  # using a tensordict example
        """
        non_blocking = kwargs.pop("non_blocking", None)

        (
            device,
            dtype,
            _,
            convert_to_format,
            batch_size,
            non_blocking_pin,
            num_threads,
        ) = _parse_to(*args, **kwargs)
        result = self

        if device is not None and dtype is None and device == self.device:
            return result

        if non_blocking is None:
            sub_non_blocking = True
            non_blocking = False
        else:
            sub_non_blocking = non_blocking

        if self.is_consolidated() and dtype is None:
            return self._to_consolidated(
                device=device, pin_memory=non_blocking_pin, num_threads=num_threads
            )

        if convert_to_format is not None:

            def to(tensor):
                return tensor.to(
                    device,
                    dtype,
                    non_blocking=sub_non_blocking,
                    convert_to_format=convert_to_format,
                )

        else:

            def to(tensor):
                return tensor.to(
                    device=device, dtype=dtype, non_blocking=sub_non_blocking
                )

        apply_kwargs = {}
        if device is not None or dtype is not None:
            if non_blocking_pin and num_threads != 0:
                if num_threads is None:
                    num_threads = max(1, torch.get_num_threads() // 2)
                result = self._to_cuda_with_pin_mem(
                    num_threads=num_threads, to=to, device=device
                )
            else:
                apply_kwargs["device"] = device if device is not None else self.device
                apply_kwargs["batch_size"] = batch_size
                if non_blocking_pin:

                    def to_pinmem(tensor, _to=to):
                        return to(tensor.pin_memory())

                    result = result._fast_apply(
                        to_pinmem, propagate_lock=True, **apply_kwargs
                    )
                else:
                    result = result._fast_apply(to, propagate_lock=True, **apply_kwargs)
        if batch_size is not None:
            result.batch_size = batch_size
        if device is not None and sub_non_blocking and not non_blocking:
            self._sync_all()
        return result

    def _to_consolidated(self, *, device, pin_memory, num_threads):
        if num_threads is None:
            # unspecified num_threads should mean 0
            num_threads = 0
        storage = self._consolidated["storage"]
        if pin_memory:
            storage = storage.pin_memory()
        storage_cast = storage.to(device, non_blocking=True)
        untyped_storage = storage_cast.untyped_storage()

        def set_(x):
            storage_offset = x.storage_offset()
            stride = x.stride()
            return torch.empty_like(x, device=device).set_(
                untyped_storage,
                size=x.shape,
                stride=stride,
                storage_offset=storage_offset,
            )

        result = self._fast_apply(
            set_, device=torch.device(device), num_threads=num_threads
        )
        result._consolidated = {"storage": storage_cast}
        if "metadata" in self._consolidated:
            result._consolidated["metadata"] = deepcopy(self._consolidated["metadata"])
        return result

    def _sync_all(self):
        if _has_cuda:
            # TODO: dynamo doesn't like torch.cuda.is_initialized
            if not is_dynamo_compiling() and torch.cuda.is_initialized():
                torch.cuda.synchronize()
        elif _has_mps:
            torch.mps.synchronize()

    def is_floating_point(self):
        for item in self.values(include_nested=True, leaves_only=True):
            if not item.is_floating_point():
                return False
        else:
            return True

    def double(self):
        r"""Casts all tensors to ``torch.bool``."""
        return self._fast_apply(lambda x: x.double(), propagate_lock=True)

    def float(self):
        r"""Casts all tensors to ``torch.float``."""
        return self._fast_apply(lambda x: x.float(), propagate_lock=True)

    def int(self):
        r"""Casts all tensors to ``torch.int``."""
        return self._fast_apply(lambda x: x.int(), propagate_lock=True)

    def bool(self):
        r"""Casts all tensors to ``torch.bool``."""
        return self._fast_apply(lambda x: x.bool(), propagate_lock=True)

    def half(self):
        r"""Casts all tensors to ``torch.half``."""
        return self._fast_apply(lambda x: x.half(), propagate_lock=True)

    def type(self, dst_type):
        r"""Casts all tensors to :attr:`dst_type`.

        Args:
            dst_type (type or string): the desired type

        """
        return self._fast_apply(lambda x: x.type(dst_type))

    # Gradient compatibility
    @property
    def requires_grad(self) -> bool:
        return any(v.requires_grad for v in self.values())

    def requires_grad_(self, requires_grad=True) -> T:
        """Change if autograd should record operations on this tensor: sets this tensor’s requires_grad attribute in-place.

        Returns this tensordict.

        Args:
            requires_grad (bool, optional): whether or not autograd should record operations on this tensordict.
                Defaults to ``True``.

        """
        for val in self._values_list(True, True, is_leaf=_NESTED_TENSORS_AS_LISTS):
            val.requires_grad_(requires_grad)
        return self

    @abc.abstractmethod
    def detach_(self) -> T:
        """Detach the tensors in the tensordict in-place.

        Returns:
            self.

        """
        ...

    @cache  # noqa: B019
    def detach(self) -> T:
        """Detach the tensors in the tensordict.

        Returns:
            a new tensordict with no tensor requiring gradient.

        """
        return self._fast_apply(
            lambda x: x.detach(),
            propagate_lock=True,
        )

    @_make_dtype_promotion
    def bfloat16(self):
        ...

    @_make_dtype_promotion
    def complex128(self):
        ...

    @_make_dtype_promotion
    def complex32(self):
        ...

    @_make_dtype_promotion
    def complex64(self):
        ...

    @_make_dtype_promotion
    def float16(self):
        ...

    @_make_dtype_promotion
    def float32(self):
        ...

    @_make_dtype_promotion
    def float64(self):
        ...

    @_make_dtype_promotion
    def int16(self):
        ...

    @_make_dtype_promotion
    def int32(self):
        ...

    @_make_dtype_promotion
    def int64(self):
        ...

    @_make_dtype_promotion
    def int8(self):
        ...

    @_make_dtype_promotion
    def qint32(self):
        ...

    @_make_dtype_promotion
    def qint8(self):
        ...

    @_make_dtype_promotion
    def quint4x2(self):
        ...

    @_make_dtype_promotion
    def quint8(self):
        ...

    @_make_dtype_promotion
    def uint16(self):
        ...

    @_make_dtype_promotion
    def uint32(self):
        ...

    @_make_dtype_promotion
    def uint64(self):
        ...

    @_make_dtype_promotion
    def uint8(self):
        ...


_ACCEPTED_CLASSES = (
    Tensor,
    TensorDictBase,
)


def _register_tensor_class(cls):
    global _ACCEPTED_CLASSES
    _ACCEPTED_CLASSES = set(_ACCEPTED_CLASSES)
    _ACCEPTED_CLASSES.add(cls)
    _ACCEPTED_CLASSES = tuple(_ACCEPTED_CLASSES)


def _is_tensor_collection(datatype):
    out = _TENSOR_COLLECTION_MEMO.get(datatype)
    if out is None:
        if issubclass(datatype, TensorDictBase):
            out = True
        elif _is_tensorclass(datatype):
            out = True
        else:
            out = False
        _TENSOR_COLLECTION_MEMO[datatype] = out
    return out


def is_tensor_collection(datatype: type | Any) -> bool:
    """Checks if a data object or a type is a tensor container from the tensordict lib.

    Returns:
        ``True`` if the input is a TensorDictBase subclass, a tensorclass or an istance of these.
        ``False`` otherwise.

    Examples:
        >>> is_tensor_collection(TensorDictBase)  # True
        >>> is_tensor_collection(TensorDict({}, []))  # True
        >>> @tensorclass
        ... class MyClass:
        ...     pass
        ...
        >>> is_tensor_collection(MyClass)  # True
        >>> is_tensor_collection(MyClass(batch_size=[]))  # True

    """
    # memoizing is 2x faster
    if not isinstance(datatype, type):
        datatype = type(datatype)
    return _is_tensor_collection(datatype)


def _default_is_leaf(cls: Type) -> bool:
    return not _is_tensor_collection(cls)


def _is_leaf_nontensor(cls: Type) -> bool:
    if _is_tensor_collection(cls):
        return _is_non_tensor(cls)
    # if issubclass(cls, KeyedJaggedTensor):
    #     return False
    return issubclass(cls, torch.Tensor)


def _load_metadata(prefix: Path):
    filepath = prefix / "meta.json"
    with open(filepath, "rb") as json_metadata:
        metadata = json.loads(json_metadata.read())
    return metadata


class _NestedTensorsAsLists:
    """Class used to iterate over leaves of lazily stacked tensordicts."""

    def __new__(cls):
        if not hasattr(cls, "instance"):
            cls.instance = super(cls, cls).__new__(cls)
        return cls.instance

    def __bool__(self):
        return False

    def __call__(self, val):
        return _default_is_leaf(val)


class _NestedTensorsAsListsNonTensor:
    def __new__(cls):
        if not hasattr(cls, "instance"):
            cls.instance = super(cls, cls).__new__(cls)
        return cls.instance

    def __bool__(self):
        return False

    def __call__(self, val):
        return _is_leaf_nontensor(val)


_NESTED_TENSORS_AS_LISTS = _NestedTensorsAsLists()


_NESTED_TENSORS_AS_LISTS_NONTENSOR = _NestedTensorsAsListsNonTensor()


def _expand_to_match_shape(
    parent_batch_size: torch.Size,
    data: Tensor | TensorDictBase,
    self_batch_dims: int,
    self_device: DeviceType,
    index: Any = None,
) -> Tensor | TensorDictBase:
    """Creates and empty tensor / tensordict that can host values.

    Given a tensordict with shape ``parent_batch_size``, this function creates an expanded version
    of ``data`` such that ``data_expand[index].shape == data.shape``.

    """
    if not parent_batch_size and self_batch_dims == 1:
        # This is what happens when indexing an empty tensor with a bool:
        #  torch.zeros(())[True].shape == torch.Size((1,))
        return data.new_zeros(data.shape[1:])
    if not _is_tensor_collection(type(data)):
        result = torch.zeros(
            (
                *parent_batch_size,
                *_shape(data)[self_batch_dims:],
            ),
            dtype=data.dtype,
            device=self_device,
        )
    else:
        # tensordict
        batch_size = torch.Size([*parent_batch_size, *_shape(data)[self_batch_dims:]])
        result = data.empty(batch_size=batch_size)
    return result


def _pin_mem(q_in, q_out):
    while not q_in.empty():
        input = q_in.get(timeout=_PIN_MEM_TIMEOUT)
        try:
            key, val = input[0], input[1].pin_memory()
        except Exception as err:
            # Surface the exception
            q_out.put(err)
            return
        q_out.put((key, val))<|MERGE_RESOLUTION|>--- conflicted
+++ resolved
@@ -21,11 +21,7 @@
 from collections.abc import MutableMapping
 
 from concurrent.futures import Future, ThreadPoolExecutor, wait
-<<<<<<< HEAD
 from copy import copy, deepcopy
-=======
-from copy import copy
->>>>>>> ac2c53ca
 from functools import partial, wraps
 from pathlib import Path
 from textwrap import indent
