--- conflicted
+++ resolved
@@ -12,11 +12,8 @@
 import gc
 import importlib
 import numbers
-<<<<<<< HEAD
 import os.path
-=======
 import uuid
->>>>>>> 6ae96dc7
 import weakref
 from collections.abc import MutableMapping
 
@@ -55,11 +52,8 @@
     _is_non_tensor,
     _is_tensorclass,
     _KEY_ERROR,
-<<<<<<< HEAD
+    _make_dtype_promotion,
     _prefix_last_key,
-=======
-    _make_dtype_promotion,
->>>>>>> 6ae96dc7
     _proc_init,
     _prune_selected_keys,
     _set_max_batch_size,
