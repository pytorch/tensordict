--- conflicted
+++ resolved
@@ -16,11 +16,6 @@
 from tensordict.utils import (
     _dtype as _dtype_fn,
     _getitem_batch_size,
-<<<<<<< HEAD
-    _is_meta as _is_meta_fn,
-    _requires_grad as _requires_grad_fn,
-=======
->>>>>>> d50720df
     _shape as _shape_fn,
     DEVICE_TYPING,
     INDEX_TYPING,
@@ -162,41 +157,18 @@
     def __init__(
         self,
         *shape: Union[int, torch.Tensor, "MemmapTensor"],
-        device: Optional[DEVICE_TYPING] = None,
+        device: Optional[DEVICE_TYPING] = "cpu",
         dtype: torch.dtype = None,
-<<<<<<< HEAD
-        requires_grad: bool = None,
-=======
->>>>>>> d50720df
         _is_shared: Optional[bool] = None,
         _is_memmap: Optional[bool] = None,
         _is_tensordict: Optional[bool] = None,
         _is_kjt: Optional[bool] = None,
         _repr_tensordict: Optional[str] = None,
     ):
+        tensor = None
         if len(shape) == 1 and not isinstance(shape[0], (Number,)):
             tensor = shape[0]
             self._tensor = tensor
-<<<<<<< HEAD
-            shape = None
-            # FIXME: using isinstance(tensor, TensorDictBase) would likely be
-            # better here, but creates circular import without more refactoring
-        else:
-            self._tensor = None
-            _is_shared = bool(_is_shared)
-            _is_memmap = bool(_is_memmap)
-            _is_kjt = bool(_is_kjt)
-            _is_tensordict = bool(_is_tensordict)
-            if not isinstance(shape, torch.Size):
-                shape = torch.Size(shape)
-        self._shape = shape
-
-        self._dtype = dtype
-        # TODO: requires_grad is mutable, hence it should not be stored here
-        self.requires_grad = requires_grad
-        self.device = device
-        self._ndim = None
-=======
             return
 
         if type(shape) is not torch.Size:
@@ -205,110 +177,16 @@
         self._device = device
         self._dtype = dtype if dtype is not None else torch.get_default_dtype()
         self._ndim = len(shape)
->>>>>>> d50720df
         self._numel = None
         # TODO: is_shared is mutable, hence it should not be stored here
-        self._is_shared = _is_shared
-        self._is_memmap = _is_memmap
-        self._is_kjt = _is_kjt
-        self._is_tensordict = _is_tensordict
-        self._class_name = None
+        self._is_shared = bool(_is_shared)
+        self._is_memmap = bool(_is_memmap)
+        self._is_kjt = bool(_is_kjt)
+        self._is_tensordict = bool(_is_tensordict)
         self._repr_tensordict = _repr_tensordict
 
     @property
     def class_name(self):
-<<<<<<< HEAD
-        _class_name = self._class_name
-        if _class_name is None:
-            if self.is_tensordict():
-                name = "TensorDict"
-            elif self.is_memmap():
-                name = "MemmapTensor"
-            elif self.is_kjt():
-                name = "KeyedJaggedTensor"
-            elif self.is_shared() and self.device.type != "cuda":
-                name = "SharedTensor"
-            else:
-                name = "Tensor"
-            self._class_name = _class_name = name
-        return _class_name
-
-    @class_name.setter
-    def class_name(self, value):
-        self._class_name = value
-
-    @property
-    def device(self):
-        _device = self._device
-        if _device is None and self._tensor is not None:
-            _device = self._tensor.device if not _is_meta_fn(self._tensor) else _device
-        return _device
-
-    @device.setter
-    def device(self, value):
-        if value is not None and type(value) is not torch.device:
-            value = torch.device(value)
-        self._device = value
-
-    @property
-    def dtype(self):
-        _dtype = self._dtype
-        if _dtype is None and self._tensor is not None and not self.is_tensordict():
-            _dtype = _dtype_fn(self._tensor)
-        return _dtype
-
-    @dtype.setter
-    def dtype(self, value):
-        self._dtype = value
-
-    @property
-    def requires_grad(self):
-        _requires_grad = self._requires_grad
-        if _requires_grad is None and self._tensor is not None:
-            _requires_grad = (
-                _requires_grad_fn(self._tensor)
-                if not _is_meta_fn(self._tensor)
-                else _requires_grad
-            )
-        return _requires_grad
-
-    @requires_grad.setter
-    def requires_grad(self, value):
-        self._requires_grad = value
-
-    @property
-    def shape(self):
-        _shape = self._shape
-        if _shape is None:
-            self._shape = _shape = _shape_fn(self._tensor)
-        return self._shape
-
-    @shape.setter
-    def shape(self, value):
-        self._ndim = len(value)
-        self._shape = value
-
-    @property
-    def _ndim(self):
-        _ndimension = self._ndimension
-        if _ndimension is None:
-            self._ndimension = _ndimension = len(self.shape)
-        return _ndimension
-
-    @_ndim.setter
-    def _ndim(self, value):
-        self._ndimension = value
-
-    def ndimension(self):
-        return self._ndim
-
-    def get_repr(self):
-        if self.is_tensordict():
-            _repr_tensordict = self._repr_tensordict
-            if _repr_tensordict is None:
-                self._repr_tensordict = _repr_tensordict = str(self._tensor)
-            return _repr_tensordict
-=======
         name = self._class_name
         if name:
             return name
@@ -328,7 +206,6 @@
     def get_repr(self):
         if self.is_tensordict():
             return repr(self._tensor)
->>>>>>> d50720df
         else:
             return f"{self.class_name}({self.shape}, dtype={self.dtype})"
 
@@ -365,48 +242,14 @@
         return self
 
     def is_shared(self) -> bool:
-<<<<<<< HEAD
-        _is_shared = self._is_shared
-        if _is_shared is None:
-            self._is_shared = _is_shared = self._tensor.is_shared()
-        return _is_shared
-
-    def is_memmap(self) -> bool:
-        _is_memmap = self._is_memmap
-        if _is_memmap is None:
-            self._is_memmap = _is_memmap = isinstance(self._tensor, MemmapTensor)
-        return _is_memmap
-
-    def is_kjt(self) -> bool:
-        _is_kjt = self._is_kjt
-        if _is_kjt is None:
-            _is_kjt = isinstance(self._tensor, KeyedJaggedTensor)
-        return _is_kjt
-
-    def is_tensordict(self) -> bool:
-        _is_tensordict = self._is_tensordict
-        if _is_tensordict is None:
-            _is_tensordict = not isinstance(
-                self._tensor, (torch.Tensor, KeyedJaggedTensor)
-            )
-            self._is_tensordict = _is_tensordict
-        return self._is_tensordict
-
-=======
         if self._is_shared is None:
             self._is_shared = self._tensor.is_shared()
         return self._is_shared
 
->>>>>>> d50720df
     def numel(self) -> int:
         if self._numel is None:
             self._numel = np.prod(self.shape)
         return self._numel
-
-    def __deepcopy__(self, memodict=None):
-        if memodict is None:
-            memodict = {}
-        raise RuntimeError("deepcopy is not allowed for MetaTensors. Use clone indead.")
 
     def clone(self) -> MetaTensor:
         """Clones the meta-tensor.
