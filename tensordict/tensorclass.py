--- conflicted
+++ resolved
@@ -692,17 +692,12 @@
 
 def _getattr(self, item: str) -> Any:
     # if not item.startswith("__"):
-<<<<<<< HEAD
-    __dict__ = self.__dict__
-    _non_tensordict = __dict__.get("_non_tensordict")
-=======
     if not torch.compiler.is_dynamo_compiling():
         __dict__ = self.__dict__
         _non_tensordict = __dict__.get("_non_tensordict")
     else:
         _non_tensordict = self._non_tensordict
 
->>>>>>> e4cf49fb
     if _non_tensordict is not None:
         out = _non_tensordict.get(item, NO_DEFAULT)
         if out is not NO_DEFAULT:
@@ -713,14 +708,20 @@
             ):
                 return _from_shared_nontensor(out)
             return out
-<<<<<<< HEAD
-    _tensordict = __dict__.get("_tensordict")
-=======
     if not torch.compiler.is_dynamo_compiling():
-        _tensordict = __dict__.get("_tensordict")
-    else:
+        _non_tensordict = __dict__.get("_non_tensordict")
+    if _non_tensordict is not None:
+        out = _non_tensordict.get(item, NO_DEFAULT)
+        if out is not NO_DEFAULT:
+            if (
+                isinstance(self, NonTensorData)
+                and item == "data"
+                and (self._is_shared or self._is_memmap)
+            ):
+                return _from_shared_nontensor(out)
+            return out
+    _tensordict = __dict__.get("_tensordict")else:
         _tensordict = self._tensordict
->>>>>>> e4cf49fb
     if _tensordict is not None:
         out = _tensordict._get_str(item, default=None)
         if out is not None:
