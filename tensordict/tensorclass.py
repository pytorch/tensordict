--- conflicted
+++ resolved
@@ -123,27 +123,18 @@
     "_erase_names",  # TODO: must be specialized
     "_exclude",  # TODO: must be specialized
     "_fast_apply",
-<<<<<<< HEAD
-    "_get_str",
-    "_get_tuple",
-=======
->>>>>>> ab1abac1
     "_has_names",
     "_propagate_lock",
     "_propagate_unlock",
     "_remove_batch_dim",
     "_select",  # TODO: must be specialized
-<<<<<<< HEAD
-    "_set_at_tuple",
-    "_set_str",
-=======
     # "_set_at_str",
     "_set_at_tuple",
     "_set_at_tuple",
     # _set_str needs a special treatment to catch keys that are already in
     # non tensor data
-    # "_set_str",
->>>>>>> ab1abac1
+    # "_set_at_tuple",
+    "_set_str",
     "_set_tuple",
     "abs",
     "abs_",
@@ -169,21 +160,15 @@
     "clamp_max_",
     "clamp_min",
     "clamp_min_",
-<<<<<<< HEAD
     "consolidate",
-=======
     "contiguous",
     "copy_",
->>>>>>> ab1abac1
     "cos",
     "cos_",
     "cosh",
     "cosh_",
-<<<<<<< HEAD
-=======
     "cpu",
     "cuda",
->>>>>>> ab1abac1
     "div",
     "div_",
     "empty",
