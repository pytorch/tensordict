--- conflicted
+++ resolved
@@ -390,15 +390,9 @@
         """
         __dict__ = self.__dict__
         if (
-<<<<<<< HEAD
-            "_tensordict" not in self.__dict__
-            or "_non_tensordict" not in self.__dict__
-            or key in SET_ATTRIBUTES
-=======
             "_tensordict" not in __dict__
             or "_non_tensordict" not in __dict__
-            or key in ("batch_size", "device")
->>>>>>> 32a0581c
+            or key in SET_ATTRIBUTES
         ):
             return setattr_(self, key, value)
 
