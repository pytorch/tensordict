--- conflicted
+++ resolved
@@ -936,14 +936,11 @@
             batch_size = torch.Size(())
         else:
             batch_size = kwargs.pop("batch_size", torch.Size(()))
-<<<<<<< HEAD
         if isinstance(batch_size, int):
             batch_size = (batch_size,)
-=======
-        if batch_size is None:
+        elif batch_size is None:
             batch_size = torch.Size(())
 
->>>>>>> e07daee2
         if "names" in required_params:
             names = None
         else:
