# Copyright (c) Meta Platforms, Inc. and affiliates.
#
# This source code is licensed under the MIT license found in the
# LICENSE file in the root directory of this source tree.
from __future__ import annotations

import collections
import concurrent.futures
import functools
import inspect
import logging

import math
import os
import re

import sys
import threading
import time
import warnings
from collections import defaultdict
from collections.abc import KeysView
from contextlib import nullcontext
from copy import copy
from dataclasses import _FIELDS, GenericAlias
from functools import wraps
from importlib import import_module
from numbers import Number
from textwrap import indent
from typing import (
    Any,
    Callable,
    Dict,
    Iterator,
    List,
    Sequence,
    Tuple,
    TYPE_CHECKING,
    TypeVar,
    Union,
)

import numpy as np
import torch
from packaging.version import parse
from tensordict._C import (  # noqa: F401  # @manual=//pytorch/tensordict:_C
    _unravel_key_to_tuple as _unravel_key_to_tuple_cpp,
    unravel_key as unravel_key_cpp,
    unravel_key_list as unravel_key_list_cpp,
    unravel_keys as unravel_keys_cpp,
)
from tensordict._nestedkey import NestedKey

from torch import Tensor
from torch._C import _disabled_torch_function_impl
from torch.nn.parameter import (
    UninitializedBuffer,
    UninitializedParameter,
    UninitializedTensorMixin,
)
from torch.utils._contextlib import _DecoratorContextManager
from torch.utils.data._utils.worker import _generate_state

try:
    from functorch import dim as ftdim

    _has_funcdim = True
except ImportError:
    _has_funcdim = False
try:
    from torch.compiler import assume_constant_result, is_dynamo_compiling
except ImportError:  # torch 2.0
    from torch._dynamo import (
        assume_constant_result,
        is_compiling as is_dynamo_compiling,
    )

if TYPE_CHECKING:
    from tensordict.tensordict import TensorDictBase

try:
    try:
        from torch._C._functorch import (  # @manual=fbcode//caffe2:torch
            get_unwrapped,
            is_batchedtensor,
        )
    except ImportError:
        from functorch._C import (  # @manual=fbcode//caffe2/functorch:_C  # noqa
            get_unwrapped,
            is_batchedtensor,
        )
except ImportError:
    pass

TORCHREC_ERR = None
try:
    from torchrec import KeyedJaggedTensor

    _has_torchrec = True
except ImportError as err:
    _has_torchrec = False

    class KeyedJaggedTensor:  # noqa: D103, D101
        pass

    TORCHREC_ERR = err

if not _has_funcdim:

    class _ftdim_mock:
        class Dim:
            pass

        class Tensor:
            pass

        def dims(self, *args, **kwargs):
            raise ImportError("functorch.dim not found")

    ftdim = _ftdim_mock  # noqa: F811

T = TypeVar("T", bound="TensorDictBase")

_PIN_MEM_TIMEOUT = 10
_TORCH_DTYPES = (
    torch.bfloat16,
    torch.bool,
    torch.complex128,
    torch.complex32,
    torch.complex64,
    torch.float16,
    torch.float32,
    torch.float64,
    torch.int16,
    torch.int32,
    torch.int64,
    torch.int8,
    torch.qint32,
    torch.qint8,
    torch.quint4x2,
    torch.quint8,
    torch.uint8,
)
if hasattr(torch, "uint16"):
    _TORCH_DTYPES = _TORCH_DTYPES + (torch.uint16,)
if hasattr(torch, "uint32"):
    _TORCH_DTYPES = _TORCH_DTYPES + (torch.uint32,)
if hasattr(torch, "uint64"):
    _TORCH_DTYPES = _TORCH_DTYPES + (torch.uint64,)
_STRDTYPE2DTYPE = {str(dtype): dtype for dtype in _TORCH_DTYPES}
_DTYPE2STRDTYPE = {dtype: str_dtype for str_dtype, dtype in _STRDTYPE2DTYPE.items()}

IndexType = Union[None, int, slice, str, Tensor, List[Any], Tuple[Any, ...]]
DeviceType = Union[torch.device, str, int]


_KEY_ERROR = 'key "{}" not found in {} with ' "keys {}"
_LOCK_ERROR = (
    "Cannot modify locked TensorDict. For in-place modification, consider "
    "using the `set_()` method and make sure the key is present."
)


LOGGING_LEVEL = os.environ.get("TD_LOGGING_LEVEL", "DEBUG")
logger = logging.getLogger("tensordict")
logger.setLevel(getattr(logging, LOGGING_LEVEL))
# Disable propagation to the root logger
logger.propagate = False
# Remove all attached handlers
while logger.hasHandlers():
    logger.removeHandler(logger.handlers[0])
console_handler = logging.StreamHandler()
console_handler.setLevel(logging.INFO)
formatter = logging.Formatter("%(asctime)s [%(name)s][%(levelname)s] %(message)s")
console_handler.setFormatter(formatter)
logger.addHandler(console_handler)


def strtobool(val):
    """Convert a string representation of truth to true (1) or false (0).

    True values are 'y', 'yes', 't', 'true', 'on', and '1'; false values
    are 'n', 'no', 'f', 'false', 'off', and '0'.  Raises ValueError if
    'val' is anything else.
    """
    val = val.lower()
    if val in ("y", "yes", "t", "true", "on", "1"):
        return 1
    elif val in ("n", "no", "f", "false", "off", "0"):
        return 0
    else:
        raise ValueError(f"invalid truth value {val!r}")


def _sub_index(tensor: Tensor, idx: IndexType) -> Tensor:
    """Allows indexing of tensors with nested tuples.

     >>> sub_tensor1 = tensor[tuple1][tuple2]
     >>> sub_tensor2 = _sub_index(tensor, (tuple1, tuple2))
     >>> assert torch.allclose(sub_tensor1, sub_tensor2)

    Args:
        tensor (Tensor): tensor to be indexed.
        idx (tuple of indices): indices sequence to be used.

    """
    if isinstance(idx, tuple) and len(idx) and isinstance(idx[0], tuple):
        idx0 = idx[0]
        idx1 = idx[1:]
        return _sub_index(_sub_index(tensor, idx0), idx1)
    return tensor[idx]


def convert_ellipsis_to_idx(
    idx: tuple[int | Ellipsis] | Ellipsis, batch_size: list[int]
) -> tuple[int, ...]:
    """Given an index containing an ellipsis or just an ellipsis, converts any ellipsis to slice(None).

    Example:
        >>> idx = (..., 0)
        >>> batch_size = [1,2,3]
        >>> new_index = convert_ellipsis_to_idx(idx, batch_size)
        >>> print(new_index)
        (slice(None, None, None), slice(None, None, None), 0)

    Args:
        idx (tuple, Ellipsis): Input index
        batch_size (list): Shape of tensor to be indexed

    Returns:
        new_index (tuple): Output index
    """
    istuple = isinstance(idx, tuple)
    if (not istuple and idx is not Ellipsis) or (
        istuple and all(_idx is not Ellipsis for _idx in idx)
    ):
        return idx
    new_index = ()
    num_dims = len(batch_size)

    if idx is Ellipsis:
        idx = (...,)

    num_ellipsis = sum(_idx is Ellipsis for _idx in idx)
    if num_dims < (len(idx) - num_ellipsis - sum(item is None for item in idx)):
        raise RuntimeError("Not enough dimensions in TensorDict for index provided.")

    start_pos, after_ellipsis_length = None, 0
    for i, item in enumerate(idx):
        if item is Ellipsis:
            if start_pos is not None:
                raise RuntimeError("An index can only have one ellipsis at most.")
            else:
                start_pos = i
        if item is not Ellipsis and start_pos is not None:
            after_ellipsis_length += 1
        if item is None:
            # unsqueeze
            num_dims += 1

    before_ellipsis_length = start_pos
    if start_pos is None:
        return idx
    else:
        ellipsis_length = num_dims - after_ellipsis_length - before_ellipsis_length

    new_index += idx[:start_pos]

    ellipsis_start = start_pos
    ellipsis_end = start_pos + ellipsis_length
    new_index += (slice(None),) * (ellipsis_end - ellipsis_start)

    new_index += idx[start_pos + 1 : start_pos + 1 + after_ellipsis_length]

    if len(new_index) != num_dims:
        raise RuntimeError(
            f"The new index {new_index} is incompatible with the dimensions of the batch size {num_dims}."
        )

    return new_index


def _copy(self: list[int]) -> list[int]:
    return list(self)


def infer_size_impl(shape: list[int], numel: int) -> list[int]:
    """Infers the shape of an expanded tensor whose number of elements is indicated by :obj:`numel`.

    Copied from pytorch for compatibility issues (See #386).
    See https://github.com/pytorch/pytorch/blob/35d4fa444b67cbcbe34a862782ddf2d92f5b1ce7/torch/jit/_shape_functions.py
    for the original copy.

    """
    newsize = 1
    infer_dim: int | None = None
    for dim in range(len(shape)):
        if shape[dim] == -1:
            if infer_dim is not None:
                raise AssertionError("only one dimension can be inferred")
            infer_dim = dim
        elif shape[dim] >= 0:
            newsize *= shape[dim]
        else:
            raise AssertionError("invalid shape dimensions")
    if not (
        numel == newsize
        or (infer_dim is not None and newsize > 0 and numel % newsize == 0)
    ):
        raise AssertionError("invalid shape")
    out = _copy(shape)
    if infer_dim is not None:
        out[infer_dim] = numel // newsize
    return out


def _unwrap_value(value: Tensor) -> Tensor:
    # batch_dims = value.ndimension()
    if not isinstance(value, Tensor):
        out = value
    elif is_batchedtensor(value):
        out = get_unwrapped(value)
    else:
        out = value
    return out
    # batch_dims = out.ndimension() - batch_dims
    # batch_size = out.shape[:batch_dims]
    # return out, batch_size


if hasattr(math, "prod"):  # Python 3.8+

    def prod(sequence):
        """General prod function, that generalised usage across math and np.

        Created for multiple python versions compatibility.

        """
        return math.prod(sequence)

else:

    def prod(sequence):
        """General prod function, that generalised usage across math and np.

        Created for multiple python versions compatibility.

        """
        return int(np.prod(sequence))


def expand_as_right(
    tensor: torch.Tensor | TensorDictBase,
    dest: torch.Tensor | TensorDictBase,
) -> torch.Tensor | TensorDictBase:
    """Expand a tensor on the right to match another tensor shape.

    Args:
        tensor: tensor to be expanded
        dest: tensor providing the target shape

    Returns:
         a tensor with shape matching the dest input tensor shape.

    Examples:
        >>> tensor = torch.zeros(3,4)
        >>> dest = torch.zeros(3,4,5)
        >>> print(expand_as_right(tensor, dest).shape)
        torch.Size([3,4,5])

    """
    if dest.ndimension() < tensor.ndimension():
        raise RuntimeError(
            "expand_as_right requires the destination tensor to have less "
            f"dimensions than the input tensor, got"
            f" tensor.ndimension()={tensor.ndimension()} and "
            f"dest.ndimension()={dest.ndimension()}"
        )
    if any(
        tensor.shape[i] != dest.shape[i] and tensor.shape[i] != 1
        for i in range(tensor.ndimension())
    ):
        raise RuntimeError(
            f"tensor shape is incompatible with dest shape, "
            f"got: tensor.shape={tensor.shape}, dest={dest.shape}"
        )
    for _ in range(dest.ndimension() - tensor.ndimension()):
        tensor = tensor.unsqueeze(-1)
    return tensor.expand(dest.shape)


def expand_right(tensor: Tensor, shape: Sequence[int]) -> Tensor:
    """Expand a tensor on the right to match a desired shape.

    Args:
        tensor: tensor to be expanded
        shape: target shape

    Returns:
         a tensor with shape matching the target shape.

    Examples:
        >>> tensor = torch.zeros(3,4)
        >>> shape = (3,4,5)
        >>> print(expand_right(tensor, shape).shape)
        torch.Size([3,4,5])

    """
    tensor_expand = tensor
    while tensor_expand.ndimension() < len(shape):
        tensor_expand = tensor_expand.unsqueeze(-1)
    tensor_expand = tensor_expand.expand(shape)
    return tensor_expand


def _populate_np_dtypes():
    d = {}
    for dtype in _TORCH_DTYPES:
        dtype_str = str(dtype).split(".")[-1]
        try:
            d[np.dtype(dtype_str)] = dtype
        except TypeError:
            continue
    return d


NUMPY_TO_TORCH_DTYPE_DICT = _populate_np_dtypes()

TORCH_TO_NUMPY_DTYPE_DICT = {
    value: key for key, value in NUMPY_TO_TORCH_DTYPE_DICT.items()
}


def is_nested_key(key: NestedKey) -> bool:
    """Returns True if key is a NestedKey."""
    if isinstance(key, str):
        return True
    if key and isinstance(key, (list, tuple)):
        return all(isinstance(subkey, str) for subkey in key)
    return False


def is_seq_of_nested_key(seq: Sequence[NestedKey]) -> bool:
    """Returns True if seq is a Sequence[NestedKey]."""
    if seq and isinstance(seq, Sequence):
        return all(is_nested_key(k) for k in seq)
    elif isinstance(seq, Sequence):
        # we allow empty inputs
        return True
    return False


def index_keyedjaggedtensor(
    kjt: KeyedJaggedTensor, index: slice | range | list | torch.Tensor | np.ndarray
) -> KeyedJaggedTensor:
    """Indexes a KeyedJaggedTensor along the batch dimension.

    Args:
        kjt (KeyedJaggedTensor): a KeyedJaggedTensor to index
        index (torch.Tensor or other indexing type): batch index to use.
            Indexing with an integer will result in an error.

    Examples:
        >>> values = torch.Tensor([1.0, 2.0, 3.0, 4.0, 5.0, 6.0, 7.0, 8.0, 9.0, 10.0, 11.0])
        >>> weights = torch.Tensor([1.0, 0.5, 1.5, 1.0, 0.5, 1.0, 1.0, 1.5, 1.0, 1.0, 1.0])
        >>> keys = ["index_0", "index_1", "index_2"]
        >>> offsets = torch.IntTensor([0, 2, 2, 3, 4, 5, 8, 9, 10, 11])
        >>>
        >>> jag_tensor = KeyedJaggedTensor(
        ...     values=values,
        ...     keys=keys,
        ...     offsets=offsets,
        ...     weights=weights,
        ... )
        >>> ikjt = index_keyedjaggedtensor(jag_tensor, [0, 2])
        >>> print(ikjt["index_0"].to_padded_dense(), j0.to_padded_dense())

    """
    if not _has_torchrec:
        raise TORCHREC_ERR
    if isinstance(index, (int,)):
        raise ValueError(
            "Indexing KeyedJaggedTensor instances with an integer is prohibited, "
            "as this would result in a KeyedJaggedTensor without batch size. "
            "If you want to get a single element from a KeyedJaggedTensor, "
            "call `index_keyedjaggedtensor(kjt, torch.tensor([index]))` instead."
        )
    lengths = kjt.lengths()
    keys = kjt.keys()
    numel = len(lengths) // len(keys)
    offsets = kjt.offsets()

    _offsets1 = offsets[:-1].view(len(keys), numel)[:, index]
    _offsets2 = offsets[1:].view(len(keys), numel)[:, index]
    lengths = lengths.view(len(keys), numel)[:, index].reshape(-1)

    full_index = torch.arange(offsets[-1]).view(1, 1, -1)
    sel = (full_index >= _offsets1.unsqueeze(-1)) & (
        full_index < _offsets2.unsqueeze(-1)
    )
    sel = sel.any(0).any(0)
    full_index = full_index.squeeze()[sel]
    values = kjt._values[full_index]
    weights = kjt._weights[full_index]
    return KeyedJaggedTensor(
        values=values, keys=kjt.keys(), weights=weights, lengths=lengths
    )


def setitem_keyedjaggedtensor(
    orig_tensor: KeyedJaggedTensor,
    index: slice | range | list | torch.Tensor | np.ndarray,
    other: KeyedJaggedTensor,
) -> KeyedJaggedTensor:
    """Equivalent of `tensor[index] = other` for KeyedJaggedTensors indexed along the batch dimension.

    Args:
        orig_tensor (torchrec.KeyedJaggedTensor): KeyedJaggedTensor to be updated.
        index (list or equivalent index): batch index to be written.
        other (torchrec.KeyedJaggedTensor): KeyedJaggedTensor to be written at
            the batch locations.

    Examples:
        >>> values = torch.Tensor([1.0, 2.0, 3.0, 4.0, 5.0, 6.0, 7.0, 8.0, 9.0, 10.0, 11.0])
        >>> weights = torch.Tensor([1.0, 0.5, 1.5, 1.0, 0.5, 1.0, 1.0, 1.5, 1.0, 1.0, 1.0])
        >>> keys = ["index_0", "index_1", "index_2"]
        >>> offsets = torch.IntTensor([0, 2, 2, 3, 4, 5, 8, 9, 10, 11])
        >>> jag_tensor = KeyedJaggedTensor(
        ...    values=values,
        ...    keys=keys,
        ...    offsets=offsets,
        ...    weights=weights,
        ... )
        >>> keys = ["index_0", "index_1", "index_2"]
        >>> lengths2 = torch.IntTensor([2, 4, 6, 4, 2, 1])
        >>> values2 = torch.zeros(
        ...     lengths2.sum(),
        ... )
        >>> weights2 = -torch.ones(
        ...     lengths2.sum(),
        ... )
        >>> sub_jag_tensor = KeyedJaggedTensor(
        ...     values=values2,
        ...     keys=keys,
        ...     lengths=lengths2,
        ...     weights=weights2,
        ... )
        >>> setitem_keyedjaggedtensor(jag_tensor, [0, 2], sub_jag_tensor)
    """
    orig_tensor_lengths = orig_tensor.lengths()
    orig_tensor_keys = orig_tensor.keys()
    orig_tensor_numel = len(orig_tensor_lengths) // len(orig_tensor_keys)
    orig_tensor_offsets = orig_tensor.offsets()

    other_lengths = other.lengths()
    other_keys = other.keys()
    other_numel = len(other_lengths) // len(other_keys)
    # other_offsets = other.offsets()

    if not other_keys == orig_tensor_keys:
        raise KeyError("Mismatch in orig_tensor and other keys.")
    #     if other_numel - len(index) != orig_tensor_numel:
    #         raise RuntimeError("orig_tensor and otherination batch differ.")

    _offsets1 = orig_tensor_offsets[:-1]
    _offsets2 = orig_tensor_offsets[1:]
    _orig_tensor_shape = len(orig_tensor_keys), orig_tensor_numel

    _lengths_out = orig_tensor_lengths.view(_orig_tensor_shape).clone()
    _lengths_out[:, index] = other_lengths.view(len(orig_tensor_keys), other_numel)
    _lengths_out = _lengths_out.view(-1)

    # get the values of orig_tensor that we'll be keeping
    full_index = torch.arange(orig_tensor_offsets[-1]).view(1, 1, -1)
    sel = (full_index >= _offsets1.view(_orig_tensor_shape)[:, index].unsqueeze(-1)) & (
        full_index < _offsets2.view(_orig_tensor_shape)[:, index].unsqueeze(-1)
    )
    sel = (~sel).all(0).all(0)
    index_to_keep = full_index.squeeze()[sel]
    values_to_keep = orig_tensor._values[index_to_keep]
    new_values = other._values
    weights_to_keep = orig_tensor._weights[index_to_keep]
    new_weights = other._weights

    # compute new offsets
    _offsets = torch.cat([_lengths_out[:1] * 0, _lengths_out], 0)
    _offsets = _offsets.cumsum(0)

    # get indices of offsets for new elts
    _offsets1 = _offsets[:-1]
    _offsets2 = _offsets[1:]
    full_index = torch.arange(_offsets[-1]).view(1, 1, -1)
    sel = (full_index >= _offsets1.view(_orig_tensor_shape)[:, index].unsqueeze(-1)) & (
        full_index < _offsets2.view(_orig_tensor_shape)[:, index].unsqueeze(-1)
    )
    sel = sel.any(0).any(0)
    new_index_new_elts = full_index.squeeze()[sel]
    sel = (full_index >= _offsets1.view(_orig_tensor_shape)[:, index].unsqueeze(-1)) & (
        full_index < _offsets2.view(_orig_tensor_shape)[:, index].unsqueeze(-1)
    )
    sel = (~sel).all(0).all(0)
    new_index_to_keep = full_index.squeeze()[sel]

    # create an empty values tensor
    values_numel = values_to_keep.shape[0] + other._values.shape[0]
    tensor = torch.empty(
        [values_numel, *values_to_keep.shape[1:]],
        dtype=values_to_keep.dtype,
        device=values_to_keep.device,
    )
    tensor_weights = torch.empty(
        [values_numel, *values_to_keep.shape[1:]],
        dtype=weights_to_keep.dtype,
        device=weights_to_keep.device,
    )
    tensor[new_index_to_keep] = values_to_keep
    tensor[new_index_new_elts] = new_values
    tensor_weights[new_index_to_keep] = weights_to_keep
    tensor_weights[new_index_new_elts] = new_weights

    kjt = KeyedJaggedTensor(
        values=tensor,
        keys=orig_tensor_keys,
        weights=tensor_weights,
        lengths=_lengths_out,
    )
    for k, item in kjt.__dict__.items():
        orig_tensor.__dict__[k] = item
    return orig_tensor


def _ndimension(tensor: Tensor) -> int:
    if isinstance(tensor, Tensor):
        return tensor.ndimension()
    elif isinstance(tensor, KeyedJaggedTensor):
        return 1
    else:
        return tensor.ndimension()


def _shape(tensor: Tensor, nested_shape=False) -> torch.Size:
    if isinstance(tensor, UninitializedTensorMixin):
        return torch.Size([*getattr(tensor, "batch_size", ()), -1])
    elif not isinstance(tensor, Tensor):
        if type(tensor) is KeyedJaggedTensor:
            return torch.Size([len(tensor.lengths()) // len(tensor.keys())])
        return tensor.shape
    if tensor.is_nested:
        if nested_shape:
            return tensor._nested_tensor_size()
        shape = []
        for i in range(tensor.ndim):
            try:
                shape.append(tensor.size(i))
            except RuntimeError:
                shape.append(-1)
        return torch.Size(shape)
    return tensor.shape


def _device(tensor: Tensor) -> torch.device:
    if isinstance(tensor, Tensor):
        return tensor.device
    elif isinstance(tensor, KeyedJaggedTensor):
        return tensor.device()
    else:
        return tensor.device


def _is_shared(tensor: Tensor) -> bool:
    if isinstance(tensor, Tensor):
        if torch._C._functorch.is_batchedtensor(tensor):
            return None
        return tensor.is_shared()
    if isinstance(tensor, ftdim.Tensor):
        return None
    elif isinstance(tensor, KeyedJaggedTensor):
        return False
    else:
        return tensor.is_shared()


def _is_meta(tensor: Tensor) -> bool:
    if isinstance(tensor, Tensor):
        return tensor.is_meta
    elif isinstance(tensor, KeyedJaggedTensor):
        return False
    else:
        return tensor.is_meta


def _dtype(tensor: Tensor) -> torch.dtype:
    if isinstance(tensor, Tensor):
        return tensor.dtype
    elif isinstance(tensor, KeyedJaggedTensor):
        return tensor._values.dtype
    else:
        return tensor.dtype


def _get_item(tensor: Tensor, index: IndexType) -> Tensor:
    if isinstance(tensor, Tensor):
        try:
            return tensor[index]
        except IndexError as err:
            # try to map list index to tensor, and assess type. If bool, we
            # likely have a nested list of booleans which is not supported by pytorch
            if _is_lis_of_list_of_bools(index):
                index = torch.tensor(index, device=tensor.device)
                if index.dtype is torch.bool:
                    raise RuntimeError(
                        "Indexing a tensor with a nested list of boolean values is "
                        "not supported by PyTorch.",
                    )
                return tensor[index]
            raise err
    elif isinstance(tensor, KeyedJaggedTensor):
        return index_keyedjaggedtensor(tensor, index)
    else:
        return tensor[index]


def _set_item(
    tensor: Tensor, index: IndexType, value: Tensor, *, validated, non_blocking
) -> Tensor:
    # the tensor must be validated
    if not validated:
        raise RuntimeError
    if isinstance(tensor, Tensor):
        tensor[index] = value
        return tensor
    elif isinstance(tensor, KeyedJaggedTensor):
        tensor = setitem_keyedjaggedtensor(tensor, index, value)
        return tensor
    from tensordict.tensorclass import NonTensorData, NonTensorStack

    if is_non_tensor(tensor):
        if (
            isinstance(value, NonTensorData)
            and isinstance(tensor, NonTensorData)
            and tensor.data == value.data
        ):
            return tensor
        elif isinstance(tensor, NonTensorData):
            tensor = NonTensorStack.from_nontensordata(tensor)
        if tensor.stack_dim != 0:
            tensor = NonTensorStack(*tensor.unbind(0), stack_dim=0)
        tensor[index] = value
        return tensor
    else:
        tensor[index] = value
        return tensor


def _requires_grad(tensor: Tensor) -> bool:
    if isinstance(tensor, Tensor):
        return tensor.requires_grad
    elif isinstance(tensor, KeyedJaggedTensor):
        return tensor._values.requires_grad
    else:
        return tensor.requires_grad


class timeit:
    """A dirty but easy to use decorator for profiling code."""

    _REG = {}

    def __init__(self, name) -> None:
        self.name = name

    def __call__(self, fn):
        @wraps(fn)
        def decorated_fn(*args, **kwargs):
            with self:
                out = fn(*args, **kwargs)
                return out

        return decorated_fn

    def __enter__(self):
        self.t0 = time.time()

    def __exit__(self, exc_type, exc_val, exc_tb):
        t = time.time() - self.t0
        val = self._REG.setdefault(self.name, [0.0, 0.0, 0])

        count = val[2]
        N = count + 1
        val[0] = val[0] * (count / N) + t / N
        val[1] += t
        val[2] = N

    @staticmethod
    def print(prefix=None):  # noqa: T202
        keys = list(timeit._REG)
        keys.sort()
        for name in keys:
            strings = []
            if prefix:
                strings.append(prefix)
            strings.append(
                f"{name} took {timeit._REG[name][0] * 1000:4.4} msec (total = {timeit._REG[name][1]} sec)"
            )
            logger.info(" -- ".join(strings))

    @staticmethod
    def erase():
        for k in timeit._REG:
            timeit._REG[k] = [0.0, 0.0, 0]


def int_generator(seed):
    """A pseudo-random chain generator.

    To be used to produce deterministic integer sequences

    Examples:
        >>> for _ in range(2):
        ...     init_int = 10
        ...     for _ in range(10):
        ...        init_int = int_generator(init_int)
        ...        print(init_int, end=", ")
        ...     print("")
        6756, 1717, 4410, 9740, 9611, 9716, 5397, 7745, 4521, 7523,
        6756, 1717, 4410, 9740, 9611, 9716, 5397, 7745, 4521, 7523,
    """
    max_seed_val = 10_000
    rng = np.random.default_rng(seed)
    seed = int.from_bytes(rng.bytes(8), "big")
    return seed % max_seed_val


def _is_lis_of_list_of_bools(index, first_level=True):
    # determines if an index is a list of list of bools.
    # this is aimed at catching a deprecation feature where list of list
    # of bools are valid indices
    if first_level:
        if not isinstance(index, list):
            return False
        if not len(index):
            return False
        if isinstance(index[0], list):
            return _is_lis_of_list_of_bools(index[0], False)
        return False
    # then we know it is a list of lists
    if isinstance(index[0], bool):
        return True
    if isinstance(index[0], list):
        return _is_lis_of_list_of_bools(index[0], False)
    return False


def is_tensorclass(obj: type | Any) -> bool:
    """Returns True if obj is either a tensorclass or an instance of a tensorclass."""
    cls = obj if isinstance(obj, type) else type(obj)
    return _is_tensorclass(cls)


_TENSORCLASS_MEMO = {}


def _is_tensorclass(cls: type) -> bool:
    out = _TENSORCLASS_MEMO.get(cls)
    if out is None:
        out = getattr(cls, "_is_tensorclass", False)
        if not is_dynamo_compiling():
            _TENSORCLASS_MEMO[cls] = out
    return out


class implement_for:
    """A version decorator that checks the version in the environment and implements a function with the fitting one.

    If specified module is missing or there is no fitting implementation, call of the decorated function
    will lead to the explicit error.
    In case of intersected ranges, last fitting implementation is used.

    Args:
        module_name (str or callable): version is checked for the module with this
            name (e.g. "gym"). If a callable is provided, it should return the
            module.
        from_version: version from which implementation is compatible. Can be open (None).
        to_version: version from which implementation is no longer compatible. Can be open (None).

    Examples:
        >>> @implement_for("torch", None, "1.13")
        >>> def fun(self, x):
        ...     # Older torch versions will return x + 1
        ...     return x + 1
        ...
        >>> @implement_for("torch", "0.13", "2.0")
        >>> def fun(self, x):
        ...     # More recent torch versions will return x + 2
        ...     return x + 2
        ...
        >>> @implement_for(lambda: import_module("torch"), "0.", None)
        >>> def fun(self, x):
        ...     # More recent gym versions will return x + 2
        ...     return x + 2
        ...
        >>> @implement_for("gymnasium", "0.27", None)
        >>> def fun(self, x):
        ...     # If gymnasium is to be used instead of gym, x+3 will be returned
        ...     return x + 3
        ...

        This indicates that the function is compatible with gym 0.13+, but doesn't with gym 0.14+.
    """

    # Stores pointers to fitting implementations: dict[func_name] = func_pointer
    _implementations = {}
    _setters = []
    _cache_modules = {}

    def __init__(
        self,
        module_name: Union[str, Callable],
        from_version: str = None,
        to_version: str = None,
    ):
        self.module_name = module_name
        self.from_version = from_version
        self.to_version = to_version
        implement_for._setters.append(self)

    @staticmethod
    def check_version(version: str, from_version: str | None, to_version: str | None):
        version = parse(".".join([str(v) for v in parse(version).release]))
        return (from_version is None or version >= parse(from_version)) and (
            to_version is None or version < parse(to_version)
        )

    @staticmethod
    def get_class_that_defined_method(f):
        """Returns the class of a method, if it is defined, and None otherwise."""
        return f.__globals__.get(f.__qualname__.split(".")[0])

    @classmethod
    def get_func_name(cls, fn):
        # produces a name like torchrl.module.Class.method or torchrl.module.function
        first = str(fn).split(".")[0][len("<function ") :]
        last = str(fn).split(".")[1:]
        if last:
            first = [first]
            last[-1] = last[-1].split(" ")[0]
        else:
            last = [first.split(" ")[0]]
            first = []
        return ".".join([fn.__module__] + first + last)

    def _get_cls(self, fn):
        cls = self.get_class_that_defined_method(fn)
        if cls is None:
            # class not yet defined
            return
        if type(cls).__name__ == "function":
            cls = inspect.getmodule(fn)
        return cls

    def module_set(self):
        """Sets the function in its module, if it exists already."""
        prev_setter = type(self)._implementations.get(self.get_func_name(self.fn))
        if prev_setter is not None:
            prev_setter.do_set = False
        type(self)._implementations[self.get_func_name(self.fn)] = self
        cls = self.get_class_that_defined_method(self.fn)
        if cls is not None:
            if type(cls).__name__ == "function":
                cls = inspect.getmodule(self.fn)
        else:
            # class not yet defined
            return
        setattr(cls, self.fn.__name__, self.fn)

    @classmethod
    def import_module(cls, module_name: Union[Callable, str]) -> str:
        """Imports module and returns its version."""
        if not callable(module_name):
            module = cls._cache_modules.get(module_name)
            if module is None:
                if module_name in sys.modules:
                    sys.modules[module_name] = module = import_module(module_name)
                else:
                    cls._cache_modules[module_name] = module = import_module(
                        module_name
                    )
        else:
            module = module_name()
        return module.__version__

    _lazy_impl = collections.defaultdict(list)

    def _delazify(self, func_name):
        for local_call in implement_for._lazy_impl[func_name]:
            out = local_call()
        return out

    def __call__(self, fn):
        # function names are unique
        self.func_name = self.get_func_name(fn)
        self.fn = fn
        implement_for._lazy_impl[self.func_name].append(self._call)

        @wraps(fn)
        def _lazy_call_fn(*args, **kwargs):
            # first time we call the function, we also do the replacement.
            # This will cause the imports to occur only during the first call to fn
            return self._delazify(self.func_name)(*args, **kwargs)

        return _lazy_call_fn

    def _call(self):

        # If the module is missing replace the function with the mock.
        fn = self.fn
        func_name = self.func_name
        implementations = implement_for._implementations

        @wraps(fn)
        def unsupported(*args, **kwargs):
            raise ModuleNotFoundError(
                f"Supported version of '{func_name}' has not been found."
            )

        self.do_set = False
        # Return fitting implementation if it was encountered before.
        if func_name in implementations:
            try:
                # check that backends don't conflict
                version = self.import_module(self.module_name)
                if self.check_version(version, self.from_version, self.to_version):
                    self.do_set = True
                if not self.do_set:
                    return implementations[func_name].fn
            except ModuleNotFoundError:
                # then it's ok, there is no conflict
                return implementations[func_name].fn
        else:
            try:
                version = self.import_module(self.module_name)
                if self.check_version(version, self.from_version, self.to_version):
                    self.do_set = True
            except ModuleNotFoundError:
                return unsupported
        if self.do_set:
            self.module_set()
            return fn
        return unsupported

    @classmethod
    def reset(cls, setters_dict: Dict[str, implement_for] = None):
        """Resets the setters in setter_dict.

        ``setter_dict`` is a copy of implementations. We just need to iterate through its
        values and call :meth:`~.module_set` for each.

        """
        if setters_dict is None:
            setters_dict = copy(cls._implementations)
        for setter in setters_dict.values():
            setter.module_set()

    def __repr__(self):
        return (
            f"{type(self).__name__}("
            f"module_name={self.module_name}({self.from_version, self.to_version}), "
            f"fn_name={self.fn.__name__}, cls={self._get_cls(self.fn)}, is_set={self.do_set})"
        )


def _unfold_sequence(seq):
    for item in seq:
        if isinstance(item, (list, tuple)):
            yield tuple(_unfold_sequence(item))
        else:
            if isinstance(item, (str, int, slice)) or item is Ellipsis:
                yield item
            else:
                yield id(item)


def _make_cache_key(args, kwargs):
    """Creates a key for the cache such that memory footprint is minimized."""
    # Fast path for the common args
    if not args and not kwargs:
        return ((), ())
    elif not kwargs and len(args) == 1 and type(args[0]) is str:
        return (args, ())
    else:
        return (
            tuple(_unfold_sequence(args)),
            tuple(_unfold_sequence(sorted(kwargs.items()))),
        )


def cache(fun):
    """A cache for TensorDictBase subclasses.

    This decorator will cache the values returned by a method as long as the
    input arguments match.
    Leaves (tensors and such) are not cached.
    The cache is stored within the tensordict such that it can be erased at any
    point in time.

    Examples:
        >>> import timeit
        >>> from tensordict import TensorDict
        >>> class SomeOtherTd(TensorDict):
        ...     @cache
        ...     def all_keys(self):
        ...         return set(self.keys(include_nested=True))
        >>> td = SomeOtherTd({("a", "b", "c", "d", "e", "f", "g"): 1.0}, [])
        >>> td.lock_()
        >>> print(timeit.timeit("set(td.keys(True))", globals={'td': td}))
        11.057
        >>> print(timeit.timeit("set(td.all_keys())", globals={'td': td}))
        0.88
    """

    @wraps(fun)
    def newfun(_self: "TensorDictBase", *args, **kwargs):
        if not _self.is_locked or is_dynamo_compiling():
            return fun(_self, *args, **kwargs)
        cache = _self._cache
        if cache is None:
            cache = _self._cache = defaultdict(dict)
        cache = cache[fun.__name__]
        key = _make_cache_key(args, kwargs)
        if key not in cache:
            out = fun(_self, *args, **kwargs)
            if not isinstance(out, (Tensor, KeyedJaggedTensor)):
                # we don't cache tensors to avoid filling the mem and / or
                # stacking them from their origin
                cache[key] = out
        else:
            out = cache[key]
        return out

    return newfun


def erase_cache(fun):
    """A decorator to erase the cache at each call."""

    @wraps(fun)
    def new_fun(self, *args, **kwargs):
        self._erase_cache()
        return fun(self, *args, **kwargs)

    return new_fun


_NON_STR_KEY_TUPLE_ERR = "Nested membership checks with tuples of strings is only supported when setting `include_nested=True`."
_NON_STR_KEY_ERR = "TensorDict keys are always strings. Membership checks are only supported for strings or non-empty tuples of strings (for nested TensorDicts)"
_GENERIC_NESTED_ERR = "Only NestedKeys are supported. Got key {}."


class _StringKeys(KeysView):
    """A key view where contains is restricted to strings.

    Saving the keys as an attribute is 25% faster than just subclassing KeysView.

    """

    def __init__(self, keys):
        self.keys = keys

    def __getitem__(self, key: str) -> Any:
        return self.keys.__getitem__(key)

    def __iter__(self):
        yield from self.keys

    def __repr__(self):
        return f"{type(self).__name__}({self.keys})"

    def __len__(self):
        return len(self.keys)

    def __contains__(self, item):
        if not isinstance(item, str):
            try:
                unravel_item = _unravel_key_to_tuple(item)
                if not unravel_item:  # catch errors during unravel
                    raise TypeError
            except Exception:
                raise TypeError(_NON_STR_KEY_ERR)
            if len(unravel_item) > 1:
                raise TypeError(_NON_STR_KEY_TUPLE_ERR)
            else:
                item = unravel_item[0]
        return self.keys.__contains__(item)


_StringOnlyDict = dict


def lock_blocked(func):
    """Checks that the tensordict is unlocked before executing a function."""

    @wraps(func)
    def new_func(self, *args, **kwargs):
        if self.is_locked:
            raise RuntimeError(_LOCK_ERROR)
        return func(self, *args, **kwargs)

    return new_func


def _as_context_manager(attr=None):
    """Converts a method to a decorator.

    Examples:
        >>> from tensordict import TensorDict
        >>> data = TensorDict()
        >>> with data.lock_(): # lock_ is decorated
        ...     assert data.is_locked
        >>> assert not data.is_locked
    """

    def __call__(func):
        if attr is not None:

            @wraps(func)
            def new_func(_self, *args, **kwargs):
                _attr_pre = getattr(_self, attr)
                out = func(_self, *args, **kwargs)
                _attr_post = getattr(_self, attr)
                if out is not None:
                    if _attr_post is not _attr_pre:
                        out._last_op = (new_func.__name__, (args, kwargs, _self))
                    else:
                        out._last_op = None
                return out

        else:

            @wraps(func)
            def new_func(_self, *args, **kwargs):
                out = func(_self, *args, **kwargs)
                if out is not None:
                    out._last_op = (new_func.__name__, (args, kwargs, _self))
                return out

        return new_func

    return __call__


def _find_smallest_uint(N):
    if not hasattr(torch, "uint32"):
        # Fallback
        return torch.int64
    if N < 0:
        raise ValueError("N must be a non-negative integer")

    int8_max = 127
    int16_max = 32767
    int32_max = 2147483647
    int64_max = 9223372036854775807
    if N <= int8_max:
        return torch.int8
    elif N <= int16_max:
        return torch.int16
    elif N <= int32_max:
        return torch.int32
    elif N <= int64_max:
        return torch.int64
    else:
        return "uint is too large to be represented by uint64"


def _split_tensordict(
    td,
    chunksize,
    num_chunks,
    num_workers,
    dim,
    use_generator=False,
    to_tensordict=False,
    shuffle=False,
):
    if shuffle and not use_generator:
        raise RuntimeError(
            "Shuffling is not permitted unless use_generator is set to ``True`` for efficiency purposes."
        )
    if chunksize is None and num_chunks is None:
        num_chunks = num_workers
    if chunksize is not None and num_chunks is not None:
        raise ValueError(
            "Either chunksize or num_chunks must be provided, but not both."
        )
    if num_chunks is not None:
        num_chunks = min(td.shape[dim], num_chunks)
        if use_generator:

            def next_index(td=td, dim=dim, num_chunks=num_chunks):
                idx_start = 0
                n = td.shape[dim]
                chunksize = -(n // -num_chunks)
                idx_end = chunksize
                while idx_start < n:
                    yield slice(idx_start, idx_end)
                    idx_start = idx_end
                    idx_end += chunksize

        else:
            return td.chunk(num_chunks, dim=dim)
    else:
        if chunksize == 0:
            if use_generator:

                def next_index(td=td, dim=dim):
                    yield from range(td.shape[dim])

            else:
                return td.unbind(dim=dim)
        else:
            if use_generator:

                def next_index(td=td, dim=dim, chunksize=chunksize):
                    idx_start = 0
                    idx_end = chunksize
                    n = td.shape[dim]
                    while idx_start < n:
                        yield slice(idx_start, idx_end)
                        idx_start = idx_end
                        idx_end += chunksize

            else:
                chunksize = min(td.shape[dim], chunksize)
                return td.split(chunksize, dim=dim)
    # end up here only when use_generator = True
    if shuffle:

        def next_index_shuffle(next_index=next_index):
            n = td.shape[dim]
            device = td.device
            rp = torch.randperm(n, dtype=_find_smallest_uint(n), device=device)
            for idx in next_index():
                yield rp[idx].long()

        next_index = next_index_shuffle

    def _split_generator():
        base = (slice(None),) * dim
        for idx in next_index():
            out = td[base + (idx,)]
            if to_tensordict:
                out = out.to_tensordict()
            yield out

    return _split_generator()


def _parse_to(*args, **kwargs):
    batch_size = kwargs.pop("batch_size", None)
    non_blocking_pin = kwargs.pop("non_blocking_pin", False)
    num_threads = kwargs.pop("num_threads", None)
    other = kwargs.pop("other", None)
    inplace = kwargs.pop("inplace", False)
    if not is_dynamo_compiling():
        device, dtype, non_blocking, convert_to_format = torch._C._nn._parse_to(
            *args, **kwargs
        )
    else:
        device = None
        dtype = None
        non_blocking = kwargs.get("non_blocking", False)
        convert_to_format = kwargs.get("convert_to_format")
        if len(args) > 0:
            device = torch.device(args[0])
            if len(args) > 1:
                dtype = args[1]
            else:
                dtype = kwargs.get("dtype")
        else:
            device = kwargs.get("device")
            dtype = kwargs.get("dtype")
        if device is not None:
            device = torch.device(device)

    if device and device.type == "cuda" and device.index is None:
        device = torch.device("cuda:0")

    if other is not None:
        if device is not None and device != other.device:
            raise ValueError("other and device cannot be both passed")
        device = other.device
        dtypes = {val.dtype for val in other.values(True, True)}
        if len(dtypes) > 1 or len(dtypes) == 0:
            dtype = None
        elif len(dtypes) == 1:
            dtype = list(dtypes)[0]
    return (
        device,
        dtype,
        non_blocking,
        convert_to_format,
        batch_size,
        non_blocking_pin,
        num_threads,
        inplace,
    )


class _ErrorInteceptor:
    """Context manager for catching errors and modifying message.

    Intended for use with stacking / concatenation operations applied to TensorDicts.

    """

    DEFAULT_EXC_MSG = "Expected all tensors to be on the same device"

    def __init__(
        self,
        key: NestedKey,
        prefix: str,
        exc_msg: str | None = None,
        exc_type: type[Exception] | None = None,
    ) -> None:
        self.exc_type = exc_type if exc_type is not None else RuntimeError
        self.exc_msg = exc_msg if exc_msg is not None else self.DEFAULT_EXC_MSG
        self.prefix = prefix
        self.key = key

    def _add_key_to_error_msg(self, msg: str) -> str:
        if msg.startswith(self.prefix):
            return f'{self.prefix} "{self.key}" /{msg[len(self.prefix):]}'
        return f'{self.prefix} "{self.key}". {msg}'

    def __enter__(self):
        pass

    def __exit__(self, exc_type, exc_value, _):
        if exc_type is self.exc_type and (
            self.exc_msg is None or self.exc_msg in str(exc_value)
        ):
            exc_value.args = (self._add_key_to_error_msg(str(exc_value)),)


def _nested_keys_to_dict(keys: Iterator[NestedKey]) -> dict[str, Any]:
    nested_keys = {}
    for key in keys:
        if isinstance(key, str):
            nested_keys.setdefault(key, {})
        else:
            d = nested_keys
            for subkey in key:
                d = d.setdefault(subkey, {})
    return nested_keys


def _dict_to_nested_keys(
    nested_keys: dict[NestedKey, NestedKey], prefix: tuple[str, ...] = ()
) -> tuple[str, ...]:
    for key, subkeys in nested_keys.items():
        if subkeys:
            yield from _dict_to_nested_keys(subkeys, prefix=(*prefix, key))
        elif prefix:
            yield (*prefix, key)
        else:
            yield key


def _default_hook(td: T, key: tuple[str, ...]) -> None:
    """Used to populate a tensordict.

    For example, ``td.set(("a", "b"))`` may require to create ``"a"``.

    """
    # TODO: remove the None in v0.7
    out = td.get(key[0], None)
    if out is None:
        td._create_nested_str(key[0])
        out = td._get_str(key[0], None)
    return out


def _get_leaf_tensordict(
    tensordict: T, key: tuple[str, ...], hook: Callable = None
) -> tuple[TensorDictBase, str]:
    # utility function for traversing nested tensordicts
    # hook should return the default value for tensordict.get(key)
    while len(key) > 1:
        if hook is not None:
            tensordict = hook(tensordict, key)
        else:
            # TODO: remove the None in v0.7
            tensordict = tensordict.get(key[0], default=None)
            if tensordict is None:
                raise KeyError(f"No sub-tensordict with key {key[0]}.")
        key = key[1:]
    return tensordict, key[0]


def assert_close(
    actual: T,
    expected: T,
    rtol: float | None = None,
    atol: float | None = None,
    equal_nan: bool = True,
    intersection: bool = False,
    msg: str = "",
    prefix: NestedKey = (),
) -> bool:
    """Asserts that two tensordicts, `actual` and `expected`, are element-wise equal within a tolerance for all entries.

    This function checks if the elements of the `actual` tensor are close to the corresponding elements
    of the `expected` tensordict, within a relative tolerance (`rtol`) and an absolute tolerance (`atol`).

    It is similar to the :func:`~torch.testing.assert_close` function in PyTorch, but with tensordicts inputs.

    Args:
        actual (T): The tensordict containing actual values.
        expected (T): The tensordict containing expected values.
        rtol (float | None, optional): The relative tolerance parameter. Default is None.
        atol (float | None, optional): The absolute tolerance parameter. Default is None.
        equal_nan (bool, optional): If True, ``NaNs`` will be considered equal to ``NaNs``. Default is ``True``.
        intersection (bool, optional): If True, only the intersection of the two tensordicts will be compared.
            Default is ``False``.
        msg (str, optional): An optional message to include in the assertion error if the check fails.
        prefix (NestedKey, optional): a prefix to add to the key for error messages.

    Returns:
        bool: True if the tensors are close within the specified tolerances, raise an exception otherwise.

    Raises:
        AssertionError: If the tensordicts are not close within the specified tolerances.

    """
    from tensordict.base import _is_tensor_collection

    if not _is_tensor_collection(type(actual)) or not _is_tensor_collection(
        type(expected)
    ):
        raise TypeError("assert_allclose inputs must be of TensorDict type")

    from tensordict._lazy import LazyStackedTensorDict

    if isinstance(actual, LazyStackedTensorDict) and isinstance(
        expected, LazyStackedTensorDict
    ):
        for sub_actual, sub_expected in _zip_strict(
            actual.tensordicts, expected.tensordicts
        ):
            assert_close(
                sub_actual,
                sub_expected,
                rtol=rtol,
                atol=atol,
                msg=msg,
                intersection=intersection,
                equal_nan=equal_nan,
                prefix=prefix,
            )
        return True

    try:
        set1 = set(actual.keys())
        set2 = set(expected.keys())
    except ValueError:
        # Persistent tensordicts do not work with is_leaf
        set1 = set(actual.keys(is_leaf=lambda cls: issubclass(cls, torch.Tensor)))
        set2 = set(expected.keys(is_leaf=lambda cls: issubclass(cls, torch.Tensor)))
    if not intersection and (
        not (len(set1.difference(set2)) == 0 and len(set2) == len(set1))
    ):
        _mismatch_keys(set1, set2)
    elif intersection and set1 != set2:
        actual = actual.select(*set2, strict=False)
        expected = expected.select(*set1, strict=False)

    keys = sorted(actual.keys(), key=str)
    for key in keys:
        input1 = actual.get(key)
        input2 = expected.get(key)
        if _is_tensor_collection(type(input1)):
            if is_non_tensor(input1):
                # We skip non-tensor data
                continue
            assert_close(
                input1,
                input2,
                rtol=rtol,
                atol=atol,
                msg=msg,
                intersection=intersection,
                equal_nan=equal_nan,
                prefix=prefix + (key,),
            )
            continue
        elif not isinstance(input1, torch.Tensor):
            continue
        try:
            if input1.is_nested:
                input1v = input1.values()
                input2v = input2.values()
                mse = (input1v.to(torch.float) - input2v.to(torch.float)).pow(2).sum()
                input1o = input1.offsets()
                input2o = input2.offsets()
                mse = (
                    mse
                    + (input1o.to(torch.float) - input2o.to(torch.float)).pow(2).sum()
                )
            else:
                mse = (input1.to(torch.float) - input2.to(torch.float)).pow(2).sum()
        except Exception as err:
            raise RuntimeError(
                f"Failed to compare key {prefix + (key,)}. Scroll up for more details."
            ) from err
        mse = mse.div(input1.numel()).sqrt().item()

        local_msg = f"key {prefix + (key,)} does not match, got mse = {mse:4.4f}"
        new_msg = ",\t".join([local_msg, msg]) if len(msg) else local_msg
        if input1.is_nested:
            torch.testing.assert_close(
                input1v,
                input2v,
                rtol=rtol,
                atol=atol,
                equal_nan=equal_nan,
                msg=new_msg,
            )
        else:
            torch.testing.assert_close(
                input1, input2, rtol=rtol, atol=atol, equal_nan=equal_nan, msg=new_msg
            )
        local_msg = f"key {prefix + (key,)} matches"
        msg = "\t".join([local_msg, msg]) if len(msg) else local_msg

    return True


def _get_repr(tensor: Tensor) -> str:
    s = ", ".join(
        [
            f"shape={_shape(tensor)}",
            f"device={_device(tensor)}",
            f"dtype={_dtype(tensor)}",
            f"is_shared={_is_shared(tensor)}",
        ]
    )
    return f"{type(tensor).__name__}({s})"


def _get_repr_custom(cls, shape, device, dtype, is_shared) -> str:
    s = ", ".join(
        [
            f"shape={shape}",
            f"device={device}",
            f"dtype={dtype}",
            f"is_shared={is_shared}",
        ]
    )
    return f"{cls.__name__}({s})"


def _make_repr(key: NestedKey, item, tensordict: T, sep) -> str:
    from tensordict.base import _is_tensor_collection

    if _is_tensor_collection(type(item)):
        return sep.join([key, repr(tensordict.get(key))])
    return sep.join([key, _get_repr(item)])


def _td_fields(td: T, keys=None, sep=": ") -> str:
    strs = []
    if keys is None:
        keys = td.keys()
    for key in keys:
        shape = td.get_item_shape(key)
        if -1 not in shape:
            item = td.get(key)
            strs.append(_make_repr(key, item, td, sep=sep))
        else:
            # we know td is lazy stacked and the key is a leaf
            # so we can get the shape and escape the error
            temp_td = td
            from tensordict import (
                is_tensor_collection,
                LazyStackedTensorDict,
                TensorDictBase,
            )

            while isinstance(
                temp_td, LazyStackedTensorDict
            ):  # we need to grab the heterogeneous tensor from the inner nesting level
                temp_td = temp_td.tensordicts[0]
            tensor = temp_td.get(key)
            if is_tensor_collection(tensor):
                tensor = td.get(key)
                strs.append(_make_repr(key, tensor, td, sep=sep))
                continue

            if isinstance(tensor, TensorDictBase):
                substr = _td_fields(tensor)
            else:
                is_shared = (
                    tensor.is_shared()
                    if not isinstance(tensor, UninitializedTensorMixin)
                    else None
                )
                substr = _get_repr_custom(
                    type(tensor),
                    shape=shape,
                    device=tensor.device,
                    dtype=tensor.dtype,
                    is_shared=is_shared,
                )
            strs.append(sep.join([key, substr]))

    return indent(
        "\n" + ",\n".join(sorted(strs)),
        4 * " ",
    )


def _check_keys(
    list_of_tensordicts: Sequence[TensorDictBase],
    strict: bool = False,
    include_nested: bool = False,
    leaves_only: bool = False,
) -> set[str]:
    from tensordict.base import _is_leaf_nontensor

    if not len(list_of_tensordicts):
        return set()
    keys = list_of_tensordicts[0].keys(
        include_nested=include_nested,
        leaves_only=leaves_only,
        is_leaf=_is_leaf_nontensor,
    )
    # TODO: compile doesn't like set() over an arbitrary object
    if is_dynamo_compiling():
        keys = {k for k in keys}  # noqa: C416
    else:
        keys: set[str] = set(keys)
    for td in list_of_tensordicts[1:]:
        k = td.keys(
            include_nested=include_nested,
            leaves_only=leaves_only,
            is_leaf=_is_leaf_nontensor,
        )
        if not strict:
            keys = keys.intersection(k)
        else:
            if is_dynamo_compiling():
                k = {v for v in k}  # noqa: C416
            else:
                k = set(k)
            if k != keys:
                raise KeyError(
                    f"got keys {keys} and {set(td.keys())} which are incompatible"
                )
    return keys


def _set_max_batch_size(source: T, batch_dims=None):
    """Updates a tensordict with its maximum batch size."""
    from tensordict.base import _is_tensor_collection

    tensor_data = [val for val in source.values() if not is_non_tensor(val)]

    for val in tensor_data:
        if _is_tensor_collection(type(val)):
            _set_max_batch_size(val, batch_dims=batch_dims)

    batch_size = []
    if not tensor_data:  # when source is empty
        if batch_dims:
            source.batch_size = source.batch_size[:batch_dims]
            return source
        else:
            return source

    curr_dim = 0
    tensor_shapes = [_shape(_tensor_data) for _tensor_data in tensor_data]

    while True:
        if len(tensor_shapes[0]) > curr_dim:
            curr_dim_size = tensor_shapes[0][curr_dim]
        else:
            source.batch_size = batch_size
            return
        for leaf, shape in _zip_strict(tensor_data[1:], tensor_shapes[1:]):
            # if we have a nested empty tensordict we can modify its batch size at will
            if _is_tensor_collection(type(leaf)) and leaf.is_empty():
                continue
            if (len(shape) <= curr_dim) or (shape[curr_dim] != curr_dim_size):
                source.batch_size = batch_size
                return
        if batch_dims is None or len(batch_size) < batch_dims:
            batch_size.append(curr_dim_size)
        curr_dim += 1


def _clone_value(value, recurse: bool):
    from tensordict.base import _is_tensor_collection

    if recurse:
        # this is not a problem for locked tds as we will not lock it
        return value.clone()
    elif _is_tensor_collection(type(value)):
        return value._clone(recurse=False)
    else:
        return value


def _is_number(item):
    if isinstance(item, (Number, ftdim.Dim)):
        return True
    if isinstance(item, Tensor) and item.ndim == 0:
        return True
    if isinstance(item, np.ndarray) and item.ndim == 0:
        return True
    return False


def _expand_index(index, batch_size):
    len_index = sum(True for idx in index if idx is not None)
    if len_index > len(batch_size):
        raise ValueError
    if len_index < len(batch_size):
        index = index + (slice(None),) * (len(batch_size) - len_index)
    return index


def _renamed_inplace_method(fn):
    def wrapper(*args, **kwargs):
        warnings.warn(
            f"{fn.__name__.rstrip('_')} has been deprecated, use {fn.__name__} instead"
        )
        return fn(*args, **kwargs)

    return wrapper


def _broadcast_tensors(index):
    # tensors and range need to be broadcast
    tensors = {
        i: torch.as_tensor(tensor)
        for i, tensor in enumerate(index)
        if isinstance(tensor, (range, list, np.ndarray, Tensor))
    }
    if tensors:
        shape = torch.broadcast_shapes(*[tensor.shape for tensor in tensors.values()])
        tensors = {i: tensor.expand(shape) for i, tensor in tensors.items()}
        index = tuple(
            idx if i not in tensors else tensors[i] for i, idx in enumerate(index)
        )
    return index


def _reduce_index(index):
    if all(
        idx is Ellipsis or (isinstance(idx, slice) and idx == slice(None))
        for idx in index
    ):
        index = ()
    return index


def _get_shape_from_args(*args, kwarg_name="size", **kwargs):
    if not args and not kwargs:
        return ()
    if args:
        if len(args) > 1 or isinstance(args[0], Number):
            size = args
        else:
            size = args[0]
        if len(kwargs):
            raise TypeError(
                f"Either the kwarg `{kwarg_name}`, a single shape argument or a sequence of integers can be passed. Got args={args} and kwargs={kwargs}."
            )
    else:
        size = kwargs.pop(kwarg_name, None)
        if size is None:
            raise TypeError(
                f"Either the kwarg `{kwarg_name}`, a single shape argument or a sequence of integers can be passed. Got args={args} and kwargs={kwargs}."
            )
    return size


if hasattr(torch.nn, "Buffer"):
    _parent_buffer_cls = torch.nn.Buffer

    class Buffer:  # noqa: D101
        ...

    class _BufferMeta: ...

else:

    class _BufferMeta(torch._C._TensorMeta):
        # Make `isinstance(t, Buffer)` return True for custom tensor instances that have the _is_buffer flag.
        def __instancecheck__(self, instance):
            if self is Buffer:
                if isinstance(instance, torch.Tensor) and getattr(
                    instance, "_is_buffer", False
                ):
                    return True
            return super().__instancecheck__(instance)

    class Buffer(torch.Tensor, metaclass=_BufferMeta):
        """A replicate of torch.nn.Buffer if not available (prior to torch v2.5)."""

        def __new__(cls, data=None, *, persistent=True):
            if data is None:
                data = torch.empty(0)

            t = data.detach().requires_grad_(data.requires_grad)
            t.persistent = persistent
            t._is_buffer = True
            return t

        __torch_function__ = _disabled_torch_function_impl

    _parent_buffer_cls = Buffer


class BufferLegacy(_parent_buffer_cls):
    """A buffer subclass that keeps the grad fn history."""

    def __new__(cls, data=None, *, persistent=True):
        if data is None:
            data = torch.empty(0)

        t = data
        t.persistent = persistent
        t._is_buffer = True
        return t


def _getitem_batch_size(batch_size, index):
    """Given an input shape and an index, returns the size of the resulting indexed tensor.

    This function is aimed to be used when indexing is an
    expensive operation.
    Args:
        shape (torch.Size): Input shape
        items (index): Index of the hypothetical tensor

    Returns:
        Size of the resulting object (tensor or tensordict)

    Examples:
        >>> idx = (None, ..., None)
        >>> torch.zeros(4, 3, 2, 1)[idx].shape
        torch.Size([1, 4, 3, 2, 1, 1])
        >>> _getitem_batch_size([4, 3, 2, 1], idx)
        torch.Size([1, 4, 3, 2, 1, 1])
    """
    if not isinstance(index, tuple):
        if isinstance(index, int):
            return batch_size[1:]
        if isinstance(index, slice) and index == slice(None):
            return batch_size
        index = (index,)
    # index = convert_ellipsis_to_idx(index, batch_size)
    # broadcast shapes
    shapes_dict = {}
    look_for_disjoint = False
    disjoint = False
    bools = []
    for i, idx in enumerate(index):
        boolean = False
        if isinstance(idx, (range, list)):
            shape = len(idx)
        elif isinstance(idx, torch.Tensor):
            if idx.dtype == torch.bool:
                shape = torch.Size([idx.sum()])
                boolean = True
            else:
                shape = idx.shape
        elif isinstance(idx, np.ndarray):
            if idx.dtype == np.dtype("bool"):
                shape = torch.Size([idx.sum()])
                boolean = True
            else:
                shape = idx.shape
        elif isinstance(idx, slice):
            look_for_disjoint = not disjoint and (len(shapes_dict) > 0)
            shape = None
        else:
            shape = None
        if shape is not None:
            if look_for_disjoint:
                disjoint = True
            shapes_dict[i] = shape
        bools.append(boolean)
    bs_shape = None
    if shapes_dict:
        bs_shape = torch.broadcast_shapes(*shapes_dict.values())
    out = []
    count = -1
    for i, idx in enumerate(index):
        if idx is None:
            out.append(1)
            continue
        count += 1 if not bools[i] else idx.ndim
        if i in shapes_dict:
            if bs_shape is not None:
                if disjoint:
                    # the indices will be put at the beginning
                    out = list(bs_shape) + out
                else:
                    # if there is a single tensor or similar, we just extend
                    out.extend(bs_shape)
                bs_shape = None
            continue
        elif isinstance(idx, (int, ftdim.Dim)):
            # could be spared for efficiency
            continue
        elif isinstance(idx, slice):
            batch = batch_size[count]
            if is_dynamo_compiling():
                out.append(len(range(*_slice_indices(idx, batch))))
            else:
                out.append(len(range(*idx.indices(batch))))
    count += 1
    if batch_size[count:]:
        out.extend(batch_size[count:])
    return torch.Size(out)


# Lazy classes control (legacy feature)
_DEFAULT_LAZY_OP = False
_LAZY_OP = os.environ.get("LAZY_LEGACY_OP")


class set_lazy_legacy(_DecoratorContextManager):
    """Sets the behaviour of some methods to a lazy transform.

    These methods include :meth:`~tensordict.TensorDict.view`, :meth:`~tensordict.TensorDict.permute`,
    :meth:`~tensordict.TensorDict.transpose`, :meth:`~tensordict.TensorDict.squeeze`
    and :meth:`~tensordict.TensorDict.unsqueeze`.

    This property is dynamic, ie. it can be changed during the code execution, but
    it won't propagate to sub-processes unless it has been called before the process
    has been created.

    """

    def __init__(self, mode: bool) -> None:
        super().__init__()
        self.mode = mode

    def clone(self) -> set_lazy_legacy:
        # override this method if your children class takes __init__ parameters
        return type(self)(self.mode)

    def __enter__(self) -> None:
        self.set()

    def set(self) -> None:
        global _LAZY_OP
        self._old_mode = _LAZY_OP
        _LAZY_OP = bool(self.mode)
        # we do this such that sub-processes see the same lazy op than the main one
        os.environ["LAZY_LEGACY_OP"] = str(_LAZY_OP)

    def __exit__(self, exc_type: Any, exc_value: Any, traceback: Any) -> None:
        global _LAZY_OP
        _LAZY_OP = bool(self._old_mode)
        os.environ["LAZY_LEGACY_OP"] = str(_LAZY_OP)


def lazy_legacy(allow_none=False):
    """Returns `True` if lazy representations will be used for selected methods."""
    global _LAZY_OP
    if _LAZY_OP is None and allow_none:
        return None
    elif _LAZY_OP is None:
        return _DEFAULT_LAZY_OP
    return strtobool(_LAZY_OP) if isinstance(_LAZY_OP, str) else _LAZY_OP


def _legacy_lazy(func):
    if not func.__name__.startswith("_legacy_"):
        raise NameError(
            f"The function name {func.__name__} must start with _legacy_ if it's decorated with _legacy_lazy."
        )
    func.LEGACY = True
    return func


# Process initializer for map
def _proc_init(base_seed, queue, num_threads):
    worker_id = queue.get(timeout=120)
    seed = base_seed + worker_id
    torch.manual_seed(seed)
    np_seed = _generate_state(base_seed, worker_id)
    np.random.seed(np_seed)
    torch.set_num_threads(num_threads)


def _prune_selected_keys(keys_to_update, prefix):
    if keys_to_update is None:
        return None
    return tuple(
        key[1:] for key in keys_to_update if isinstance(key, tuple) and key[0] == prefix
    )


class TensorDictFuture:
    """A custom future class for TensorDict multithreaded operations.

    Args:
        futures (list of futures): a list of concurrent.futures.Future objects to wait for.
        resulting_td (TensorDictBase): instance that will result from the futures
            completing.

    """

    def __init__(self, futures, resulting_td):
        self.futures = futures
        self.resulting_td = resulting_td

    def result(self):
        """Wait and returns the resulting tensordict."""
        concurrent.futures.wait(self.futures)
        return self.resulting_td


def _is_json_serializable(item):
    if isinstance(item, dict):
        for key, val in item.items():
            # Per se, int, float and bool are serializable but not recoverable
            # as such
            if not isinstance(key, (str,)) or not _is_json_serializable(val):
                return False
        else:
            return True
    if isinstance(item, (list, tuple, set)):
        for val in item:
            if not _is_json_serializable(val):
                return False
        else:
            return True
    return isinstance(item, (str, int, float, bool)) or item is None


def print_directory_tree(path, indent="", display_metadata=True) -> str:
    """Prints the directory tree starting from the specified path.

    Args:
        path (str): The path of the directory to print.
        indent (str): The current indentation level for formatting.
        display_metadata (bool): if ``True``, metadata of the dir will be
            displayed too.

    Returns:
        the string printed with the logger.

    """
    string = []
    if display_metadata:

        def get_directory_size(path="."):
            total_size = 0

            for dirpath, _, filenames in os.walk(path):
                for filename in filenames:
                    file_path = os.path.join(dirpath, filename)
                    total_size += os.path.getsize(file_path)

            return total_size

        def format_size(size):
            # Convert size to a human-readable format
            for unit in ["B", "KB", "MB", "GB", "TB"]:
                if size < 1024.0:
                    return f"{size:.2f} {unit}"
                size /= 1024.0

        total_size_bytes = get_directory_size(path)
        formatted_size = format_size(total_size_bytes)
        string.append(f"Directory size: {formatted_size}")
        logger.info(string[-1])

    if os.path.isdir(path):
        string.append(indent + os.path.basename(path) + "/")
        logger.info(string[-1])
        indent += "    "
        for item in os.listdir(path):
            string.append(
                print_directory_tree(
                    os.path.join(path, item), indent=indent, display_metadata=False
                )
            )
    else:
        string.append(indent + os.path.basename(path))
        logger.info(string[-1])
    return "\n".join(string)


def isin(
    input: TensorDictBase,
    reference: TensorDictBase,
    key: NestedKey,
    dim: int = 0,
) -> Tensor:
    """Tests if each element of ``key`` in input ``dim`` is also present in the reference.

    This function returns a boolean tensor of length  ``input.batch_size[dim]`` that is ``True`` for elements in
    the entry ``key`` that are also present in the ``reference``. This function assumes that both ``input`` and
    ``reference`` have the same batch size and contain the specified entry, otherwise an error will be raised.

    Args:
        input (TensorDictBase): Input TensorDict.
        reference (TensorDictBase): Target TensorDict against which to test.
        key (Nestedkey): The key to test.
        dim (int, optional): The dimension along which to test. Defaults to ``0``.

    Returns:
        out (Tensor): A boolean tensor of length ``input.batch_size[dim]`` that is ``True`` for elements in
            the ``input`` ``key`` tensor that are also present in the ``reference``.

    Examples:
        >>> td = TensorDict(
        ...     {
        ...         "tensor1": torch.tensor([[1, 2, 3], [4, 5, 6], [1, 2, 3], [7, 8, 9]]),
        ...         "tensor2": torch.tensor([[10, 20], [30, 40], [40, 50], [50, 60]]),
        ...     },
        ...     batch_size=[4],
        ... )
        >>> td_ref = TensorDict(
        ...     {
        ...         "tensor1": torch.tensor([[1, 2, 3], [4, 5, 6], [10, 11, 12]]),
        ...         "tensor2": torch.tensor([[10, 20], [30, 40], [50, 60]]),
        ...     },
        ...     batch_size=[3],
        ... )
        >>> in_reference = isin(td, td_ref, key="tensor1")
        >>> expected_in_reference = torch.tensor([True, True, True, False])
        >>> torch.testing.assert_close(in_reference, expected_in_reference)
    """
    # Get the data
    # TODO: remove the None in v0.7
    reference_tensor = reference.get(key, default=None)
    target_tensor = input.get(key, default=None)

    # Check key is present in both tensordict and reference_tensordict
    if not isinstance(target_tensor, torch.Tensor):
        raise KeyError(f"Key '{key}' not found in input or not a tensor.")
    if not isinstance(reference_tensor, torch.Tensor):
        raise KeyError(f"Key '{key}' not found in reference or not a tensor.")

    # Check that both TensorDicts have the same number of dimensions
    if len(input.batch_size) != len(reference.batch_size):
        raise ValueError(
            "The number of dimensions in the batch size of the input and reference must be the same."
        )

    # Check dim is valid
    batch_dims = input.ndim
    if dim >= batch_dims or dim < -batch_dims or batch_dims == 0:
        raise ValueError(
            f"The specified dimension '{dim}' is invalid for an input TensorDict with batch size '{input.batch_size}'."
        )

    # Convert negative dimension to its positive equivalent
    if dim < 0:
        dim = batch_dims + dim

    # Find the common indices
    N = reference_tensor.shape[dim]
    cat_data = torch.cat([reference_tensor, target_tensor], dim=dim)
    _, unique_indices = torch.unique(
        cat_data, dim=dim, sorted=True, return_inverse=True
    )
    out = torch.isin(unique_indices[N:], unique_indices[:N], assume_unique=True)

    return out


def _index_preserve_data_ptr(index):
    if isinstance(index, tuple):
        return all(_index_preserve_data_ptr(idx) for idx in index)
    # we can't use a list comprehension here because it fails with tensor indices
    if index is None or index is Ellipsis:
        return True
    if isinstance(index, int):
        return True
    if isinstance(index, slice) and (index.start == 0 or index.start is None):
        return True
    return False


def remove_duplicates(
    input: TensorDictBase,
    key: NestedKey,
    dim: int = 0,
    *,
    return_indices: bool = False,
) -> TensorDictBase:
    """Removes indices duplicated in `key` along the specified dimension.

    This method detects duplicate elements in the tensor associated with the specified `key` along the specified
    `dim` and removes elements in the same indices in all other tensors within the TensorDict. It is expected for
    `dim` to be one of the dimensions within the batch size of the input TensorDict to ensure consistency in all
    tensors. Otherwise, an error will be raised.

    Args:
        input (TensorDictBase): The TensorDict containing potentially duplicate elements.
        key (NestedKey): The key of the tensor along which duplicate elements should be identified and removed. It
            must be one of the leaf keys within the TensorDict, pointing to a tensor and not to another TensorDict.
        dim (int, optional): The dimension along which duplicate elements should be identified and removed. It must be one of
            the dimensions within the batch size of the input TensorDict. Defaults to ``0``.
        return_indices (bool, optional): If ``True``, the indices of the unique elements in the input tensor will be
            returned as well. Defaults to ``False``.

    Returns:
        output (TensorDictBase): input tensordict with the indices corrsponding to duplicated elements
            in tensor `key` along dimension `dim` removed.
        unique_indices (torch.Tensor, optional): The indices of the first occurrences of the unique elements in the
            input tensordict for the specified `key` along the specified `dim`. Only provided if return_index is True.

    Example:
        >>> td = TensorDict(
        ...     {
        ...         "tensor1": torch.tensor([[1, 2, 3], [4, 5, 6], [1, 2, 3], [7, 8, 9]]),
        ...         "tensor2": torch.tensor([[10, 20], [30, 40], [40, 50], [50, 60]]),
        ...     }
        ...     batch_size=[4],
        ... )
        >>> output_tensordict = remove_duplicate_elements(td, key="tensor1", dim=0)
        >>> expected_output = TensorDict(
        ...     {
        ...         "tensor1": torch.tensor([[1, 2, 3], [4, 5, 6], [7, 8, 9]]),
        ...         "tensor2": torch.tensor([[10, 20], [30, 40], [50, 60]]),
        ...     },
        ...     batch_size=[3],
        ... )
        >>> assert (td == expected_output).all()
    """
    # TODO: remove the None in v0.7
    tensor = input.get(key, default=None)

    # Check if the key is a TensorDict
    if tensor is None:
        raise KeyError(f"The key '{key}' does not exist in the TensorDict.")

    # Check that the key points to a tensor
    if not isinstance(tensor, torch.Tensor):
        raise KeyError(f"The key '{key}' does not point to a tensor in the TensorDict.")

    # Check dim is valid
    batch_dims = input.ndim
    if dim >= batch_dims or dim < -batch_dims or batch_dims == 0:
        raise ValueError(
            f"The specified dimension '{dim}' is invalid for a TensorDict with batch size '{input.batch_size}'."
        )

    # Convert negative dimension to its positive equivalent
    if dim < 0:
        dim = batch_dims + dim

    # Get indices of unique elements (e.g. [0, 1, 0, 2])
    _, unique_indices, counts = torch.unique(
        tensor, dim=dim, sorted=True, return_inverse=True, return_counts=True
    )

    # Find first occurrence of each index  (e.g. [0, 1, 3])
    _, unique_indices_sorted = torch.sort(unique_indices, stable=True)
    cum_sum = counts.cumsum(0, dtype=torch.long)
    cum_sum = torch.cat(
        (torch.zeros(1, device=input.device, dtype=torch.long), cum_sum[:-1])
    )
    first_indices = unique_indices_sorted[cum_sum]

    # Remove duplicate elements in the TensorDict
    output = input[(slice(None),) * dim + (first_indices,)]

    if return_indices:
        return output, unique_indices

    return output


class _CloudpickleWrapper(object):
    def __init__(self, fn):
        self.fn = fn

    def __getstate__(self):
        import cloudpickle

        return cloudpickle.dumps(self.fn)

    def __setstate__(self, ob: bytes):
        import pickle

        self.fn = pickle.loads(ob)

    def __call__(self, *args, **kwargs):
        return self.fn(*args, **kwargs)


class _BatchedUninitializedParameter(UninitializedParameter):
    batch_size: torch.Size
    in_dim: int | None = None
    vmap_level: int | None = None

    def materialize(self, shape, device=None, dtype=None):
        UninitializedParameter.materialize(
            self, (*self.batch_size, *shape), device=device, dtype=dtype
        )


class _BatchedUninitializedBuffer(UninitializedBuffer):
    batch_size: torch.Size
    in_dim: int | None = None
    vmap_level: int | None = None

    def materialize(self, shape, device=None, dtype=None):
        UninitializedBuffer.materialize(
            self, (*self.batch_size, *shape), device=device, dtype=dtype
        )


class _add_batch_dim_pre_hook:
    def __call__(self, mod: torch.nn.Module, args, kwargs):
        for name, param in list(mod.named_parameters(recurse=False)):
            if hasattr(param, "in_dim") and hasattr(param, "vmap_level"):
                from torch._C._functorch import _add_batch_dim  # @manual=//caffe2:_C

                param = _add_batch_dim(param, param.in_dim, param.vmap_level)
                delattr(mod, name)
                setattr(mod, name, param)
        for key, val in list(mod._forward_pre_hooks.items()):
            if val is self:
                del mod._forward_pre_hooks[key]
                return
        else:
            raise RuntimeError("did not find pre-hook")


def is_non_tensor(data):
    """Checks if an item is a non-tensor."""
    return getattr(type(data), "_is_non_tensor", False)


_NON_TENSOR_MEMO = {}


def _is_non_tensor(cls: type):
    out = None
    is_dynamo = is_dynamo_compiling()
    if not is_dynamo:
        out = _NON_TENSOR_MEMO.get(cls)
    if out is None:
        out = getattr(cls, "_is_non_tensor", False)
        if not is_dynamo:
            _NON_TENSOR_MEMO[cls] = out
    return out


class KeyDependentDefaultDict(collections.defaultdict):
    """A key-dependent default dict.

    Examples:
        >>> my_dict = KeyDependentDefaultDict(lambda key: "foo_" + key)
        >>> print(my_dict["bar"])
        foo_bar
    """

    def __init__(self, fun):
        self.fun = fun
        super().__init__()

    def __missing__(self, key):
        value = self.fun(key)
        self[key] = value
        return value


def is_namedtuple(obj):
    """Check if obj is a namedtuple."""
    return isinstance(obj, tuple) and hasattr(obj, "_fields")


def is_namedtuple_class(cls):
    """Check if a class is a namedtuple class."""
    base_attrs = {"_fields", "_replace", "_asdict"}
    return all(hasattr(cls, attr) for attr in base_attrs)


def _make_dtype_promotion(func):
    dtype = getattr(torch, func.__name__, None)

    @wraps(func)
    def new_func(self):
        if dtype is None:
            raise NotImplementedError(
                f"Your pytorch version {torch.__version__} does not support {dtype}."
            )
        return self._fast_apply(lambda x: x.to(dtype), propagate_lock=True)

    new_func.__doc__ = rf"""Casts all tensors to ``{str(dtype)}``."""
    return new_func


def _unravel_key_to_tuple(key):
    if not is_dynamo_compiling():
        return _unravel_key_to_tuple_cpp(key)
    if isinstance(key, str):
        return (key,)
    if not isinstance(key, tuple):
        return ()
    return tuple(subk for k in key for subk in _unravel_key_to_tuple(k))


def unravel_key(key):
    """Unravel a nested key.

    Examples:
        >>> unravel_key("a")
        "a"
        >>> unravel_key(("a",))
        "a"
        >>> unravel_key((("a", ("b",))))
        ("a", "b")

    """
    if not is_dynamo_compiling():
        return unravel_key_cpp(key)
    if isinstance(key, str):
        return key
    if isinstance(key, tuple):
        if len(key) == 1:
            return unravel_key(key[0])
        return tuple(unravel_key(_key) for _key in key)
    raise ValueError("the key must be a str or a tuple of str")


def unravel_keys(*keys):
    """Unravels a sequence of keys."""
    if not is_dynamo_compiling():
        return unravel_keys_cpp(*keys)
    return tuple(unravel_key(key) for key in keys)


def unravel_key_list(keys):
    """Unravels a list of keys."""
    if not is_dynamo_compiling():
        return unravel_key_list_cpp(keys)
    return [unravel_key(key) for key in keys]


def _slice_indices(index: slice, len: int):
    """A pure python implementation of slice.indices(len) since torch.compile doesn't recognise it."""
    step = index.step
    if step is None:
        step = 1
    elif step == 0:
        raise ValueError("Step cannot be zero.")

    start = index.start
    stop = index.stop
    if start is None:
        if step > 0:
            start = 0
        else:
            start = len - 1
    elif start < 0:
        start = max(0, len + start)

    if stop is None:
        if step > 0:
            stop = len
        else:
            stop = -1
    elif stop > 0:
        stop = min(len, stop)
    elif step < 0 or (step > 0 and start >= 0):
        stop = len + stop
    return start, stop, step


assert_allclose_td = assert_close


def _prefix_last_key(key, prefix):
    if isinstance(key, str):
        return prefix + key
    if len(key) == 1:
        return (_prefix_last_key(key[0], prefix),)
    return key[:-1] + (_prefix_last_key(key[-1], prefix),)


NESTED_TENSOR_ERR = (
    "The PyTorch version isn't compatible with "
    "nested tensors. Please upgrade to a more recent "
    "version."
)

_DEVICE2STRDEVICE = KeyDependentDefaultDict(lambda key: str(key))


def _lock_warn():
    warnings.warn(
        "Using lock_() in a compiled graph should "
        "only be done if users make sure that the code runs in eager mode. "
        "torch.compile doesn't support weakrefs which are used to reference root tensordicts "
        "to sub-tensordict and prevent unlocking a node when the graph is locked. "
        "Such operation will fail in eager mode but won't be captured by torch.compile.",
        category=UserWarning,
    )


_lock_warn = assume_constant_result(_lock_warn)


def _check_inbuild():
    if not torch._dynamo.config.inline_inbuilt_nn_modules:
        raise RuntimeError(
            "to_module requires torch._dynamo.config.inline_inbuilt_nn_modules to be set to True."
        )


_check_inbuild = assume_constant_result(_check_inbuild)

if sys.version_info >= (3, 10):
    _zip_strict = functools.partial(zip, strict=True)
else:

    def _zip_strict(*iterables):
        iterables = tuple(tuple(it) for it in iterables)
        lengths = {len(it) for it in iterables}
        if len(lengths) > 1:
            raise ValueError("lengths of iterables differ.")

        return zip(*iterables)


def _pin_mem(q_in, q_out):
    while not q_in.empty():
        input = q_in.get(timeout=_PIN_MEM_TIMEOUT)
        try:
            key, val = input[0], input[1].pin_memory()
        except Exception as err:
            # Surface the exception
            q_out.put(err)
            return
        q_out.put((key, val))


def _infer_size_impl(shape: List[int], numel: int) -> List[int]:
    # A local copy of  torch.jit._shape_functions.infer_size_impl which is skipped by torch.compile
    newsize = 1
    infer_dim: int | None = None
    for dim in range(len(shape)):
        if shape[dim] == -1:
            if infer_dim is not None:
                raise AssertionError("only one dimension can be inferred")
            infer_dim = dim
        elif shape[dim] >= 0:
            newsize *= shape[dim]
        else:
            raise AssertionError("invalid shape dimensions")
    if not (
        numel == newsize
        or (infer_dim is not None and newsize > 0 and numel % newsize == 0)
    ):
        raise AssertionError("invalid shape")
    out = _copy(shape)
    if infer_dim is not None:
        out[infer_dim] = numel // newsize
    return out


def parse_tensor_dict_string(s: str):
    """Parse a TensorDict repr to a TensorDict.

    .. note::
        This functions is intended to be used for debugging, to reproduce a tensordict
        given its printed version, and should not be used in real applications.

    """
    from tensordict import TensorDict

    # Regular expression patterns
    field_pattern = r"(\w+): Tensor\(shape=torch.Size\((\[(.*?)\])\), device=(\w+), dtype=torch.(\w+), is_shared=(\w+)\)"
    nested_field_pattern = r"(\w+): TensorDict\("
    batch_size_pattern = r"batch_size=torch.Size\((\[(.*?)\])\)"
    device_pattern = r"device=(\w+)(?=,|$)"

    # Find all nested TensorDicts first
    nested_dict_ranges = []
    for match in re.finditer(nested_field_pattern, s):
        start_idx = match.start()
        depth = 1
        for i in range(start_idx + len(match.group(0)), len(s)):
            if s[i] == "(":
                depth += 1
            elif s[i] == ")":
                depth -= 1
            if depth == 0:
                end_idx = i
                break
        nested_dict_ranges.append((start_idx, end_idx))

    # Find all fields in the string that are not part of a nested TensorDict
    fields = {}
    for match in re.finditer(field_pattern, s):
        name, _, shape, device, dtype, is_shared = match.groups()
        field_start = match.start()
        field_end = match.end()
        if any(
            field_start >= start and field_end <= end
            for start, end in nested_dict_ranges
        ):
            continue  # skip if this field is inside a nested TensorDict
        shape = [int(x) for x in shape.split(", ")] if shape else []
        fields[name] = torch.zeros(
            tuple(shape), device=torch.device(device), dtype=getattr(torch, dtype)
        )

    # Now find nested TensorDicts and add them to the fields
    for match in re.finditer(nested_field_pattern, s):
        name = match.group(1)
        start_idx = match.end()
        depth = 1
        for i in range(start_idx, len(s)):
            if s[i] == "(":
                depth += 1
            elif s[i] == ")":
                depth -= 1
            if depth == 0:
                end_idx = i
                break
        content = s[start_idx:end_idx]
        nested_fields = parse_tensor_dict_string(f"TensorDict({content})")
        fields[name] = nested_fields

    # Parse batch size
    batch_size_matches = re.findall(batch_size_pattern, s)
    if batch_size_matches:
        batch_size_match = batch_size_matches[-1]  # Take the last match
        if batch_size_match[1]:
            batch_size = [int(x) for x in batch_size_match[1].split(", ")]
        else:
            batch_size = []
    else:
        raise ValueError("Batch size not found in the string")
    # Parse device
    device_matches = re.findall(device_pattern, s)
    if device_matches:
        device = device_matches[-1]  # Take the last match
        if device == "None":
            device = None
        else:
            device = torch.device(device)
    else:
        raise ValueError("Device not found in the string")
    tensor_dict = TensorDict(fields, batch_size=torch.Size(batch_size), device=device)
    return tensor_dict


def _rebuild_njt_from_njt(x, values, offsets, lengths):
    from torch._subclasses.fake_tensor import FakeTensor
    from torch._subclasses.functional_tensor import FunctionalTensor
    from torch.nested._internal.nested_tensor import (
        _tensor_symint_registry,
        NestedTensor,
    )
    from torch.nested._internal.ops import extract_kwargs

    kwargs = extract_kwargs(x)
    kwargs["offsets"] = offsets
    if x._lengths is not None:
        kwargs["lengths"] = lengths
        ragged_source = x._lengths
    else:
        ragged_source = x._offsets
    new_thing = kwargs.get("lengths", kwargs.get("offsets"))
    if isinstance(new_thing, (FakeTensor, FunctionalTensor)):
        from torch._subclasses.functional_tensor import mb_unwrap_functional_tensor

        # Temporary hack until we have the union find
        tgt = mb_unwrap_functional_tensor(new_thing)
        src = mb_unwrap_functional_tensor(ragged_source)
        tgt.nested_int_memo = src.nested_int_memo
    elif new_thing is not None:
        _tensor_symint_registry[new_thing] = _tensor_symint_registry[ragged_source]

    return NestedTensor(
        values,
        **kwargs,
    )


def _mismatch_keys(keys1, keys2):
    keys1 = sorted(
        keys1,
        key=lambda key: "".join(key) if isinstance(key, tuple) else key,
    )
    keys2 = sorted(
        keys2,
        key=lambda key: "".join(key) if isinstance(key, tuple) else key,
    )
    if set(keys1) - set(keys2):
        sub1 = rf"The first TD has keys {set(keys1) - set(keys2)} that the second does not have."
    else:
        sub1 = None
    if set(keys2) - set(keys1):
        sub2 = rf"The second TD has keys {set(keys2) - set(keys1)} that the first does not have."
    else:
        sub2 = None
    main = [r"keys in tensordicts mismatch."]
    if sub1 is not None:
        main.append(sub1)
    if sub2 is not None:
        main.append(sub2)
    raise KeyError(r" ".join(main))


<<<<<<< HEAD
class _ContextManager:
    def __init__(self, default=None):
        self._mode: Any | None = default
        self._lock = threading.Lock()

    def get_mode(self) -> Any | None:
        cm = self._lock if not is_dynamo_compiling() else nullcontext()
        with cm:
            return self._mode

    def set_mode(self, type: Any | None) -> None:
        cm = self._lock if not is_dynamo_compiling() else nullcontext()
        with cm:
            self._mode = type
=======
def _is_dataclass(obj):
    """Like dataclasses.is_dataclass but compatible with compile."""
    cls = (
        obj
        if isinstance(obj, type) and not isinstance(obj, GenericAlias)
        else type(obj)
    )
    return hasattr(cls, _FIELDS)


def _is_list_tensor_compatible(t) -> Tuple[bool, tuple | None, type | None]:
    length_t = len(t)
    dtypes = set()
    sizes = set()
    for i in t:
        if isinstance(i, (float, int, torch.SymInt, Number)):
            dtypes.add(type(i))
            if len(dtypes) > 1:
                return False, None, None
            continue
        elif isinstance(i, list):
            is_compat, size_i, dtype = _is_list_tensor_compatible(i)
            if not is_compat:
                return False, None, None
            if dtype is not None:
                dtypes.add(dtype)
            if len(dtypes) > 1:
                return False, None, None
            sizes.add(size_i)
            if len(sizes) > 1:
                return False, None, None
            continue
        return False, None
    else:
        if len(dtypes):
            dtype = list(dtypes)[0]
        else:
            dtype = None
        if len(sizes):
            return True, (length_t, *list(sizes)[0]), dtype
        return True, (length_t,), dtype
>>>>>>> 488e46e2
<|MERGE_RESOLUTION|>--- conflicted
+++ resolved
@@ -2818,22 +2818,6 @@
     raise KeyError(r" ".join(main))
 
 
-<<<<<<< HEAD
-class _ContextManager:
-    def __init__(self, default=None):
-        self._mode: Any | None = default
-        self._lock = threading.Lock()
-
-    def get_mode(self) -> Any | None:
-        cm = self._lock if not is_dynamo_compiling() else nullcontext()
-        with cm:
-            return self._mode
-
-    def set_mode(self, type: Any | None) -> None:
-        cm = self._lock if not is_dynamo_compiling() else nullcontext()
-        with cm:
-            self._mode = type
-=======
 def _is_dataclass(obj):
     """Like dataclasses.is_dataclass but compatible with compile."""
     cls = (
@@ -2875,4 +2859,19 @@
         if len(sizes):
             return True, (length_t, *list(sizes)[0]), dtype
         return True, (length_t,), dtype
->>>>>>> 488e46e2
+
+
+class _ContextManager:
+    def __init__(self, default=None):
+        self._mode: Any | None = default
+        self._lock = threading.Lock()
+
+    def get_mode(self) -> Any | None:
+        cm = self._lock if not is_dynamo_compiling() else nullcontext()
+        with cm:
+            return self._mode
+
+    def set_mode(self, type: Any | None) -> None:
+        cm = self._lock if not is_dynamo_compiling() else nullcontext()
+        with cm:
+            self._mode = type