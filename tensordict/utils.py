--- conflicted
+++ resolved
@@ -2539,23 +2539,77 @@
         q_out.put((key, val))
 
 
-<<<<<<< HEAD
+def _infer_size_impl(shape: List[int], numel: int) -> List[int]:
+    # A local copy of  torch.jit._shape_functions.infer_size_impl which is skipped by torch.compile
+    newsize = 1
+    infer_dim: int | None = None
+    for dim in range(len(shape)):
+        if shape[dim] == -1:
+            if infer_dim is not None:
+                raise AssertionError("only one dimension can be inferred")
+            infer_dim = dim
+        elif shape[dim] >= 0:
+            newsize *= shape[dim]
+        else:
+            raise AssertionError("invalid shape dimensions")
+    if not (
+        numel == newsize
+        or (infer_dim is not None and newsize > 0 and numel % newsize == 0)
+    ):
+        raise AssertionError("invalid shape")
+    out = _copy(shape)
+    if infer_dim is not None:
+        out[infer_dim] = numel // newsize
+    return out
+
+
 def parse_tensor_dict_string(s: str):
-    """Parse a TensorDict repr to a TensorDict."""
+    """Parse a TensorDict repr to a TensorDict.
+
+    .. note:: This functions is intended to be used for debugging, to reproduce a tensordict
+      given its printed version, and should not be used in real applications.
+
+    """
     from tensordict import TensorDict
 
     # Regular expression patterns
     field_pattern = r"(\w+): Tensor\(shape=torch.Size\((\[(.*?)\])\), device=(\w+), dtype=torch.(\w+), is_shared=(\w+)\)"
     nested_field_pattern = r"(\w+): TensorDict\("
-    # Find all fields in the string
+    batch_size_pattern = r"batch_size=torch.Size\((\[(.*?)\])\)"
+    device_pattern = r"device=(\w+)(?=,|$)"
+
+    # Find all nested TensorDicts first
+    nested_dict_ranges = []
+    for match in re.finditer(nested_field_pattern, s):
+        start_idx = match.start()
+        depth = 1
+        for i in range(start_idx + len(match.group(0)), len(s)):
+            if s[i] == "(":
+                depth += 1
+            elif s[i] == ")":
+                depth -= 1
+            if depth == 0:
+                end_idx = i
+                break
+        nested_dict_ranges.append((start_idx, end_idx))
+
+    # Find all fields in the string that are not part of a nested TensorDict
     fields = {}
     for match in re.finditer(field_pattern, s):
         name, _, shape, device, dtype, is_shared = match.groups()
-        shape = [int(x) for x in shape.split(", ")]
+        field_start = match.start()
+        field_end = match.end()
+        if any(
+            field_start >= start and field_end <= end
+            for start, end in nested_dict_ranges
+        ):
+            continue  # skip if this field is inside a nested TensorDict
+        shape = [int(x) for x in shape.split(", ")] if shape else []
         fields[name] = torch.zeros(
             tuple(shape), device=torch.device(device), dtype=getattr(torch, dtype)
         )
-    # Find nested TensorDicts
+
+    # Now find nested TensorDicts and add them to the fields
     for match in re.finditer(nested_field_pattern, s):
         name = match.group(1)
         start_idx = match.end()
@@ -2571,32 +2625,26 @@
         content = s[start_idx:end_idx]
         nested_fields = parse_tensor_dict_string(f"TensorDict({content})")
         fields[name] = nested_fields
-    # TODO: parse batch size and device
-    batch_size = torch.Size([16])
-    device = torch.device("cpu")
-    tensor_dict = TensorDict(fields, batch_size=batch_size, device=device)
-    return tensor_dict
-=======
-def _infer_size_impl(shape: List[int], numel: int) -> List[int]:
-    # A local copy of  torch.jit._shape_functions.infer_size_impl which is skipped by torch.compile
-    newsize = 1
-    infer_dim: int | None = None
-    for dim in range(len(shape)):
-        if shape[dim] == -1:
-            if infer_dim is not None:
-                raise AssertionError("only one dimension can be inferred")
-            infer_dim = dim
-        elif shape[dim] >= 0:
-            newsize *= shape[dim]
-        else:
-            raise AssertionError("invalid shape dimensions")
-    if not (
-        numel == newsize
-        or (infer_dim is not None and newsize > 0 and numel % newsize == 0)
-    ):
-        raise AssertionError("invalid shape")
-    out = _copy(shape)
-    if infer_dim is not None:
-        out[infer_dim] = numel // newsize
-    return out
->>>>>>> 75f098c0
+
+    # Parse batch size
+    batch_size_matches = re.findall(batch_size_pattern, s)
+    if batch_size_matches:
+        batch_size_match = batch_size_matches[-1]  # Take the last match
+        if batch_size_match[1]:
+            batch_size = [int(x) for x in batch_size_match[1].split(", ")]
+        else:
+            batch_size = []
+    else:
+        raise ValueError("Batch size not found in the string")
+    # Parse device
+    device_matches = re.findall(device_pattern, s)
+    if device_matches:
+        device = device_matches[-1]  # Take the last match
+        if device == "None":
+            device = None
+        else:
+            device = torch.device(device)
+    else:
+        raise ValueError("Device not found in the string")
+    tensor_dict = TensorDict(fields, batch_size=torch.Size(batch_size), device=device)
+    return tensor_dict