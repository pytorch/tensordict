--- conflicted
+++ resolved
@@ -1946,24 +1946,6 @@
     return False
 
 
-<<<<<<< HEAD
-class _CloudpickleWrapper(object):
-    def __init__(self, fn):
-        self.fn = fn
-
-    def __getstate__(self):
-        import cloudpickle
-
-        return cloudpickle.dumps(self.fn)
-
-    def __setstate__(self, ob: bytes):
-        import pickle
-
-        self.fn = pickle.loads(ob)
-
-    def __call__(self, *args, **kwargs):
-        return self.fn(*args, **kwargs)
-=======
 def remove_duplicates(
     input: TensorDictBase,
     key: NestedKey,
@@ -2052,4 +2034,21 @@
         return output, unique_indices
 
     return output
->>>>>>> 74fd67b4
+
+
+class _CloudpickleWrapper(object):
+    def __init__(self, fn):
+        self.fn = fn
+
+    def __getstate__(self):
+        import cloudpickle
+
+        return cloudpickle.dumps(self.fn)
+
+    def __setstate__(self, ob: bytes):
+        import pickle
+
+        self.fn = pickle.loads(ob)
+
+    def __call__(self, *args, **kwargs):
+        return self.fn(*args, **kwargs)